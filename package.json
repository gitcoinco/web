{
  "name": "gitcoin",
  "version": "1.0.0",
  "description": "Gitcoin is the easiest way to monetize or incentivize work in Open Source Software",
  "scripts": {
    "test": "echo \"Error: no test specified\" && exit 1",
    "eslint": "./node_modules/eslint/bin/eslint.js --quiet --config .eslintrc ./app/assets/v2/js/*.js ./app/assets/v2/js/**/*.js ./app/assets/legacy/v2/js/*.js ./app/assets/legacy/v2/js/**/*.js ./app/assets/onepager/*.js ./app/assets/onepager/js/*.js ./app/assets/ens/*.js",
    "eslint:fix": "./node_modules/eslint/bin/eslint.js --quiet --fix --config .eslintrc ./app/assets/v2/js/*.js ./app/assets/v2/js/**/*.js ./app/assets/legacy/v2/js/*.js ./app/assets/legacy/v2/js/**/*.js ./app/assets/onepager/*.js ./app/assets/onepager/js/*.js ./app/assets/ens/*.js",
    "stylelint": "stylelint ./app/assets/**/**/*.css",
    "stylelint:fix": "stylelint --fix ./app/assets/**/**/*.css",
    "build": "webpack --config webpack.config.js --progress --colors"
  },
  "repository": {
    "type": "git",
    "url": "https://github.com/gitcoinco/web"
  },
  "author": "Gitcoin https://github.com/gitcoinco",
  "license": "AGPLv3",
  "bugs": {
    "url": "https://github.com/gitcoinco/web/issues"
  },
  "homepage": "https://github.com/gitcoinco/web#readme",
  "devDependencies": {
    "babel": "^6.23.0",
    "babel-core": "^6.26.3",
    "babel-eslint": "^8.2.6",
    "babel-loader": "^7.1.5",
    "babel-preset-env": "^1.7.0",
    "eslint": "^4.19.1",
    "eslint-config-standard": "^11.0.0",
    "eslint-friendly-formatter": "^3.0.0",
    "eslint-loader": "^1.9.0",
    "eslint-plugin-babel": "^4.1.2",
    "eslint-plugin-html": "^4.0.6",
    "eslint-plugin-node": "^6.0.1",
    "eslint-plugin-promise": "^3.8.0",
    "eslint-plugin-standard": "^3.1.0",
    "stylelint": "^8.4.0",
    "stylelint-config-recommended": "^2.1.0",
    "stylelint-webpack-plugin": "^0.9.0",
    "webpack": "^3.12.0",
<<<<<<< HEAD
    "webpack-bundle-tracker": "^0.2.1",
    "webpack-dev-server": "^2.11.2"
  },
  "dependencies": {
    "big-number": "^1.0.0"
=======
    "webpack-bundle-tracker": "^0.3.0",
    "webpack-dev-server": "^2.11.3"
>>>>>>> 62221f06
  }
}<|MERGE_RESOLUTION|>--- conflicted
+++ resolved
@@ -39,15 +39,10 @@
     "stylelint-config-recommended": "^2.1.0",
     "stylelint-webpack-plugin": "^0.9.0",
     "webpack": "^3.12.0",
-<<<<<<< HEAD
-    "webpack-bundle-tracker": "^0.2.1",
-    "webpack-dev-server": "^2.11.2"
+    "webpack-bundle-tracker": "^0.3.0",
+    "webpack-dev-server": "^2.11.3"
   },
   "dependencies": {
     "big-number": "^1.0.0"
-=======
-    "webpack-bundle-tracker": "^0.3.0",
-    "webpack-dev-server": "^2.11.3"
->>>>>>> 62221f06
   }
 }