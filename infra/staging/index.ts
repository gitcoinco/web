import * as pulumi from "@pulumi/pulumi";
import * as aws from "@pulumi/aws";
import * as awsx from "@pulumi/awsx";

// The following vars ar not alloed to be undefined, hence the `${...}` magic
let dbUsername = `${process.env["DB_USER"]}`;
let dbPassword = pulumi.secret(`${process.env["DB_PASSWORD"]}`);
let dbName = `${process.env["DB_NAME"]}`;

let githubApiUser = `${process.env["GITHUB_API_USER"]}`;
let githubApiToken = pulumi.secret(`${process.env["GITHUB_API_TOKEN"]}`);
let githubClientId = `${process.env["GITHUB_CLIENT_ID"]}`;
let githubClientSecret = pulumi.secret(`${process.env["GITHUB_CLIENT_SECRET"]}`);
let githubAppName = `${process.env["GITHUB_APP_NAME"]}`;
let datadogKey = `${process.env["DATADOG_KEY"]}`
let tempDatabase = `${process.env["TEMP_DATABASE"]}`

let route53Zone = `${process.env["ROUTE_53_ZONE"]}`;
let domain = `${process.env["DOMAIN"]}`;
let baseUrl = `http://${domain}/`;
let alchemyKey = `${process.env["ALCHEMY_KEY"]}`

let sentryDSN = `${process.env["SENTRY_DSN"]}`;

let secretKey = `${process.env["SECRET_KEY"]}`

export const dockerGtcWebImage = `${process.env["DOCKER_GTC_WEB_IMAGE"]}`;


//////////////////////////////////////////////////////////////
// Create permissions:
//  - user for logging
//////////////////////////////////////////////////////////////

const usrLogger = new aws.iam.User("usrLogger", {
    path: "/review/",
});

const usrLoggerAccessKey = new aws.iam.AccessKey("usrLoggerAccessKey", { user: usrLogger.name });

export const usrLoggerKey = usrLoggerAccessKey.id;
export const usrLoggerSecret = usrLoggerAccessKey.secret;


// See https://pypi.org/project/watchtower/ for the polciy required
const test_attach = new aws.iam.PolicyAttachment("CloudWatchPolicyAttach", {
    users: [usrLogger.name],
    roles: [],
    groups: [],
    policyArn: "arn:aws:iam::aws:policy/AWSOpsWorksCloudWatchLogs",
});


//////////////////////////////////////////////////////////////
// Create bucket for static hosting
// Check policy recomendation here: https://django-storages.readthedocs.io/en/latest/backends/amazon-S3.html#iam-policy
//////////////////////////////////////////////////////////////

const staticAssetsBucket = new aws.s3.Bucket("bucket", {
    acl: "public-read",
    website: {
        indexDocument: "index.html",
    },
    forceDestroy: true,
});

const staticAssetsBucketPolicyDocument = aws.iam.getPolicyDocumentOutput({
    statements: [{
        principals: [{
            type: "AWS",
            identifiers: [pulumi.interpolate`${usrLogger.arn}`],
        }],
        actions: [
            "s3:PutObject",
            "s3:GetObjectAcl",
            "s3:GetObject",
            "s3:ListBucket",
            "s3:DeleteObject",
            "s3:PutObjectAcl"
        ],
        resources: [
            staticAssetsBucket.arn,
            pulumi.interpolate`${staticAssetsBucket.arn}/*`,
        ],
    }],
});

const staticAssetsBucketPolicy = new aws.s3.BucketPolicy("staticAssetsBucketPolicy", {
    bucket: staticAssetsBucket.id,
    policy: staticAssetsBucketPolicyDocument.apply(staticAssetsBucketPolicyDocument => staticAssetsBucketPolicyDocument.json),
});

const s3OriginId = "myS3Origin";
const s3Distribution = new aws.cloudfront.Distribution("s3Distribution", {
    origins: [{
        domainName: staticAssetsBucket.bucketRegionalDomainName,
        originId: s3OriginId,
    }],
    enabled: true,
    isIpv6Enabled: true,
    defaultRootObject: "index.html",
    defaultCacheBehavior: {
        allowedMethods: [
            "DELETE",
            "GET",
            "HEAD",
            "OPTIONS",
            "PATCH",
            "POST",
            "PUT",
        ],
        cachedMethods: [
            "GET",
            "HEAD",
        ],
        targetOriginId: s3OriginId,
        forwardedValues: {
            queryString: false,
            cookies: {
                forward: "none",
            },
        },
        viewerProtocolPolicy: "allow-all",
        minTtl: 0,
        defaultTtl: 3600,
        maxTtl: 86400,
    },
    orderedCacheBehaviors: [
        {
            pathPattern: "/static/*",
            allowedMethods: [
                "GET",
                "HEAD",
                "OPTIONS",
            ],
            cachedMethods: [
                "GET",
                "HEAD",
                "OPTIONS",
            ],
            targetOriginId: s3OriginId,
            forwardedValues: {
                queryString: false,
                headers: ["Origin"],
                cookies: {
                    forward: "none",
                },
            },
            minTtl: 0,
            defaultTtl: 86400,
            maxTtl: 31536000,
            compress: true,
            viewerProtocolPolicy: "redirect-to-https",
        },
    ],
    priceClass: "PriceClass_200",
    restrictions: {
        geoRestriction: {
            restrictionType: "none",
        },
    },
    tags: {
        Environment: "staging",
    },
    viewerCertificate: {
        cloudfrontDefaultCertificate: true,
    },
});

export const bucketName = staticAssetsBucket.id;
export const bucketArn = staticAssetsBucket.arn;
export const bucketWebURL = pulumi.interpolate`http://${staticAssetsBucket.websiteEndpoint}/`;

//////////////////////////////////////////////////////////////
// Set up VPC
//////////////////////////////////////////////////////////////

const vpc = new awsx.ec2.Vpc("gitcoin", {
    subnets: [
        { type: "public", },
        { type: "private", mapPublicIpOnLaunch: true },
    ],
});

export const vpcID = vpc.id;
export const vpcPrivateSubnetIds = vpc.privateSubnetIds;
export const vpcPublicSubnetIds = vpc.publicSubnetIds;


export const vpcPublicSubnet1 = vpcPublicSubnetIds.then((subnets) => {
    return subnets[0];
});


//////////////////////////////////////////////////////////////
// Set up RDS instance
//////////////////////////////////////////////////////////////
let dbSubnetGroup = new aws.rds.SubnetGroup("rds-subnet-group", {
    subnetIds: vpcPrivateSubnetIds
});

const db_secgrp = new aws.ec2.SecurityGroup("db_secgrp", {
    description: "Security Group for DB",
    vpcId: vpc.id,
    ingress: [
        { protocol: "tcp", fromPort: 5432, toPort: 5432, cidrBlocks: ["0.0.0.0/0"] },
    ],
    egress: [{
        protocol: "-1",
        fromPort: 0,
        toPort: 0,
        cidrBlocks: ["0.0.0.0/0"],
    }],
});

// TODO: enable delete protection for the DB
const postgresql = new aws.rds.Instance("gitcoin-database", {
    allocatedStorage: 200,
    engine: "postgres",
    // engineVersion: "5.7",
    instanceClass: "db.t3.medium",
    name: dbName,
    password: dbPassword,
    username: dbUsername,
    skipFinalSnapshot: true,
    dbSubnetGroupName: dbSubnetGroup.id,
    vpcSecurityGroupIds: [db_secgrp.id],
});

export const rdsEndpoint = postgresql.endpoint;
export const rdsArn = postgresql.arn;
export const rdsConnectionUrl = pulumi.interpolate`psql://${dbUsername}:${dbPassword}@${rdsEndpoint}/${dbName}`
export const rdsId = postgresql.id

//////////////////////////////////////////////////////////////
// Set up Redis
//////////////////////////////////////////////////////////////

const redisSubnetGroup = new aws.elasticache.SubnetGroup("gitcoin-cache-subnet-group", {
    subnetIds: vpcPrivateSubnetIds
});

const secgrp_redis = new aws.ec2.SecurityGroup("secgrp_redis", {
    description: "gitcoin",
    vpcId: vpc.id,
    ingress: [
        { protocol: "tcp", fromPort: 6379, toPort: 6379, cidrBlocks: ["0.0.0.0/0"] },
    ],
    egress: [{
        protocol: "-1",
        fromPort: 0,
        toPort: 0,
        cidrBlocks: ["0.0.0.0/0"],
    }],
});

const redis = new aws.elasticache.Cluster("gitcoin-cache", {
    engine: "redis",
    engineVersion: "4.0.10",
    nodeType: "cache.t2.micro",
    numCacheNodes: 1,
    port: 6379,
    subnetGroupName: redisSubnetGroup.name,
    securityGroupIds: [secgrp_redis.id]
});


export const redisPrimaryNode = redis.cacheNodes[0];
export const redisConnectionUrl = pulumi.interpolate`rediscache://${redisPrimaryNode.address}:${redisPrimaryNode.port}/0?client_class=django_redis.client.DefaultClient`
export const redisCacheOpsConnectionUrl = pulumi.interpolate`redis://${redisPrimaryNode.address}:${redisPrimaryNode.port}/0`

//////////////////////////////////////////////////////////////
// Set up ALB and ECS cluster
//////////////////////////////////////////////////////////////

const cluster = new awsx.ecs.Cluster("gitcoin", { vpc });
// export const clusterInstance = cluster;
export const clusterId = cluster.id;

// Generate an SSL certificate
const certificate = new aws.acm.Certificate("cert", {
    domainName: domain,
    tags: {
      Environment: "staging",
    },
    validationMethod: "DNS",
  });

const certificateValidationDomain = new aws.route53.Record(`${domain}-validation`, {
    name: certificate.domainValidationOptions[0].resourceRecordName,
    zoneId: route53Zone,
    type: certificate.domainValidationOptions[0].resourceRecordType,
    records: [certificate.domainValidationOptions[0].resourceRecordValue],
    ttl: 600,
});

const certificateValidation = new aws.acm.CertificateValidation("certificateValidation", {
    certificateArn: certificate.arn,
    validationRecordFqdns: [certificateValidationDomain.fqdn],
  });

// Create the listener for the application
// const listener = new awsx.lb.ApplicationListener("app", { 
//     port: 443, 
//     protocol: "HTTPS",
//     vpc: cluster.vpc, 
//     certificateArn: certificateValidation.certificateArn,
    
// });

// Creates an ALB associated with our custom VPC.
const alb = new awsx.lb.ApplicationLoadBalancer(
    `gitcoin-service`, { vpc }
  );

// Listen to HTTP traffic on port 80 and redirect to 443
const httpListener = alb.createListener("web-listener", {
    port: 80,
    protocol: "HTTP",
    defaultAction: {
        type: "redirect",
        redirect: {
        protocol: "HTTPS",
        port: "443",
        statusCode: "HTTP_301",
        },
    },
});

// Target group with the port of the Docker image
const target = alb.createTargetGroup(
    "web-target", { vpc, port: 80 }
);

// Listen to traffic on port 443 & route it through the target group
const httpsListener = target.createListener("web-listener", {
    port: 443,
    certificateArn: certificateValidation.certificateArn
}); 

const staticBucket = new aws.lb.ListenerRule("static", {
    listenerArn: httpsListener.listener.arn,
    priority: 100,
    actions: [{
        type: "redirect",
        redirect: {
            host: "s.gitcoin.co",
            port: "443",
            protocol: "HTTPS",
            statusCode: "HTTP_301",
        },
    }],
    conditions: [
        {
            pathPattern: {
                values: ["/static/*"],
            },
        },
    ],
});

// Create a DNS record for the load balancer
const www = new aws.route53.Record("www", {
    zoneId: route53Zone,
    name: domain,
    type: "A",
    aliases: [{
        name: httpsListener.endpoint.hostname,
        zoneId: httpsListener.loadBalancer.loadBalancer.zoneId,
        evaluateTargetHealth: true,
    }]
});

let environment = [
    {
        name: "ENV",
        value: "test"
    },
    // read me to understand this file:
    // https://github.com/gitcoinco/web/blob/master/docs/ENVIRONMENT_VARIABLES.md

    ///////////////////////////////////////////////////////////////////////////////
    // BASIC PARAMS
    ///////////////////////////////////////////////////////////////////////////////
    {
        name: "CACHE_URL",
        value: "dbcache://my_cache_table"
    },
    {
        name: "REDIS_URL",
        value: redisConnectionUrl
    },
    {
        name: "CACHEOPS_REDIS",
        value: redisCacheOpsConnectionUrl
    },
    {   // TODO: drop this
        name: "COLLECTFAST_CACHE_URL",
        value: "dbcache://collectfast"
    },
    {
        name: "DATABASE_URL",
        value: tempDatabase
    },
    // {
    //     name: "READ_REPLICA_1_DATABASE_URL",
    //     value: rdsConnectionUrl
    // },
    // {
    //     name: "READ_REPLICA_2_DATABASE_URL",
    //     value: rdsConnectionUrl
    // },
    // {
    //     name: "READ_REPLICA_3_DATABASE_URL",
    //     value: rdsConnectionUrl
    // },
    // {
    //     name: "READ_REPLICA_4_DATABASE_URL",
    //     value: rdsConnectionUrl
    // },
    {
        name: "DEBUG",
        value: "on"
    },
    {
        name: "BASE_URL",
        value: baseUrl
    },
    {
        name: "SENTRY_DSN",
        value: sentryDSN
    },

    ///////////////////////////////////////////////////////////////////////////////
    // DOCKER PROVISIONING PARAMS
    ///////////////////////////////////////////////////////////////////////////////
    // {
    // name: "FORCE_PROVISION",
    // value: "on"
    // },
    {
        name: "DISABLE_PROVISION",
        value: "on"
    },
    {
        name: "DISABLE_INITIAL_CACHETABLE",
        value: "on"
    },
    {
        name: "DISABLE_INITIAL_COLLECTSTATIC",
        value: "on"
    },
    {
        name: "DISABLE_INITIAL_LOADDATA",
        value: "off"
    },
    {
        name: "DISABLE_INITIAL_MIGRATE",
        value: "off"
    },

    ///////////////////////////////////////////////////////////////////////////////
    // ADVANCED NOTIFICATION PARAMS
    ///////////////////////////////////////////////////////////////////////////////
    // Be VERY CAREFUL when changing this setting.  You don't want to accidentally
    // spam a bunch of github notifications :)
    {
        name: "ENABLE_NOTIFICATIONS_ON_NETWORK",
        value: "rinkeby"
    },

    // Please checkout [Integration Docs](https://github.com/gitcoinco/web/blob/master/docs/THIRD_PARTY_SETUP.md)
    {
        name: "GITHUB_API_USER",
        value: githubApiUser
    },
    {
        name: "GITHUB_API_TOKEN",
        value: githubApiToken
    },

    // For Login integration with Github (login button in top right)
    {
        name: "GITHUB_CLIENT_ID",
        value: githubClientId
    },
    {
        name: "GITHUB_CLIENT_SECRET",
        value: githubClientSecret
    },
    {
        name: "GITHUB_APP_NAME",
        value: githubAppName
    },
    {
        name: "CHAT_SERVER_URL",
        value: "chat"
    },
    {
        name: "CHAT_URL",
        value: "localhost"
    },

    // To enable Google verification(in profile's trust tab)
    {
        name: "GOOGLE_CLIENT_ID",
        value: ""
    },
    {
        name: "GOOGLE_CLIENT_SECRET",
        value: ""
    },

    // For Facebook integration (in profile's trust tab)
    {
        name: "FACEBOOK_CLIENT_ID",
        value: ""
    },
    {
        name: "FACEBOOK_CLIENT_SECRET",
        value: ""
    },

    // For notion integration (on grant creation)
    {
        name: "NOTION_API_KEY",
        value: ""
    },
    {
        name: "NOTION_SYBIL_DB",
        value: ""
    },

    {
        name: "INFURA_USE_V3",
        value: "True"
    },

    {
        name: "SUPRESS_DEBUG_TOOLBAR",
        value: "1"
    },

    {
        name: "SENDGRID_API_KEY",
        value: ""
    },
    {
        name: "CONTACT_EMAIL",
        value: ""
    },

    {
        name: "FEE_ADDRESS",
        value: ""
    },
    {
        name: "FEE_ADDRESS_PRIVATE_KEY",
        value: ""
    },
    {
        name: "GIPHY_KEY",
        value: ""
    },
    {
        name: "YOUTUBE_API_KEY",
        value: ""
    },
    {
        name: "VIEW_BLOCK_API_KEY",
        value: ""
    },
    {
        name: "ETHERSCAN_API_KEY",
        value: ""
    },
    {
        name: "POLYGONSCAN_API_KEY",
        value: "K2FQK241WVVIQ66YJRK3NIMYPR8ZX3GM6D"
    },
    {
        name: "FORTMATIC_LIVE_KEY",
        value: ""
    },
    {
        name: "FORTMATIC_TEST_KEY",
        value: ""
    },
    {
        name: "XINFIN_API_KEY",
        value: ""
    },
    {
        name: "ALGORAND_API_KEY",
        value: ""
    },

    {
        name: "PYPL_CLIENT_ID",
        value: ""
    },

    {
        name: "BRIGHTID_PRIVATE_KEY",
        value: ""
    },

    {
        name: "PREMAILER_CACHE",
        value: "LRU"
    },
    {
        name: "PREMAILER_CACHE_MAXSIZE",
        value: "4096"
    },

    {
        name: "GTC_DIST_API_URL",
        value: ""
    },
    {
        name: "GTC_DIST_KEY",
        value: ""
    },

    // CYPRESS METAMASK VARIABLES
    {
        name: "NETWORK_NAME",
        value: "localhost"
    },
    {
        name: "SECRET_WORDS",
        value: ""
    },
    {
        name: "PASSWORD",
        value: ""
    },
    {
        name: "CYPRESS_REMOTE_DEBUGGING_PORT",
        value: "9222"
    },

    {
        name: "TEST_MNEMONIC",
        value: "chief loud snack trend chief net field husband vote message decide replace"
    },

    ///////////////////////////////////////////////////////////////////////////////
    // Specific for review env test
    ///////////////////////////////////////////////////////////////////////////////
    {
        name: "AWS_ACCESS_KEY_ID",
        value: usrLoggerKey
    },
    {
        name: "AWS_SECRET_ACCESS_KEY",
        value: usrLoggerSecret
    },
    {
        name: "AWS_DEFAULT_REGION",
        value: "us-west-2"          // TODO: configure this
    },

    {
        name: "AWS_STORAGE_BUCKET_NAME",
        value: bucketName
    },
    {
        name: "STATIC_HOST",
        value: "https://dpc6bywmosi9y.cloudfront.net/" // Need to swap to read from resource, but just making sure this works
    },
    {
        name: "AWS_S3_CUSTOM_DOMAIN",
        value: "https://dpc6bywmosi9y.cloudfront.net/" // Need to swap to read from resource, but just making sure this works
    },
    {
        name: "STATIC_URL",
        value: "static/"
    },
    {
        name: "MEDIAFILES_LOCATION",
        value: "" // empty on purpose
    },
    // This is used for prod: STATICFILES_STORAGE = env('STATICFILES_STORAGE', default='app.static_storage.SilentFileStorage')
    // STATICFILES_STORAGE = env('STATICFILES_STORAGE', default='django.contrib.staticfiles.storage.StaticFilesStorage')
    // Going with this for the time being:  django.contrib.staticfiles.storage.StaticFilesStorage 
    {
        name: "STATICFILES_STORAGE",
        value: "django.contrib.staticfiles.storage.StaticFilesStorage"
    },
    {
        name: "BUNDLE_USE_CHECKSUM",
        value: "false",
    },
    {
        name: "MEDIA_URL",
        value: "https://dpc6bywmosi9y.cloudfront.net/"
    },
    {
<<<<<<< HEAD
        name: "ALCHEMY_KEY",
        value: alchemyKey
=======
        name: "SECRET_KEY",
        value: secretKey
>>>>>>> 1eff40bd
    }
];

const task = new awsx.ecs.FargateTaskDefinition("task", {
    containers: {
        web: {
            image: dockerGtcWebImage,
            command: ["/bin/review-env-initial-data.bash"],
            memory: 4096,
            cpu: 2000,
            portMappings: [],
            environment: environment,
            dependsOn: [],
            links: []
        },
    },
});


export const taskDefinition = task.taskDefinition.id;

const service = new awsx.ecs.FargateService("app", {
    cluster,
    desiredCount: 2,
    enableExecuteCommand: true,
    taskDefinitionArgs: {
        containers: {
            web: {
                image: dockerGtcWebImage,
                memory: 4096,
                portMappings: [httpsListener],
                environment: environment,
                links: []
            },
        },
    },
});

const celery = new awsx.ecs.FargateService("celery", {
    cluster,
    desiredCount: 2,
    taskDefinitionArgs: {
        containers: {
            celery: {
                image: "gitcoin/web:0b8eae8cd2",
                command: ["celery", "-A", "taskapp", "worker", "-Q", "gitcoin_passport, celery"],
                memory: 4096,
                cpu: 2000,
                portMappings: [],
                environment: environment,
                dependsOn: [],
                links: []
            },
            celeryHighPriority: {
                image: "gitcoin/web:0b8eae8cd2",
                command: ["celery", "-A", "taskapp", "worker", "-Q", "gitcoin_passport,high_priority,celery"],
                memory: 4096,
                cpu: 2000,
                portMappings: [],
                environment: environment,
                dependsOn: [],
                links: []
            },
        },
    },
});

const flower = new awsx.ecs.FargateService("flower", {
    cluster,
    desiredCount: 2,
    taskDefinitionArgs: {
        containers: {
            celery: {
                image: "mher/flower",
                command: ["flower", "--broker=" + redisConnectionUrl, "--port=8888"],
                memory: 4096,
                cpu: 2000,
                portMappings: [],
                environment: environment,
                dependsOn: [],
                links: []
            },
        },
    },
});

const ecsTarget = new aws.appautoscaling.Target("autoscaling_target", {
    maxCapacity: 10,
    minCapacity: 1,
    resourceId: pulumi.interpolate`service/${cluster.cluster.name}/${service.service.name}`,
    scalableDimension: "ecs:service:DesiredCount",
    serviceNamespace: "ecs",
});

// Export the URL so we can easily access it.
// export const frontendURL = pulumi.interpolate`http://${listener.endpoint.hostname}/`;
// export const frontend = listener.endpoint



//////////////////////////////////////////////////////////////
// Set up EC2 instance 
//      - it is intended to be used for troubleshooting
//////////////////////////////////////////////////////////////

// Create a new security group that permits SSH and web access.
const secgrp = new aws.ec2.SecurityGroup("secgrp", {
    description: "gitcoin",
    vpcId: vpc.id,
    ingress: [
        { protocol: "tcp", fromPort: 22, toPort: 22, cidrBlocks: ["0.0.0.0/0"] },
        { protocol: "tcp", fromPort: 80, toPort: 80, cidrBlocks: ["0.0.0.0/0"] },
    ],
    egress: [{
        protocol: "-1",
        fromPort: 0,
        toPort: 0,
        cidrBlocks: ["0.0.0.0/0"],
    }],
});

export const securityGroupsForEc2 = secgrp.id;

const ubuntu = aws.ec2.getAmi({
    mostRecent: true,
    filters: [
        {
            name: "name",
            values: ["ubuntu/images/hvm-ssd/ubuntu-focal-20.04-amd64-server-*"],
        },
        {
            name: "virtualization-type",
            values: ["hvm"],
        },
    ],
    owners: ["099720109477"],
});

// Script to install docker in ec2 instance
const ec2InitScript = `#!/bin/bash

# Installing docker in ubuntu
# Instructions taken from here: https://docs.docker.com/engine/install/ubuntu/

mkdir /var/log/gitcoin
echo $(date) "Starting installation of docker" >> /var/log/gitcoin/init.log
apt-get remove docker docker-engine docker.io containerd runc

apt-get update

apt-get install -y \
    ca-certificates \
    curl \
    gnupg \
    lsb-release
    
curl -fsSL https://download.docker.com/linux/ubuntu/gpg | gpg --dearmor -o /usr/share/keyrings/docker-archive-keyring.gpg

echo \
  "deb [arch=$(dpkg --print-architecture) signed-by=/usr/share/keyrings/docker-archive-keyring.gpg] https://download.docker.com/linux/ubuntu \
  $(lsb_release -cs) stable" | tee /etc/apt/sources.list.d/docker.list > /dev/null
  
apt-get update
apt-get install -y docker-ce docker-ce-cli containerd.io
mkdir /var/log/gitcoin
echo $(date) "Finished installation of docker" >> /var/log/gitcoin/init.log

`

const web = new aws.ec2.Instance("Web", {
    ami: ubuntu.then(ubuntu => ubuntu.id),
    associatePublicIpAddress: true,
    instanceType: "t3.medium",
    subnetId: vpcPublicSubnet1.then(),

    vpcSecurityGroupIds: [secgrp.id],
    rootBlockDevice: {
        volumeSize: 50
    },
    tags: {
        Name: "Troubleshooting instance",
    },
    userData: ec2InitScript,
});

export const ec2PublicIp = web.publicIp;

// Build and export the command to use the docker image of this specific deployment from an EC2 instance within the subnet
export const dockerConnectCmd = pulumi.interpolate`docker run -it \
-e DATABASE_URL=${rdsConnectionUrl} \
-e CACHEOPS_REDIS=${redisCacheOpsConnectionUrl} \
-e REDIS_URL=${redisConnectionUrl} \
-e STATIC_HOST=${bucketWebURL} \
-e STATIC_URL=static/ \
-e STATICFILES_STORAGE=django.contrib.staticfiles.storage.StaticFilesStorage \
-e ENV=test \
${dockerGtcWebImage} bash \
`<|MERGE_RESOLUTION|>--- conflicted
+++ resolved
@@ -698,13 +698,13 @@
         value: "https://dpc6bywmosi9y.cloudfront.net/"
     },
     {
-<<<<<<< HEAD
         name: "ALCHEMY_KEY",
         value: alchemyKey
-=======
+    },
+    {
         name: "SECRET_KEY",
         value: secretKey
->>>>>>> 1eff40bd
+
     }
 ];
 
