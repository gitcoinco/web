--- conflicted
+++ resolved
@@ -318,7 +318,6 @@
 // export const clusterInstance = cluster;
 export const clusterId = cluster.id;
 
-<<<<<<< HEAD
 // Creates an ALB associated with our custom VPC.
 const alb = new awsx.lb.ApplicationLoadBalancer(
     `gitcoin-review-${environmentName}`, { vpc }
@@ -360,12 +359,7 @@
         evaluateTargetHealth: true,
     }]
 });
-=======
-// Export the URL so we can easily access it.
-export const frontendURL = pulumi.interpolate`http://${listener.endpoint.hostname}/`;
-export const frontend = listener.endpoint
-
->>>>>>> cee1aee8
+
 
 let environment = [
     {
@@ -731,20 +725,10 @@
     },
 });
 
-<<<<<<< HEAD
 // Export the URL so we can easily access it.
 export const frontendURL = pulumi.interpolate`http://${httpsListener.endpoint.hostname}/`;
 export const frontend = httpsListener.endpoint
 
-=======
-const www = new aws.route53.Record("www", {
-    zoneId: route53ZoneID,
-    name: domain,
-    type: "CNAME",
-    ttl: 300,
-    records: [listener.endpoint.hostname],
-});
->>>>>>> cee1aee8
 
 // Build and export the command to use the docker image of this specific deployment from an EC2 instance within the subnet
 export const dockerConnectCmd = pulumi.interpolate`docker run -it \
