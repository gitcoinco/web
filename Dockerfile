FROM python:3.6-slim-stretch
ENV PYTHONUNBUFFERED 1
ENV C_FORCE_ROOT true
RUN mkdir /code && \
    apt-get update && \
    apt-get install -y --no-install-recommends apt-utils && \
    apt-get install -y --no-install-recommends libsecp256k1-dev libsecp256k1-0 gettext graphviz libgraphviz-dev wget git dos2unix gcc libc6-dev libc-dev libssl-dev make automake libtool autoconf pkg-config libffi-dev && \
    pip install --upgrade pip wheel setuptools && \
    pip3 install dumb-init && \
    rm -rf /var/lib/apt/lists/*

RUN git clone --recursive https://github.com/maxmind/libmaxminddb.git && \
    cd libmaxminddb && \
    ./bootstrap && \
    ./configure && \
    make && \
    make check && \
    make install && \
    echo /usr/local/lib  >> /etc/ld.so.conf.d/local.conf && \
    ldconfig

# GeoIP2 Data Files
RUN mkdir -p /usr/share/GeoIP/ && \
    wget http://geolite.maxmind.com/download/geoip/database/GeoLite2-City.mmdb.gz && \
    wget http://geolite.maxmind.com/download/geoip/database/GeoLite2-Country.mmdb.gz && \
    gunzip GeoLite2-City.mmdb.gz && \
    gunzip GeoLite2-Country.mmdb.gz && \
    mv *.mmdb /usr/share/GeoIP/

WORKDIR /code
COPY requirements/ /code/

RUN pip install -r test.txt
<<<<<<< HEAD
ADD . /code/

RUN dos2unix /code/bin/docker-command.bash && \
    dos2unix /code/bin/celery/worker.bash && \
    apt-get purge -y --auto-remove dos2unix wget gcc libc6-dev libc-dev libssl-dev make automake libtool autoconf pkg-config libffi-dev

=======
COPY bin/docker-command.bash /bin/docker-command.bash
RUN dos2unix /bin/docker-command.bash && \
    apt-get purge -y --auto-remove dos2unix wget gcc libc6-dev libc-dev libssl-dev make automake libtool autoconf pkg-config libffi-dev apt-utils
>>>>>>> c64b141c
ENTRYPOINT ["/usr/local/bin/dumb-init", "--"]
CMD ["bash", "/code/bin/docker-command.bash"]

ARG BUILD_DATE
ARG VCS_REF
ARG VERSION="NA"
LABEL org.label-schema.build-date=$BUILD_DATE \
    org.label-schema.name="Gitcoin Web" \
    org.label-schema.description="Grow Open Source" \
    org.label-schema.url="https://gitcoin.co" \
    org.label-schema.vcs-ref=$VCS_REF \
    org.label-schema.vcs-url="https://github.com/gitcoinco/web/" \
    org.label-schema.vendor="Gitcoin" \
    org.label-schema.version=$VERSION \
    org.label-schema.schema-version="1.0"<|MERGE_RESOLUTION|>--- conflicted
+++ resolved
@@ -31,18 +31,12 @@
 COPY requirements/ /code/
 
 RUN pip install -r test.txt
-<<<<<<< HEAD
 ADD . /code/
 
 RUN dos2unix /code/bin/docker-command.bash && \
     dos2unix /code/bin/celery/worker.bash && \
-    apt-get purge -y --auto-remove dos2unix wget gcc libc6-dev libc-dev libssl-dev make automake libtool autoconf pkg-config libffi-dev
+    apt-get purge -y --auto-remove dos2unix wget gcc libc6-dev libc-dev libssl-dev make automake libtool autoconf pkg-config libffi-dev apt-utils
 
-=======
-COPY bin/docker-command.bash /bin/docker-command.bash
-RUN dos2unix /bin/docker-command.bash && \
-    apt-get purge -y --auto-remove dos2unix wget gcc libc6-dev libc-dev libssl-dev make automake libtool autoconf pkg-config libffi-dev apt-utils
->>>>>>> c64b141c
 ENTRYPOINT ["/usr/local/bin/dumb-init", "--"]
 CMD ["bash", "/code/bin/docker-command.bash"]
 
