--- conflicted
+++ resolved
@@ -571,13 +571,8 @@
 
         for key, val in values.items():
             if val > 40:
-<<<<<<< HEAD
-                github_url = f"https://github.com/{key}"
-                avatars[key] = f'https://gitcoin.co/dynamic/avatar/{key}'
-=======
                 avatar_key = key if key and "*" not in key else "None"
-                avatars[key] = f'https://gitcoin.co/static/avatar/{avatar_key}'
->>>>>>> f0f5a0c5
+                avatars[key] = f'https://gitcoin.co/dynamic/avatar/{avatar_key}'
 
         # build output
         for name in set(names.keys()):
