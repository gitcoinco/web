var abi = [{'inputs': [{'type': 'address', 'name': '_idx'}, {'type': 'address', 'name': '_to'}], 'constant': false, 'name': 'claimTransfer', 'outputs': [{'type': 'bool', 'name': ''}], 'payable': false, 'type': 'function'}, {'inputs': [{'type': 'address', 'name': ''}], 'constant': true, 'name': 'transfers', 'outputs': [{'type': 'bool', 'name': 'active'}, {'type': 'uint256', 'name': 'amount'}, {'type': 'uint256', 'name': 'developer_tip_pct'}, {'type': 'bool', 'name': 'initialized'}, {'type': 'uint256', 'name': 'expiration_time'}, {'type': 'address', 'name': 'from'}, {'type': 'address', 'name': 'owner'}, {'type': 'address', 'name': 'erc20contract'}, {'type': 'uint256', 'name': 'fee_amount'}], 'payable': false, 'type': 'function'}, {'inputs': [{'type': 'bool', 'name': '_disableDeveloperTip'}, {'type': 'address', 'name': '_owner'}, {'type': 'address', 'name': '_contract'}, {'type': 'uint256', 'name': '_amount'}, {'type': 'uint256', 'name': '_fee_amount'}, {'type': 'uint256', 'name': 'expires'}], 'constant': false, 'name': 'newTransfer', 'outputs': [], 'payable': true, 'type': 'function'}, {'inputs': [{'type': 'address', 'name': '_idx'}], 'constant': false, 'name': 'getTransferDetails', 'outputs': [{'type': 'bool', 'name': ''}, {'type': 'uint256', 'name': ''}, {'type': 'uint256', 'name': ''}, {'type': 'bool', 'name': ''}, {'type': 'uint256', 'name': ''}, {'type': 'address', 'name': ''}, {'type': 'address', 'name': ''}, {'type': 'address', 'name': ''}], 'payable': false, 'type': 'function'}, {'inputs': [{'type': 'address', 'name': '_idx'}], 'constant': false, 'name': 'expireTransfer', 'outputs': [], 'payable': false, 'type': 'function'}, {'inputs': [], 'type': 'constructor', 'payable': false}, {'payable': true, 'type': 'fallback'}, {'inputs': [{'indexed': false, 'type': 'address', 'name': '_from'}, {'indexed': false, 'type': 'uint256', 'name': 'amount'}, {'indexed': false, 'type': 'address', 'name': 'erc20contract'}, {'indexed': false, 'type': 'address', 'name': 'index'}], 'type': 'event', 'name': 'transferSubmitted', 'anonymous': false}, {'inputs': [{'indexed': false, 'type': 'address', 'name': '_from'}, {'indexed': false, 'type': 'uint256', 'name': 'amount'}, {'indexed': false, 'type': 'address', 'name': 'erc20contract'}, {'indexed': false, 'type': 'address', 'name': 'index'}], 'type': 'event', 'name': 'transferExpired', 'anonymous': false}, {'inputs': [{'indexed': false, 'type': 'address', 'name': '_to'}, {'indexed': false, 'type': 'uint256', 'name': 'amount'}, {'indexed': false, 'type': 'address', 'name': 'erc20contract'}, {'indexed': false, 'type': 'address', 'name': 'index'}], 'type': 'event', 'name': 'transferClaimed', 'anonymous': false}];
var tokenabi = [{'inputs': [{'type': 'address', 'name': '_spender'}, {'type': 'uint256', 'name': '_value'}], 'constant': false, 'name': 'approve', 'outputs': [{'type': 'bool', 'name': ''}], 'payable': false, 'type': 'function'}, {'inputs': [], 'constant': true, 'name': 'totalSupply', 'outputs': [{'type': 'uint256', 'name': ''}], 'payable': false, 'type': 'function'}, {'inputs': [{'type': 'address', 'name': '_from'}, {'type': 'address', 'name': '_to'}, {'type': 'uint256', 'name': '_value'}], 'constant': false, 'name': 'transferFrom', 'outputs': [{'type': 'bool', 'name': ''}], 'payable': false, 'type': 'function'}, {'inputs': [{'type': 'address', 'name': '_owner'}], 'constant': true, 'name': 'balanceOf', 'outputs': [{'type': 'uint256', 'name': 'balance'}], 'payable': false, 'type': 'function'}, {'inputs': [{'type': 'address', 'name': '_to'}, {'type': 'uint256', 'name': '_value'}], 'constant': false, 'name': 'transfer', 'outputs': [{'type': 'bool', 'name': ''}], 'payable': false, 'type': 'function'}, {'inputs': [{'type': 'address', 'name': '_owner'}, {'type': 'address', 'name': '_spender'}], 'constant': true, 'name': 'allowance', 'outputs': [{'type': 'uint256', 'name': 'remaining'}], 'payable': false, 'type': 'function'}, {'inputs': [{'indexed': true, 'type': 'address', 'name': 'owner'}, {'indexed': true, 'type': 'address', 'name': 'spender'}, {'indexed': false, 'type': 'uint256', 'name': 'value'}], 'type': 'event', 'name': 'Approval', 'anonymous': false}, {'inputs': [{'indexed': true, 'type': 'address', 'name': 'from'}, {'indexed': true, 'type': 'address', 'name': 'to'}, {'indexed': false, 'type': 'uint256', 'name': 'value'}], 'type': 'event', 'name': 'Transfer', 'anonymous': false}];

var getWarning = function() {
  var warning = '';

  if (document.web3network == 'ropsten') {
    warning = '(Ropsten)';
  } else if (document.web3network == 'custom network') {
    warning = '(TestRPC)';
  }
  return warning;
};

function getParam(parameterName) {
  var result = null;
  var tmp = [];

  location.search
    .substr(1)
    .split('&')
    .forEach(function(item) {
      tmp = item.split('=');
      if (tmp[0] === parameterName)
        result = decodeURIComponent(tmp[1]);
    });
  return result;
}

// figure out what network to point at
// default to latest contract, unless user has a link to receive.html where addres/key are specificed but contract verseion is not.
var contract_address = function() {
  var contract_address;

  if (document.web3network == 'custom network') {
    // testrpc
    contract_address = '0x852624f8b99431a354bf11543b10762fd3cdfae3';
  } else if (document.web3network == 'ropsten') {
    // ropsten
    contract_address = '0xb917e0f1fdebb89d37cbe053f59066a20b6794d6'; // ropsten v1
  } else {
    // mainnet
    contract_address = '0x5479b8be3b8e9459616721f8b588df593c6e4178'; // mainnet v1
  }
  return contract_address;
};
var etherscanDomain = function() {
  var etherscanDomain = 'etherscan.io';

  if (document.web3network == 'custom network') {
    // testrpc
    etherscanDomain = 'localhost';
  } else if (document.web3network == 'ropsten') {
    // ropsten
    etherscanDomain = 'ropsten.etherscan.io';
  } else {
    // mainnet
  }
  return etherscanDomain;
};
var contract = function() {
  return web3.eth.contract(abi).at(contract_address());
};
var token_contract = function(token_address) {
  return web3.eth.contract(tokenabi).at(token_address);
};

// background moving
var addMotion = function() {
  if (!$('yge')) {
    return setTimeout(addMotion, 50);
  }
  var startX = null;
  var startY = null;
  var movementStrength = 25;
  var _height = 1000;
  var _width = 1000;
  var height = movementStrength / _height;
  var width = movementStrength / _width;

  if (typeof $('yge').addEventListener != 'undefined') {
    $('yge').addEventListener('mousemove', function(e) {
      var pageX = e.pageX - (_height / 2);
      var pageY = e.pageY - (_width / 2);
      var newvalueX = width * (pageX - startX) * -1 - 25;
      var newvalueY = height * (pageY - startY) * -1 - 50;

      if (!startX) {
        startX = newvalueX;
      }
      if (!startY) {
        startY = newvalueY;
      }
      $('yge').style.backgroundPosition = (newvalueX - startX - 10) + 'px     ' + (newvalueY - startY - 10) + 'px';
    });
  }
};

setTimeout(addMotion, 5);

var waitforWeb3 = function(callback) {
  if (document.web3network) {
    callback();
  } else {
    var wait_callback = function() {
      waitforWeb3(callback);
    };

    setTimeout(wait_callback, 100);
  }
};

// figure out what version of web3 this is
window.addEventListener('load', function() {
  var timeout_value = 100;

  setTimeout(function() {
    if (typeof web3 != 'undefined') {
      web3.version.getNetwork((error, netId) => {
        if (!error) {

          // figure out which network we're on
          var network = 'unknown';

          switch (netId) {
            case '1':
              network = 'mainnet';
              break;
            case '2':
              network = 'morden';
              break;
            case '3':
              network = 'ropsten';
              break;
            case '4':
              network = 'rinkeby';
              break;
            case '42':
              network = 'kovan';
              break;
            default:
              network = 'custom network';
          }
          document.web3network = network;
        }
      });
    }
  }, timeout_value);
});

var callFunctionWhenTransactionMined = function(txHash, f) {
  var transactionReceipt = web3.eth.getTransactionReceipt(txHash, function(error, result) {
    if (result) {
      f();
    } else {
      setTimeout(function() {
        callFunctionWhenTransactionMined(txHash, f);
      }, 1000);
    }
  });
};

<<<<<<< HEAD
var loading_button = function(button) {
  button.prepend('<img src=/static/v2/images/loading_v2.gif style="max-width:10px; max-height: 10px; margin-right: 5px">').addClass('disabled');
};

var unloading_button = function(button) {
  button.removeClass('disabled');
  button.find('img').remove();
};
=======
var loading_button = function(button){
    button.prop('disabled',true);
    button.addClass('disabled');
    button.prepend('<img src=/static/v2/images/loading_v2.gif style="max-width:10px; max-height: 10px; margin-right: 5px">').addClass('disabled');
}

var unloading_button = function(button){
    button.prop('disabled',false);
    button.removeClass('disabled');
    button.find('img').remove();
}
>>>>>>> d8a4569b

setTimeout(function() {
  var web3v = (typeof web3 == 'undefined' || typeof web3.version == 'undefined') ? 'none' : web3.version.api;
  var params = {
    page: document.location.pathname,
    web3: web3v
  };

  if (mixpanel) {
    mixpanel.track('Pageview', params);

  }
}, 300);<|MERGE_RESOLUTION|>--- conflicted
+++ resolved
@@ -1,3 +1,4 @@
+/* eslint-disable nonblock-statement-body-position */
 var abi = [{'inputs': [{'type': 'address', 'name': '_idx'}, {'type': 'address', 'name': '_to'}], 'constant': false, 'name': 'claimTransfer', 'outputs': [{'type': 'bool', 'name': ''}], 'payable': false, 'type': 'function'}, {'inputs': [{'type': 'address', 'name': ''}], 'constant': true, 'name': 'transfers', 'outputs': [{'type': 'bool', 'name': 'active'}, {'type': 'uint256', 'name': 'amount'}, {'type': 'uint256', 'name': 'developer_tip_pct'}, {'type': 'bool', 'name': 'initialized'}, {'type': 'uint256', 'name': 'expiration_time'}, {'type': 'address', 'name': 'from'}, {'type': 'address', 'name': 'owner'}, {'type': 'address', 'name': 'erc20contract'}, {'type': 'uint256', 'name': 'fee_amount'}], 'payable': false, 'type': 'function'}, {'inputs': [{'type': 'bool', 'name': '_disableDeveloperTip'}, {'type': 'address', 'name': '_owner'}, {'type': 'address', 'name': '_contract'}, {'type': 'uint256', 'name': '_amount'}, {'type': 'uint256', 'name': '_fee_amount'}, {'type': 'uint256', 'name': 'expires'}], 'constant': false, 'name': 'newTransfer', 'outputs': [], 'payable': true, 'type': 'function'}, {'inputs': [{'type': 'address', 'name': '_idx'}], 'constant': false, 'name': 'getTransferDetails', 'outputs': [{'type': 'bool', 'name': ''}, {'type': 'uint256', 'name': ''}, {'type': 'uint256', 'name': ''}, {'type': 'bool', 'name': ''}, {'type': 'uint256', 'name': ''}, {'type': 'address', 'name': ''}, {'type': 'address', 'name': ''}, {'type': 'address', 'name': ''}], 'payable': false, 'type': 'function'}, {'inputs': [{'type': 'address', 'name': '_idx'}], 'constant': false, 'name': 'expireTransfer', 'outputs': [], 'payable': false, 'type': 'function'}, {'inputs': [], 'type': 'constructor', 'payable': false}, {'payable': true, 'type': 'fallback'}, {'inputs': [{'indexed': false, 'type': 'address', 'name': '_from'}, {'indexed': false, 'type': 'uint256', 'name': 'amount'}, {'indexed': false, 'type': 'address', 'name': 'erc20contract'}, {'indexed': false, 'type': 'address', 'name': 'index'}], 'type': 'event', 'name': 'transferSubmitted', 'anonymous': false}, {'inputs': [{'indexed': false, 'type': 'address', 'name': '_from'}, {'indexed': false, 'type': 'uint256', 'name': 'amount'}, {'indexed': false, 'type': 'address', 'name': 'erc20contract'}, {'indexed': false, 'type': 'address', 'name': 'index'}], 'type': 'event', 'name': 'transferExpired', 'anonymous': false}, {'inputs': [{'indexed': false, 'type': 'address', 'name': '_to'}, {'indexed': false, 'type': 'uint256', 'name': 'amount'}, {'indexed': false, 'type': 'address', 'name': 'erc20contract'}, {'indexed': false, 'type': 'address', 'name': 'index'}], 'type': 'event', 'name': 'transferClaimed', 'anonymous': false}];
 var tokenabi = [{'inputs': [{'type': 'address', 'name': '_spender'}, {'type': 'uint256', 'name': '_value'}], 'constant': false, 'name': 'approve', 'outputs': [{'type': 'bool', 'name': ''}], 'payable': false, 'type': 'function'}, {'inputs': [], 'constant': true, 'name': 'totalSupply', 'outputs': [{'type': 'uint256', 'name': ''}], 'payable': false, 'type': 'function'}, {'inputs': [{'type': 'address', 'name': '_from'}, {'type': 'address', 'name': '_to'}, {'type': 'uint256', 'name': '_value'}], 'constant': false, 'name': 'transferFrom', 'outputs': [{'type': 'bool', 'name': ''}], 'payable': false, 'type': 'function'}, {'inputs': [{'type': 'address', 'name': '_owner'}], 'constant': true, 'name': 'balanceOf', 'outputs': [{'type': 'uint256', 'name': 'balance'}], 'payable': false, 'type': 'function'}, {'inputs': [{'type': 'address', 'name': '_to'}, {'type': 'uint256', 'name': '_value'}], 'constant': false, 'name': 'transfer', 'outputs': [{'type': 'bool', 'name': ''}], 'payable': false, 'type': 'function'}, {'inputs': [{'type': 'address', 'name': '_owner'}, {'type': 'address', 'name': '_spender'}], 'constant': true, 'name': 'allowance', 'outputs': [{'type': 'uint256', 'name': 'remaining'}], 'payable': false, 'type': 'function'}, {'inputs': [{'indexed': true, 'type': 'address', 'name': 'owner'}, {'indexed': true, 'type': 'address', 'name': 'spender'}, {'indexed': false, 'type': 'uint256', 'name': 'value'}], 'type': 'event', 'name': 'Approval', 'anonymous': false}, {'inputs': [{'indexed': true, 'type': 'address', 'name': 'from'}, {'indexed': true, 'type': 'address', 'name': 'to'}, {'indexed': false, 'type': 'uint256', 'name': 'value'}], 'type': 'event', 'name': 'Transfer', 'anonymous': false}];
 
@@ -17,13 +18,12 @@
   var tmp = [];
 
   location.search
-    .substr(1)
-    .split('&')
-    .forEach(function(item) {
-      tmp = item.split('=');
-      if (tmp[0] === parameterName)
-        result = decodeURIComponent(tmp[1]);
-    });
+        .substr(1)
+        .split('&')
+        .forEach(function(item) {
+          tmp = item.split('=');
+          if (tmp[0] === parameterName) result = decodeURIComponent(tmp[1]);
+        });
   return result;
 }
 
@@ -33,13 +33,13 @@
   var contract_address;
 
   if (document.web3network == 'custom network') {
-    // testrpc
+        // testrpc
     contract_address = '0x852624f8b99431a354bf11543b10762fd3cdfae3';
   } else if (document.web3network == 'ropsten') {
-    // ropsten
+        // ropsten
     contract_address = '0xb917e0f1fdebb89d37cbe053f59066a20b6794d6'; // ropsten v1
   } else {
-    // mainnet
+        // mainnet
     contract_address = '0x5479b8be3b8e9459616721f8b588df593c6e4178'; // mainnet v1
   }
   return contract_address;
@@ -48,13 +48,13 @@
   var etherscanDomain = 'etherscan.io';
 
   if (document.web3network == 'custom network') {
-    // testrpc
+        // testrpc
     etherscanDomain = 'localhost';
   } else if (document.web3network == 'ropsten') {
-    // ropsten
+        // ropsten
     etherscanDomain = 'ropsten.etherscan.io';
   } else {
-    // mainnet
+        // mainnet
   }
   return etherscanDomain;
 };
@@ -119,7 +119,7 @@
       web3.version.getNetwork((error, netId) => {
         if (!error) {
 
-          // figure out which network we're on
+                // figure out which network we're on
           var network = 'unknown';
 
           switch (netId) {
@@ -160,7 +160,6 @@
   });
 };
 
-<<<<<<< HEAD
 var loading_button = function(button) {
   button.prepend('<img src=/static/v2/images/loading_v2.gif style="max-width:10px; max-height: 10px; margin-right: 5px">').addClass('disabled');
 };
@@ -169,19 +168,6 @@
   button.removeClass('disabled');
   button.find('img').remove();
 };
-=======
-var loading_button = function(button){
-    button.prop('disabled',true);
-    button.addClass('disabled');
-    button.prepend('<img src=/static/v2/images/loading_v2.gif style="max-width:10px; max-height: 10px; margin-right: 5px">').addClass('disabled');
-}
-
-var unloading_button = function(button){
-    button.prop('disabled',false);
-    button.removeClass('disabled');
-    button.find('img').remove();
-}
->>>>>>> d8a4569b
 
 setTimeout(function() {
   var web3v = (typeof web3 == 'undefined' || typeof web3.version == 'undefined') ? 'none' : web3.version.api;
@@ -194,4 +180,4 @@
     mixpanel.track('Pageview', params);
 
   }
-}, 300);+}, 300);
