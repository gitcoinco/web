/* eslint-disable no-console */
function validateEmail(email) {
  var re = /^(([^<>()\[\]\\.,;:\s@"]+(\.[^<>()\[\]\\.,;:\s@"]+)*)|(".+"))@((\[[0-9]{1,3}\.[0-9]{1,3}\.[0-9]{1,3}\.[0-9]{1,3}])|(([a-zA-Z\-0-9]+\.)+[a-zA-Z]{2,}))$/;

  return re.test(email);
}

function isNumeric(n) {
  return !isNaN(parseFloat(n)) && isFinite(n);
}

function advancedToggle() {
  $('advanced_toggle').style.display = 'none';
  $('advanced').style.display = 'block';
  return false;
}

var unPackAddresses = function() {
  var addresses = JSON.parse(localStorage.getItem('addresses'));

  document.addresses = addresses;
  if (!addresses || addresses.length == 0) {
    _alert({ message: gettext('Invalid addresses generated. Please try again from the first page.') }, 'warning');
    setTimeout(function() {
      if (document.location.href.indexOf('send') != -1) {
        document.location.href = '/tip/send';
      }
    }, 3000);
  }
  localStorage.setItem('addresses', '');
};

var updateEstimate = function(e) {
  var denomination = jQuery('#token option:selected').text();
  var amount = jQuery('#amount').val();

  getUSDEstimate(amount, denomination, function(usdAmount) {
    if (usdAmount) {
      jQuery('#usd_amount').html(usdAmount);
    } else {
      jQuery('#usd_amount').html('</br>');
    }
  });

};

function isSendTipPage() {
  return (/\/tip\/send/).test(window.location.pathname);
}

function prePopulateFunderFields() {
  if (localStorage['amount']) {
    $('amount').value = localStorage['amount'];
  }
  if (localStorage['issueURL']) {
    $('issueURL').value = localStorage['issueURL'];
  }
<<<<<<< HEAD
  if (localStorage['fromName']) {
    $('fromName').value = localStorage['fromName'];
=======
  if (localStorage['email']) {
    $('email').value = localStorage['email'];
>>>>>>> 32a84c2e
  }
  if (localStorage['fromEmail']) {
    $('fromEmail').value = localStorage['fromEmail'];
  }
  if (localStorage['expires']) {
    $('expires').selectedIndex = localStorage['expires'];
  }
}

function prePopulateGitcoinerFields() {
  if (localStorage['username']) {
    $('username').value = localStorage['username'];
  }
  if (localStorage['email']) {
    $('email').value = localStorage['email'];
  }
  if (localStorage['comments_priv']) {
    $('comments_priv').value = localStorage['comments_priv'];
  }
  if (localStorage['comments_public']) {
    $('comments_public').value = localStorage['comments_public'];
  }
}

window.onload = function() {
  jQuery('#amount').on('keyup blur change', updateEstimate);
  jQuery('#token').on('change', updateEstimate);

  unPackAddresses();

  var min_send_amt_wei = 6000000;

  prePopulateFunderFields();
  if (!isSendTipPage) {
    prePopulateGitcoinerFields();
  }

  waitforWeb3(function() {
    tokens(document.web3network).forEach(function(ele) {
      var option = document.createElement('option');

      option.text = ele.name;
      option.value = ele.addr;
      $('token').add(option);
    });
    jQuery('#token').select2();
  });

  // When 'Generate Account' is clicked
  $('send').onclick = function(e) {
    mixpanel.track('Tip Step 2 Click', {});
    e.preventDefault();
    if (metaMaskWarning()) {
      return;
    }
    // setup
    var fromAccount = web3.eth.accounts[0];

    // get form data
    var email = $('email').value;
    var github_url = $('issueURL').value;
    var from_name = $('fromName').value;
    var username = $('username').value;

    if (username.indexOf('@') == -1) {
      username = '@' + username;
    }
    var _disableDeveloperTip = true;
    var accept_tos = $('tos').checked;
    var token = $('token').value;
    var fees = Math.pow(10, (9 + 5)) * ((defaultGasPrice * 1.001) / Math.pow(10, 9));
    var expires = parseInt($('expires').value);
    var isSendingETH = (token == '0x0' || token == '0x0000000000000000000000000000000000000000');
    var tokenDetails = tokenAddressToDetails(token);
    var tokenName = 'ETH';
    var weiConvert = weiPerEther;

    if (!isSendingETH) {
      tokenName = tokenDetails.name;
      weiConvert = Math.pow(10, tokenDetails.decimals);
    }
    var amount = $('amount').value * weiConvert;
    var amountInEth = amount * 1.0 / weiConvert;
    var comments_priv = $('comments_priv').value;
    var comments_public = $('comments_public').value;
    var from_email = $('fromEmail').value;
    // validation
    var hasEmail = email != '';
    var hasUsername = username != '';

    // validation
    if (hasEmail && !validateEmail(email)) {
      _alert({ message: gettext('To Email is optional, but if you enter an email, you must enter a valid email!') }, 'warning');
      return;
    }
    if (from_email != '' && !validateEmail(from_email)) {
      _alert({ message: gettext('From Email is optional, but if you enter an email, you must enter a valid email!') }, 'warning');
      return;
    }
    if (!isNumeric(amount) || amount == 0) {
      _alert({ message: gettext('You must enter an number for the amount!') }, 'warning');
      return;
    }
    var min_amount = min_send_amt_wei * 1.0 / weiConvert;
    var max_amount = 5;

    if (!isSendingETH) {
      max_amount = 1000;
    }
    if (amountInEth > max_amount) {
      _alert({ message: gettext('You can only send a maximum of ' + max_amount + ' ' + tokenName + '.') }, 'warning');
      return;
    }
    if (amountInEth < min_amount) {
      _alert({ message: gettext('You can only send a minimum of ' + min_amount + ' ' + tokenName + '.') }, 'warning');
      return;
    }
    if (username == '') {
      _alert({ message: gettext('You must enter a username.') }, 'warning');
      return;
    }
    if (!accept_tos) {
      _alert({ message: gettext('You must accept the terms.') }, 'warning');
      return;
    }

<<<<<<< HEAD
    try {
      localStorage.setItem('amount', amountInEth);
      localStorage.setItem('username', username);
      localStorage.setItem('issueURL', github_url);
      localStorage.setItem('fromName', from_name);
      localStorage.setItem('fromEmail', from_email);
      localStorage.setItem('email', email);
      localStorage.setItem('comments_priv', comments_priv);
      localStorage.setItem('comments_public', comments_public);
      localStorage.setItem('expires', $('expires').selectedIndex);
    } catch (error) {
      console.log('Could not save values in local storage');
    }
=======
    localStorage['amount'] = amountInEth;
    localStorage['username'] = username;
    localStorage['issueURL'] = github_url;
    localStorage['fromEmail'] = from_email;
    localStorage['email'] = email;
    localStorage['comments_priv'] = comments_priv;
    localStorage['comments_public'] = comments_public;
    localStorage['expires'] = $('expires').selectedIndex;
>>>>>>> 32a84c2e

    loading_button(jQuery('#send'));
    var numBatches = document.addresses.length;
    var plural = numBatches > 1 ? 's' : '';
    var processTx = function(i) {
      // generate ephemeral account
      var _owner = '0x' + lightwallet.keystore._computeAddressFromPrivKey(document.addresses[i].pk);
      var _private_key = document.addresses[i]['pk'];

      // set up callback for web3 call to final transfer
      var final_callback = function(error, result) {
        if (error) {
          console.log(error);
          mixpanel.track('Tip Step 2 Error', {step: 'final', error: error});
          _alert({ message: gettext('got an error :(') }, 'error');
          unloading_button(jQuery('#send'));
        } else {
          dataLayer.push({'event': 'sendtip'});
          mixpanel.track('Tip Step 2 Success', {});
          var txid = result;

          $('send_eth').style.display = 'none';
          $('tokenName').innerHTML = tokenName;
          $('send_eth_done').style.display = 'block';
          $('trans_link').href = 'https://' + etherscanDomain() + '/tx/' + result;
          $('trans_link2').href = 'https://' + etherscanDomain() + '/tx/' + result;
          var relative_link = '?n=' + document.web3network + '&txid=' + txid + '&key=' + _private_key + '&gasPrice=' + (defaultGasPrice / Math.pow(10, 9));
          var base_url = document.location.href.split('?')[0].replace('send/2', 'receive').replace('#', '');
          var link = base_url + relative_link;

          $('new_username').innerHTML = username;
          var warning = getWarning();

          callFunctionWhenTransactionMined(txid, function() {
            $('loading_trans').innerHTML = 'This transaction has been confirmed 👌';
          });
          const url = '/tip/send/2';

          fetch(url, {
            method: 'POST',
            body: JSON.stringify({
              url: link,
              username: username,
              email: email,
              tokenName: tokenName,
              amount: amount / weiConvert,
              comments_priv: comments_priv,
              comments_public: comments_public,
              expires_date: expires,
              github_url: github_url,
              from_email: from_email,
              from_name: from_name,
              tokenAddress: token,
              network: document.web3network,
              from_address: fromAccount,
              txid: txid
            })
          }).then(function(response) {
            return response.json();
          }).then(function(json) {
            var is_success = json['status'] == 'OK';
            var _class = is_success ? 'info' : 'error';
            
            _alert(json, _class);
          });

          if ((i + 1) < numBatches) {
            processTx(i + 1);
          }
        }
      };

      // set up callback for web3 call to erc20 callback
      var erc20_callback = function(error, result) {
        if (error) {
          console.error(error);
          _alert({ message: gettext('got an error :(') }, 'error');
          unloading_button(jQuery('#send'));
        } else {
          var approve_amount = amount * numBatches;

          token_contract(token).approve.estimateGas(contract_address(), approve_amount, function(error, result) {
            var _gas = result;

            if (_gas > maxGas) {
              _gas = maxGas;
            }
            var _gasLimit = parseInt(_gas * 1.01);

            token_contract(token).approve.sendTransaction(
              contract_address(),
              approve_amount,
              {from: fromAccount, gas: web3.toHex(gas), gasLimit: web3.toHex(gasLimit)},
              final_callback);
          });
        }
      };


      // send transfer to web3
      var next_callback = null;
      var amountETHToSend = null;

      if (isSendingETH) {
        next_callback = final_callback;
        amountETHToSend = parseInt(amount + fees);
      } else {
        amountETHToSend = parseInt(min_send_amt_wei + fees);
        if (i == 0) { // only need to call approve once for amount * numbatches
          next_callback = erc20_callback;
        } else {
          next_callback = final_callback;
        }
      }
      var _gas = recommendGas;

      if (_gas > maxGas) {
        _gas = maxGas;
      }
      if (_gas > recommendGas) {
        _gas = recommendGas;
      }
      var _gasLimit = parseInt(_gas * 1.01);

      contract().newTransfer.sendTransaction(
        _disableDeveloperTip,
        _owner,
        token,
        amount,
        fees,
        expires,
        {from: fromAccount,
          gas: web3.toHex(_gas),
          gasPrice: web3.toHex(defaultGasPrice),
          value: amountETHToSend,
          gasLimit: web3.toHex(_gasLimit)},
        next_callback);
    };

    processTx(0);
  };

};<|MERGE_RESOLUTION|>--- conflicted
+++ resolved
@@ -52,20 +52,15 @@
   if (localStorage['amount']) {
     $('amount').value = localStorage['amount'];
   }
+
   if (localStorage['issueURL']) {
     $('issueURL').value = localStorage['issueURL'];
   }
-<<<<<<< HEAD
-  if (localStorage['fromName']) {
-    $('fromName').value = localStorage['fromName'];
-=======
-  if (localStorage['email']) {
-    $('email').value = localStorage['email'];
->>>>>>> 32a84c2e
-  }
+
   if (localStorage['fromEmail']) {
     $('fromEmail').value = localStorage['fromEmail'];
   }
+
   if (localStorage['expires']) {
     $('expires').selectedIndex = localStorage['expires'];
   }
@@ -188,12 +183,10 @@
       return;
     }
 
-<<<<<<< HEAD
     try {
       localStorage.setItem('amount', amountInEth);
       localStorage.setItem('username', username);
       localStorage.setItem('issueURL', github_url);
-      localStorage.setItem('fromName', from_name);
       localStorage.setItem('fromEmail', from_email);
       localStorage.setItem('email', email);
       localStorage.setItem('comments_priv', comments_priv);
@@ -202,16 +195,6 @@
     } catch (error) {
       console.log('Could not save values in local storage');
     }
-=======
-    localStorage['amount'] = amountInEth;
-    localStorage['username'] = username;
-    localStorage['issueURL'] = github_url;
-    localStorage['fromEmail'] = from_email;
-    localStorage['email'] = email;
-    localStorage['comments_priv'] = comments_priv;
-    localStorage['comments_public'] = comments_public;
-    localStorage['expires'] = $('expires').selectedIndex;
->>>>>>> 32a84c2e
 
     loading_button(jQuery('#send'));
     var numBatches = document.addresses.length;
