/* eslint-disable no-console */
function validateEmail(email) {
  var re = /^(([^<>()\[\]\\.,;:\s@"]+(\.[^<>()\[\]\\.,;:\s@"]+)*)|(".+"))@((\[[0-9]{1,3}\.[0-9]{1,3}\.[0-9]{1,3}\.[0-9]{1,3}])|(([a-zA-Z\-0-9]+\.)+[a-zA-Z]{2,}))$/;

  return re.test(email);
}

function isNumeric(n) {
  return !isNaN(parseFloat(n)) && isFinite(n);
}

function advancedToggle() {
  $('advanced_toggle').style.display = 'none';
  $('advanced').style.display = 'block';
  return false;
}

var unPackAddresses = function() {
  var addresses = JSON.parse(localStorage.getItem('addresses'));

  document.addresses = addresses;
  if (!addresses || addresses.length == 0) {
    _alert({ message: gettext('Invalid addresses generated. Please try again from the first page.') }, 'warning');
    setTimeout(function() {
      if (document.location.href.indexOf('send') != -1) {
        document.location.href = '/tip/send';
      }
    }, 3000);
  }
  localStorage.setItem('addresses', '');
};

var updateEstimate = function(e) {
  var denomination = jQuery('#token option:selected').text();
  var amount = jQuery('#amount').val();

  getUSDEstimate(amount, denomination, function(usdAmount) {
    if (usdAmount && usdAmount['full_text']) {
      jQuery('#usd_amount').html(usdAmount['full_text']);
    } else {
      jQuery('#usd_amount').html('</br>');
    }
  });

};
// TODO: DRY
var promptForAuth = function(event) {
  var denomination = jQuery('#token option:selected').text();
  var tokenAddress = jQuery('#token option:selected').val();

  if (denomination == 'ETH') {
    $('input, textarea, select').prop('disabled', '');
  } else {
    var from = web3.eth.coinbase;
    var to = contract().address;

    token_contract(tokenAddress).allowance.call(from, to, function(error, result) {
      if (error || result.toNumber() == 0) {
        _alert("You have not yet enabled this token.  To enable this token, go to the <a style='padding-left:5px;' href='/settings/tokens'> Token Settings page and enable it</a>. (this is only needed one time per token)");
        $('input, textarea, select').prop('disabled', 'disabled');
        $('select[name=deonomination]').prop('disabled', '');
      } else {
        $('input, textarea, select').prop('disabled', '');
      }
    });
  }
};


<<<<<<< HEAD
function isSendTipPage() {
  return (/\/tip\/send/).test(window.location.pathname);
}
=======
window.onload = function() {
  jQuery('#amount').on('keyup blur change', updateEstimate);
  jQuery('#token').on('change', updateEstimate);
  jQuery('#token').on('change', promptForAuth);

  unPackAddresses();

  var min_send_amt_wei = 6000000;
>>>>>>> 02ca9180

function prePopulateFunderFields() {
  if (localStorage['amount']) {
    $('amount').value = localStorage['amount'];
  }

  if (localStorage['issueURL']) {
    $('issueURL').value = localStorage['issueURL'];
  }

  if (localStorage['fromEmail']) {
    $('fromEmail').value = localStorage['fromEmail'];
  }

  if (localStorage['expires']) {
    $('expires').selectedIndex = localStorage['expires'];
  }
}

function prePopulateGitcoinerFields() {
  if (localStorage['username']) {
    $('username').value = localStorage['username'];
  }
  if (localStorage['email']) {
    $('email').value = localStorage['email'];
  }
  if (localStorage['comments_priv']) {
    $('comments_priv').value = localStorage['comments_priv'];
  }
  if (localStorage['comments_public']) {
    $('comments_public').value = localStorage['comments_public'];
  }
}

window.onload = function() {
  jQuery('#amount').on('keyup blur change', updateEstimate);
  jQuery('#token').on('change', updateEstimate);

  unPackAddresses();

  var min_send_amt_wei = 6000000;

  prePopulateFunderFields();
  if (!isSendTipPage()) {
    prePopulateGitcoinerFields();
  }

  waitforWeb3(function() {
    tokens(document.web3network).forEach(function(ele) {
      var option = document.createElement('option');

      option.text = ele.name;
      option.value = ele.addr;
      $('token').add(option);
    });
    jQuery('#token').select2();
  });

  // When 'Generate Account' is clicked
  $('send').onclick = function(e) {
    mixpanel.track('Tip Step 2 Click', {});
    e.preventDefault();
    if (metaMaskWarning()) {
      return;
    }
    // setup
    var fromAccount = web3.eth.accounts[0];

    // get form data
    var email = $('email').value;
    var github_url = $('issueURL').value;
    var from_name = $('fromName').value;
    var username = $('username').value;

    if (username.indexOf('@') == -1) {
      username = '@' + username;
    }
    var _disableDeveloperTip = true;
    var accept_tos = $('tos').checked;
    var token = $('token').value;
    var fees = Math.pow(10, (9 + 5)) * ((defaultGasPrice * 1.001) / Math.pow(10, 9));
    var expires = parseInt($('expires').value);
    var isSendingETH = (token == '0x0' || token == '0x0000000000000000000000000000000000000000');
    var tokenDetails = tokenAddressToDetails(token);
    var tokenName = 'ETH';
    var weiConvert = weiPerEther;

    if (!isSendingETH) {
      tokenName = tokenDetails.name;
      weiConvert = Math.pow(10, tokenDetails.decimals);
    }
    var amount = $('amount').value * weiConvert;
    var amountInEth = amount * 1.0 / weiConvert;
    var comments_priv = $('comments_priv').value;
    var comments_public = $('comments_public').value;
    var from_email = $('fromEmail').value;
    // validation
    var hasEmail = email != '';
    var hasUsername = username != '';

    // validation
    if (hasEmail && !validateEmail(email)) {
      _alert({ message: gettext('To Email is optional, but if you enter an email, you must enter a valid email!') }, 'warning');
      return;
    }
    if (from_email != '' && !validateEmail(from_email)) {
      _alert({ message: gettext('From Email is optional, but if you enter an email, you must enter a valid email!') }, 'warning');
      return;
    }
    if (!isNumeric(amount) || amount == 0) {
      _alert({ message: gettext('You must enter an number for the amount!') }, 'warning');
      return;
    }
    var min_amount = min_send_amt_wei * 1.0 / weiConvert;
    var max_amount = 5;

    if (!isSendingETH) {
      max_amount = 1000;
    }
    if (amountInEth > max_amount) {
      _alert({ message: gettext('You can only send a maximum of ' + max_amount + ' ' + tokenName + '.') }, 'warning');
      return;
    }
    if (amountInEth < min_amount) {
      _alert({ message: gettext('You can only send a minimum of ' + min_amount + ' ' + tokenName + '.') }, 'warning');
      return;
    }
    if (username == '') {
      _alert({ message: gettext('You must enter a username.') }, 'warning');
      return;
    }
    if (!accept_tos) {
      _alert({ message: gettext('You must accept the terms.') }, 'warning');
      return;
    }

    try {
      localStorage.setItem('amount', amountInEth);
      localStorage.setItem('username', username);
      localStorage.setItem('issueURL', github_url);
      localStorage.setItem('fromEmail', from_email);
      localStorage.setItem('email', email);
      localStorage.setItem('comments_priv', comments_priv);
      localStorage.setItem('comments_public', comments_public);
      localStorage.setItem('expires', $('expires').selectedIndex);
    } catch (error) {
      console.log('Could not save values in local storage');
    }

    loading_button(jQuery('#send'));
    var numBatches = document.addresses.length;
    var plural = numBatches > 1 ? 's' : '';
    var processTx = function(i) {
      // generate ephemeral account
      var _owner = '0x' + lightwallet.keystore._computeAddressFromPrivKey(document.addresses[i].pk);
      var _private_key = document.addresses[i]['pk'];

      // set up callback for web3 call to final transfer
      var final_callback = function(error, result) {
        if (error) {
          console.log(error);
          mixpanel.track('Tip Step 2 Error', {step: 'final', error: error});
          _alert({ message: gettext('got an error :(') }, 'error');
          unloading_button(jQuery('#send'));
        } else {
          dataLayer.push({'event': 'sendtip'});
          mixpanel.track('Tip Step 2 Success', {});
          var txid = result;

          $('send_eth').style.display = 'none';
          $('tokenName').innerHTML = tokenName;
          $('send_eth_done').style.display = 'block';
          $('trans_link').href = 'https://' + etherscanDomain() + '/tx/' + result;
          $('trans_link2').href = 'https://' + etherscanDomain() + '/tx/' + result;
          var relative_link = '?n=' + document.web3network + '&txid=' + txid + '&key=' + _private_key + '&gasPrice=' + (defaultGasPrice / Math.pow(10, 9));
          var base_url = document.location.href.split('?')[0].replace('send/2', 'receive').replace('#', '');
          var link = base_url + relative_link;

          $('new_username').innerHTML = username;
          var warning = getWarning();

          callFunctionWhenTransactionMined(txid, function() {
            $('loading_trans').innerHTML = 'This transaction has been confirmed 👌';
          });
          const url = '/tip/send/2';

          fetch(url, {
            method: 'POST',
            body: JSON.stringify({
              url: link,
              username: username,
              email: email,
              tokenName: tokenName,
              amount: amount / weiConvert,
              comments_priv: comments_priv,
              comments_public: comments_public,
              expires_date: expires,
              github_url: github_url,
              from_email: from_email,
              from_name: from_name,
              tokenAddress: token,
              network: document.web3network,
              from_address: fromAccount,
              txid: txid
            })
          }).then(function(response) {
            return response.json();
          }).then(function(json) {
            var is_success = json['status'] == 'OK';
            var _class = is_success ? 'info' : 'error';
            
            _alert(json, _class);
          });

          if ((i + 1) < numBatches) {
            processTx(i + 1);
          }
        }
      };


      // send transfer to web3
      var next_callback = null;
      var amountETHToSend = null;

      if (isSendingETH) {
        next_callback = final_callback;
        amountETHToSend = parseInt(amount + fees);
      } else {
        amountETHToSend = parseInt(min_send_amt_wei + fees);
        next_callback = final_callback;
      }
      var _gas = recommendGas;

      if (_gas > maxGas) {
        _gas = maxGas;
      }
      if (_gas > recommendGas) {
        _gas = recommendGas;
      }
      var _gasLimit = parseInt(_gas * 1.01);

      contract().newTransfer.sendTransaction(
        _disableDeveloperTip,
        _owner,
        token,
        amount,
        fees,
        expires,
        {from: fromAccount,
          gas: web3.toHex(_gas),
          gasPrice: web3.toHex(defaultGasPrice),
          value: amountETHToSend,
          gasLimit: web3.toHex(_gasLimit)},
        next_callback);
    };

    processTx(0);
  };

};<|MERGE_RESOLUTION|>--- conflicted
+++ resolved
@@ -66,58 +66,47 @@
   }
 };
 
-
-<<<<<<< HEAD
 function isSendTipPage() {
   return (/\/tip\/send/).test(window.location.pathname);
 }
-=======
+
+function prePopulateFunderFields() {
+  if (localStorage['amount']) {
+    $('amount').value = localStorage['amount'];
+  }
+
+  if (localStorage['issueURL']) {
+    $('issueURL').value = localStorage['issueURL'];
+  }
+
+  if (localStorage['fromEmail']) {
+    $('fromEmail').value = localStorage['fromEmail'];
+  }
+
+  if (localStorage['expires']) {
+    $('expires').selectedIndex = localStorage['expires'];
+  }
+}
+
+function prePopulateGitcoinerFields() {
+  if (localStorage['username']) {
+    $('username').value = localStorage['username'];
+  }
+  if (localStorage['email']) {
+    $('email').value = localStorage['email'];
+  }
+  if (localStorage['comments_priv']) {
+    $('comments_priv').value = localStorage['comments_priv'];
+  }
+  if (localStorage['comments_public']) {
+    $('comments_public').value = localStorage['comments_public'];
+  }
+}
+
 window.onload = function() {
   jQuery('#amount').on('keyup blur change', updateEstimate);
   jQuery('#token').on('change', updateEstimate);
   jQuery('#token').on('change', promptForAuth);
-
-  unPackAddresses();
-
-  var min_send_amt_wei = 6000000;
->>>>>>> 02ca9180
-
-function prePopulateFunderFields() {
-  if (localStorage['amount']) {
-    $('amount').value = localStorage['amount'];
-  }
-
-  if (localStorage['issueURL']) {
-    $('issueURL').value = localStorage['issueURL'];
-  }
-
-  if (localStorage['fromEmail']) {
-    $('fromEmail').value = localStorage['fromEmail'];
-  }
-
-  if (localStorage['expires']) {
-    $('expires').selectedIndex = localStorage['expires'];
-  }
-}
-
-function prePopulateGitcoinerFields() {
-  if (localStorage['username']) {
-    $('username').value = localStorage['username'];
-  }
-  if (localStorage['email']) {
-    $('email').value = localStorage['email'];
-  }
-  if (localStorage['comments_priv']) {
-    $('comments_priv').value = localStorage['comments_priv'];
-  }
-  if (localStorage['comments_public']) {
-    $('comments_public').value = localStorage['comments_public'];
-  }
-}
-
-window.onload = function() {
-  jQuery('#amount').on('keyup blur change', updateEstimate);
-  jQuery('#token').on('change', updateEstimate);
 
   unPackAddresses();
 
