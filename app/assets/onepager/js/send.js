/* eslint-disable no-console */
var get_gas_price = function() {
  if ($('#gasPrice').length) {
    return $('#gasPrice').val() * 10 ** 9;
  }
  if (typeof defaultGasPrice != 'undefined') {
    return defaultGasPrice;
  }
  return 5 * 10 ** 9;
};

var generate_or_get_private_key = function() {
  if (typeof document.account != 'undefined') {
    return document.account;
  }
  document.account = new Accounts().new();
  document.account['shares'] = secrets.share(document.account['private'], 3, 2);
  return document.account;
};

var clear_metadata = function() {
  document.account = undefined;
  document.hash1 = undefined;
};

var set_metadata = function(callback) {
  var account = generate_or_get_private_key();
  var shares = account['shares'];

  ipfs.ipfsApi = IpfsApi(ipfsConfig);
  ipfs.setProvider(ipfsConfig);
  ipfs.add(shares[1], function(err, hash1) {
    if (err)
      throw err;
    document.hash1 = hash1;
  });
};
var wait_for_metadata = function(callback) {
  setTimeout(function() {
    if (typeof document.hash1 != 'undefined') {
      var account = generate_or_get_private_key();

      callback({
        'pub_key': account['public'],
        'address': account['address'],
        'reference_hash_for_receipient': document.hash1,
        'gitcoin_secret': account['shares'][0]
      });
    } else {
      wait_for_metadata(callback);
    }
  }, 500);

};

$(document).ready(function() {

  // upon keypress for the select2, gotta make sure it opens
  setTimeout(function() {
    $('.select2').keypress(function() {
      $(this).siblings('select').select2('open');
    });
  }, 100);

  if (typeof userSearch != 'undefined') {
    userSearch('.username-search', true);
  }
  set_metadata();
  // jquery bindings
  $('#advanced_toggle').on('click', function() {
    advancedToggle();
  });
  $('#amount').on('keyup blur change', updateEstimate);
  $('#token').on('change', updateEstimate);
  $('#send').on('click', function(e) {
    e.preventDefault();
    if ($(this).hasClass('disabled'))
      return;
    loading_button($(this));
    // get form data
    var email = $('#email').val();
    var github_url = $('#issueURL').val();
    var from_name = $('#fromName').val();
    var username = $('.username-search').select2('data')[0].text;
    var amount = parseFloat($('#amount').val());
    var comments_priv = $('#comments_priv').val();
    var comments_public = $('#comments_public').val();
    var from_email = $('#fromEmail').val();
    var accept_tos = $('#tos').is(':checked');
    var tokenAddress = (
      ($('#token').val() == '0x0') ?
        '0x0000000000000000000000000000000000000000'
        : $('#token').val());
    var expires = parseInt($('#expires').val());

    // derived info
    var isSendingETH = (tokenAddress == '0x0' || tokenAddress == '0x0000000000000000000000000000000000000000');
    var tokenDetails = tokenAddressToDetails(tokenAddress);
    var tokenName = 'ETH';

    if (!isSendingETH) {
      tokenName = tokenDetails.name;
    }

    var success_callback = function(txid) {

      startConfetti();
      var url = 'https://' + etherscanDomain() + '/tx/' + txid;

      $('#loading_trans').html('This transaction has been sent 👌');
      $('#send_eth').css('display', 'none');
      $('#send_eth_done').css('display', 'block');
      $('#tokenName').html(tokenName);
      $('#new_username').html(username);
      $('#trans_link').attr('href', url);
      $('#trans_link2').attr('href', url);
      unloading_button($(this));
    };
    var failure_callback = function() {
      unloading_button($('#send'));
    };

    return sendTip(email, github_url, from_name, username, amount, comments_public, comments_priv, from_email, accept_tos, tokenAddress, expires, success_callback, failure_callback, false);

  });

  waitforWeb3(function() {
    tokens(document.web3network).forEach(function(ele) {
      if (ele && ele.addr) {
        var html = '<option value=' + ele.addr + '>' + ele.name + '</option>';

        $('#token').append(html);
      }
    });
    jQuery('#token').select2();
  });

});

function advancedToggle() {
  $('#advanced_toggle').css('display', 'none');
  $('#advanced').css('display', 'block');
  return false;
}

function validateEmail(email) {
  var re = /^(([^<>()\[\]\\.,;:\s@"]+(\.[^<>()\[\]\\.,;:\s@"]+)*)|(".+"))@((\[[0-9]{1,3}\.[0-9]{1,3}\.[0-9]{1,3}\.[0-9]{1,3}])|(([a-zA-Z\-0-9]+\.)+[a-zA-Z]{2,}))$/;

  return re.test(email);
}

function isNumeric(n) {
  return !isNaN(parseFloat(n)) && isFinite(n);
}


function sendTip(email, github_url, from_name, username, amount, comments_public, comments_priv, from_email, accept_tos, tokenAddress, expires, success_callback, failure_callback, is_for_bounty_fulfiller) {
  if (typeof web3 == 'undefined') {
    _alert({ message: gettext('You must have a web3 enabled browser to do this.  Please download Metamask.') }, 'warning');
    failure_callback();
    return;
  }
  // setup
  var fromAccount = web3.eth.accounts[0];

  if (!username.includes('@')) {
    username = '@' + username;
  }

  var gas_money = parseInt(10 ** (9 + 5) * ((defaultGasPrice * 1.001) / 10 ** 9));
  var isSendingETH = (tokenAddress == '0x0' || tokenAddress == '0x0000000000000000000000000000000000000000');
  var tokenDetails = tokenAddressToDetails(tokenAddress);
  var tokenName = 'ETH';
<<<<<<< HEAD
  var weiConvert = 10 ** 18;
=======
  var denomFactor = Math.pow(10, 18);
>>>>>>> d59ae5cb
  var creation_time = Math.round((new Date()).getTime() / 1000);
  var salt = parseInt((Math.random() * 1000000));

  if (!isSendingETH) {
    tokenName = tokenDetails.name;
<<<<<<< HEAD
    weiConvert = 10 ** tokenDetails.decimals;
=======
    denomFactor = Math.pow(10, tokenDetails.decimals);
>>>>>>> d59ae5cb
  }

  check_balance_and_alert_user_if_not_enough(
    tokenAddress,
    amount,
    'You do not have enough ' + tokenName + ' to send this tip.');

  var amountInDenom = amount * 1.0 * denomFactor;
  // validation
  var hasEmail = email != '';

  // validation
  if (hasEmail && !validateEmail(email)) {
    _alert({ message: gettext('To Email is optional, but if you enter an email, you must enter a valid email!') }, 'warning');
    failure_callback();
    return;
  }
  if (from_email != '' && !validateEmail(from_email)) {
    _alert({ message: gettext('From Email is optional, but if you enter an email, you must enter a valid email!') }, 'warning');
    failure_callback();
    return;
  }
  if (!isNumeric(amountInDenom) || amountInDenom == 0) {
    _alert({ message: gettext('You must enter an number for the amount!') }, 'warning');
    failure_callback();
    return;
  }
  if (username == '') {
    _alert({ message: gettext('You must enter a username.') }, 'warning');
    failure_callback();
    return;
  }
  if (!accept_tos) {
    _alert({ message: gettext('You must accept the terms.') }, 'warning');
    failure_callback();
    return;
  }

  var got_metadata_callback = function(metadata) {
    const url = '/tip/send/3';

    metadata['creation_time'] = creation_time;
    metadata['salt'] = salt;
    metadata['source_url'] = document.location.href;

    fetch(url, {
      method: 'POST',
      credentials: 'include',
      body: JSON.stringify({
        username: username,
        email: email,
        tokenName: tokenName,
        amount: amount,
        comments_priv: comments_priv,
        comments_public: comments_public,
        expires_date: expires,
        github_url: github_url,
        from_email: from_email,
        from_name: from_name,
        tokenAddress: tokenAddress,
        network: document.web3network,
        from_address: fromAccount,
        is_for_bounty_fulfiller: is_for_bounty_fulfiller,
        metadata: metadata
      })
    }).then(function(response) {
      return response.json();
    }).then(function(json) {
      var is_success = json['status'] == 'OK';
      var _class = is_success ? 'info' : 'error';

      if (!is_success) {
        _alert(json['message'], _class);
        failure_callback();
      } else {
        var is_direct_to_recipient = metadata['is_direct'];
        var destinationAccount = is_direct_to_recipient ? metadata['direct_address'] : metadata['address'];
        var post_send_callback = function(errors, txid) {
          indicateMetamaskPopup(true);
          if (errors) {
            _alert({ message: gettext('There was an error.') }, 'warning');
            failure_callback();
          } else {
            const url = '/tip/send/4';

            fetch(url, {
              method: 'POST',
              credentials: 'include',
              body: JSON.stringify({
                destinationAccount: destinationAccount,
                txid: txid,
                is_direct_to_recipient: is_direct_to_recipient,
                creation_time: creation_time,
                salt: salt
              })
            }).then(function(response) {
              return response.json();
            }).then(function(json) {
              var is_success = json['status'] == 'OK';

              if (!is_success) {
                _alert(json, _class);
              } else {
                clear_metadata();
                set_metadata();
                success_callback(txid);
              }
            });
          }
        };

        indicateMetamaskPopup();
        if (isSendingETH) {
          web3.eth.sendTransaction({
            to: destinationAccount,
            value: amountInDenom,
            gasPrice: web3.toHex(get_gas_price())
          }, post_send_callback);
        } else {
          var send_erc20 = function() {
            var token_contract = web3.eth.contract(token_abi).at(tokenAddress);

            token_contract.transfer(destinationAccount, amountInDenom, {gasPrice: web3.toHex(get_gas_price())}, post_send_callback);
          };
          var send_gas_money_and_erc20 = function() {
            _alert({ message: gettext('You will now be asked to confirm two transactions.  The first is gas money, so your receipient doesnt have to pay it.  The second is the actual token transfer. (note: check Metamask extension, sometimes the 2nd confirmation window doesnt popup)') }, 'info');
            web3.eth.sendTransaction({
              to: destinationAccount,
              value: gas_money,
              gasPrice: web3.toHex(get_gas_price())
            }, send_erc20);
          };

          if (is_direct_to_recipient) {
            send_erc20();
          } else {
            send_gas_money_and_erc20();
          }

        }
      }
    });
  };

  // send direct, or not?
  const url = '/tip/address/' + username;

  fetch(url, {method: 'GET', credentials: 'include'}).then(function(response) {
    return response.json();
  }).then(function(json) {
    if (json.addresses.length > 0) {
      // pay out directly
      got_metadata_callback({
        'is_direct': true,
        'direct_address': json.addresses[0],
        'creation_time': creation_time,
        'salt': salt
      });
    } else {
      // pay out via secret sharing algo
      wait_for_metadata(got_metadata_callback);
    }
  });
}

var updateEstimate = function(e) {
  var denomination = $('#token option:selected').text();
  var amount = $('#amount').val();

  getUSDEstimate(amount, denomination, function(usdAmount) {
    if (usdAmount && usdAmount['full_text']) {
      $('#usd_amount').html(usdAmount['full_text']);
    } else {
      $('#usd_amount').html('</br>');
    }
  });
};

var etherscanDomain = function() {
  var etherscanDomain = 'etherscan.io';

  if (document.web3network == 'custom network') {
    // testrpc
    etherscanDomain = 'localhost';
  } else if (document.web3network == 'rinkeby') {
    // rinkeby
    etherscanDomain = 'rinkeby.etherscan.io';
  } else {
    // mainnet
  }
  return etherscanDomain;
};<|MERGE_RESOLUTION|>--- conflicted
+++ resolved
@@ -171,21 +171,13 @@
   var isSendingETH = (tokenAddress == '0x0' || tokenAddress == '0x0000000000000000000000000000000000000000');
   var tokenDetails = tokenAddressToDetails(tokenAddress);
   var tokenName = 'ETH';
-<<<<<<< HEAD
-  var weiConvert = 10 ** 18;
-=======
-  var denomFactor = Math.pow(10, 18);
->>>>>>> d59ae5cb
+  var denomFactor = 10 ** 18;
   var creation_time = Math.round((new Date()).getTime() / 1000);
   var salt = parseInt((Math.random() * 1000000));
 
   if (!isSendingETH) {
     tokenName = tokenDetails.name;
-<<<<<<< HEAD
-    weiConvert = 10 ** tokenDetails.decimals;
-=======
-    denomFactor = Math.pow(10, tokenDetails.decimals);
->>>>>>> d59ae5cb
+    denomFactor = 10 ** tokenDetails.decimals;
   }
 
   check_balance_and_alert_user_if_not_enough(
