html{
  font-family: 'Mulish', sans-serif;
  font-kerning: auto;
  -webkit-font-smoothing: antialiased;
  -moz-osx-font-smoothing: grayscale;
  text-rendering: optimizeLegibility;
<<<<<<< HEAD
=======
  font-size: 130%;
  font-size: calc(1vw + 1vh);
>>>>>>> 5ebdc376
}



h1{
  font-size: 250%;
  font-weight: 800;
  line-height: 1.3em;
  margin-bottom: 1rem;
}

h2{
  font-size: 120%;
  font-weight: 800;
  line-height: 1.3em;
  margin-bottom: 1rem; 
}

p{
  font-size: 100%;
  font-weight: 400;
  line-height: 1.6em;
  margin-bottom: 1.6rem;  
}




<<<<<<< HEAD




@media #{$desktop} {
  html{ 
    font-size:130%;
  }
}

@media #{$laptop} {
  html{ 
    font-size: 120%; 
=======
@media #{$laptop} {
  html{ 
    font-size: 120%;
>>>>>>> 5ebdc376
  }
}

@media #{$tablet} { 
  html{  
    font-size: 110%;
  }
}

@media #{$phone} { 
  html{
    font-size: 100%;
  }
}

<|MERGE_RESOLUTION|>--- conflicted
+++ resolved
@@ -4,11 +4,8 @@
   -webkit-font-smoothing: antialiased;
   -moz-osx-font-smoothing: grayscale;
   text-rendering: optimizeLegibility;
-<<<<<<< HEAD
-=======
   font-size: 130%;
   font-size: calc(1vw + 1vh);
->>>>>>> 5ebdc376
 }
 
 
@@ -37,25 +34,9 @@
 
 
 
-<<<<<<< HEAD
-
-
-
-
-@media #{$desktop} {
-  html{ 
-    font-size:130%;
-  }
-}
-
-@media #{$laptop} {
-  html{ 
-    font-size: 120%; 
-=======
 @media #{$laptop} {
   html{ 
     font-size: 120%;
->>>>>>> 5ebdc376
   }
 }
 
