--- conflicted
+++ resolved
@@ -2,23 +2,10 @@
 	
   // background-color: var(--starwhite);
 
-
-
-<<<<<<< HEAD
-  figure{
-    width: 200px;
-    margin: auto;
-    padding: 3em 0em;
-  }
-=======
 	figure{
 		width: 8rem;
 		margin: auto;
 		padding: 3em 0em;
-	}
->>>>>>> bab8be6a
-
-
-
+  }
 
 }