section#newsletter{


  margin: 0em 3em;
  margin-top: 12em;

  text-align: center;

  border: 2px solid var(--vinuspurple);
  padding-top: 1.5em;
  padding-bottom: 1em;


  h2 {
    margin-bottom: 1.5em;
  }

  div.options {
    margin-bottom: 1.5em;

  }

  span {
    padding-right: 0.3rem;
  }

  label {
    padding: 0rem 0.3rem;
  }

  input[type=email]{
    padding:1em 1.5em;
    border-radius: 3px;
    cursor: pointer;
    margin-bottom: 1rem;
    color: var(--polarisblue);
    background-color: var(--starwhite);
    border: 0;
    outline: 0;
    font-size: 100%;
  }


  form{
    margin:0;
    padding:0;
    display: block;
  }

	button.btn{
		background-color: var(--vinuspurple);
		margin-left: 0.5rem;
  }
<<<<<<< HEAD

=======
>>>>>>> de96d8d1

	.options input[type="radio"] {
		border: 0px;
		width: 0.6rem;
		height: 0.6rem; 
	}


}


@media #{$phone} { 
  section#newsletter {


    h2 {
      padding: 0rem 1rem;
    }

    span {
      display: block;
      margin-bottom: 1rem;
    }


		label {
			padding: 0rem 0rem;
		}
		
		div.inputs {
			flex-direction: column; 
			padding: 1rem; 
		}  
<<<<<<< HEAD

		button.btn {
			margin-left: 0; 
		} 
=======
>>>>>>> de96d8d1

		button.btn {
			margin-left: 0; 
		} 

<<<<<<< HEAD
=======
    margin-left: 1.5em;
    margin-right: 1.5em;

>>>>>>> de96d8d1
	}
}



<|MERGE_RESOLUTION|>--- conflicted
+++ resolved
@@ -51,10 +51,6 @@
 		background-color: var(--vinuspurple);
 		margin-left: 0.5rem;
   }
-<<<<<<< HEAD
-
-=======
->>>>>>> de96d8d1
 
 	.options input[type="radio"] {
 		border: 0px;
@@ -88,24 +84,14 @@
 			flex-direction: column; 
 			padding: 1rem; 
 		}  
-<<<<<<< HEAD
-
-		button.btn {
-			margin-left: 0; 
-		} 
-=======
->>>>>>> de96d8d1
 
 		button.btn {
 			margin-left: 0; 
 		} 
 
-<<<<<<< HEAD
-=======
     margin-left: 1.5em;
     margin-right: 1.5em;
 
->>>>>>> de96d8d1
 	}
 }
 
