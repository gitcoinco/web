section#newsletter{


  margin: 0em 3em;
  margin-top: 12em;

  text-align: center;

  border: 2px solid var(--vinuspurple);
  padding-top: 1.5em;
  padding-bottom: 1em;


<<<<<<< HEAD
  h2{
=======
  h2 {
>>>>>>> 5ebdc376
    margin-bottom: 1.5em;
  }

  div.options {
    margin-bottom: 1.5em;

  }

<<<<<<< HEAD
  div.options{
    margin-bottom: 1.5em;

  }

  span{
    padding-right: 0.3rem;
  }

  label{
    padding: 0rem 0.3rem;
  }

  input[type=email]{
    padding:1em 1.5em;
    border-radius: 3px;
    cursor: pointer;
    margin-bottom: 1rem;
    color: var(--polarisblue);
    background-color: var(--starwhite);
    border: 0;
    outline: 0;
    font-size: 100%;
=======
  span {
    padding-right: 0.3rem;
  }

  label {
    padding: 0rem 0.3rem;
  }

  input[type=email]{
    padding:1em 1.5em;
    border-radius: 3px;
    cursor: pointer;
    margin-bottom: 1rem;
    color: var(--polarisblue);
    background-color: var(--starwhite);
    border: 0;
    outline: 0;
    font-size: 100%;
  }


  form{
    margin:0;
    padding:0;
    display: block;
>>>>>>> 5ebdc376
  }

  button.btn{
    background-color: var(--vinuspurple);
    margin-left: 0.5rem;
  }

<<<<<<< HEAD
  form{
    margin:0;
    padding:0;
    display: block;
  }

  button.btn{
    background-color: var(--vinuspurple);
  }

=======
  .options input[type="radio"] {
    border: 0px;
    width: 0.6rem;
    height: 0.6rem; 
  }
>>>>>>> 5ebdc376


}


@media #{$phone} { 
  section#newsletter {


    h2 {
      padding: 0rem 1rem;
    }

<<<<<<< HEAD
@media #{$phone} { 
  section#newsletter{


    h2{
      padding: 0rem 1rem;
    }

    span{
      display: block;
      margin-bottom: 1rem;
    }

    label{
      padding: 0rem 0rem;
    }
=======
    span {
      display: block;
      margin-bottom: 1rem;
    }


    label {
      padding: 0rem 0rem;
    }
		
    div.inputs {
      flex-direction: column; 
      padding: 1rem; 
    }  

    button.btn {
      margin-left: 0; 
    } 
>>>>>>> 5ebdc376

    margin-left: 1.5em;
    margin-right: 1.5em;

  }
}



<|MERGE_RESOLUTION|>--- conflicted
+++ resolved
@@ -11,11 +11,7 @@
   padding-bottom: 1em;
 
 
-<<<<<<< HEAD
-  h2{
-=======
   h2 {
->>>>>>> 5ebdc376
     margin-bottom: 1.5em;
   }
 
@@ -24,31 +20,6 @@
 
   }
 
-<<<<<<< HEAD
-  div.options{
-    margin-bottom: 1.5em;
-
-  }
-
-  span{
-    padding-right: 0.3rem;
-  }
-
-  label{
-    padding: 0rem 0.3rem;
-  }
-
-  input[type=email]{
-    padding:1em 1.5em;
-    border-radius: 3px;
-    cursor: pointer;
-    margin-bottom: 1rem;
-    color: var(--polarisblue);
-    background-color: var(--starwhite);
-    border: 0;
-    outline: 0;
-    font-size: 100%;
-=======
   span {
     padding-right: 0.3rem;
   }
@@ -74,7 +45,6 @@
     margin:0;
     padding:0;
     display: block;
->>>>>>> 5ebdc376
   }
 
   button.btn{
@@ -82,24 +52,11 @@
     margin-left: 0.5rem;
   }
 
-<<<<<<< HEAD
-  form{
-    margin:0;
-    padding:0;
-    display: block;
-  }
-
-  button.btn{
-    background-color: var(--vinuspurple);
-  }
-
-=======
   .options input[type="radio"] {
     border: 0px;
     width: 0.6rem;
     height: 0.6rem; 
   }
->>>>>>> 5ebdc376
 
 
 }
@@ -113,24 +70,6 @@
       padding: 0rem 1rem;
     }
 
-<<<<<<< HEAD
-@media #{$phone} { 
-  section#newsletter{
-
-
-    h2{
-      padding: 0rem 1rem;
-    }
-
-    span{
-      display: block;
-      margin-bottom: 1rem;
-    }
-
-    label{
-      padding: 0rem 0rem;
-    }
-=======
     span {
       display: block;
       margin-bottom: 1rem;
@@ -149,7 +88,6 @@
     button.btn {
       margin-left: 0; 
     } 
->>>>>>> 5ebdc376
 
     margin-left: 1.5em;
     margin-right: 1.5em;
