section#newsletter{


  margin: 0em 3em;
  margin-top: 12em;

  text-align: center;

  border: 2px solid var(--vinuspurple);
  padding-top: 1.5em;
  padding-bottom: 1em;


  h2{
    margin-bottom: 1.5em;
  }



  div.options{
    margin-bottom: 1.5em;

  }

  span{
    padding-right: 0.3rem;
  }

  label{
    padding: 0rem 0.3rem;
  }

  input[type=email]{
    padding:1em 1.5em;
    border-radius: 3px;
    cursor: pointer;
    margin-bottom: 1rem;
    color: var(--polarisblue);
    background-color: var(--starwhite);
    border: 0;
    outline: 0;
    font-size: 100%;
  }


  form{
    margin:0;
    padding:0;
    display: block;
  }

<<<<<<< HEAD
  button.btn{
    background-color: var(--vinuspurple);
  }
=======
	button.btn{
		background-color: var(--vinuspurple);
		margin-left: 0.5rem;
  }

>>>>>>> bab8be6a

	.options input[type="radio"] {
		border: 0px;
		width: 0.6rem;
		height: 0.6rem; 
	}


}





@media #{$phone} { 
  section#newsletter{


    h2{
      padding: 0rem 1rem;
    }

    span{
      display: block;
      margin-bottom: 1rem;
    }

<<<<<<< HEAD
    label{
      padding: 0rem 0rem;
    }
=======
		label{
			padding: 0rem 0rem;
		}
		
		div.inputs {
			flex-direction: column; 
			padding: 1rem; 
		}  

		button.btn {
			margin-left: 0; 
		} 
>>>>>>> bab8be6a

    margin-left: 1.5em;
    margin-right: 1.5em;

<<<<<<< HEAD
  }
=======
	}
>>>>>>> bab8be6a
}



<|MERGE_RESOLUTION|>--- conflicted
+++ resolved
@@ -11,22 +11,20 @@
   padding-bottom: 1em;
 
 
-  h2{
+  h2 {
     margin-bottom: 1.5em;
   }
 
-
-
-  div.options{
+  div.options {
     margin-bottom: 1.5em;
 
   }
 
-  span{
+  span {
     padding-right: 0.3rem;
   }
 
-  label{
+  label {
     padding: 0rem 0.3rem;
   }
 
@@ -49,17 +47,10 @@
     display: block;
   }
 
-<<<<<<< HEAD
-  button.btn{
-    background-color: var(--vinuspurple);
-  }
-=======
 	button.btn{
 		background-color: var(--vinuspurple);
 		margin-left: 0.5rem;
   }
-
->>>>>>> bab8be6a
 
 	.options input[type="radio"] {
 		border: 0px;
@@ -71,28 +62,21 @@
 }
 
 
+@media #{$phone} { 
+  section#newsletter {
 
 
-
-@media #{$phone} { 
-  section#newsletter{
-
-
-    h2{
+    h2 {
       padding: 0rem 1rem;
     }
 
-    span{
+    span {
       display: block;
       margin-bottom: 1rem;
     }
 
-<<<<<<< HEAD
-    label{
-      padding: 0rem 0rem;
-    }
-=======
-		label{
+
+		label {
 			padding: 0rem 0rem;
 		}
 		
@@ -104,16 +88,11 @@
 		button.btn {
 			margin-left: 0; 
 		} 
->>>>>>> bab8be6a
 
     margin-left: 1.5em;
     margin-right: 1.5em;
 
-<<<<<<< HEAD
-  }
-=======
 	}
->>>>>>> bab8be6a
 }
 
 
