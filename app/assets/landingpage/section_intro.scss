section#intro{

  height: 100vh;
  margin-left: 3em;
<<<<<<< HEAD

  display: grid;
  grid-template-columns: repeat(2, 1fr);
  grid-gap: 3em;

  div{
    align-self: center;
    max-width: 700px;

    p{
      max-width: 600px;
=======
  display: grid;
  grid-template-columns: 1.5fr 1fr;
  padding-top: 5rem;

  div {
    align-self: center;
    max-width: 39rem;

    p {
      max-width: 20rem;
>>>>>>> 5ebdc376
    }
    .big {
      font-size: 1.5em;
    }
  }

<<<<<<< HEAD
  figure{
    align-self: center;
    //align-self: end;

    img{
      max-height: 100vh;
    }

    .hidden{
=======
  figure {
    align-self: center;
    //align-self: end;

    img {
      max-height: 100vh;
    }

    .hidden {
>>>>>>> 5ebdc376
      display: none;
    }
  }

}




@media #{$tablet} { 
  section#intro{

    height: inherit;
    grid-template-columns: 1fr;

    margin: 0em 3em;
<<<<<<< HEAD
=======
    padding-top: 0em;
>>>>>>> 5ebdc376

    div{
      grid-row: 2;

    }

    figure{
      grid-row: 1;
      margin-top:8em;
    }


  }
}



@media #{$phone} { 
  section#intro{

    margin-left: 1.5em;
    margin-right: 1.5em;

  }
}

<|MERGE_RESOLUTION|>--- conflicted
+++ resolved
@@ -2,19 +2,6 @@
 
   height: 100vh;
   margin-left: 3em;
-<<<<<<< HEAD
-
-  display: grid;
-  grid-template-columns: repeat(2, 1fr);
-  grid-gap: 3em;
-
-  div{
-    align-self: center;
-    max-width: 700px;
-
-    p{
-      max-width: 600px;
-=======
   display: grid;
   grid-template-columns: 1.5fr 1fr;
   padding-top: 5rem;
@@ -25,24 +12,12 @@
 
     p {
       max-width: 20rem;
->>>>>>> 5ebdc376
     }
     .big {
       font-size: 1.5em;
     }
   }
 
-<<<<<<< HEAD
-  figure{
-    align-self: center;
-    //align-self: end;
-
-    img{
-      max-height: 100vh;
-    }
-
-    .hidden{
-=======
   figure {
     align-self: center;
     //align-self: end;
@@ -52,7 +27,6 @@
     }
 
     .hidden {
->>>>>>> 5ebdc376
       display: none;
     }
   }
@@ -69,10 +43,7 @@
     grid-template-columns: 1fr;
 
     margin: 0em 3em;
-<<<<<<< HEAD
-=======
     padding-top: 0em;
->>>>>>> 5ebdc376
 
     div{
       grid-row: 2;
