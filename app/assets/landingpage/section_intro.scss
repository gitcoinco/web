section#intro{

  height: 100vh;
  margin-left: 3em;

<<<<<<< HEAD
  display: grid;
  grid-template-columns: repeat(2, 1fr);
  grid-gap: 3em;

  div{
    align-self: center;
    max-width: 700px;

    p{
      max-width: 600px;
    }
    .big{
      font-size: 1.5em;
    }
=======
	display: grid;
	grid-template-columns: 1.5fr 1fr;
	padding-top: 1rem;

	div{
		align-self: center;
		max-width: 100%;

		p{
			max-width: 20rem;
		}
		.big{
			font-size: 1.5em;
		}
>>>>>>> bab8be6a
  }

  figure{
    align-self: center;
    //align-self: end;

    img{
      max-height: 100vh;
    }

    .hidden{
      display: none;
    }
  }

}




@media #{$tablet} { 
  section#intro{

    height: inherit;
    grid-template-columns: 1fr;

    margin: 0em 3em;

    div{
      grid-row: 2;

    }

    figure{
      grid-row: 1;
      margin-top:8em;
    }


  }
}



@media #{$phone} { 
  section#intro{

    margin-left: 1.5em;
    margin-right: 1.5em;

  }
}

<|MERGE_RESOLUTION|>--- conflicted
+++ resolved
@@ -2,49 +2,31 @@
 
   height: 100vh;
   margin-left: 3em;
-
-<<<<<<< HEAD
-  display: grid;
-  grid-template-columns: repeat(2, 1fr);
-  grid-gap: 3em;
-
-  div{
-    align-self: center;
-    max-width: 700px;
-
-    p{
-      max-width: 600px;
-    }
-    .big{
-      font-size: 1.5em;
-    }
-=======
 	display: grid;
 	grid-template-columns: 1.5fr 1fr;
 	padding-top: 1rem;
 
-	div{
+	div {
 		align-self: center;
 		max-width: 100%;
 
-		p{
+		p {
 			max-width: 20rem;
 		}
-		.big{
+		.big {
 			font-size: 1.5em;
 		}
->>>>>>> bab8be6a
   }
 
-  figure{
+  figure {
     align-self: center;
     //align-self: end;
 
-    img{
+    img {
       max-height: 100vh;
     }
 
-    .hidden{
+    .hidden {
       display: none;
     }
   }
