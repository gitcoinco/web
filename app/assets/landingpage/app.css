--- conflicted
+++ resolved
@@ -638,32 +638,6 @@
 
 section#whatisgitcoin {
   margin: 0em;
-<<<<<<< HEAD
-  margin-top: 12em;
-}
-section#whatisgitcoin h1 {
-  text-align: center;
-  margin-bottom: 1em;
-}
-section#whatisgitcoin figure {
-  margin-bottom: 3em;
-}
-section#whatisgitcoin figure img {
-  width: 100%;
-}
-section#whatisgitcoin div.grid {
-  display: grid;
-  grid-template-columns: 1fr;
-  grid-gap: 3em;
-  margin: 0em 3em;
-}
-section#whatisgitcoin div.grid div p {
-  max-width: 600px;
-}
-section#whatisgitcoin div.grid a {
-  margin-right: 26px;
-}
-=======
   margin-top: 12em; }
   section#whatisgitcoin h1 {
     text-align: center;
@@ -681,7 +655,6 @@
       max-width: 600px; }
     section#whatisgitcoin div.grid div a {
       margin-right: 26px; }
->>>>>>> 00083376
 
 @media (max-width: 688px) {
   section#whatisgitcoin div.grid {
