--- conflicted
+++ resolved
@@ -13,11 +13,7 @@
 
 		display: grid;
 		grid-template-columns: repeat(2, 1fr);
-<<<<<<< HEAD
 		padding-top: 2rem;
-=======
-		padding-top: calc(3vh + 3vw);
->>>>>>> de96d8d1
 		margin-bottom: 3em;
 
     div {
