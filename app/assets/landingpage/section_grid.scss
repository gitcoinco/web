section.grid {
	
  margin-top: 12em;
	

<<<<<<< HEAD
  h1{
=======
  h1 {
>>>>>>> 5ebdc376
    text-align: center;
    margin-bottom: 3rem;
  }


<<<<<<< HEAD
  div.grid{

    display: grid;
    grid-template-columns: repeat(2, 1fr);
    margin-bottom: 3em;

    div{
=======
  div.grid {

    display: grid;
    grid-template-columns: repeat(2, 1fr);
    padding-top: 2rem;
    margin-bottom: 3em;

    div {
>>>>>>> 5ebdc376
      align-self: center;
      grid-column: 1;
      grid-row: 1;
      margin-left: 3em;
      margin-right: 3em;
<<<<<<< HEAD

      max-width: 600px;
    }

    figure{
      align-self: center;
      grid-column: 2;
      grid-row: 1;
    }
=======
>>>>>>> 5ebdc376

      max-width: 600px;
    }

<<<<<<< HEAD
    &.reverse{
      div{
        grid-column: 2;
      }
      figure{
        grid-column: 1;
      }
    }

  }
=======
    figure {
      align-self: center;
      grid-column: 2;
      grid-row: 1;
    }

>>>>>>> 5ebdc376

    &.reverse {
      div {
        grid-column: 2;
      }
      figure {
        grid-column: 1;
      }
    }

  }

}





@media #{$phone} { 
<<<<<<< HEAD
  section.grid{

    div.grid{
      grid-template-columns: 1fr;

      div{
=======
  section.grid {

    div.grid {
      grid-template-columns: 1fr;

      div {
>>>>>>> 5ebdc376
        grid-column: 1;
        grid-row: 2;
				
        margin-left: 1.5em;
        margin-right: 1.5em;
      }

<<<<<<< HEAD
      figure{
=======
      figure {
>>>>>>> 5ebdc376
        grid-column: 1;
        grid-row: 1;
        margin-bottom:2em;
      }

<<<<<<< HEAD
      &.reverse{
        div{
=======
      &.reverse {
        div {
>>>>>>> 5ebdc376
          grid-column: 1;
          grid-row: 2;
        }

<<<<<<< HEAD
        figure{
=======
        figure {
>>>>>>> 5ebdc376
          grid-column: 1;
          grid-row: 1;
        }				
      }

    }

  }
}<|MERGE_RESOLUTION|>--- conflicted
+++ resolved
@@ -3,25 +3,12 @@
   margin-top: 12em;
 	
 
-<<<<<<< HEAD
-  h1{
-=======
   h1 {
->>>>>>> 5ebdc376
     text-align: center;
     margin-bottom: 3rem;
   }
 
 
-<<<<<<< HEAD
-  div.grid{
-
-    display: grid;
-    grid-template-columns: repeat(2, 1fr);
-    margin-bottom: 3em;
-
-    div{
-=======
   div.grid {
 
     display: grid;
@@ -30,47 +17,21 @@
     margin-bottom: 3em;
 
     div {
->>>>>>> 5ebdc376
       align-self: center;
       grid-column: 1;
       grid-row: 1;
       margin-left: 3em;
       margin-right: 3em;
-<<<<<<< HEAD
 
       max-width: 600px;
     }
 
-    figure{
-      align-self: center;
-      grid-column: 2;
-      grid-row: 1;
-    }
-=======
->>>>>>> 5ebdc376
-
-      max-width: 600px;
-    }
-
-<<<<<<< HEAD
-    &.reverse{
-      div{
-        grid-column: 2;
-      }
-      figure{
-        grid-column: 1;
-      }
-    }
-
-  }
-=======
     figure {
       align-self: center;
       grid-column: 2;
       grid-row: 1;
     }
 
->>>>>>> 5ebdc376
 
     &.reverse {
       div {
@@ -90,21 +51,12 @@
 
 
 @media #{$phone} { 
-<<<<<<< HEAD
-  section.grid{
-
-    div.grid{
-      grid-template-columns: 1fr;
-
-      div{
-=======
   section.grid {
 
     div.grid {
       grid-template-columns: 1fr;
 
       div {
->>>>>>> 5ebdc376
         grid-column: 1;
         grid-row: 2;
 				
@@ -112,32 +64,19 @@
         margin-right: 1.5em;
       }
 
-<<<<<<< HEAD
-      figure{
-=======
       figure {
->>>>>>> 5ebdc376
         grid-column: 1;
         grid-row: 1;
         margin-bottom:2em;
       }
 
-<<<<<<< HEAD
-      &.reverse{
-        div{
-=======
       &.reverse {
         div {
->>>>>>> 5ebdc376
           grid-column: 1;
           grid-row: 2;
         }
 
-<<<<<<< HEAD
-        figure{
-=======
         figure {
->>>>>>> 5ebdc376
           grid-column: 1;
           grid-row: 1;
         }				
