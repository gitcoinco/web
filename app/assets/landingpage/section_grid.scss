section.grid{
	
  margin-top: 12em;
	

  h1{
    text-align: center;
    margin-bottom: 3rem;
  }


  div.grid{

<<<<<<< HEAD
    display: grid;
    grid-template-columns: repeat(2, 1fr);
    margin-bottom: 3em;
=======
		display: grid;
		grid-template-columns: repeat(2, 1fr);
		padding-top: calc(3vh + 3vw);
		margin-bottom: 3em;
>>>>>>> bab8be6a

    div{
      align-self: center;
      grid-column: 1;
      grid-row: 1;
      margin-left: 3em;
      margin-right: 3em;

      max-width: 600px;
    }

    figure{
      align-self: center;
      grid-column: 2;
      grid-row: 1;
    }


    &.reverse{
      div{
        grid-column: 2;
      }
      figure{
        grid-column: 1;
      }
    }

  }



}





@media #{$phone} { 
  section.grid{

    div.grid{
      grid-template-columns: 1fr;

      div{
        grid-column: 1;
        grid-row: 2;
				
        margin-left: 1.5em;
        margin-right: 1.5em;
      }

      figure{
        grid-column: 1;
        grid-row: 1;
        margin-bottom:2em;
      }

      &.reverse{
        div{
          grid-column: 1;
          grid-row: 2;
        }

        figure{
          grid-column: 1;
          grid-row: 1;
        }				
      }

    }

  }
}<|MERGE_RESOLUTION|>--- conflicted
+++ resolved
@@ -1,28 +1,22 @@
-section.grid{
+section.grid {
 	
   margin-top: 12em;
 	
 
-  h1{
+  h1 {
     text-align: center;
     margin-bottom: 3rem;
   }
 
 
-  div.grid{
+  div.grid {
 
-<<<<<<< HEAD
-    display: grid;
-    grid-template-columns: repeat(2, 1fr);
-    margin-bottom: 3em;
-=======
 		display: grid;
 		grid-template-columns: repeat(2, 1fr);
 		padding-top: calc(3vh + 3vw);
 		margin-bottom: 3em;
->>>>>>> bab8be6a
 
-    div{
+    div {
       align-self: center;
       grid-column: 1;
       grid-row: 1;
@@ -32,25 +26,23 @@
       max-width: 600px;
     }
 
-    figure{
+    figure {
       align-self: center;
       grid-column: 2;
       grid-row: 1;
     }
 
 
-    &.reverse{
-      div{
+    &.reverse {
+      div {
         grid-column: 2;
       }
-      figure{
+      figure {
         grid-column: 1;
       }
     }
 
   }
-
-
 
 }
 
@@ -59,12 +51,12 @@
 
 
 @media #{$phone} { 
-  section.grid{
+  section.grid {
 
-    div.grid{
+    div.grid {
       grid-template-columns: 1fr;
 
-      div{
+      div {
         grid-column: 1;
         grid-row: 2;
 				
@@ -72,19 +64,19 @@
         margin-right: 1.5em;
       }
 
-      figure{
+      figure {
         grid-column: 1;
         grid-row: 1;
         margin-bottom:2em;
       }
 
-      &.reverse{
-        div{
+      &.reverse {
+        div {
           grid-column: 1;
           grid-row: 2;
         }
 
-        figure{
+        figure {
           grid-column: 1;
           grid-row: 1;
         }				
