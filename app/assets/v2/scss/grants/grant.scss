--- conflicted
+++ resolved
@@ -433,14 +433,8 @@
   line-height: 37px;
 }
 
-<<<<<<< HEAD
 .grants_keyword_nav a.selected:hover {
   border-color: #3E00FF;
-=======
-.grants_type_nav a.selected {
-  font-weight: bold;
-  border-bottom: none;
->>>>>>> f954daf0
 }
 
 .grants_nav a {
@@ -450,25 +444,13 @@
   max-width: 185px;
 }
 
-<<<<<<< HEAD
-
-=======
-.grants_nav a:hover {
-  text-shadow: 0.1px 0.1px 0 currentColor;
-  text-decoration: underline;
-}
->>>>>>> f954daf0
 
 .grants-search .select2-selection__arrow {
   top: 0 !important;
 }
 
 .grants_nav .selected {
-<<<<<<< HEAD
   color: #3f24f9 !important;
-=======
-  text-shadow: 0.2px 0.2px 0 currentColor;
->>>>>>> f954daf0
 }
 
 .arrow_box {
