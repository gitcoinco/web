--- conflicted
+++ resolved
@@ -558,7 +558,6 @@
   }
 }
 
-<<<<<<< HEAD
 .nav-line {
 
 }
@@ -574,7 +573,8 @@
 
 .border-transparent {
   border-color: transparent;
-=======
+}
+
 /* AutoComplete */
 .select2-container .select2-selection--single {
   height: 2.5rem !important
@@ -608,7 +608,6 @@
 #payout_table td div.amount {
   position: relative;
   top: 10px;
->>>>>>> e412750f
 }
 
 /* TODO: Remove Post landing revamp */
