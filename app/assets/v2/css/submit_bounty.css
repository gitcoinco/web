--- conflicted
+++ resolved
@@ -24,7 +24,6 @@
   background-color: #eaeaea94;
 }
 
-<<<<<<< HEAD
 textarea:-moz-read-only { /* For Firefox */
   background-color: #eaeaea94;
 }
@@ -32,8 +31,6 @@
 textarea:read-only {
   background-color: #eaeaea94;
 }
-=======
->>>>>>> 88113e63
 
 #primary_form .revisions {
   min-height: 37px;
