#mobile_nav_toggle{
  display: none !important;
}
.follow_button[member=true]{
  display: none;
}
.tooltip-inner {
  max-width: 450px;
}
#activity_subheader{
  text-align: center;
}
.announce{
  border-radius: 5px;

  color: black;
  padding: 5px 10px;
  margin: 10px auto;
}
.announce a{
  color: black;
  font-weight: bold;
}

.announce .remove{
  position: absolute;
  right: 13%;
  cursor: pointer;
}
.announce.warning {
  background-color: #FF7F00;
}
.announce.success {
  background-color: #00A652;
}
.announce.info {
  background-color: #008EFF;
}
.timer,.offer{
  list-style: none;
  max-width: 200px;
  text-align: center;
  margin: 0px auto;
}

@keyframes spin{
  0%{transform:rotate(0deg);}
  100%{transform:rotate(360deg);}
}
.speech_label{
  font-size: 14px;
  text-align: center;
  border-radius: 5px;
  background-color: #fdedee;
  position: relative;
  margin-top: 25px;
  margin-bottom: 25px;
  margin-left: auto;
  margin-right: auto;
  display: block;
  padding: 5px;
  color: white;
  text-decoration: none;
}
.name-tag a{
  color: white;
  text-decoration: underline;
}
.offer a:hover{
  text-decoration: none;
  font-weight: bold;
}
.speech_label:after {
  content: '';
  position: absolute;
  top: 0;
  left: 50%;
  width: 0;
  height: 0;
  border: 20px solid transparent;
  border-bottom-color: #fdedee;
  border-top: 0;
  border-left: 0;
  margin-left: -10px;
  margin-top: -20px;
}

#circle{
  width:214px;
  height:214px;
  border-radius:214px;
  margin:auto;
  box-shadow:0 1px 2px rgba(0,0,0,0.3);
  padding: 40px;
  cursor: pointer;
}
#circle:after{
  content:"";
  display:block;
  border:7px dashed white;
  width:200px;
  height:200px;
  border-radius:200px;
  animation: spin 30s linear infinite;
  margin-top: -160px;
  margin-left: -33px;
}
.clicked #circle:after{
  animation: spin 10s linear infinite;
}
#circle:hover{
  background-image:radial-gradient(#FFED85, #FFC847 70%);
}
#gift{
  margin:auto;
  width:100px;
  height:125px;
}
#ribbon{
  position:relative;
  width:60px;
  height:60px;
  transform:rotate(45deg);
  margin:auto;
  margin-bottom:-38px;
  border-radius:0 8px 0 8px;
}
#ribbon:before{
  content:"";
  height:24px;
  width:100%;
  background-color:#F04D4D;
  display:block;
  position:absolute;
  top:18px;
  box-shadow:0 0 1px rgba(0,0,0,0.4);
  border-radius:inherit;
}
#ribbon:after{
  content:"";
  height:100%;
  width:24px;
  background-color:#F04D4D;
  display:block;
  margin:auto;
  box-shadow:0 0 1px rgba(0,0,0,0.4);
  border-radius:inherit;
}
#giftbox{
  position:relative;
  margin:auto;
  width:100px;
  height:100px;
  background-color:white;
  border-radius:2px;
  box-shadow:0 0 1px rgba(0,0,0,0.4);
  overflow:hidden;
}
#giftbox:before{
  content:"";
  height:24%;
  width:100%;
  background-color:#F04D4D;
  display:block;
  position:absolute;
  top:38%;
  box-shadow:inherit;
}
#giftbox:after{
  content:"";
  height:100%;
  width:24%;
  background-color:#F04D4D;
  display:block;
  margin:auto;
  box-shadow:inherit;
}

.daily #circle{
  background-image:radial-gradient(#6E00FF, #3E00FF 30%);
}
.daily .speech_label{
  background-color: #3E00FF;
}
.daily .speech_label:after{
  border-bottom-color: #3E00FF;
}
.daily #ribbon:before,
.daily #giftbox:after,
.daily #giftbox:before,
.daily #ribbon:after{
  background-color:#F9006C;
}
.daily #circle:after{
  border:7px dashed #0fce7c;
}

.random #circle{
  background-image:radial-gradient(#25e899, #45f8a9 30%);
}
.random .speech_label{
  background-color: #25e899;
}
.random .speech_label:after{
  border-bottom-color: #25e899;
}
.random #ribbon:before,
.random #giftbox:after,
.random #giftbox:before,
.random #ribbon:after{
  background-color:#8E2ABE;
}
.random #circle:after{
  border:7px dashed #25e899;
}

.secret #circle{
  background-image:radial-gradient(#15003e, #45407e 30%);
}
.secret .speech_label{
  background-color: #15003e;
}
.secret .speech_label:after{
  border-bottom-color: #15003e;
}
.secret #ribbon:before,
.secret #giftbox:after,
.secret #giftbox:before,
.secret #ribbon:after{
  background-color:#F9006C;
}
.secret #circle:after{
  border:7px dashed #15003e;
}

.weekly #circle{
  background-image:radial-gradient(#FFCEd8, #FFCE08 30%);
}
.weekly .speech_label{
  background-color: #FFCE08;
}
.weekly .speech_label:after{
  border-bottom-color: #FFCE08;
}
.weekly #ribbon:before,
.weekly #giftbox:after,
.weekly #giftbox:before,
.weekly #ribbon:after{
  background-color:#8E2ABE;
}
.weekly #circle:after{
  border:7px dashed #3E00FF;
}
.monthly #circle{
  background-image:radial-gradient(#0fde9c, #0fce7c 30%);
}
.monthly .speech_label{
  background-color: #0fce7c;
}
.monthly .speech_label:after{
  border-bottom-color: #0fce7c;
}
.monthly #ribbon:before,
.monthly #giftbox:after,
.monthly #giftbox:before,
.monthly #ribbon:after{
  background-color:#15003e;
}
.monthly #circle:after{
  border:7px dashed #8E2ABE;
}
.weekly #circle:hover{
  background-image:radial-gradient(#FFCEd8, #FFCE08 70%);
}
.daily #circle:hover{
  background-image:radial-gradient(#6E00FF, #3E00FF 70%);
}
.monthly #circle:hover{
  background-image:radial-gradient(#0fde9c, #0fce7c 70%);
}

.offer_container, .promo {
  background: var(--gc-dark-violet);
  padding: 1em;
  color: white;
  display: flex;
  border-radius: 3px;
}

.offer_container.top{
  display: none;
}
.prize-gift {
  color: grey;
  padding: 0.5em 0.313em;
  /* border: 2px dashed var(--gc-green-hover); */
  /* border-radius: 100px; */
  /* text-shadow: 0 2px 0px var(--gc-green-hover); */
  text-shadow: 0 2px 0px grey;
  position: relative;
}
.prize-gift .fas {
  color: white;
}

.prize-gift::after {
  content: '';
  border: 2px dashed currentColor;
  position: absolute;
  top: 0;
  left: 0;
  right: 0;
  bottom: 0;
  margin: auto;
  border-radius: 50%;
  width: 100%;
  height: 100%;
}

.animate .prize-gift::after {
  animation: rotate 10s linear infinite;
}

a.offer_container:hover {
  color: white;
  text-decoration: none;
  background: var(--gc-purple-hover);
}
a.offer_container.animate:hover .prize-gift::after {
  animation: pulse-white 4s linear infinite,  rotate 10s linear infinite;
}

@keyframes rotate {
  100% {
    transform: rotateZ(360deg);
  }
}

@keyframes pulse-white {
  0% {
    box-shadow: 0 0 0 0 rgba(255, 255, 255, 0.7);
  }

  70% {
    box-shadow: 0 0 0 30px rgba(255, 255, 255, 0);
  }

  100% {
    box-shadow: 0 0 0 0 rgba(255, 255, 255, 0);
  }
}

.daily .prize-gift {
  color: var(--gc-green-hover);
  text-shadow: 0 2px 0px var(--gc-green-hover);
}
.weekly .prize-gift {
  color: #FFCE08;
  text-shadow: 0 2px 0px #FFCE08;
}
.monthly .prize-gift {
  color:  var(--gc-pink);
  text-shadow: 0 2px 0px  var(--gc-pink);
}
.secret .prize-gift {
  color: var(--gc-light-blue);
  text-shadow: 0 2px 0px var(--gc-light-blue);
}
.random .prize-gift {
  color: var(--gc-light-violet);
  text-shadow: 0 2px 0px var(--gc-light-violet);
}
.other .prize-gift {
  color: #a58484;
  text-shadow: 0 2px 0px #a58484;
}
.empty {
  background-color: #ddd;
  color: #808080;
}
.empty .prize-gift {
  color: grey;
  text-shadow: 0 2px 0px grey;
}

.empty .prize-gift .fas {
  color: #c1c1c1;
}

.offer_container.random.empty,
.offer_container.secret.empty{
  display: none;
}
.gif-grid {
  display: flex;
  width: 300px;
  height: 450px;
  flex-wrap: wrap;
  overflow: scroll;
  overflow-x: hidden;

}
.pick-gif {
  max-width: 300px;
  max-height: 250px;
  flex-grow: 1;
}
div.back0,
body.back0 {
  background: url('/static/v2/images/quests/backs/0.gif') repeat;
  background-size: 150%;
}

div.back1,
body.back1 {
  background: url('/static/v2/images/quests/backs/back1.jpeg') repeat;
  background-size: 100%;
}

div.back2,
body.back2 {
  background: url('/static/v2/images/quests/backs/back2.jpeg') repeat;
  background-size: 170%;
}

div.back3,
body.back3 {
  background: url('/static/v2/images/quests/backs/back3.jpeg') repeat;
  background-size: 160%;
}

div.back4,
body.back4 {
  background: url('/static/v2/images/quests/backs/back4.jpeg') repeat;
  background-size: 160%;
}

div.back5,
body.back5 {
  background: url('/static/v2/images/quests/backs/back5.jpeg') repeat;
  background-size: 160%;
}

div.back6,
body.back6 {
  background: url('/static/v2/images/quests/backs/back6.jpg') repeat;
  background-size: 110%;
}

div.back7,
body.back7 {
  background: url('/static/v2/images/quests/backs/back7.jpeg') repeat;
  background-size: 110%;
}

div.back8,
body.back8 {
  background: url('/static/v2/images/quests/backs/back8.jpeg') repeat;
  background-size: 100%;
}

div.back9,
body.back9 {
  background: url('/static/v2/images/quests/backs/back9.jpeg') repeat;
  background-size: 110%;
}

div.back10,
body.back10 {
  background: url('/static/v2/images/quests/backs/back10.jpeg') repeat;
  background-size: 120%;
}

div.back11,
body.back11 {
  background: url('/static/v2/images/quests/backs/back11.jpeg') repeat;
  background-size: 105%;
}

div.back12,
body.back12 {
  background: url('/static/v2/images/quests/backs/back12.jpeg') repeat;
  background-size: 120%;
}

div.back13,
body.back13 {
  background: url('/static/v2/images/quests/backs/back13.jpeg') repeat;
  background-size: 100%;
}

div.back14,
body.back14 {
  background: url('/static/v2/images/quests/backs/back14.jpeg') repeat;
  background-size: 100%;
}

div.back15,
body.back15 {
  background: url('/static/v2/images/quests/backs/back15.jpeg') repeat;
  background-size: 100%;
}

div.back16,
body.back16 {
  background: url('/static/v2/images/quests/backs/back16.jpeg') repeat;
  background-size: 100%;
}

div.back19,
body.back19 {
  background: url('/static/v2/images/quests/backs/back19.jpeg') repeat;
  background-size: 100%;
}

div.back17,
body.back17 {
  background: url('/static/v2/images/quests/backs/back17.jpeg') repeat;
  background-size: 100%;
}

div.back18,
body.back18 {
  background: url('/static/v2/images/quests/backs/back18.jpeg') repeat;
  background-size: 100%;
}

div.back20,
body.back20 {
  background: url('/static/v2/images/quests/backs/back20.jpeg') repeat;
  background-size: 120%;
}

div.back21,
body.back21 {
  background: url('/static/v2/images/quests/backs/back21.jpeg') repeat;
  background-size: 120%;
}

div.back22,
body.back22 {
  background: url('/static/v2/images/quests/backs/back22.jpeg') repeat;
  background-size: 120%;
}

div.back23,
body.back23 {
  background: url('/static/v2/images/quests/backs/back23.jpeg') repeat;
  background-size: 120%;
}
div.back24,
body.back24 {
  background: url('/static/v2/images/quests/backs/back24.jpeg') repeat;
  background-size: 120%;
}
div.back25,
body.back25 {
  background: url('/static/v2/images/quests/backs/back25.jpeg') repeat;
  background-size: 120%;
}
div.back26,
body.back26 {
  background: url('/static/v2/images/quests/backs/back26.jpeg') repeat;
  background-size: 120%;
}
div.back27,
body.back27 {
  background: url('/static/v2/images/quests/backs/back27.jpeg') repeat;
  background-size: 120%;
}
div.back28,
body.back28 {
  background: url('/static/v2/images/quests/backs/back28.jpeg') repeat;
  background-size: 120%;
}
div.back29,
body.back29 {
  background: url('/static/v2/images/quests/backs/back29.jpeg') repeat;
  background-size: 120%;
}
div.back30,
body.back30 {
  background: url('/static/v2/images/quests/backs/back30.jpeg') repeat;
  background-size: 120%;
}
div.back31,
body.back31 {
  background: url('/static/v2/images/quests/backs/back31.jpeg') repeat;
  background-size: 120%;
}
div.back32,
body.back32 {
  background: url('/static/v2/images/quests/backs/back32.jpeg') repeat;
  background-size: 120%;
}
div.back33,
body.back33 {
  background: url('/static/v2/images/quests/backs/back33.jpeg') repeat;
  background-size: 120%;
}

div.red,
body.red {
  background-image: linear-gradient(90deg, #ff6161, #ff0000);
  background-size: 100% !important;
}

div.blue,
body.blue {
  background-image: linear-gradient(90deg, #6161ff, #0000ff);
  background-size: 100% !important;
}

div.green,
body.green {
  background-image: linear-gradient(90deg, #3CB371, #2E8B57);
  background-size: 100% !important;
}

.offer_view .announce{
  background-color: #0c0861;
  opacity: 0.8;
  padding: 20px;
  filter: alpha(opacity=80); /* For IE8 and earlier */
  color: white;
  border-radius: 20px 5px 20px 5px;
  border-bottom-color: #0c0861;
}
.offer_view h4{
  font-weight: bold;
  border-bottom: 2px solid white !important;
  padding: 5px 10px;
}
.offer_view .announce:after{
  border-bottom-color: #0c0861;
}

body.back1.offer_view .announce {
  background-color: #102945;
}
.offer_view.back1 .announce:after{
  border-bottom-color: #102945;
}

body.back2.offer_view .announce {
  background-color: #102945;
}
.offer_view.back2 .announce:after{
  border-bottom-color: #102945;
}

body.back3.offer_view .announce {
  background-color: #f6126e;
}
.offer_view.back3 .announce:after{
  border-bottom-color: #f6126e;
}

body.back14.offer_view .announce {
  background-color: #f6126e;
}
.offer_view.back14 .announce:after{
  border-bottom-color: #f6126e;
}

body.back4.offer_view .announce {
  background-color: #17366d;
}
.offer_view.back4 .announce:after{
  border-bottom-color: #17366d;
}

body.back5.offer_view .announce {
  background-color: #101061;
}
.offer_view.back5 .announce:after{
  border-bottom-color: #101061;
}

body.back6.offer_view .announce {
  background-color: #8ab2b2;
}
.offer_view.back6 .announce:after{
  border-bottom-color: #8ab2b2;
}

body.back7.offer_view .announce {
  background-color: #0e151e;
}
.offer_view.back7 .announce:after{
  border-bottom-color: #0e151e;
}

body.back8.offer_view .announce {
  background-color: #0a061e;
}
.offer_view.back8 .announce:after{
  border-bottom-color: #0a061e;
}

body.back9.offer_view .announce {
  background-color: #1c1135;
}
.offer_view.back9 .announce:after{
  border-bottom-color: #1c1135;
}

body.red.offer_view .announce {
  background-color: #fc4240;
}
.offer_view.red .announce:after{
  border-bottom-color: #fc4240;
}

body.back19.offer_view .announce {
  background-color: #fc4240;
}
.offer_view.back19 .announce:after{
  border-bottom-color: #fc4240;
}

body.back20.offer_view .announce {
  background-color: #ace4f9;
}
.offer_view.back20 .announce:after{
  border-bottom-color: #ace4f9;
}

body.blue.offer_view .announce {
  background-color: #4040ff;
}
.offer_view.blue .announce:after{
  border-bottom-color: #4040ff;
}

body.green.offer_view .announce {
  background-color: #9EaB97;
}
.offer_view.green .announce:after{
  border-bottom-color: #9EaB97;
}

.name-tag {
  font-weight: 900;
  background-color: #666;
  color: white;
  display: block;
  font-size: 32px;
  width: 20%;
  margin: 0px auto;
  margin-top: -20px;
  margin-bottom: 40px;
  padding: 10px 15px;
  transform: rotate(-12deg);
}

.announce a.decline {
  color: white;
}

.announce a.accept.btn{
  background-color: var(--gc-blue);
  font-size: 28px;
  border: 1px solid white;
  color: white;
  padding: 5px 10px;
}

.announce a.accept.btn:hover {
  background-color: #8E2ABE;
}

.top_offer{
  border: 1px solid #eee;
  background-color: white;
  text-align: left;
  width: 330px;
  height: 200px;
  padding: 10px;
  cursor: pointer;
  border-radius: 5px;
  margin-right: 10px;
}

.top_offer .desc{
  font-size: 14px;
  max-height: 55px;
}

.top_offer:hover{
  background-color: #fafafa;
}

.top_offer img {
  width: 30px;
  height: 30px;
  border-radius: 15px;
}

.top_offer .decline-container {
  height: 0;
}

.top_offer .tag {
  background: #E8F0FA;
  padding: 4px;
  border-radius: 2px;
  font-size: 11px;
  color: #6487AE;
  display: inline-block;
  margin-bottom: 2px;
  margin-top: 2px;
}

.clr_container{
  text-align: left;
}

.clr_container .font-caption {
  font-size: 0.65rem;
}

.clr_container td {
  padding: 6px;
}

.clr_container tr {
  border-bottom: 1px solid #e9ecf0;
}

.clr_container tr td:first-child {
  padding-left: 1rem;
}

.clr_container tr img {
  width: 30px;
  height: 30px;
  border-radius: 25px;
}

.clr_container td .amount {
  top: 5px;
}

.clr_container td .btn {
  top: -10px;
}

.townsquare_main .search-area {
  padding-left: 0;
}

.townsquare_main .search-area #new_search {
  position: absolute;
  right: 22px;
  bottom: 11px;
}

.townsquare_nav-list {
  text-align: initial;
}

.townsquare_nav-list .nav-item .nav-link {
  padding-left: 0;
  color: black;
}

.townsquare_nav-list .nav-link.active {
  font-weight: bold;
  color: var(--link-color);
}

.townsquare_nav-list .nav-link:hover {
  color: var(--link-color);
}

.townsquare_nav-list .nav-link.active .nav-title {
  display: inline-block;
  padding-bottom: 2px;
  border-bottom: 3px solid;
}

.townsquare_nav-list_footer {
  padding: .5rem 1rem .5rem 0;
}

.townsquare_block-header {
  font-size: 0.9rem;
  color: #626365;
  text-transform: uppercase;
  cursor: pointer;
}
.townsquare_block-header::after {
  content: ""
}
.townsquare_block-header.closed::after {
  content: "^"
}
#status .btn-group-toggle .btn-radio {
  background-color: var(--badge-blue-bg);
  color: var(--badge-blue-text);
  border: 1px solid transparent;
}

#status .btn-group-toggle .btn-radio.active {
  border: 1px solid var(--link-color);
}

.grey {
  color: #666666 !important;
}
.offer_container span{
  display: inline;
}
.status-avatar .avatar {
  height: 45px;
  width: 45px;
  max-width: 45px;
}

.activity_stream .activity-img img {
  max-height: 4rem;
}

.activity_stream .activity_comments .comment_container.filled
.activity-avatar img {
  height: 40px;
  width: 40px;
  max-width: 40px;
  border-radius: 50%;
}

.activity_time {
  color: #666666;
}

.filter-tag {
  margin: 2px;
  text-transform: lowercase;
  background-color: #3E00FF;
  color: white !important;
  border-radius: 2px;
  font-size: 12px;
  padding: 4px 5px;
  display: inline-block;
}

.filter-tag i {
  margin-left: 7px;
  font-size: 9px;
}


.activity_stream .action.open {
  background-color: transparent;
}

.offer_container .offer_container_type {
  font-size: 1.2rem;
}

.offer_container .offer_icon {
  height: 65px;
  width: 65px;
  border-radius: 50%;
  background-color: white;
  display: flex;
  align-items: center;
  justify-content: center;
  font-size: 2rem;
  color: var(--blue);
}

.nav-badge {
  font-size: 9px;
  color: rgba(62,0,255);
  top: -8px;
  position: relative;
  font-weight: bold;
}

#payout_estimate {
  font-size: 12px;
}

.townsquare_nav-list.tribe .avatar {
  width: 20px;
  height: 20px;
  margin-right: 4px;
}

@media (max-width: 768px) {
  #mobile_nav_toggle{
    display: block !important;
  }
}

@media (max-width: 1024px) {
  #_hj_feedback_container{
    display:none !important;
  }
  .townsquare_header li.nav-item{
    display:inline-block;
  }
}

<<<<<<< HEAD
/* Toggle Switch for Dope Mode */

input[type=checkbox].toggle-switch {
  transform: rotate(540deg);
  appearance: none;
  -moz-appearance: none;
  -webkit-appearance: none;
  outline: 0;
  cursor: pointer;
  width: 4em;
  height: 1.2em;
  border-radius: 2.5em;
  background-color: #ebebeb;
  transition: background-color 0.09s ease-in-out;
  position: relative;
}


input[type=checkbox].toggle-switch:active::after {
  background-color: #f2f2f2;
  padding-right: .8em;
}

input[type=checkbox].toggle-switch::after {
  content: '';
  width: 2em;
  height: 2em;
  background-color: #f8f8f8;
  border-radius: 3em;
  position: absolute;
  left: -5px;
  top: 50%;
  transform: translateY(-50%);
  transition: left 0.3s cubic-bezier(0.175, 0.885, 0.32, 1.275), padding 0.3s ease, margin 0.3s ease;
  box-shadow: 2px 0px 5px 0 rgba(0, 0, 0, 0.15);
}

input[type=checkbox].toggle-switch:checked {
  background-color: rgba(224, 214, 214, 0.493);
}

input[type=checkbox].toggle-switch:checked:active::after {
  margin-left: -.8em;
}

input[type=checkbox].toggle-switch:checked::after {
  left: 2em;
  background-color: #fff;
  align-content: 10px center;
}

.dark {
  background-color: rgb(23, 7, 61);
}

.dark .bg-white {
  background-color: #2b2642!important;
  box-shadow: 60px!important;
}

.dark .bg-lightblue {
  background-color: #2b2642!important;
  box-shadow: 60px!important;
}

.dark .grey {
  color: #fff!important;
}

.dark .tip_activity {
  background-color: black!important;
}

.dark .activity_stream {
  color: #fff!important;
}

.dark .activity_stream .activity_comments .comment_container.filled {
  background-color: #877cab42!important;
}

.dark .activity_stream .activity_comments .activity_comments_main_comment {
  color: #fff!important;
  border-top: 2px solid #346698!important;
}

.dark .textarea.form__input {
  color: #fff!important;
}

.dark .font-body {
  color: #fff!important;
}

.dark .form-control {
  background-color: #282440!important;
}

.dark #status {
  background-color: #282440;
}

.dark .form__input {
  background-color: #282440;
  color: #fff!important;
}

.dark .townsquare_nav-list .nav-item .nav-link {
  color: #fff;
}

.dark .townsquare_block-header {
  color: #fff;
}

.dark .font-caption {
  color: #fff!important;
}

.dark .activity_stream .box {
  border-bottom: 1px solid #312979;
  box-shadow: 1px -5px #312979;
  border-radius: 10px;
}

.dark .poll_choices.answered div span {
  color: #fff!important;
}

.dark .poll_choices div p {
  color: #fff!important;
  background-color: black!important;
}

.dark .activity_stream .comment_row .activity_comments_main {
  border-top: #8ab2b2!important;
}

.dark .poll_choices div.vote {
  background-color: #232342!important;
}

.dark .poll_choices.answered div.vote {
  border: 1px solid #262661!important;
}

.dark #status .btn-group-toggle .btn-radio {
  background-color: black!important;
}

.dark .poll_choices.answered div.vote {
  background-color: black!important;
}

.dark .action:hover {
  background-color: black!important;
}

.dark .border {
  border: 1px solid #346698!important;
}

.dark #new_activity_notifier {
  background-color: #262661!important;
  border-bottom: 1px solid #262661!important;
}


.dark #status .btn-group-toggle .btn-radio {
  background-color: #2b3358!important;
=======

.promo .logo {
  height: 55px;
  width: 65px;
  display: flex;
  align-items: center;
  justify-content: center;
}

.promo {
  background-image: url("/static/v2/images/tribes/promo-decoration.svg");
  background-color: var(--gc-blue);
  background-size: cover;
}
.promo .promo-text {
  font-size: 0.9em;
}

.promo .action {
  background-color: #101061;
  color: white;
  border-radius: 0;
}

.promo p {
  margin-bottom: 0;
}

.promo .action:hover {
  background-color: #101061;
  filter: brightness(130%);
}

.promo .close-promo {
  position: absolute;
  top: 6px;
  right: 29px;
  font-size: 16px;
  color: white;
  opacity: 1;
}

.promo .close-promo i {
  font-weight: 100;
>>>>>>> d6d1f051
}<|MERGE_RESOLUTION|>--- conflicted
+++ resolved
@@ -1004,9 +1004,7 @@
   }
 }
 
-<<<<<<< HEAD
 /* Toggle Switch for Dope Mode */
-
 input[type=checkbox].toggle-switch {
   transform: rotate(540deg);
   appearance: none;
@@ -1175,7 +1173,7 @@
 
 .dark #status .btn-group-toggle .btn-radio {
   background-color: #2b3358!important;
-=======
+}
 
 .promo .logo {
   height: 55px;
@@ -1220,5 +1218,4 @@
 
 .promo .close-promo i {
   font-weight: 100;
->>>>>>> d6d1f051
-}+}
