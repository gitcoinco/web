.button {
  border: none;
  border-radius: 2px;
  box-shadow: 0 2px 4px rgba(0, 0, 0, 0.5);
  color: #fff;
  cursor: pointer;
  font-size: 14px;
  font-family: 'Muli', sans-serif;
  font-weight: 300;
  padding: 10px 20px;
  -webkit-appearance: none;
}

.button:hover {
  color: #fff;
  text-decoration: none;
}

.button:disabled,
.button:disabled:hover {
  background-color: rgba(79, 79, 79, 0.26);
  box-shadow: none;
  color: rgba(0, 0, 0, 0.26);
  border-color: rgba(0,0,0, 0.3);
}

.button--primary {
  background-color: #0D0764;
}

.button--primary:hover {
  background-color: #280076;
}

.button--primary:active {
  background-color: #1B0050;
}

<<<<<<< HEAD
.button--full {
  width: 100%;
=======
.button--primary-o {
  background-color: #fff;
  border: 1px solid #0D0764;
  color: #0D0764;
  padding: 9px 18px;
}

.button--primary-o:hover {
  color: #0D0764;
}

.button--warning {
  background-color: #ca001a;
>>>>>>> 9ca80930
}<|MERGE_RESOLUTION|>--- conflicted
+++ resolved
@@ -36,10 +36,10 @@
   background-color: #1B0050;
 }
 
-<<<<<<< HEAD
 .button--full {
   width: 100%;
-=======
+}
+
 .button--primary-o {
   background-color: #fff;
   border: 1px solid #0D0764;
@@ -53,5 +53,4 @@
 
 .button--warning {
   background-color: #ca001a;
->>>>>>> 9ca80930
 }