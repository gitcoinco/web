#reflink {
  cursor: pointer;
  font-size: 12px;
  padding: 3px;
  background-color: #ecf0f4;
  border: 0px solid;
}
.after_copy{
  font-size: 12px;
}
.activity_stream .content{
  cursor: pointer;
}
#new_activity_notifier {
  text-align: center;
  background-color: #f5f5f9;
  border-bottom: 1px solid #eee;
  cursor: pointer;
  padding: 5px 10px;
  border-radius: 3px;
  color: black;
  font-size: 0.8rem;
  font-weight: bold;
}
#activities .row.show_more a{
  margin: 0px auto;
}
#activities .row .attachment{
  width: 100%;
  object-fit: contain;
  max-height: 200px;
  cursor: pointer;
}
#activities .row .attachment.expanded{
  max-height: 450px;
}
#activities {
  text-align: left;
}

.action {
  padding: 3px;
  border-radius: 5px;
}

.sup {
  vertical-align: super;
  font-size: smaller;
}

.activity_feed_kudos_image{
  max-width: 70px;
}

a .sup {
  color: black;
}

.tip_activity,
.action:hover {
  background-color: #fafafa;
  cursor: pointer;
}

.action.open {
  background-color: #eeeeee;
}
.comment_container .row{
  max-width: 100%;
}
.comment_container .action{
  cursor: pointer;
}
.comment_container .action.open,
.comment_container .open .fa-heart{
  color: var(--gc-pink) !important;
}
.activity_stream .activity_detail {
  flex: 1;
  font-size: 0.75rem;
}

.comment_container{
  padding: 0px;
}

.comment_container.filled{
  text-align: left;
  width: 300px;
  background-color: #f2f2f2;
  padding: .5rem;
  border-radius: 5px;
}

.comment_container img {
  border-radius: 20px;
  max-width: 40px;
}
.activity_stream .content img{
  max-height: 100px;
}

.comment_container li{
  text-align: left;
  list-style: none;
  padding: 5px;
}

.comment_container li .comment{
  padding-left: 25px;
}

.comment_container li:nth-child(even){
  background-color: #fafafa;
}

.activity_stream .like_activity .action.open i,
.activity_stream .like_activity .action.open + .num {
  color: var(--gc-pink) !important;
}

.activity_stream .activity_comments {
  font-size: 0.75rem;
}

.activity_stream .activity_comments .activity_comments_main {
  text-align: initial;
  flex: 1;
}

.activity_stream .activity_comments .activity_comments_main_comment {
  font-size: 0.875rem;
}

.activity_stream .activity_comments .comment_container.filled {
  background-color: #EFF3F6;
  width: 100%;
  margin-top: 1rem;
}


.tip_activity{
  color: black;
}

.tip_activity:hover,
.like_activity:hover,
.flag_activity:hover,
.comment_activity:hover,
.copy_activity:hover {
  text-decoration: none;
}
.funder-avatar,
.activity-avatar {
  text-align: center;
}
.activity_stream .activity-avatar{
  margin-top: -10px;
}
.activity_stream .avatar {
  width: 4.5rem;
  height: 4.5rem;
  min-height: 2.5rem;
  margin: 0px auto;
  border-radius: 50px;
  margin-top: 0px;
}

.activity_stream .box {
  padding: 0.75rem 1.2rem;
  border-bottom: 1px solid #EFEFEF;
}

#avatar_url .avatar {
  width: 80px;
  height: 80px;
}

.activity .secondary_avatar {
  top: -1.5rem;
  position: absolute;
  width: 2rem !important;
  height: 2rem !important;
  max-width: 2rem;
  min-height: 2rem;
}

.last-icon {
  font-size: 1.25rem;
  color: #0D0764;
}

.tag {
  display: inline-block;
}

#poll-button.selected{
  color: black;
}

#poll_container input{
  display: block;
  width: 100%;
  margin-top: 2em;
  margin-bottom: 2em
}
.poll_choices div.vote{
  border: 1px solid black;
  background-color: #f5f5f9;
  margin-top: 5px;
  margin-bottom: 5px;
  padding: 5px;
  cursor: pointer;
}
.poll_choices.answered div.vote{
  border: 1px solid #e9e9e9;
  background-color: #f9f9f9;
  cursor: default;
}
.poll_choices div span{
  display: none;
}
.poll_choices.answered div span{
  display: inline-block;
  font-style: italic;
}
.poll_choices div p{
  padding: 3px 10px;
  margin: 0px;
}
.poll_choices div.answer{
  border: 3px solid black;
  background-color: #f0f0f0;
}

<<<<<<< HEAD
=======
.activity_stream .activity_detail .tag{
  background-color: #e7f0fa;
  color: var(--gc-blue);
  font-size: 10px;
  list-style: none;
  padding: 5px;
}
.staff_tag
{
  background-color: #eEbAEE;
  border-radius: 5px;
  color: #8E2ABE;
  font-size: 10px;
  list-style: none;
  padding: 5px;
}

>>>>>>> e4aa6351
.bounty_removed_by_funder .activity-tags .tag,
.bounty_removed_by_staff .activity-tags .tag,
.bounty_abandonment_escalation_to_mods .activity-tags .tag,
.bounty_abandonment_warning .activity-tags .tag,
.activity.new_kudos .activity-tags .tag {
  display: none;
}

@media (min-width: 768px) {
  .activity_feed_kudos_image{
    max-width: 110px;
  }
  .activity .secondary {
    position: relative;
    left: -10px;
  }
}
@media (max-width: 767.98px) {
  .activity_stream .activity-avatar{
    margin-top: 0px;
  }
  .activity_stream .avatar {
    width: 2.5rem;
    height: 2.5rem;
    min-height: 2.5rem;
  }
  .comment_container.filled{
    text-align: center;
    margin: 0px auto;
  }

  .activity-info {
    text-align: center;
  }

  #activities .organizations{
    text-align: center;
    margin: 0px auto;
  }
}
@media (max-width: 1100px) {
  .activity_stream .avatar {
    width: 3.5rem;
    height: 3.5rem;
  }
}

@media (max-width: 1200px) {
  .activity_stream .avatar {
    width: 4rem;
    height: 4rem;
  }
}

.activity_stream .dropdown-menu {
  min-width: 7rem;
}

textarea.enter-activity-comment {
  height: 3em;
  transition: .1s all linear;
}

.enter-activity-comment:focus {
  height: 6em;
}

.activity_stream .comment_row .activity_comments_main {
  border-top: 2px solid #e9ecf0;
  padding-top: 5px;
}

.activity_stream .comment_row:first-child .activity_comments_main {
  border-top: none;
}

.animate-sparkle {
  position:relative;
  --r: 9px;
}

@keyframes sparkles {
  0% {
    transform: translate(calc(var(--r) * -2.7), calc(var(--r) * -1.5)) scale(0);
    opacity:0;
    background-size:0 0;
  }
  51% {
    transform:translate(calc(var(--r) * -2.7), calc(var(--r) * -1.5)) scale(1.2);
    opacity:1;
    background-size:calc(var(--r) / 3) calc(var(--r) / 3);

  }
  100% {
    transform:translate(calc(var(--r) * -2.7), calc(var(--r) * -1.5)) scale(0);
    opacity:0;
    background-size:0 0;
  }
}

.animate-sparkle i::after{
  content:"";
  position:absolute;
  width: calc(4 * var(--r));
  height:calc(4 * var(--r));
  --c1:radial-gradient(circle,red 50%   ,transparent 60%);
  --c2:radial-gradient(circle,orange 50%,transparent 60%);
  background:
    var(--c1),var(--c1),var(--c1),var(--c1),
    var(--c2),var(--c2),var(--c2),var(--c2);
  background-size:calc(var(--r) / 3) calc(var(--r) / 3);
  background-position:
    calc(50% - var(--r)) calc(50% - var(--r)),
    calc(50% + var(--r)) calc(50% - var(--r)),
    calc(50% - var(--r)) calc(50% + var(--r)),
    calc(50% + var(--r)) calc(50% + var(--r)),
    calc(50% + 0px) calc(50% + var(--r) * 1.414),
    calc(50% + var(--r) * 1.414) calc(50% + 0px),
    calc(50% - var(--r) * 1.414) calc(50% + 0px),
    calc(50% + 0px) calc(50% - var(--r) * 1.414);
  background-repeat:no-repeat;
  transform: translate(calc(var(--r) * -2.7), calc(var(--r) * -1.5)) scale(0);
  animation: sparkles .8s forwards;
}<|MERGE_RESOLUTION|>--- conflicted
+++ resolved
@@ -233,8 +233,6 @@
   background-color: #f0f0f0;
 }
 
-<<<<<<< HEAD
-=======
 .activity_stream .activity_detail .tag{
   background-color: #e7f0fa;
   color: var(--gc-blue);
@@ -252,7 +250,6 @@
   padding: 5px;
 }
 
->>>>>>> e4aa6351
 .bounty_removed_by_funder .activity-tags .tag,
 .bounty_removed_by_staff .activity-tags .tag,
 .bounty_abandonment_escalation_to_mods .activity-tags .tag,
