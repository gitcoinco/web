.navbar {
  background-color: #0d023b;
}

.issue span {
  color: #3E00FF;
}

.navbar .interior .dropdown-item span {
  color: #9B9B9B;
  font-size: 12px;
}

.navbar .interior .dropdown-item:hover span {
  color: #fff;
}

.navbar .nav-link:hover,
.navbar .nav-link:active {
  border-bottom: 3px solid #fff;
  border-radius: 0;
  background-color: transparent;
}

.banner {
  background-color: #0d023b;
  background-size: cover;
  background-position: 0px 0px;
  background-repeat: no-repeat;
  position: relative;
  color: #fff;
  padding-top: 8rem;
}

.optimize_oss p,
.realign p {
  color: #4A4A4A;
}

.banner h1 {
  font-weight: normal;
  font-size: 2rem;
}

.banner h1,
.banner p {
  margin-bottom: 2.5rem;
}

.banner .buttons {
  display: flex;
  justify-content: center;
}

.homepage .btn-gc-green {
  color: #0D0764;
}

.homepage .newsletter {
  border-top: none;
}

.watch a {
  color: #0D0764;
}

.watch div {
  cursor: pointer;
}

#playVideo .modal-content {
  background-color: transparent;
}

.homepage #tree-svg svg {
  max-width: 17rem;
}

.articles .article {
  text-decoration: none;
}

.articles img {
  max-width: 100%;
}

.articles h3 {
  font-weight: bold;
  font-size: 1.3rem;
  min-height: 3rem;
  color: #000;
}

.articles p {
  color: rgba(0, 0, 0, .54);
}

.press img {
  height: 4.25rem;
  padding: 0.5rem;
  filter: grayscale(100%);
  transition: filter 0.3s;
}

.press img:hover {
  filter: grayscale(0%);
}

.press a {
  margin: auto;
}

.content-links a {
  color: #fff;
  text-decoration: underline;
}

.banner .buttons a {
  flex-grow: 1;
  font-weight: 600;
}

.row h2 {
  font-weight: 500;
  font-size: 1.75rem;
  margin-bottom: 0.6rem;
}

img.play {
  max-height: 3rem;
}

.button__home,
.products .btn {
  width: 20rem;
}

.button__home {
  border: 3px solid #3E00FF;
  color: #3E00FF;
  font-weight: 600;
  text-align: left;
  padding: 1rem 1.8rem;
  margin-bottom: 1.9rem;
  max-width: 100%;
}

.button__home i {
  float: right;
  position: relative;
  top: 4px;
}

.button__home:hover {
  background-color: #3E00FF;
  color: #fff !important;
  border-radius: 3px;
}

.products {
  background-color: #3E00FF;
  margin-top: 10rem;
  text-align: center;
  color: #fff;
}

.realign,
.know_us {
  background-color: #F8F9FA;
}

.products .bot-circle {
  margin-top: -8rem;
}

.products .product {
  border: 3px solid #ffff;
  margin-bottom: 1rem;
  font-weight: 600;
  text-align: left;
  padding: 1.5rem 5rem 1.5rem 2rem;
  border-radius: 3px;
}

.products .product h2 {
  margin-bottom: 1.5rem;
  font-size: 1.25rem;
  font-weight: bold;
}

.products .product h2 img {
  height: 2rem;
  position: relative;
  top: -4px;
  margin-right: 0.2rem;
}

.products .product p {
  margin-bottom: 0.5rem;
}

.products .product i {
  font-size: 0.8rem;
}

.products .product a {
  color: #fff;
  text-decoration: none;
}

.products .product a:hover {
  border-bottom: 1px solid #fff;
}

.video-row {
  display: grid;
  grid-gap: 16px;
  grid-template-columns: repeat(2, 1fr);
  width: 100%;
}

.video-preview {
  cursor: pointer;
  --padding: 40px;
  background-color: var(--gc-green-hover);
<<<<<<< HEAD
  
=======
>>>>>>> 675dd495
  background-position: 15% -20%;
  background-size: 150% 150%;
  background-repeat: no-repeat;
  color: #fff;
  padding: var(--padding);
  display: flex;
  flex-direction: column;
  justify-content: space-between;
  align-items: flex-start;
  position: relative;
  min-height: 300px;
}

.video-preview--video {
  padding: 0;
  background-color: rgba(0, 0, 0, 0.1);
  position: relative;
  line-height: 0;
}

p.video-preview__index {
  font-size: 64px;
  margin-bottom: 1em;
  line-height: 1;
  font-weight: bold;
  color: #fff;
}

.video-preview__title {
  font-size: 32px;
  font-weight: bold;
  color: #fff;
  max-width: 14em;
  line-height: 1.35;
}

.video-preview__icon {
  position: absolute;
  top: var(--padding);
  right: var(--padding);
  width: auto;
  height: 60px;
}

.video-frame {
  position: relative;
  height: 100%;
  width: 100%;
  min-height: 300px;
}


.button__blue {
  background-color: #3E00FF;
  color: #fff !important;
  font-weight: 600;
}

.button__blue:hover {
  background-color: #fff;
  color: #3E00FF !important;
}

.button__green {
  border: 3px solid #0ECF7C;
  background-color: #0ECF7C;
  color: #fff !important;
  font-weight: 600;
}

figure {
  position: relative;
  overflow: hidden;
}

figure::before {
  position: absolute;
  top: 0;
  left: -75%;
  z-index: 2;
  display: block;
  content: '';
  width: 50%;
  height: 100%;
  -webkit-transform: skewX(-25deg);
  transform: skewX(-25deg);
}

figure:hover::before {
  -webkit-animation: shine .75s;
  animation: shine .75s;
  background: linear-gradient(to right, rgba(255, 255, 255, 0) 0%, rgba(255, 255, 255, .3) 100%);
}

.compass{
  display: flex;
  align-items: center;
  justify-content: center;
  width: 100%;
  height: 100%;
  min-height: 300px;
}

.compass__dashes,
.compass__inner,
.compass__outer,
.compass__arrow{
  position: absolute;
}

.compass__dashes{
  width: 50%;
}

.compass__inner{
  width: 120%;
  animation: rock_small ease-in-out 6s infinite;
}

.compass__outer{
  width: 80%;
  animation: rock_big ease-in-out 7s infinite;
}

.compass__arrow{
  width: 20%;
  animation: rock_arrow ease-in-out 4s infinite;
}


@-webkit-keyframes shine {
  100% {
    left: 125%;
  }
}

@keyframes shine {
  100% {
    left: 125%;
  }
}

@keyframes rock_small {
  0%, 100%{
    transform: rotate(-5deg);
  }
  50%{
    transform: rotate(5deg);
  }
}

@keyframes rock_big {
  0%, 100%{
    transform: rotate(-4deg);
  }
  50%{
    transform: rotate(4deg);
  }
}

@keyframes rock_arrow {
  0%, 100%{
    transform: rotate(35deg);
  }
  50%{
    transform: rotate(50deg);
  }
}

@media (min-width: 992px) {
  .mx-auto .nav-item {
    margin-left: 0.75rem;
    margin-right: 0.75rem;
  }
}

@media (max-width: 1200px) {
  .banner img {
    position: absolute;
    bottom: -2px;
  }
}

@media (max-width: 1024px) {
  .realign-img,
  .optimize-img {
    max-width: 15rem;
  }

  .optimize-img {
    margin-top: 4rem;
  }

  .bots-img {
    display: none;
  }

  .banner {
    padding-bottom: 5rem;
  }

  .articles .article {
    margin-bottom: 3rem;
  }
}

@media (max-width: 768px) {
  .row h2 {
    margin-bottom: 1.5rem;
  }

  .video-row{
    grid-template-columns: 1fr;
  }
}

@media (max-width: 768px) {
  .compass{
    height: 300px;
  }

  .compass__dashes{
    width: auto;
  }
  .compass__inner{
    width: auto;
  }

  .compass__outer{
    width: auto;
  }

  .compass__arrow{
    width: auto;
  }
}

@media (max-width: 375px) {
  .video-preview{
    --padding: 2rem;
  }
  .video-preview__title {
    font-size: 24px;
  }

}<|MERGE_RESOLUTION|>--- conflicted
+++ resolved
@@ -223,10 +223,6 @@
   cursor: pointer;
   --padding: 40px;
   background-color: var(--gc-green-hover);
-<<<<<<< HEAD
-  
-=======
->>>>>>> 675dd495
   background-position: 15% -20%;
   background-size: 150% 150%;
   background-repeat: no-repeat;
