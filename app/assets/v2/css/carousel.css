.carousel {
  overflow: hidden;
}

<<<<<<< HEAD
#slides {
  transition: transform .75s ease-in-out;
}

.carousel .avatar {
  width: 120px;
  height: 120px;
  background-size: cover;
  background-position: center;
  flex-shrink: 0;
  border-radius: 50%;
=======
.carousel .row {
  margin-top: 60px;
  margin-bottom: 40px;
}

.carousel .control {
  border-radius: 100%;
  border: 2px solid #15003e;
  transition: none;
  background-color: #ffce08;
  color: #15003e;
  width: 40px;
  height: 40px;
  cursor: pointer;
  position: relative;
  top: 80px;
}

.carousel .control:hover {
  border-radius: 100%;
  background-color: #15003e;
  color: #ffce08;
}

.carousel .flex-container {
  display: flex;
}

.carousel .prev .control {
  float: right;
}

.carousel .next .control {
  float: left;
}

.carousel .control i {
  position: relative;
  top: 2px;
}

.carousel .avatar {
  margin-right: 30px;
  margin-left: 70px;
}

.carousel .avatar i {
  color: #36e69a;
}

.carousel .avatar .circles {
  position: absolute;
}

.carousel .avatar .closed {
  position: relative;
  top: -38px;
  left: 98px;
  font-size: 8px;
}

.carousel .avatar .circle-small {
  position: relative;
  top: 20px;
  left: 71px;
  font-size: 20px;
  z-index: -1;
}

.carousel .avatar .circle-large {
  position: relative;
  top: -12px;
  left: 96px;
  font-size: 30px;
}

.carousel .avatar img {
  max-width: 120px;
  border-radius: 10px;
  background-color: #FAFAFA;
}

.carousel .upper-line,
.carousel .lower-line {
  position: relative;
  height: 0;
  border: 1px solid #f3126d;
  transform: rotate(-45deg);
}

.carousel .upper-line {
  left: -16px;
  width: 60%;
>>>>>>> 38c5781a
}

.carousel .author, .carousel .org {
  font-size: .75rem;
}

.carousel .org {
  color: #999;
}

.carousel .slide {
  width: 100vw;
  padding: 0 2rem;
}
<<<<<<< HEAD
=======

.carousel .author i {
  font-size: 7px;
}

.carousel .author a {
  cursor: pointer;
}

.carousel .prev .control i {
  right: 1px;
}

.carousel .next .control i {
  left: 1px;
}

>>>>>>> 38c5781a
.carousel .content {
  max-width: 100%;
}

.testimonial {
  max-width: 40rem;
}

.carousel .slide:hover {
  box-shadow: none;
}

.showing {
  opacity: 1;
}

<<<<<<< HEAD
.decorated-quote {
  color: var(--gc-blue);
  font-size: 6rem;
  align-self: flex-start;
  line-height: .6;
=======
.hide {
  animation: fadeOut 1.25s;
}

@keyframes fadeIn {
  0% {
    opacity: 0;
    display: none;
  }

  100% {
    opacity: 1;
    display: inline;
  }
}

@keyframes fadeOut {
  0% {
    opacity: 1;
    display: inline;
  }

  100% {
    opacity: 0;
    display: none;
  }
}

.carousel .pilot_projects img {
  max-height: 100px;
  max-width: 100%;
}

@media (max-width: 576px) {
  .prev,
  .next {
    visibility: hidden;
  }

  .carousel .flex-container {
    flex-direction: column;
  }

  .carousel .avatar {
    max-width: 30%;
    border-radius: 10px;
    margin-left: 35%;
  }

  .carousel .content {
    border-left: 0;
  }

  .carousel .author,
  .carousel .content {
    text-align: center;
  }
}

@media (max-width: 768px) {
  .carousel .control {
    margin: 0 -20px;
  }

  .carousel .next .control i {
    left: 2px;
  }
>>>>>>> 38c5781a
}<|MERGE_RESOLUTION|>--- conflicted
+++ resolved
@@ -2,7 +2,6 @@
   overflow: hidden;
 }
 
-<<<<<<< HEAD
 #slides {
   transition: transform .75s ease-in-out;
 }
@@ -14,101 +13,6 @@
   background-position: center;
   flex-shrink: 0;
   border-radius: 50%;
-=======
-.carousel .row {
-  margin-top: 60px;
-  margin-bottom: 40px;
-}
-
-.carousel .control {
-  border-radius: 100%;
-  border: 2px solid #15003e;
-  transition: none;
-  background-color: #ffce08;
-  color: #15003e;
-  width: 40px;
-  height: 40px;
-  cursor: pointer;
-  position: relative;
-  top: 80px;
-}
-
-.carousel .control:hover {
-  border-radius: 100%;
-  background-color: #15003e;
-  color: #ffce08;
-}
-
-.carousel .flex-container {
-  display: flex;
-}
-
-.carousel .prev .control {
-  float: right;
-}
-
-.carousel .next .control {
-  float: left;
-}
-
-.carousel .control i {
-  position: relative;
-  top: 2px;
-}
-
-.carousel .avatar {
-  margin-right: 30px;
-  margin-left: 70px;
-}
-
-.carousel .avatar i {
-  color: #36e69a;
-}
-
-.carousel .avatar .circles {
-  position: absolute;
-}
-
-.carousel .avatar .closed {
-  position: relative;
-  top: -38px;
-  left: 98px;
-  font-size: 8px;
-}
-
-.carousel .avatar .circle-small {
-  position: relative;
-  top: 20px;
-  left: 71px;
-  font-size: 20px;
-  z-index: -1;
-}
-
-.carousel .avatar .circle-large {
-  position: relative;
-  top: -12px;
-  left: 96px;
-  font-size: 30px;
-}
-
-.carousel .avatar img {
-  max-width: 120px;
-  border-radius: 10px;
-  background-color: #FAFAFA;
-}
-
-.carousel .upper-line,
-.carousel .lower-line {
-  position: relative;
-  height: 0;
-  border: 1px solid #f3126d;
-  transform: rotate(-45deg);
-}
-
-.carousel .upper-line {
-  left: -16px;
-  width: 60%;
->>>>>>> 38c5781a
 }
 
 .carousel .author, .carousel .org {
@@ -123,26 +27,6 @@
   width: 100vw;
   padding: 0 2rem;
 }
-<<<<<<< HEAD
-=======
-
-.carousel .author i {
-  font-size: 7px;
-}
-
-.carousel .author a {
-  cursor: pointer;
-}
-
-.carousel .prev .control i {
-  right: 1px;
-}
-
-.carousel .next .control i {
-  left: 1px;
-}
-
->>>>>>> 38c5781a
 .carousel .content {
   max-width: 100%;
 }
@@ -159,79 +43,9 @@
   opacity: 1;
 }
 
-<<<<<<< HEAD
 .decorated-quote {
   color: var(--gc-blue);
   font-size: 6rem;
   align-self: flex-start;
   line-height: .6;
-=======
-.hide {
-  animation: fadeOut 1.25s;
-}
-
-@keyframes fadeIn {
-  0% {
-    opacity: 0;
-    display: none;
-  }
-
-  100% {
-    opacity: 1;
-    display: inline;
-  }
-}
-
-@keyframes fadeOut {
-  0% {
-    opacity: 1;
-    display: inline;
-  }
-
-  100% {
-    opacity: 0;
-    display: none;
-  }
-}
-
-.carousel .pilot_projects img {
-  max-height: 100px;
-  max-width: 100%;
-}
-
-@media (max-width: 576px) {
-  .prev,
-  .next {
-    visibility: hidden;
-  }
-
-  .carousel .flex-container {
-    flex-direction: column;
-  }
-
-  .carousel .avatar {
-    max-width: 30%;
-    border-radius: 10px;
-    margin-left: 35%;
-  }
-
-  .carousel .content {
-    border-left: 0;
-  }
-
-  .carousel .author,
-  .carousel .content {
-    text-align: center;
-  }
-}
-
-@media (max-width: 768px) {
-  .carousel .control {
-    margin: 0 -20px;
-  }
-
-  .carousel .next .control i {
-    left: 2px;
-  }
->>>>>>> 38c5781a
 }