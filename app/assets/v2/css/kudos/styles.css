--- conflicted
+++ resolved
@@ -450,7 +450,6 @@
 #world {
   z-index: -1; }
 
-<<<<<<< HEAD
 a.cellarius-partner:before {
   content: '';
   position: absolute;
@@ -522,38 +521,25 @@
 .author-shape {
   -webkit-mask: url("data:image/svg+xml,%3Csvg xmlns='http://www.w3.org/2000/svg'%3E%3Cg stroke='none' stroke-width='1' fill='none' fill-rule='evenodd' opacity='0.187946429'%3E%3Cg transform='translate(-227.000000, -1170.000000)' stroke='%233E00FF' stroke-width='10'%3E%3Cg id='Group-5-Copy-7' transform='translate(294.737804, 1248.626588) rotate(-330.000000) translate(-294.737804, -1248.626588) translate(223.737804, 1186.126588)'%3E%3Cpolygon opacity='0.334877232' points='105.943991 0 35.3139974 0 9.09494702e-13 62.3980694 35.3139974 124.7941 105.943991 124.7941 141.259988 62.3980694'%3E%3C/polygon%3E%3C/g%3E%3C/g%3E%3C/g%3E%3C/svg%3E"); }
 
-/*# sourceMappingURL=styles.css.map */
-=======
-#kudos-image, .kudos_levitate_container{
-  cursor: pointer;
-}
-
-#kudos-image.shake{
-  animation: shake 0.82s cubic-bezier(.36,.07,.19,.97) both;
+#kudos-image, .kudos_levitate_container {
+  cursor: pointer; }
+
+#kudos-image.shake {
+  animation: shake 0.82s cubic-bezier(0.36, 0.07, 0.19, 0.97) both;
   transform: translate3d(0, 0, 0);
   backface-visibility: hidden;
-  perspective: 1000px;
-}
+  perspective: 1000px; }
 
 @keyframes shake {
   10%, 90% {
-    transform: translate3d(-1px, 0, 0);
-  }
-  
+    transform: translate3d(-1px, 0, 0); }
   20%, 80% {
-    transform: translate3d(2px, 0, 0);
-  }
-
+    transform: translate3d(2px, 0, 0); }
   30%, 50%, 70% {
-    transform: translate3d(-4px, 0, 0);
-  }
-
+    transform: translate3d(-4px, 0, 0); }
   40%, 60% {
-    transform: translate3d(4px, 0, 0);
-  }
-}
-
-.kudos_msg{
+    transform: translate3d(4px, 0, 0); } }
+.kudos_msg {
   margin-top: -90px;
   display: none;
   position: relative;
@@ -561,9 +547,7 @@
   border-radius: 10px;
   color: white;
   padding: 3px 10px;
-  margin-bottom: 20px
-
-}
+  margin-bottom: 20px; }
 
 .kudos_msg:after {
   content: '';
@@ -577,7 +561,6 @@
   border-bottom: 0;
   border-left: 0;
   margin-left: -10px;
-  margin-bottom: -20px;
-}
-/*# sourceMappingURL=styles.css.map */
->>>>>>> 4c589218
+  margin-bottom: -20px; }
+
+/*# sourceMappingURL=styles.css.map */