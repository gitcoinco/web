--- conflicted
+++ resolved
@@ -931,21 +931,7 @@
   color: #666666;
 }
 
-<<<<<<< HEAD
-=======
-.text-highlight-green {
-  color: #12c971;
-}
-
-.text-highlight-dark-blue {
-  color: #220e90;
-}
-
-.text-highlight-pink {
-  color: #da086b;
-}
-
->>>>>>> f89632cf
+
 #mission_hero .text {
   margin-left: 2rem;
 }
