--- conflicted
+++ resolved
@@ -213,43 +213,6 @@
   list-style-type: none;
 }
 
-<<<<<<< HEAD
-=======
-.whatisit ol li,
-.howworks ol li {
-  margin-bottom: 20px;
-}
-
-.whatisit ol li img,
-.howworks ol li img {
-  float: left;
-  width: 50px;
-  height: 50px;
-  margin-right: 20px;
-}
-
-.whatisit ol li.third img,
-.howworks ol li.third img {
-  height: 40px;
-}
-
-.whatisit iframe,
-.howworks iframe {
-  width: 560px;
-  height: 315px;
-}
-
-.why_gitcoin_cta {
-  padding-bottom: 60px !important;
-}
-
-.bg-darkBlue{
-  background-color: #0d023b;
-}
-.bg-darkBlue a {
-  color: #eee;
-}
->>>>>>> d665bb88
 #feature_videos .video {
   text-align: center;
 }
@@ -1098,22 +1061,6 @@
   background-color: #eef4ee;
 }
 
-<<<<<<< HEAD
-=======
-.text-highlight-green {
-  color: #12c971;
-}
-
-.text-highlight-dark-blue {
-  color: #220e90;
-}
-
-.text-highlight-pink {
-  color: #da086b;
-}
-
-
->>>>>>> d665bb88
 #mission_hero .text {
   margin-left: 2rem;
 }
