/* stylelint-disable no-descending-specificity */

/* ...because sometimes descending-specificity is a PIA to clean up */

div.body {
  min-height: 400px;
}

.hidden {
  display: none !important;
}

div,
p,
a,
span {
  word-wrap: break-word;
}

.nav_avatar {
  cursor: pointer;
}

.navbar {
  font-family: 'futura-pt', Futura, sans-serif;
}

.navbar-nav .nav-link {
  border-radius: 2px;
}

.navbar-nav .nav-link:hover {
  background-color: rgba(255, 255, 255, 0.2);
}

.navbar-nav a.nav-link.selected {
  color: #4aeaa7 !important;
}

.navbar a.slack svg {
  margin-right: 3px;
}

.footer .nav-link:hover {
  border-radius: 2px;
  background-color: rgba(255, 255, 255, 0.2);
}

.footer img {
  width: 25px;
  height: 25px;
  filter: invert(100%);
}

.modal {
  z-index: 9;
  border-radius: 4px !important;
}

.faq_item {
  margin: 0px auto;
}

.faq_item h5 {
  cursor: pointer;
  text-transform: none;
}

.interior .body {
  background-color: white;
}

.interior .body.loading {
  display: block;
  flex: none;
  max-width: none;
  margin-left: 0px;
}

.interior .container-fluid {
  padding-left: 0px;
  padding-right: 0px;
}

.with-grey-background .body {
  background-color: #eee !important;
}

.index .container-fluid {
  overflow-x: hidden;
}

.bounty_def {
  background-color: #eee;
  height: 140px;
  padding-top: 10px;
}

.bounty_def #mce-EMAIL {
  display: inline;
  text-transform: uppercase;
  font-size: 14px;
}

.bounty_def #mc-embedded-subscribe {
  display: inline;
  text-transform: uppercase;
}

#mce-EMAIL:focus {
  outline: none;
}

#mc-embedded-subscribe:hover {
  cursor: pointer;
}

#mc-embedded-subscribe:focus {
  box-shadow: none;
}

#mc_embed_signup_scroll #mce-EMAIL {
  font-size: 1rem !important;
  height: 45px !important;
  padding: .1em 1em !important;
  border: none !important;
  border-radius: 3px 0 0 3px !important;
}

#mc_embed_signup_scroll #mc-embedded-subscribe {
  transition: none;
  font-size: 1.25rem;
  padding: 0 20px;
  height: 45px;
  border-radius: 0 3px 3px 0;
  margin-left: -3px;
  border: none;
}

#mc_embed_signup_scroll #mc-embedded-subscribe:hover {
  background: #cf005a;
  color: white;
}

#mc_embed_signup_scroll #mc-embedded-subscribe svg {
  margin-left: 5px;
}

.bounty_def h5 {
  font-size: 1.1rem;
}

.bounty_def .mt-4 {
  margin-top: 10px !important;
}

.interior #logo {
  margin-top: -5px;
}

.interior .header {
  background-size: cover;
}

.tldr_container {
  font-size: 4em;
}

.tldr_container img {
  max-width: 350px;
  max-height: 350px;
  padding-bottom: 20px;
}

.whatisit_container,
.howworks_container {
  background-color: white;
  padding-bottom: 40px;
  margin-top: 0px !important;
}

.whatisit,
.howworks {
  margin-top: 20px;
}

.whatisit ol,
.howworks ol {
  list-style: none;
}

.whatisit ol li,
.howworks ol li {
  margin-bottom: 20px;
}

.whatisit ol li img,
.howworks ol li img {
  float: left;
  width: 50px;
  height: 50px;
  margin-right: 20px;
}

.whatisit ol li.third img,
.howworks ol li.third img {
  height: 40px;
}

.whatisit iframe,
.howworks iframe {
  width: 560px;
  height: 315px;
}

.why_gitcoin_cta {
  padding-bottom: 60px !important;
}

.bg-darkBlue a {
  color: #eee;
}

#feature_videos h6 {
  padding-top: 10px;
}

#origin_story img {
  max-height: 200px;
  max-width: 300px;
}

#origin_story .row .col p {
  margin-left: 20px;
  margin-right: 20px;
}

.advisor {
  float: left;
  height: 170px;
  width: 150px;
}

.advisor img {
  max-height: 100px;
  max-width: 100px;
}

p a {
  color: #212529;
  text-decoration: underline;
}

.modal a.close-modal {
  display: none !important;
}

.iama {
  background: #0d023b;
  color: white;
  cursor: pointer;
  -moz-transition: background-color 0.2s ease-in-out;
  -webkit-transition: background-color 0.2s ease-in-out;
  -ms-transition: background-color 0.2s ease-in-out;
  transition: background-color 0.2s ease-in-out;
}

.iama a {
  color: white;
  font-weight: lighter;
}

.iama a.btn {
  color: #f9006c;
}

.iama a.btn:hover {
  color: white;
}

.iama .mt-3 {
  width: 40px;
  height: 40px;
  border-radius: 20px;
}

.iama:hover,
.iama.clicked {
  background: #3e24fb;
  color: #fff;
}

.iama:hover .mt-3,
.iama.clicked .mt-3 {
  width: 40px;
  height: 40px;
  border-radius: 20px;
}

.iama:first-child {
  border-right: 1px dotted #29eb98;
}

.iama:last-child {
  border-left: 1px dotted #29eb98;
}

.iama img {
  width: 30px;
  height: 30px;
  filter: invert(100%);
}

.btn-warning,
.btn-success,
.btn-info {
  padding: 0.4rem 1.4rem;
  font-size: 1.25rem;
  border: 2px solid #15003e;
  transition: none;
}

.btn-warning:hover,
.btn-success:hover,
.btn-info {
  cursor: pointer;
}

.btn-info:hover {
  background-color: #15003e;
  border-color: #15003e;
  color: #f9006c;
}

.btn-warning {
  color: #15003e;
}

.btn {
  cursor: pointer;
}

.btn-warning:hover {
  background-color: #15003e;
  border-color: #15003e;
  color: #ffce08;
}

.btn-success {
  color: #15003e;
}

.btn-success:hover {
  background-color: #15003e;
  border-color: #15003e;
  color: #25e899;
}

.btn:focus {
  box-shadow: none;
}

#hero_cta a.btn-warning {
  padding: 0.6rem 1.05rem;
  background-color: #ffce08;
  border-color: #ffce08;
  color: #15003e;
}

#hero_cta a.btn-warning:hover {
  background-color: #15003e;
  color: #ffce08;
}

#hero_cta a img {
  margin-top: -3px;
  height: 20px;
  width: 20px;
  margin-right: 5px;
}

.dashboard .body {
  padding-bottom: 50px;
}

.dashboard .body .row {
  margin-left: 0px;
}

.dashboard .special_tag a {
  max-height: 30px;
}

.dashboard .body .avatar {
  max-height: 50px;
  max-width: 50px;
}

.body .nonefound {
  margin-left: 100px;
  margin-top: 100px;
  text-align: center;
}

.dashboard .body .bounty_row.local,
.dashboard .body .bounty_row.ropsten {
  border-left: 1px solid red;
}

.dashboard .body .experience {
  border-radius: 6px;
  width: 12px;
  height: 12px;
  background: grey;
}

.dashboard .body .experience.beginner {
  background: #37ea9c;
}

.dashboard .body .experience.intermediate {
  background: #fecf32;
}

.dashboard .body .experience.advanced {
  background: #f9006c;
}

.dashboard .body .loading {
  text-align: center;
}

.loading_img img {
  max-width: 100px;
}

.dashboard .body .experienence.unknown {
  background: #eee;
}

#mailchimp {
  overflow: hidden;
}

#mailchimp div,
#mailchimp p,
#mailchimp h5 {
  z-index: 9;
}

#mailchimp p {
  margin-top: 0px;
  margin-bottom: 0px;
}

#mailchimp p.email {
  margin-bottom: 2rem;
}

body #mc_embed_signup {
  background: transparent !important;
}

body #mc_embed_signup label {
  font-weight: normal;
}

.form_container {
  text-align: left;
  background-color: white;
  border-radius: 2px;
  padding-top: 20px;
  padding-bottom: 20px;
  margin-bottom: 50px;
}

textarea.loading,
input[type=text].loading {
  background-image: url('/static/v2/images/loading_v2.gif');
  background-repeat: no-repeat;
  background-position: right;
  background-size: 30px;
}

.blocking_error {
<<<<<<< HEAD
    text-align: center;
    margin: 100px auto;
    max-width: 100%;
    padding: 0 4em;
=======
  text-align: center;
  margin: 100px auto;
  max-width: 100%;
>>>>>>> 94e65f08
}

.blocking_error img {
  max-width: 150px;
  filter: grayscale(80%);
  -moz-filter: grayscale(80%);
  -ms-filter: grayscale(80%);
  -o-filter: grayscale(80%);
}

#no_metamask_error img {
  filter: grayscale(100%);
  -moz-filter: grayscale(100%);
  -ms-filter: grayscale(100%);
  -o-filter: grayscale(100%);
}

#primary_form {
  max-width: 500px;
  margin: 0 auto;
  padding: 0 4em;
}

#primary_form img {
  max-width: 100px;
}

.bounty_nav {
  border-bottom: 2px solid #212529;
  padding: 0;
  padding-bottom: 4px;
  display: flex;
  justify-content: space-around;
}

.bounty_nav li {
  display: inline;
  padding: 5px;
  border-top-right-radius: 5px;
  border-top-left-radius: 5px;
}

.bounty_nav li.active {
  background-color: #212529;
  color: white;
}

.submit_bounty #network_status div {
  display: inline;
}

#network_status div span {
  color: #4aeba8;
}

.submit_bounty select[name=deonomination] {
  text-align: left;
}

/* The alert message box */

.alert {
  align-items: center;
  background-color: #3E00FF;
  border-radius: 0px;
  box-shadow: 0 6px 6px 0 rgba(0, 0, 0, 0.24);
  color: white;
  display: flex;
  font-family: 'Muli', sans-serif;
  justify-content: space-between;
  padding: 20px;
  margin-bottom: 1px;
  position: fixed;
  top: 0px;
  width: 100%;
  z-index: 999999;
}

.alert .message {
  align-items: center;
  display: flex;
}

.alert .message::before {
  content: url('/static/v2/images/info.svg');
  margin-right: 10px;
}

.alert a {
  color: white;
  text-decoration: underline;
}

.alert.error {
  background-color: #C70018;
}

.alert.error .message::before {
  content: url('/static/v2/images/close.svg');
  height: 30px;
}

.alert.success {
  background-color: #00A652;
}

.alert.success .message::before {
  content: url('/static/v2/images/success.svg');
  height: 30px;
}

.alert.info {
  background-color: #008EFF;
}

.alert.info .message::before {
  content: url('/static/v2/images/info.svg');
  height: 30px;
}

.alert.warning {
  background-color: #F2A700
}

.alert.warning .message::before {
  content: url('/static/v2/images/warning.svg');
  height: 28px;
}

/* The close button */

.closebtn {
  color: white;
  cursor: pointer;
  font-weight: bold;
  float: right;
  font-size: 22px;
  line-height: 20px;
  margin-left: 15px;
  transition: 0.3s;
}

/* When moving the mouse over the close button */

.closebtn:hover {
  color: black;
}

.modal#save {
  width: 100%;
}

.modal#save img {
  width: 30px;
  height: 30px;
}

.modal#save p {
  display: inline;
}

.row.nonefound {
  margin-right: 0px;
}

.row.nonefound img {
  filter: grayscale(100%);
  -moz-filter: grayscale(100%);
  -ms-filter: grayscale(100%);
  -o-filter: grayscale(100%);
  max-width: 250px;
}

.row.nonefound p {
  margin-bottom: 0px;
}

.bottom_notification {
  padding: 10px 30px;
  background: #3e00ff;
  color: white;
  width: 100%;
  margin-left: 0px;
}

.metamask_recc {
  width: 45%;
  display: inline-block;
}

#metamask_context {
  background-color: #fafafa;
  border-radius: 5px;
}

#metamask_context .warning {
  text-align: center;
  background-color: #ff9800;
  border-radius: 5px;
}

#metamask_context .warning a {
  color: black;
  font-weight: bold;
}

.bottom_notification a {
  color: white;
  text-decoration: underline;
  margin-left: 5px;
}

.transaction-status {
  font-family: 'Muli', sans-serif;
  display: block;
  position: relative;
  width: 80%;
  left: 10%;
  top: 30px;
  margin-bottom: 30px;
  border-radius: 2px;
  padding: 3vh 5vw;
  text-align: center;
}

.waiting_room_entertainment {
  font-style: italic;
  text-align: center;
}

.quote-container {
  width: 65%;
  margin: 5% auto;
}

.quote_text {
  color: #4A4A4A;
  font-style: italic;
  font-weight: 700;
  font-size: 22px;
  letter-spacing: 0.75px;
}

.quote_author {
  color: #70EFBE;
  margin-top: 20px;
  font-style: italic;
  font-weight: 700;
  font-size: 22px;
  letter-spacing: 0.75px;
}

#gitcoin_buttons #example img {
  width: 500px;
  max-width: 100%
}

#gitcoin_buttons .flex-column {
  border-radius: 5px;
}

#gitcoin_buttons .btn.delta_1 {
  background-color: #f9006c;
  border: 1px solid white;
}

#gitcoin_buttons .btn.delta_1 span {
  color: #f9006c;
  background-color: white;
}

#gitcoin_buttons .btn.delta_2 {
  background-color: #3e00ff;
  border: 1px solid white;
}

#gitcoin_buttons .btn.delta_2 span {
  color: #3e00ff;
  background-color: white;
}

#gitcoin_buttons .btn.delta_3 {
  background-color: white;
  border: 1px solid black;
  color: black;
}

#gitcoin_buttons .btn.delta_3 img {
  filter: invert(100%);
}

#gitcoin_buttons .btn.delta_3 span {
  color: white;
  background-color: black;
}

#gitcoin_buttons .btn {
  font-weight: bold;
  margin: 10px;
}

#gitcoin_buttons .btn img {
  width: 24px;
  height: 24px;
}

#gitcoin_buttons .btn span {
  font-size: 10px;
  text-transform: uppercase;
  border-radius: 4px;
  color: #100136;
  padding: 2px 10px;
  background-color: white;
  margin-left: 5px;
}

.terms_container a {
  color: black;
}

.press_container {
  background: white;
}

.press_container img {
  max-width: 200px;
  max-height: 100px;
  filter: grayscale(100%);
  -moz-filter: grayscale(100%);
  -ms-filter: grayscale(100%);
  -o-filter: grayscale(100%);
}

.press_container img:hover {
  max-width: 200px;
  max-height: 100px;
  filter: grayscale(0%);
  -moz-filter: grayscale(0%);
  -ms-filter: grayscale(0%);
  -o-filter: grayscale(0%);
}

.body {
  padding-bottom: 4em;
}

.profile_details .dot {
  border-radius: 6px;
  width: 12px;
  height: 12px;
  margin-left: -55px;
  float: left;
  vertical-align: middle;
  margin-top: 20px;
}

.profile_details li:nth-child(2n+0) .dot {
  background: #919191;
}

.profile_details li:nth-child(2n+1) .dot {
  background: black;
}

.profile_details #stats {
  padding-top: 5px;
  padding-left: 2px;
  padding-right: 2px;
  width: 100%;
}

.profile_details #stats li {
  list-style: none;
  display: inline-block;
  background-color: #efefef;
  width: 24%;
  padding: 5px 10px;
  margin-left: 2px;
  text-align: center;
  font-size: 32px;
  font-weight: bold;
  border-radius: 3px;
  margin-top: 10px;
}

.profile_details #stats li span {
  font-size: 14px;
  display: block;
  font-weight: normal;
  color: #8a8a8a;
}

.profile_details #hero {
  width: 100%;
  height: 370px;
  background: #0d053a;
  background: -webkit-radial-gradient(#3e265a 20%, #1e063a, #1e063a);
  background: -o-radial-gradient(#3e265a 20%, #1e063a, #1e063a);
  background: -moz-radial-gradient(#3e265a 20%, #1e063a, #1e063a);
  background: radial-gradient(#3e265a 20%, #1e063a, #1e063a);
  color: white;
  text-align: center;
}

.profile_details #hero li {
  list-style: none;
  display: inline-block;
}

.profile_details #hero img.avatar {
  max-height: 125px;
  max-width: 125px;
  border-radius: 60px;
  border: 3px white solid;
}

.profile_details #hero ul {
  margin-left: 0px;
  padding-left: 0px;
}

.profile_details #hero .authors img {
  max-height: 45px;
  max-width: 45px;
  border-radius: 30px;
  border: 3px white solid;
  margin-right: -20px;
}

.profile_details #hero .ctas img {
  width: 25px;
  height: 25px;
  filter: invert(100%);
  margin: 10px;
}

.profile_details #hero .ctas img:hover {
  filter: invert(90%);
}

.profile_details #hero p {
  color: #919191;
}

.profile_details .tips li:first-child:hover,
.profile_details .bounties li:first-child:hover {
  cursor: none;
  background-color: white;
}

.profile_details .tips li,
.profile_details .bounties li {
  list-style: none;
  padding-top: 10px;
  height: 80px;
}

.profile_details .tips li:hover,
.profile_details .bounties li:hover {
  background-color: #fafafa;
  cursor: pointer;
}

.profile_details .tips li a,
.profile_details .bounties li a {
  color: black;
}

.profile_details .tips li a.btn,
.profile_details .bounties li a.btn {
  color: white;
}

.profile_details .tips li div.url,
.profile_details .tips li div.from_username,
.profile_details .bounties li div.status,
.profile_details .bounties li div.relationship {
  height: 80px;
  width: 100px;
  display: inline-block;
  vertical-align: middle;
  text-align: center;
}

.profile_details .tips div.url,
.profile_details .tips li div.url {
  width: 600px;
}

.profile_details .tips li div.details,
.profile_details .bounties li div.details {
  height: 80px;
  width: 500px;
  display: inline-block;
  vertical-align: top;
}

.profile_details .bounties li div.details h6 {
  display: inline-block;
  word-wrap: break-word;
  max-width: 440px;
}

.profile_details .tips li div.details {
  width: 200px;
}

.profile_details .tips li div.details p,
.profile_details .bounties li div.details p {
  color: #919191;
}

.profile_details .tips li .amount,
.profile_details .bounties li .amount {
  height: 80px;
  width: 200px;
  display: inline-block;
  vertical-align: middle;
  text-align: center;
}

.profile_details h6 {
  font-weight: bold;
}

.profile_details .repos li {
  list-style: none;
  padding-left: 105px;
  min-height: 60px;
}

.profile_details .repos li a {
  color: black;
  text-decoration: none;
}

.profile_details .repos li:hover {
  background-color: #fafafa;
  cursor: pointer;
}

.profile_details .repos li p {
  color: #919191;
}

.profile_details .repos li p.meta {
  float: right;
  padding-right: 10px;
}

.profile_details .dot,
.profile_details li:nth-child(2n+0) .dot {
  background: #919191;
}

#pull_gh {
  font-size: 12px
}

.dashboard .w-75 .github-comment {
  background: url('/static/v2/images/icon-msg-16.png') no-repeat left;
  padding-left: 18px;
  margin-right: 10px;
  display: inline-block;
}

/* Mission Page */

.mission {
  font-family: Futura, sans-serif;
}

.text-highlight-green {
  color: #12c971;
}

.text-highlight-dark-blue {
  color: #220e90;
}

.text-highlight-pink {
  color: #da086b;
}

#mission_hero .text {
  margin-left: 2rem;
}

#mission_hero .font-bigger-4 {
  letter-spacing: 0.15rem;
}

#we_want,
#we_value,
#we_interact {
  padding: 0 10vw;
}

.mission-divider {
  width: 90vw;
  border-color: black;
}

#interest_list {
  margin-left: 0px;
  padding-left: 0px;
}

#interest_list li {
  list-style: none;
}

input.is-invalid {
  border-color: red;
}

.faucet_response {
  display: none;
}

.faucet_response .frheader {
  font-size: xx-large;
}

.faucet_response .frmessage {
  font-size: large;
}

.tooltip-info {
  font-family: 'Muli', sans-serif;
  padding: 10px 20px;
  margin: 0;
  width: 25em;
}

.ui-widget-shadow {
  box-shadow: 0 3px 6px rgba(0, 0, 0, 0.1) !important;
}

.tooltip-info p {
  margin-bottom: 10px;
}

.tooltip-info .font-subheader {
  margin-top: 10px;
}

.tooltip-info .row {
  margin-bottom: 15px;
}

.tooltip-info .col-11 {
  padding-left: 0px;
}

<<<<<<< HEAD
#gitcoinTestimonials{
    height:288px;
    width:500px;
=======
#gitcoinTestimonials {
  height: 288px;
  width: 500px;
}

#alpha {
  color: #000000;
  background-color: #ffce05;
  border-radius: 4px;
  text-transform: uppercase;
  font-size: 14px;
  padding: 4px 7px;
  font-family: 'Muli', sans-serif;
  font-weight: 100;
  letter-spacing: 0.15em;
  margin: 5px;
  vertical-align: top;
  display: inline-block;
}

#alpha.small {
  font-size: 8px;
  padding: 3px 5px;
  margin: 2px;
>>>>>>> 94e65f08
}

@media (max-width: 1350px) {
  .profile_details .tips li div.details,
  .profile_details .bounties li div.details {
    width: 300px;
  }

  .profile_details .tips div.url,
  .profile_details .tips li div.url {
    width: 400px;
  }
}

@media (max-width: 1250px) {
  .profile_details .tips li div.details,
  .profile_details .bounties li div.details {
    width: 400px;
  }
}

@media (max-width: 1025px) {
  #faq .col-4 {
    max-width: 100%;
    flex: 0 0 100%;
  }

  .tldr_container img {
    max-width: 300px;
    max-height: 300px;
  }

  #bounty_details {
    margin: 15px;
  }

  .profile_details .tips li div.details,
  .profile_details .tips li .url,
  .profile_details .bounties li div.relationship,
  .profile_details .bounties li div.status,
  .profile_details .bounties li .amount {
    display: none;
  }

  .profile_details .tips li div.details,
  .profile_details .repos li,
  .profile_details .bounties li div.details {
    padding-left: 0px;
    width: 100%;
  }

  .profile_details .repos li p.meta {
    display: none;
  }

  .interior .col-7 {
    margin-left: 5%;
  }

  .whatisit iframe,
  .howworks iframe {
    width: 460px;
    height: 258px;
  }

  .advisor {
    width: 130px;
  }

  .whitepaper .row .col-1,
  .whitepaper .row .col-4 {
    display: none;
  }

  .whitepaper .row .col-6 {
    width: 90%;
    flex: 0 0 90%;
    max-width: 90%;
    padding-left: 10px;
    padding-right: 10px;
    margin: 0px auto;
  }

  .bounty_def .col-7 {
    width: 80%;
    flex: 0 0 80%;
    max-width: 80%;
    padding-left: 20px !important;
  }

  .bounty_def .ml-3 {
    font-size: .9rem;
  }

  .bounty_def h5 {
    font-size: 1.3rem;
  }

  .bounty_def .mt-4 {
    margin-top: 10px !important;
  }

  #mission_hero .font-bigger-4 {
    font-size: 1.3rem;
  }

  #mission_hero .mission-img-wrapper {
    height: 175px;
  }

  #mission_hero .mission-img-wrapper img {
    max-height: 175px;
  }
}

@media (max-width: 769px) {
<<<<<<< HEAD
    #gitcoinTestimonials{
        height:202px;
        width:350px;
    }

    .tldr_container img{
        max-width: 250px;
        max-height: 250px;
    }

    .email_settings .col-4 {
        display: none;
    }

    .email_settings .col-6 {
        max-width: 100%;
        flex: 0 0 100%;
    }

    .profile_details #stats li {
        width: 48%;
    }

    .profile_details #hero {
        height: 400px;
    }

    body.bounty_details .right_details {
        margin-left: 30px;
        width: 100%;
        max-width: 90%;
    }

    body.slack .col-4 {
        display: none;
    }

    body.slack .col-6 {
        flex: 0 0 100%;
        max-width: 100%;
    }

    .row.whatisit .explainer {
        margin-top: 30px;
    }
    .bounty_def {
        height: 160px;
    }

    #team .row,
    #team .row .d-flex,
    .row.whatisit .d-flex,
    .row.whatisit
    .row.howworks .d-flex,
    .row.howworks {
        display: block;
        width: 100%;
    }

    #team .row div {
        text-align: center;
    }

    #team .row img.img-fluid {
        float: none !important;
    }

    .whatisit iframe,
    .howworks iframe {
        width: 460px;
        height: 250px;
    }

    .advisor {
        width: 100px;
        float: none;
        display: inline-block;;
    }

    .avatar-img-wrapper {
        padding-left: 1rem !important;
        padding-right: 1rem !important;
    }

    .bounty_def .mt-4 {
        margin-top: 0px !important;
    }
    .search_bar .sort_row {
        display: none !important;
    }

    #hero_cta a.btn {
        padding: .5rem .75rem;
        font-size: 1rem;
    }

    .bounty_def h5 {
        font-size: 1.2rem;
    }

    #mc_embed_signup_scroll #mce-EMAIL {
        border-radius: 3px !important;
    }

    #mc_embed_signup_scroll #mc-embedded-subscribe {
        margin-top: 15px;
        border-radius: 3px;
    }
    #mission_hero .font-bigger-4 {
        font-size: 1rem;
    }
    #mission_hero .mission-img-wrapper {
        height: 150px;
    }
    #mission_hero .mission-img-wrapper img {
        max-height: 150px;
    }

    .tooltip-info {
      display: none;
    }
=======
  #gitcoinTestimonials {
    height: 202px;
    width: 350px;
  }

  .tldr_container img {
    max-width: 250px;
    max-height: 250px;
  }

  .email_settings .col-4 {
    display: none;
  }

  .email_settings .col-6 {
    max-width: 100%;
    flex: 0 0 100%;
  }

  .profile_details #stats li {
    width: 48%;
  }

  .profile_details #hero {
    height: 400px;
  }

  body.bounty_details .right_details {
    margin-left: 30px;
    width: 100%;
    max-width: 90%;
  }

  body.slack .col-4 {
    display: none;
  }

  body.slack .col-6 {
    flex: 0 0 100%;
    max-width: 100%;
  }

  .row.whatisit .explainer {
    margin-top: 30px;
  }

  .bounty_def {
    height: 160px;
  }

  #team .row,
  #team .row .d-flex,
  .row.whatisit .d-flex,
  .row.whatisit .row.howworks .d-flex,
  .row.howworks {
    display: block;
    width: 100%;
  }

  #team .row div {
    text-align: center;
  }

  #team .row img.img-fluid {
    float: none !important;
  }

  .whatisit iframe,
  .howworks iframe {
    width: 460px;
    height: 250px;
  }

  .advisor {
    width: 100px;
    float: none;
    display: inline-block;
  }

  .avatar-img-wrapper {
    padding-left: 1rem !important;
    padding-right: 1rem !important;
  }

  .bounty_def .mt-4 {
    margin-top: 0px !important;
  }

  .search_bar .sort_row {
    display: none !important;
  }

  #hero_cta a.btn {
    padding: .5rem .75rem;
    font-size: 1rem;
  }

  .bounty_def h5 {
    font-size: 1.2rem;
  }

  #mc_embed_signup_scroll #mce-EMAIL {
    border-radius: 3px !important;
  }

  #mc_embed_signup_scroll #mc-embedded-subscribe {
    margin-top: 15px;
    border-radius: 3px;
  }

  #mission_hero .font-bigger-4 {
    font-size: 1rem;
  }

  #mission_hero .mission-img-wrapper {
    height: 150px;
  }

  #mission_hero .mission-img-wrapper img {
    max-height: 150px;
  }

  .tooltip-info {
    display: none;
  }
}

@media (max-width: 540px) {
  #primary_form {
    max-width: 100%;
  }
>>>>>>> 94e65f08
}

@media (max-width: 481px) {
  #gitcoinTestimonials {
    height: 144px;
    width: 250px;
  }

  .tldr_container img {
    max-width: 150px;
    max-height: 150px;
  }

  .hide_min_viewport {
    display: none !important;
  }

  .header .row.ml-5 {
    margin-left: 0em !important;
  }

  .header .header-line {
    font-size: 2.5em;
  }

  .header .subheader-line {
    font-size: 1.5em;
  }

  .dashboard .row.bounty_row .col-7 {
    flex: 0 0 80%;
    max-width: 80%;
  }

  .dashboard .row.bounty_row .col-7 .w-75 {
    width: 95% !important;
    padding-left: 3%;
  }

  .bounty_nav {
    display: none;
  }

  #mailchimp,
  .why_gitcoin,
  .why_gitcoin .row {
    margin-left: 0px;
    margin-right: 0px;
    padding-left: 0px;
    padding-right: 0px;
  }

  #features .row,
  #features .row .d-flex,
  #origin_story .row,
  #origin_story .row .d-flex,
  .why_gitcoin .row,
  .why_gitcoin .row .d-flex {
    display: block;
    width: 100%;
    text-align: center;
  }

  .row.whatisit .d-flex,
  .row.whatisit,
  .row.howworks .d-flex,
  .row.howworks {
    text-align: left;
  }

  .row.whatisit .font-bigger-2,
  .row.howworks .font-bigger-2 {
    font-size: 1rem;
  }

  .row.whatisit iframe,
  .row.howworks iframe {
    width: 280px;
    height: 170px;
    margin: 0px auto;
  }

  #get .row {
    display: block;
  }

  #get .row .iama {
    margin-bottom: 5px;
  }

  .advisor {
    margin-left: 10px;
  }

  h4 {
    padding-top: 20px;
  }

<<<<<<< HEAD
    #gitcoinTestimonials{
        height:144px;
        width:250px;
    }
    .tldr_container img {
        max-width: 150px;
        max-height: 150px;
    }

    .hide_min_viewport {
        display: none !important;
    }

    .header .row.ml-5 {
        margin-left: 0em !important;
    }

    .header .header-line {
        font-size: 2.5em;
    }

    .header .subheader-line {
        font-size: 1.5em;
    }

    .dashboard .row.bounty_row .col-7 {
        flex: 0 0 80%;
        max-width: 80%;
    }

    .dashboard .row.bounty_row .col-7 .w-75 {
        width: 95% !important;
        padding-left: 3%;
    }

    .bounty_nav {
        display: none;
    }

    #mailchimp,
    .why_gitcoin,
    .why_gitcoin .row {
        margin-left: 0px;
        margin-right: 0px;
        padding-left: 0px;
        padding-right: 0px;
    }

    #features .row,
    #features .row .d-flex,
    #origin_story .row,
    #origin_story .row .d-flex,
    .why_gitcoin .row,
    .why_gitcoin .row .d-flex {
        display: block;
        width: 100%;
        text-align: center;
    }

    .row.whatisit .d-flex,
    .row.whatisit,
    .row.howworks .d-flex,
    .row.howworks {
        text-align: left;
    }

    .row.whatisit .font-bigger-2,
    .row.howworks .font-bigger-2 {
        font-size: 1rem;
    }

    .row.whatisit iframe,
    .row.howworks iframe {
        width: 280px;
        height: 170px;
        margin: 0px auto;
    }

    #get .row {
        display: block;
    }

    #get .row .iama {
        margin-bottom: 5px;
    }

    .advisor {
        margin-left: 10px;
    }

    h4 {
        padding-top: 20px;
    }

    .bounty_def {
        display: none;
    }

    .search_bar span {
        display: none;
    }

    .interior .body {
        width: 100%;
        flex: 0 0 100%;
        max-width: 100%;
    }

    #hero_cta a.btn{
        margin-top: 10px;
    }

    #mission_hero .text {
        margin-top: 1rem;
        margin-left: 0;
    }
=======
  .bounty_def {
    display: none;
  }

  .search_bar span {
    display: none;
  }

  .interior .body {
    width: 100%;
    flex: 0 0 100%;
    max-width: 100%;
  }

  #hero_cta a.btn {
    margin-top: 10px;
  }

  #mission_hero .text {
    margin-top: 1rem;
    margin-left: 0;
  }
>>>>>>> 94e65f08
}

@media (max-width: 350px) {
  img#logo {
    width: 150px;
    height: 37px;
  }

  .header .header-line {
    font-size: 1.5em;
  }

  .header .subheader-line {
    font-size: 1.2em;
  }

  .bounty_def h5 {
    font-size: .8rem;
  }
}

@media (max-width: 576px) {
  #sidebar_container {
    display: none;
  }

  .profile_details #stats {
    padding-right: 10px;
  }

  .profile_details .repos {
    padding-right: 40px;
  }

  .profile_details .repos li {
    margin-bottom: 1em;
  }

  .issue_details {
    flex-direction: column;
  }

  .issue_details div {
    width: 100% !important;
  }

  .profile_details .tips li div.url {
    display: none;
  }
}

@media (max-width: 768px) {
  .bounty_nav {
    padding-left: 0;
  }

  .bounty_nav li {
    display: block;
  }
}<|MERGE_RESOLUTION|>--- conflicted
+++ resolved
@@ -483,16 +483,10 @@
 }
 
 .blocking_error {
-<<<<<<< HEAD
-    text-align: center;
-    margin: 100px auto;
-    max-width: 100%;
-    padding: 0 4em;
-=======
+  padding: 0 4em;
   text-align: center;
   margin: 100px auto;
   max-width: 100%;
->>>>>>> 94e65f08
 }
 
 .blocking_error img {
@@ -1148,11 +1142,7 @@
   padding-left: 0px;
 }
 
-<<<<<<< HEAD
-#gitcoinTestimonials{
-    height:288px;
-    width:500px;
-=======
+
 #gitcoinTestimonials {
   height: 288px;
   width: 500px;
@@ -1177,7 +1167,6 @@
   font-size: 8px;
   padding: 3px 5px;
   margin: 2px;
->>>>>>> 94e65f08
 }
 
 @media (max-width: 1350px) {
@@ -1294,129 +1283,7 @@
 }
 
 @media (max-width: 769px) {
-<<<<<<< HEAD
-    #gitcoinTestimonials{
-        height:202px;
-        width:350px;
-    }
-
-    .tldr_container img{
-        max-width: 250px;
-        max-height: 250px;
-    }
-
-    .email_settings .col-4 {
-        display: none;
-    }
-
-    .email_settings .col-6 {
-        max-width: 100%;
-        flex: 0 0 100%;
-    }
-
-    .profile_details #stats li {
-        width: 48%;
-    }
-
-    .profile_details #hero {
-        height: 400px;
-    }
-
-    body.bounty_details .right_details {
-        margin-left: 30px;
-        width: 100%;
-        max-width: 90%;
-    }
-
-    body.slack .col-4 {
-        display: none;
-    }
-
-    body.slack .col-6 {
-        flex: 0 0 100%;
-        max-width: 100%;
-    }
-
-    .row.whatisit .explainer {
-        margin-top: 30px;
-    }
-    .bounty_def {
-        height: 160px;
-    }
-
-    #team .row,
-    #team .row .d-flex,
-    .row.whatisit .d-flex,
-    .row.whatisit
-    .row.howworks .d-flex,
-    .row.howworks {
-        display: block;
-        width: 100%;
-    }
-
-    #team .row div {
-        text-align: center;
-    }
-
-    #team .row img.img-fluid {
-        float: none !important;
-    }
-
-    .whatisit iframe,
-    .howworks iframe {
-        width: 460px;
-        height: 250px;
-    }
-
-    .advisor {
-        width: 100px;
-        float: none;
-        display: inline-block;;
-    }
-
-    .avatar-img-wrapper {
-        padding-left: 1rem !important;
-        padding-right: 1rem !important;
-    }
-
-    .bounty_def .mt-4 {
-        margin-top: 0px !important;
-    }
-    .search_bar .sort_row {
-        display: none !important;
-    }
-
-    #hero_cta a.btn {
-        padding: .5rem .75rem;
-        font-size: 1rem;
-    }
-
-    .bounty_def h5 {
-        font-size: 1.2rem;
-    }
-
-    #mc_embed_signup_scroll #mce-EMAIL {
-        border-radius: 3px !important;
-    }
-
-    #mc_embed_signup_scroll #mc-embedded-subscribe {
-        margin-top: 15px;
-        border-radius: 3px;
-    }
-    #mission_hero .font-bigger-4 {
-        font-size: 1rem;
-    }
-    #mission_hero .mission-img-wrapper {
-        height: 150px;
-    }
-    #mission_hero .mission-img-wrapper img {
-        max-height: 150px;
-    }
-
-    .tooltip-info {
-      display: none;
-    }
-=======
+
   #gitcoinTestimonials {
     height: 202px;
     width: 350px;
@@ -1548,7 +1415,6 @@
   #primary_form {
     max-width: 100%;
   }
->>>>>>> 94e65f08
 }
 
 @media (max-width: 481px) {
@@ -1647,124 +1513,6 @@
     padding-top: 20px;
   }
 
-<<<<<<< HEAD
-    #gitcoinTestimonials{
-        height:144px;
-        width:250px;
-    }
-    .tldr_container img {
-        max-width: 150px;
-        max-height: 150px;
-    }
-
-    .hide_min_viewport {
-        display: none !important;
-    }
-
-    .header .row.ml-5 {
-        margin-left: 0em !important;
-    }
-
-    .header .header-line {
-        font-size: 2.5em;
-    }
-
-    .header .subheader-line {
-        font-size: 1.5em;
-    }
-
-    .dashboard .row.bounty_row .col-7 {
-        flex: 0 0 80%;
-        max-width: 80%;
-    }
-
-    .dashboard .row.bounty_row .col-7 .w-75 {
-        width: 95% !important;
-        padding-left: 3%;
-    }
-
-    .bounty_nav {
-        display: none;
-    }
-
-    #mailchimp,
-    .why_gitcoin,
-    .why_gitcoin .row {
-        margin-left: 0px;
-        margin-right: 0px;
-        padding-left: 0px;
-        padding-right: 0px;
-    }
-
-    #features .row,
-    #features .row .d-flex,
-    #origin_story .row,
-    #origin_story .row .d-flex,
-    .why_gitcoin .row,
-    .why_gitcoin .row .d-flex {
-        display: block;
-        width: 100%;
-        text-align: center;
-    }
-
-    .row.whatisit .d-flex,
-    .row.whatisit,
-    .row.howworks .d-flex,
-    .row.howworks {
-        text-align: left;
-    }
-
-    .row.whatisit .font-bigger-2,
-    .row.howworks .font-bigger-2 {
-        font-size: 1rem;
-    }
-
-    .row.whatisit iframe,
-    .row.howworks iframe {
-        width: 280px;
-        height: 170px;
-        margin: 0px auto;
-    }
-
-    #get .row {
-        display: block;
-    }
-
-    #get .row .iama {
-        margin-bottom: 5px;
-    }
-
-    .advisor {
-        margin-left: 10px;
-    }
-
-    h4 {
-        padding-top: 20px;
-    }
-
-    .bounty_def {
-        display: none;
-    }
-
-    .search_bar span {
-        display: none;
-    }
-
-    .interior .body {
-        width: 100%;
-        flex: 0 0 100%;
-        max-width: 100%;
-    }
-
-    #hero_cta a.btn{
-        margin-top: 10px;
-    }
-
-    #mission_hero .text {
-        margin-top: 1rem;
-        margin-left: 0;
-    }
-=======
   .bounty_def {
     display: none;
   }
@@ -1787,7 +1535,6 @@
     margin-top: 1rem;
     margin-left: 0;
   }
->>>>>>> 94e65f08
 }
 
 @media (max-width: 350px) {
