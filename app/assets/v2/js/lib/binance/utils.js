var binance_utils = {};

binance_utils.getChainVerbose = chainId => {
  switch (chainId) {
    case 'Binance-Chain-Tigris':
      return { name: 'Binance Chain Network', addressType: 'bbc-mainnet' };
    case 'Binance-Chain-Ganges':
      return { name: 'Binance Chain Test Network', addressType: 'bbc-testnet' };
    case '0x38':
      return { name: 'Binance Smart Chain Network', addressType: 'eth' };
    case '0x61':
      return { name: 'Binance Smart Chain Test Network', addressType: 'eth' };
  }
}

async function jsonRpcRequest(method, params) {
  return new Promise(async (resolve, reject) => {
    BinanceChain
      .request({ method, params })
      .then(result => {
        resolve(result);
      })
      .catch(error => {
        reject(error);
      });
  });
}

/**
 * Returns wallet's balance on the connected binance network
 * @param {String} address
 */
binance_utils.getAddressBalance = async address => {
  const isConnected = await BinanceChain.isConnected();

  if (!isConnected || !address)
    return;

  const result = await jsonRpcRequest('eth_getBalance', [address, 'latest']);

  // convert hex balance to integer
  const bnbBalance = BigInt(result).toString(10);

  return Promise.resolve(bnbBalance);
};

/**
 * Returns wallet's BEP20 token balance on the connected binance network
 * @param {String} address
 * @param {String} tokenContractAddress
 */
binance_utils.getAddressTokenBalance = async (address, tokenContractAddress) => {
  const isConnected = await BinanceChain.isConnected();

  if (!isConnected || !address || !tokenContractAddress)
    return;

  const methodSignature = await jsonRpcRequest(
    'web3_sha3',
    ['balanceOf(address)']
  );
  const method_id = methodSignature.substr(0, 10);
<<<<<<< HEAD
  address = address.substr(2).padStart(64, '0'); // remove 0x and pad with zeroes
=======
  const address = address.substr(2).padStart(64, '0'); // remove 0x and pad with zeroes
>>>>>>> cdf90c60

  const params = [
    {
      to: tokenContractAddress,
      data: method_id + address
    },
    'latest'
  ]
  const result = await jsonRpcRequest('eth_call', params);

  // convert hex balance to integer
  const tokenBalance = BigInt(result).toString(10);

  return Promise.resolve(tokenBalance);
};


/**
 * Get accounts connected in extension
 */
binance_utils.getExtensionConnectedAccounts = async () => {
  const isConnected = await BinanceChain.isConnected();

  if (!isConnected)
    return;

  const accounts = await BinanceChain.requestAccounts();

  return Promise.resolve(accounts);
};


/**
 * Get selected account connected in extension
 */
binance_utils.getSelectedAccount = async () => {
  const chainVerbose = binance_utils.getChainVerbose(BinanceChain.chainId);
  const accounts = await binance_utils.getExtensionConnectedAccounts();
  address = accounts && accounts[0]['addresses'].find(address => address.type === chainVerbose.addressType).address;
  return address
}


/**
 * Sign and transfer token to another address via extension and returns txn hash
 * @param {Number} amount : in wei
 * @param {String} to_address
 * @param {String} token_name
 * @param {String} from_address : optional, if not passed takes account first account from getExtensionConnectedAccounts
 */
binance_utils.transferViaExtension = async (amount, to_address, from_address, token_name) => {

  return new Promise(async (resolve, reject) => {

    const isConnected = await BinanceChain.isConnected();

    if (!isConnected) {
      reject(`transferViaExtension: binance hasn't connected to the network ${binance_utils.getChainVerbose(BinanceChain.chainId).name}`);
    } else if (!amount) {
      reject('transferViaExtension: missing param amount');
    } else if (!to_address) {
      reject('transferViaExtension: missing param to_address');
    }

    const chainVerbose = binance_utils.getChainVerbose(BinanceChain.chainId);

    if (!from_address) {
      from_address = await binance_utils.getSelectedAccount();
    }

    if (!from_address) {
      reject('transferViaExtension: missing param from_address');
    }

    if (!token_name) {
      token_name = 'BNB';
    }

    if (token_name === 'BNB') {

      const account_balance = await binance_utils.getAddressBalance(from_address);

      if (Number(account_balance) < amount) {
        reject(`transferViaExtension: insufficent balance in address ${from_address}`);
      }

      if (chainVerbose.addressType === 'eth') {
        const params = [
          {
            from: from_address,
            to: to_address,
            value: '0x' + amount.toString(16) // convert amount to hex
          },
        ];

        try {
          const txHash = await jsonRpcRequest('eth_sendTransaction', params)
          resolve(txHash)
        } catch (error) {
          reject('transferViaExtension: something went wrong' + error);
        }
      }

    } else if (token_name === 'BUSD') {

<<<<<<< HEAD
      const busd_contract_address = '0xe9e7cea3dedca5984780bafc599bd69add087d56'

      const account_balance = await binance_utils.getAddressTokenBalance(from_address, busd_contract_address);
=======
      const account_balance = await binance_utils.getAddressTokenBalance(from_address);
>>>>>>> cdf90c60

      if (Number(account_balance) < amount ) {
        reject(`transferViaExtension: insufficent balance in address ${from_address}`);
      }

      if (chainVerbose.addressType === 'eth') {
        try {
          const methodSignature = await jsonRpcRequest(
            'web3_sha3',
            ['transfer(address, uint256)']
          );
          const method_id = methodSignature.substr(0, 10);
          const amount = amount.toString(16).padStart(64, '0'); // convert to hex and pad with zeroes
          const to_address = to_address.substr(2).padStart(64, '0'); // remove 0x and pad with zeroes

          const params = [
            {
              from: from_address,
<<<<<<< HEAD
              to: busd_contract_address,
=======
              to: '0xe9e7cea3dedca5984780bafc599bd69add087d56', // BUSD token contract address
>>>>>>> cdf90c60
              data: method_id + to_address + amount
            },
          ]
          const txHash = await jsonRpcRequest('eth_sendTransaction', params);

          resolve(txHash);
        } catch (error) {
          reject('transferViaExtension: something went wrong' + error);
        }
      }
    }
  });
};


/* EVENTS */
BinanceChain.on('connect', info => {
  console.log(`connected to ${binance_utils.getChainVerbose(info.chainId).name}!`);
});

BinanceChain.on('chainChanged', chainId => {
  console.log(`connected to ${binance_utils.getChainVerbose(chainId).name}!`);
  window.location.reload(); // reload page when chain changes
});<|MERGE_RESOLUTION|>--- conflicted
+++ resolved
@@ -60,11 +60,7 @@
     ['balanceOf(address)']
   );
   const method_id = methodSignature.substr(0, 10);
-<<<<<<< HEAD
-  address = address.substr(2).padStart(64, '0'); // remove 0x and pad with zeroes
-=======
   const address = address.substr(2).padStart(64, '0'); // remove 0x and pad with zeroes
->>>>>>> cdf90c60
 
   const params = [
     {
@@ -170,13 +166,9 @@
 
     } else if (token_name === 'BUSD') {
 
-<<<<<<< HEAD
       const busd_contract_address = '0xe9e7cea3dedca5984780bafc599bd69add087d56'
 
       const account_balance = await binance_utils.getAddressTokenBalance(from_address, busd_contract_address);
-=======
-      const account_balance = await binance_utils.getAddressTokenBalance(from_address);
->>>>>>> cdf90c60
 
       if (Number(account_balance) < amount ) {
         reject(`transferViaExtension: insufficent balance in address ${from_address}`);
@@ -195,11 +187,7 @@
           const params = [
             {
               from: from_address,
-<<<<<<< HEAD
               to: busd_contract_address,
-=======
-              to: '0xe9e7cea3dedca5984780bafc599bd69add087d56', // BUSD token contract address
->>>>>>> cdf90c60
               data: method_id + to_address + amount
             },
           ]
