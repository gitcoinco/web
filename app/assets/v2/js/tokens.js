var tokens = function(network_id) {
  // from https://github.com/etherdelta/etherdelta.github.io/blob/master/config/main.json
  var _tokens = null;

  if (network_id == 'mainnet') {
    _tokens = [
    // non-etherdelta tokens
      {'addr': '0xe635c6d338dcd31c979b88000ff97c1fa3f0472c', 'name': 'GIT', 'decimals': 18},
      {'addr': '0x2941deaad71adb02b944bd38ebce2f1f4c9a62dc', 'name': 'COLO', 'decimals': 18},
      // from https://github.com/etherdelta/etherdelta.github.io/blob/master/config/main.json
      {'addr': '0x0000000000000000000000000000000000000000', 'name': 'ETH', 'decimals': 18},
      {'addr': '0xd8912c10681d8b21fd3742244f44658dba12264e', 'name': 'PLU', 'decimals': 18},
      {'addr': '0xaf30d2a7e90d7dc361c8c4585e9bb7d2f6f15bc7', 'name': '1ST', 'decimals': 18},
      {'addr': '0x936f78b9852d12f5cb93177c1f84fb8513d06263', 'name': 'GNTW', 'decimals': 18},
      {'addr': '0x01afc37f4f85babc47c0e2d0eababc7fb49793c8', 'name': 'GNTM', 'decimals': 18},
      {'addr': '0xa74476443119a942de498590fe1f2454d7d4ac0d', 'name': 'GNT', 'decimals': 18},
      {'addr': '0x5c543e7ae0a1104f78406c340e9c64fd9fce5170', 'name': 'VSL', 'decimals': 18},
      {'addr': '0xac709fcb44a43c35f0da4e3163b117a17f3770f5', 'name': 'ARC', 'decimals': 18},
      {'addr': '0x14f37b574242d366558db61f3335289a5035c506', 'name': 'HKG', 'decimals': 3},
      {'addr': '0x888666ca69e0f178ded6d75b5726cee99a87d698', 'name': 'ICN', 'decimals': 18},
      {'addr': '0xe94327d07fc17907b4db788e5adf2ed424addff6', 'name': 'REP', 'decimals': 18},
      {'addr': '0xaec2e87e0a235266d9c5adc9deb4b2e29b54d009', 'name': 'SNGLS', 'decimals': 0},
      {'addr': '0x4df812f6064def1e5e029f1ca858777cc98d2d81', 'name': 'XAUR', 'decimals': 8},
      {'addr': '0xc66ea802717bfb9833400264dd12c2bceaa34a6d', 'name': 'MKR', 'decimals': 18},
      {'addr': '0xe0b7927c4af23765cb51314a0e0521a9645f0e2a', 'name': 'DGD', 'decimals': 9},
      {'addr': '0xce3d9c3f3d302436d12f18eca97a3b00e97be7cd', 'name': 'EPOSY', 'decimals': 18},
      {'addr': '0x289fe11c6f46e28f9f1cfc72119aee92c1da50d0', 'name': 'EPOSN', 'decimals': 18},
      {'addr': '0x55e7c4a77821d5c50b4570b08f9f92896a25e012', 'name': 'P+', 'decimals': 0},
      {'addr': '0x45e42d659d9f9466cd5df622506033145a9b89bc', 'name': 'NXC', 'decimals': 3},
      {'addr': '0x08d32b0da63e2C3bcF8019c9c5d849d7a9d791e6', 'name': 'DCN', 'decimals': 0},
      {'addr': '0xb9e7f8568e08d5659f5d29c4997173d84cdf2607', 'name': 'SWT', 'decimals': 18},
      {'addr': '0xb802b24e0637c2b87d2e8b7784c055bbe921011a', 'name': 'EMV', 'decimals': 2},
      {'addr': '0x6531f133e6deebe7f2dce5a0441aa7ef330b4e53', 'name': 'TIME', 'decimals': 8},
      {'addr': '0xbeb9ef514a379b997e0798fdcc901ee474b6d9a1', 'name': 'MLN', 'decimals': 18},
      {'addr': '0x168296bb09e24a88805cb9c33356536b980d3fc5', 'name': 'RHOC', 'decimals': 8},
      {'addr': '0x08711d3b02c8758f2fb3ab4e80228418a7f8e39c', 'name': 'EDG', 'decimals': 0},
      {'addr': '0xf7b098298f7c69fc14610bf71d5e02c60792894c', 'name': 'GUP', 'decimals': 3},
      {'addr': '0x807b9487aaf00629b674bd6d02e4917453bc5939', 'name': 'ETB-OLD', 'decimals': 12},
      {'addr': '0x4fe6ea636abe664e0268af373a10ca3621a0b95b', 'name': 'ETB-OLD2', 'decimals': 12},
      {'addr': '0x607f4c5bb672230e8672085532f7e901544a7375', 'name': 'RLC', 'decimals': 9},
      {'addr': '0xcb94be6f13a1182e4a4b6140cb7bf2025d28e41b', 'name': 'TRST', 'decimals': 6},
      {'addr': '0x2e071d2966aa7d8decb1005885ba1977d6038a65', 'name': 'DICE', 'decimals': 16},
      {'addr': '0xe7775a6e9bcf904eb39da2b68c5efb4f9360e08c', 'name': 'TAAS', 'decimals': 6},
      {'addr': '0x6810e776880c02933d47db1b9fc05908e5386b96', 'name': 'GNO', 'decimals': 18},
      {'addr': '0x667088b212ce3d06a1b553a7221e1fd19000d9af', 'name': 'WINGS', 'decimals': 18},
      {'addr': '0xfa05a73ffe78ef8f1a739473e462c54bae6567d9', 'name': 'LUN', 'decimals': 18},
      {'addr': '0xaaaf91d9b90df800df4f55c205fd6989c977e73a', 'name': 'TKN', 'decimals': 8},
      {'addr': '0xcbcc0f036ed4788f63fc0fee32873d6a7487b908', 'name': 'HMQ', 'decimals': 8},
      {'addr': '0x960b236a07cf122663c4303350609a66a7b288c0', 'name': 'ANT', 'decimals': 18},
      {'addr': '0xd248b0d48e44aaf9c49aea0312be7e13a6dc1468', 'name': 'SGT', 'decimals': 1},
      {'addr': '0xff3519eeeea3e76f1f699ccce5e23ee0bdda41ac', 'name': 'BCAP', 'decimals': 0},
      {'addr': '0x0d8775f648430679a709e98d2b0cb6250d2887ef', 'name': 'BAT', 'decimals': 18},
      {'addr': '0xa645264c5603e96c3b0b078cdab68733794b0a71', 'name': 'MYST', 'decimals': 8},
      {'addr': '0x82665764ea0b58157e1e5e9bab32f68c76ec0cdf', 'name': 'VSM', 'decimals': 0},
      {'addr': '0x12fef5e57bf45873cd9b62e9dbd7bfb99e32d73e', 'name': 'CFI', 'decimals': 18},
      {'addr': '0x8f3470a7388c05ee4e7af3d01d8c722b0ff52374', 'name': 'VERI', 'decimals': 18},
      {'addr': '0x40395044ac3c0c57051906da938b54bd6557f212', 'name': 'MGO', 'decimals': 8},
      {'addr': '0x8ae4bf2c33a8e667de34b54938b0ccd03eb8cc06', 'name': 'PTOY', 'decimals': 8},
      {'addr': '0x1f573d6fb3f13d689ff844b4ce37794d79a7ff1c', 'name': 'BNT', 'decimals': 18},
      {'addr': '0x697beac28B09E122C4332D163985e8a73121b97F', 'name': 'QRL', 'decimals': 8},
      {'addr': '0xae616e72d3d89e847f74e8ace41ca68bbf56af79', 'name': 'GOOD', 'decimals': 6},
      {'addr': '0x744d70fdbe2ba4cf95131626614a1763df805b9e', 'name': 'SNT', 'decimals': 18},
      {'addr': '0x983f6d60db79ea8ca4eb9968c6aff8cfa04b3c63', 'name': 'SONM', 'decimals': 18},
      {'addr': '0x1776e1f26f98b1a5df9cd347953a26dd3cb46671', 'name': 'NMR', 'decimals': 18},
      {'addr': '0x93e682107d1e9defb0b5ee701c71707a4b2e46bc', 'name': 'MCAP', 'decimals': 8},
      {'addr': '0xb97048628db6b661d4c2aa833e95dbe1a905b280', 'name': 'PAY', 'decimals': 18},
      {'addr': '0x5a84969bb663fb64f6d015dcf9f622aedc796750', 'name': 'ICE', 'decimals': 18},
      {'addr': '0xd4fa1460f537bb9085d22c7bccb5dd450ef28e3a', 'name': 'PPT', 'decimals': 8},
      {'addr': '0xbbb1bd2d741f05e144e6c4517676a15554fd4b8d', 'name': 'FUNOLD', 'decimals': 8},
      {'addr': '0x419d0d8bdd9af5e606ae2232ed285aff190e711b', 'name': 'FUN', 'decimals': 8},
      {'addr': '0xd0d6d6c5fe4a677d343cc433536bb717bae167dd', 'name': 'ADT', 'decimals': 9},
      {'addr': '0xce5c603c78d047ef43032e96b5b785324f753a4f', 'name': 'E4ROW', 'decimals': 2},
      {'addr': '0xb64ef51c888972c908cfacf59b47c1afbc0ab8ac', 'name': 'STORJ', 'decimals': 8},
      {'addr': '0xcfb98637bcae43c13323eaa1731ced2b716962fd', 'name': 'NET', 'decimals': 18},
      {'addr': '0x86fa049857e0209aa7d9e616f7eb3b3b78ecfdb0', 'name': 'EOS', 'decimals': 18},
      {'addr': '0x4470bb87d77b963a013db939be332f927f2b992e', 'name': 'ADX', 'decimals': 4},
      {'addr': '0x621d78f2ef2fd937bfca696cabaf9a779f59b3ed', 'name': 'DRP', 'decimals': 2},
      {'addr': '0x8aa33a7899fcc8ea5fbe6a608a109c3893a1b8b2', 'name': 'BET', 'decimals': 18},
      {'addr': '0x0affa06e7fbe5bc9a764c979aa66e8256a631f02', 'name': 'PLBT', 'decimals': 6},
      {'addr': '0xd26114cd6ee289accf82350c8d8487fedb8a0c07', 'name': 'OMG', 'decimals': 18},
      {'addr': '0xb8c77482e45f1f44de1745f52c74426c631bdd52', 'name': 'BNB', 'decimals': 18},
      {'addr': '0x814964b1bceaf24e26296d031eadf134a2ca4105', 'name': 'NEWB', 'decimals': 0},
      {'addr': '0xb24754be79281553dc1adc160ddf5cd9b74361a4', 'name': 'XRL', 'decimals': 9},
      {'addr': '0x386467f1f3ddbe832448650418311a479eecfc57', 'name': 'EMB', 'decimals': 0},
      {'addr': '0xf433089366899d83a9f26a773d59ec7ecf30355e', 'name': 'MTL', 'decimals': 8},
      {'addr': '0xc63e7b1dece63a77ed7e4aeef5efb3b05c81438d', 'name': 'FUCKOLD', 'decimals': 4},
      {'addr': '0xab16e0d25c06cb376259cc18c1de4aca57605589', 'name': 'FUCK', 'decimals': 4},
      {'addr': '0x5c6183d10a00cd747a6dbb5f658ad514383e9419', 'name': 'NXX', 'decimals': 8},
      {'addr': '0xd5b9a2737c9b2ff35ecb23b884eb039303bbbb61', 'name': 'BTH', 'decimals': 18},
      {'addr': '0xe3818504c1b32bf1557b16c238b2e01fd3149c17', 'name': 'PLR', 'decimals': 18},
      {'addr': '0x41e5560054824ea6b0732e656e3ad64e20e94e45', 'name': 'CVC', 'decimals': 8},
      {'addr': '0xbfa4d71a51b9e0968be4bc299f8ba6cbb2f86789', 'name': 'MAYY', 'decimals': 18},
      {'addr': '0xab130bc7ff83192656a4b3079741c296615899c0', 'name': 'MAYN', 'decimals': 18},
      {'addr': '0xe2e6d4be086c6938b53b22144855eef674281639', 'name': 'LNK', 'decimals': 18},
      {'addr': '0x2bdc0d42996017fce214b21607a515da41a9e0c5', 'name': 'SKIN', 'decimals': 6},
      {'addr': '0x8b9c35c79af5319c70dd9a3e3850f368822ed64e', 'name': 'DGT', 'decimals': 18},
      {'addr': '0xa578acc0cb7875781b7880903f4594d13cfa8b98', 'name': 'ECN', 'decimals': 2},
      {'addr': '0x660b612ec57754d949ac1a09d0c2937a010dee05', 'name': 'BCD', 'decimals': 6},
      {'addr': '0x8ef59b92f21f9e5f21f5f71510d1a7f87a5420be', 'name': 'DEX', 'decimals': 2},
      {'addr': '0xea1f346faf023f974eb5adaf088bbcdf02d761f4', 'name': 'TIX', 'decimals': 18},
      {'addr': '0x177d39ac676ed1c67a2b268ad7f1e58826e5b0af', 'name': 'CDT', 'decimals': 18},
      {'addr': '0xfca47962d45adfdfd1ab2d972315db4ce7ccf094', 'name': 'IXT', 'decimals': 8},
      {'addr': '0xa2f4fcb0fde2dd59f7a1873e121bc5623e3164eb', 'name': 'AIRA', 'decimals': 0},
      {'addr': '0x56ba2ee7890461f463f7be02aac3099f6d5811a8', 'name': 'CAT', 'decimals': 18},
      {'addr': '0x701c244b988a513c945973defa05de933b23fe1d', 'name': 'OAX', 'decimals': 18},
      {'addr': '0x08fd34559f2ed8585d3810b4d96ab8a05c9f97c5', 'name': 'CLRT', 'decimals': 18},
      {'addr': '0x68aa3f232da9bdc2343465545794ef3eea5209bd', 'name': 'MSP', 'decimals': 18},
      {'addr': '0x2a05d22db079bc40c2f77a1d1ff703a56e631cc1', 'name': 'BAS', 'decimals': 8},
      {'addr': '0xdc0c22285b61405aae01cba2530b6dd5cd328da7', 'name': 'KTN', 'decimals': 6},
      {'addr': '0xdd6bf56ca2ada24c683fac50e37783e55b57af9f', 'name': 'BNC', 'decimals': 12},
      {'addr': '0x0abdace70d3790235af448c88547603b945604ea', 'name': 'DNT', 'decimals': 18},
      {'addr': '0x9e77d5a1251b6f7d456722a6eac6d2d5980bd891', 'name': 'BRAT', 'decimals': 8},
      {'addr': '0x5af2be193a6abca9c8817001f45744777db30756', 'name': 'BQX', 'decimals': 8},
      {'addr': '0x006bea43baa3f7a6f765f14f10a1a1b08334ef45', 'name': 'STX', 'decimals': 18},
      {'addr': '0x88fcfbc22c6d3dbaa25af478c578978339bde77a', 'name': 'FYN', 'decimals': 18},
      {'addr': '0x4e0603e2a27a30480e5e3a4fe548e29ef12f64be', 'name': 'CREDO', 'decimals': 18},
      {'addr': '0x202e295df742befa5e94e9123149360db9d9f2dc', 'name': 'NIH', 'decimals': 8},
      {'addr': '0x671abbe5ce652491985342e85428eb1b07bc6c64', 'name': 'QAU', 'decimals': 8},
      {'addr': '0x3597bfd533a99c9aa083587b074434e61eb0a258', 'name': 'DENT', 'decimals': 8},
      {'addr': '0xbc7de10afe530843e71dfb2e3872405191e8d14a', 'name': 'SHOUC', 'decimals': 18},
      {'addr': '0x2ca72c9699b92b47272c9716c664cad6167c80b0', 'name': 'GUNS', 'decimals': 18},
      {'addr': '0x7c5a0ce9267ed19b22f8cae653f198e3e8daf098', 'name': 'SAN', 'decimals': 18},
      {'addr': '0xf8e386eda857484f5a12e4b5daa9984e06e73705', 'name': 'IND', 'decimals': 18},
      {'addr': '0xfb12e3cca983b9f59d90912fd17f8d745a8b2953', 'name': 'LUCK', 'decimals': 0},
      {'addr': '0x0b1724cc9fda0186911ef6a75949e9c0d3f0f2f3', 'name': 'RIYA', 'decimals': 8},
      {'addr': '0xe41d2489571d322189246dafa5ebde1f4699f498', 'name': 'ZRX', 'decimals': 18},
      {'addr': '0xb63b606ac810a52cca15e44bb630fd42d8d1d83d', 'name': 'MCO', 'decimals': 8},
      {'addr': '0x02b9806a64cb05f02aa8dcc1c178b88159a61304', 'name': 'DEL', 'decimals': 18},
      {'addr': '0x46492473755e8df960f8034877f61732d718ce96', 'name': 'STRC', 'decimals': 8},
      {'addr': '0x025abad9e518516fdaafbdcdb9701b37fb7ef0fa', 'name': 'GTKT', 'decimals': 0},
      {'addr': '0x0e0989b1f9b8a38983c2ba8053269ca62ec9b195', 'name': 'POE', 'decimals': 8},
      {'addr': '0x38968746147bbaeb882f356ad9a57594bb158235', 'name': 'BENJA', 'decimals': 8},
      {'addr': '0x814cafd4782d2e728170fda68257983f03321c58', 'name': 'IDEA', 'decimals': 0},
      {'addr': '0x84119cb33e8f590d75c2d6ea4e6b0741a7494eda', 'name': 'WTT', 'decimals': 0},
      {'addr': '0x5ddab66da218fb05dfeda07f1afc4ea0738ee234', 'name': 'RARE', 'decimals': 8},
      {'addr': '0xd7631787b4dcc87b1254cfd1e5ce48e96823dee8', 'name': 'SCL', 'decimals': 8},
      {'addr': '0xa7f976c360ebbed4465c2855684d1aae5271efa9', 'name': 'TFL', 'decimals': 8},
      {'addr': '0x7654915a1b82d6d2d0afc37c52af556ea8983c7e', 'name': 'IFT', 'decimals': 18},
      {'addr': '0x94298f1e0ab2dfad6eeffb1426846a3c29d98090', 'name': 'MyB', 'decimals': 8},
      {'addr': '0x4355fc160f74328f9b383df2ec589bb3dfd82ba0', 'name': 'OPT', 'decimals': 18},
      {'addr': '0x17fd666fa0784885fa1afec8ac624d9b7e72b752', 'name': 'FLIK', 'decimals': 14},
      {'addr': '0x7288c72af505e3a6ff2712699e2a695465d353b3', 'name': 'MTP', 'decimals': 18},
      {'addr': '0x422866a8f0b032c5cf1dfbdef31a20f4509562b0', 'name': 'ADST', 'decimals': 0},
      {'addr': '0x66497a283e0a007ba3974e837784c6ae323447de', 'name': 'PT', 'decimals': 0},
      {'addr': '0x07d9e49ea402194bf48a8276dafb16e4ed633317', 'name': 'DALC', 'decimals': 8},
      {'addr': '0xcc4ef9eeaf656ac1a2ab886743e98e97e090ed38', 'name': 'DDF', 'decimals': 18},
      {'addr': '0xef68e7c694f40c8202821edf525de3782458639f', 'name': 'LRC', 'decimals': 18},
      {'addr': '0x3d1ba9be9f66b8ee101911bc36d3fb562eac2244', 'name': 'RVT', 'decimals': 18},
      {'addr': '0x8a187d5285d316bcbc9adafc08b51d70a0d8e000', 'name': 'SIFT', 'decimals': 0},
      {'addr': '0x8effd494eb698cc399af6231fccd39e08fd20b15', 'name': 'PIX', 'decimals': 0},
      {'addr': '0xaa26b73bfdc80b5c7d2cfbfc30930038fb7fa657', 'name': 'TOV', 'decimals': 0},
      {'addr': '0x08f5a9235b08173b7569f83645d2c7fb55e8ccd8', 'name': 'TNT', 'decimals': 8},
      {'addr': '0x96a65609a7b84e8842732deb08f56c3e21ac6f8a', 'name': 'CTR', 'decimals': 18},
      {'addr': '0xe6923e9b56db1eed1c9f430ea761da7565e260fe', 'name': 'FC', 'decimals': 2},
      {'addr': '0xd850942ef8811f2a866692a623011bde52a462c1', 'name': 'VEN', 'decimals': 18},
      {'addr': '0x2160e6c0ae8ca7d62fe1f57fc049f8363283ff5f', 'name': 'BPT', 'decimals': 18},
      {'addr': '0xf05a9382a4c3f29e2784502754293d88b835109c', 'name': 'REX', 'decimals': 18},
      {'addr': '0x73dd069c299a5d691e9836243bcaec9c8c1d8734', 'name': 'BTE', 'decimals': 8},
      {'addr': '0x1bcbc54166f6ba149934870b60506199b6c9db6d', 'name': 'ROC', 'decimals': 10},
      {'addr': '0x27f706edde3ad952ef647dd67e24e38cd0803dd6', 'name': 'UET', 'decimals': 18},
      {'addr': '0x0f5d2fb29fb7d3cfee444a200298f468908cc942', 'name': 'MANA', 'decimals': 18},
      {'addr': '0xc0e4f45b828aa4aa628e897e5da38d9dc72c2257', 'name': 'KC', 'decimals': 8},
      {'addr': '0x4e260e3ca268e40133c84b142de73108a7c1ec99', 'name': 'YC', 'decimals': 0},
      {'addr': '0xaf4dce16da2877f8c9e00544c93b62ac40631f16', 'name': 'MTH', 'decimals': 5},
      {'addr': '0x9214ec02cb71cba0ada6896b8da260736a67ab10', 'name': 'REAL', 'decimals': 18},
      {'addr': '0xe5a7c12972f3bbfe70ed29521c8949b8af6a0970', 'name': 'BLX', 'decimals': 18},
      {'addr': '0x5cf4e9dfd975c52aa523fb5945a12235624923dc', 'name': 'MPRM', 'decimals': 0},
      {'addr': '0xb581e3a7db80fbaa821ab39342e9cbfd2ce33c23', 'name': 'ARCD', 'decimals': 18},
      {'addr': '0x255aa6df07540cb5d3d297f0d0d4d84cb52bc8e6', 'name': 'RDN', 'decimals': 18},
      {'addr': '0x056017c55aE7AE32d12AeF7C679dF83A85ca75Ff', 'name': 'WYV', 'decimals': 18},
      {'addr': '0x89d24a6b4ccb1b6faa2625fe562bdd9a23260359', 'name': 'DAI', 'decimals': 18},
      {'addr': '0xfa6f7881E52fDF912c4a285D78a3141B089cE859', 'name': 'AVO', 'decimals': 18},
<<<<<<< HEAD
      {'addr': '0x58b6a8a3302369daec383334672404ee733ab239', 'name': 'LPT', 'decimals': 18}
=======
      {'addr': '0x09617f6fd6cf8a71278ec86e23bbab29c04353a7', 'name': 'ULT', 'decimals': 18}

>>>>>>> 75610b9d
    ];
  } else if (network_id == 'ropsten') { // ropsten
    _tokens = [
      { 'addr': '0x0000000000000000000000000000000000000000', 'name': 'ETH', 'decimals': 18 },
      { 'addr': '0x2941deaad71adb02b944bd38ebce2f1f4c9a62dc', 'name': 'COLO', 'decimals': 18 },
      { 'addr': '0xeccb46ebe07c5a2b249586796f921ddfe0d46271', 'name': 'FOO', 'decimals': 18 }
    ];
  } else if (network_id == 'rinkeby') { // ropsten
    _tokens = [
      { 'addr': '0x0000000000000000000000000000000000000000', 'name': 'ETH', 'decimals': 18 },
      { 'addr': '0x2941deaad71adb02b944bd38ebce2f1f4c9a62dc', 'name': 'COLO', 'decimals': 18 },
      { 'addr': '0x408c49a91e46311ddc35737f8c1aaea6191f36e0', 'name': 'FOO', 'decimals': 18 }
    ];
  } else if (network_id == 'custom network') { // testrpc
    _tokens = [
      { 'addr': '0x0000000000000000000000000000000000000000', 'name': 'ETH', 'decimals': 18 },
      { 'addr': '0x7dd4bfd96981573ce7dbcde779adcdf2d3039332', 'name': 'GIT', 'decimals': 18 }
    ];
  } else {
    _tokens = [
      { 'addr': '0x0000000000000000000000000000000000000000', 'name': 'ETH', 'decimals': 18 }
    ];
  }

  _tokens.sort(function(a, b) {
    if (a.name[0] < b.name[0]) {
      return -1;
    }
    return 1;
  });

  return _tokens;
};

var tokenAddressToDetails = function(addr) {
  var _tokens = tokens(document.web3network);

  for (var i = 0; i < _tokens.length; i += 1) {
    if (_tokens[i].addr == addr) {
      return _tokens[i];
    }
  }
  return null;
};

var load_tokens = function() {
  window.addEventListener('load', function() {
    waitforWeb3(function() {
      // add tokens to the submission form
      var tokenAddress = localStorage['tokenAddress'];

      if (!tokenAddress) {
        tokenAddress = '0x0000000000000000000000000000000000000000';
      }
      var _tokens = tokens(document.web3network);

      for (var i = 0; i < _tokens.length; i++) {
        var token = _tokens[i];
        var select = {
          value: token['addr'],
          text: token['name']
        };

        if (token['addr'] == tokenAddress) {
          select['selected'] = 'selected';
        }
        $('select[name=deonomination]').append($('<option>', select));
      }
      // if web3, set the values of some form variables
      var url_string = window.location.href;
      var url = new URL(url_string);
      var params_amount = url.searchParams.get('amount');

      if (typeof localStorage['amount'] != 'undefined') {
        if (params_amount != null) {
          if (localStorage['amount'] != params_amount) {
            localStorage.setItem('amount', params_amount);
            $('input[name=amount]').val(params_amount);
          }
        } else {
          $('input[name=amount]').val(localStorage['amount']);
        }
      }
      if (typeof localStorage['githubUsername'] != 'undefined') {
        if (!$('input[name=githubUsername]').val()) {
          $('input[name=githubUsername]').val(localStorage['githubUsername']);
        }
      }
      if (typeof localStorage['notificationEmail'] != 'undefined') {
        $('input[name=notificationEmail]').val(localStorage['notificationEmail']);
      }
      if (typeof localStorage['acceptTOS'] != 'undefined' && localStorage['acceptTOS']) {
        $('input[name=terms]').attr('checked', 'checked');
      }
      if (typeof localStorage['accept_blockchain_tos'] != 'undefined' && localStorage['acceptblockchainterms']) {
        $('input[name=blockchain_tos]').attr('checked', 'checked');
      }
    });
  });
};<|MERGE_RESOLUTION|>--- conflicted
+++ resolved
@@ -170,12 +170,8 @@
       {'addr': '0x056017c55aE7AE32d12AeF7C679dF83A85ca75Ff', 'name': 'WYV', 'decimals': 18},
       {'addr': '0x89d24a6b4ccb1b6faa2625fe562bdd9a23260359', 'name': 'DAI', 'decimals': 18},
       {'addr': '0xfa6f7881E52fDF912c4a285D78a3141B089cE859', 'name': 'AVO', 'decimals': 18},
-<<<<<<< HEAD
-      {'addr': '0x58b6a8a3302369daec383334672404ee733ab239', 'name': 'LPT', 'decimals': 18}
-=======
+      {'addr': '0x58b6a8a3302369daec383334672404ee733ab239', 'name': 'LPT', 'decimals': 18},
       {'addr': '0x09617f6fd6cf8a71278ec86e23bbab29c04353a7', 'name': 'ULT', 'decimals': 18}
-
->>>>>>> 75610b9d
     ];
   } else if (network_id == 'ropsten') { // ropsten
     _tokens = [
