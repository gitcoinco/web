/* eslint-disable no-console */
$(document).ready(function() {

  $('.js-select2').each(function() {
    $(this).select2();
  });

  $('.select2-selection__rendered').hover(function() {
    $(this).removeAttr('title');
  });

  updateSummary();

  $('#frequency_unit, #js-token').on('select2:select', event => {
    updateSummary();
  });

  $('input#frequency_count, input#amount, input#period').on('input', () => {
    updateSummary();
  });

  $('.contribution_type select').change(function() {
    if ($('.contribution_type select').val() == 'once') {
      $('.frequency').addClass('hidden');
      $('.num_recurring').addClass('hidden');
      $('.hide_if_onetime').addClass('hidden');
      $('.hide_if_recurring').removeClass('hidden');
      $('#period').val(1);
      updateSummary();
      $('#amount_label').text('Amount');
    } else {
      $('.frequency').removeClass('hidden');
      $('.num_recurring').removeClass('hidden');
      $('#amount_label').text('Amount Per Period');
      $('.hide_if_onetime').removeClass('hidden');
      $('.hide_if_recurring').addClass('hidden');
    }
  });

  $('#js-fundGrant').validate({
    rules: {
      num_periods: {
        required: true,
        min: 1
      }
    },
    submitHandler: function(form) {
      var data = {};

      $.each($(form).serializeArray(), function() {
        data[this.name] = this.value;
      });

      let realPeriodSeconds = 0;

      if (data.frequency) {

        // translate timeAmount&timeType to requiredPeriodSeconds
        let periodSeconds = data.frequency;

        if (data.frequency_unit == 'days') {
          periodSeconds *= 86400;
        } else if (data.frequency_unit == 'hours') {
          periodSeconds *= 3600;
        } else if (data.frequency_unit == 'minutes') {
          periodSeconds *= 60;
        } else if (data.frequency_unit == 'months') {
          periodSeconds *= 2592000;
        }
        if (periodSeconds) {
          realPeriodSeconds = periodSeconds;
        }
      }

      let deployedSubscription = new web3.eth.Contract(compiledSubscription.abi, data.contract_address);
      let deployedToken;
      let selected_token;

      if (data.token_address != '0x0000000000000000000000000000000000000000') {
        selected_token = data.token_address;
        deployedToken = new web3.eth.Contract(compiledToken.abi, data.token_address);
      } else {
        selected_token = data.denomination;
        deployedToken = new web3.eth.Contract(compiledToken.abi, data.denomination);
        $('#token_symbol').val($('#js-token option:selected').text());
      }
      if(!selected_token){
        _alert("Please select a token", 'error');
        return;
      }

      deployedToken.methods.decimals().call(function(err, decimals) {
        if (err) {
          _alert('The token you selected is not a valid ERC20 token', 'error');
          return;
        }
        let realGasPrice = Math.ceil($('#gasPrice').val() * Math.pow(10, 9));

        $('#gas_price').val(realGasPrice);

        let realTokenAmount = Number(data.amount_per_period * Math.pow(10, decimals));
        let amountSTR = realTokenAmount.toLocaleString('fullwide', { useGrouping: false });

        let realApproval = Number((realTokenAmount + realGasPrice) * data.num_periods);
        let approvalSTR = realApproval.toLocaleString('fullwide', { useGrouping: false });

        web3.eth.getAccounts(function(err, accounts) {

          $('#contributor_address').val(accounts[0]);

          let url;

          deployedToken.methods.approve(
            data.contract_address,
            web3.utils.toTwosComplement(approvalSTR)
          ).send({
            from: accounts[0],
            gasPrice: realGasPrice
          }).on('error', function(error) {
            console.log('1', error);
            _alert({ message: gettext('Your approval transaction failed. Please try again.')}, 'error');
          }).on('transactionHash', function(transactionHash) {
            $('#sub_new_approve_tx_id').val(transactionHash);
            const linkURL = etherscan_tx_url(transactionHash);
<<<<<<< HEAD
            var token_address = $('#js-token').length ? $('#js-token').val() : $('#sub_token_address').val();
=======

>>>>>>> 4ef160d8
            let data = {
              'contributor_address': $('#contributor_address').val(),
              'amount_per_period': $('#amount').val(),
              'real_period_seconds': realPeriodSeconds,
              'frequency': $('#frequency_count').val(),
              'frequency_unit': $('#frequency_unit').val(),
              'token_address': selected_token,
              'token_symbol': $('#token_symbol').val(),
              'gas_price': $('#gas_price').val(),
              'sub_new_approve_tx_id': transactionHash,
              'num_tx_approved': $('#period').val(),
              'network': $('#network').val(),
              'csrfmiddlewaretoken': $("#js-fundGrant input[name='csrfmiddlewaretoken']").val()
            };

            $.ajax({
              type: 'post',
              url: '',
              data: data,
              success: json => {
                console.log('successfully saved subscription');
              },
              error: () => {
                _alert({ message: gettext('Your subscription failed to save. Please try again.') }, 'error');
              }
            });

            document.issueURL = linkURL;
            $('#transaction_url').attr('href', linkURL);
            enableWaitState('#grants_form');
            // Should add approval transactions to transaction history
            deployedSubscription.methods.extraNonce(accounts[0]).call(function(err, nonce) {

              nonce = parseInt(nonce) + 1;

              const parts = [
                web3.utils.toChecksumAddress(accounts[0]), // subscriber address
                web3.utils.toChecksumAddress($('#admin_address').val()), // admin_address
                web3.utils.toChecksumAddress(selected_token), // token denomination / address
                web3.utils.toTwosComplement(amountSTR), // data.amount_per_period
                web3.utils.toTwosComplement(realPeriodSeconds), // data.period_seconds
                web3.utils.toTwosComplement(realGasPrice), // data.gas_price
                web3.utils.toTwosComplement(nonce) // nonce
              ];

              deployedSubscription.methods.getSubscriptionHash(...parts).call(function(err, subscriptionHash) {
                $('#subscription_hash').val(subscriptionHash);
                web3.eth.personal.sign('' + subscriptionHash, accounts[0], function(err, signature) {
                  if (signature) {
                    $('#signature').val(signature);

                    let data = {
                      'subscription_hash': subscriptionHash,
                      'signature': signature,
                      'csrfmiddlewaretoken': $("#js-fundGrant input[name='csrfmiddlewaretoken']").val(),
                      'sub_new_approve_tx_id': $('#sub_new_approve_tx_id').val()
                    };

                    $.ajax({
                      type: 'post',
                      url: '',
                      data: data,
                      success: json => {
                        console.log('successfully saved subscriptionHash and signature');
                        url = json.url;
                        $('#wait').val('false');
                      },
                      error: () => {
                        _alert({ message: gettext('Your subscription failed to save. Please try again.') }, 'error');
                        url = window.location;
                      }
                    });
                  }
                });
              });
            });
          }).on('confirmation', function(confirmationNumber, receipt) {

            waitforData(() => {
              document.suppress_loading_leave_code = true;
              window.location = url;
            });
          });
        });
      });
    }
  });

  waitforWeb3(function() {
    if (document.web3network != $('#network').val()) {
      $('#js-fundGrant-button').prop('disabled', true);
      let network = $('#network').val();

      _alert({ message: gettext('This Grant is on the ' + network + ' network. Please, switch to ' + network + ' to contribute to this grant.') }, 'error');
    }

    tokens(document.web3network).forEach(function(ele) {
      let option = document.createElement('option');

      option.text = ele.name;
      option.value = ele.addr;

      $('#js-token').append($('<option>', {
        value: ele.addr,
        text: ele.name
      }));

      $("#js-token option[value='0x0000000000000000000000000000000000000000']").remove();
    });
    $('#js-token').select2();
  });
});

const waitforData = (callback) => {
  if ($('#wait').val() === 'false') {
    callback();
  } else {
    var wait_callback = () => {
      waitforData(callback);
    };

    setTimeout(wait_callback, 3000);
  }
};


const updateSummary = (element) => {

  $('#summary-period').html($('input#frequency_count').val());
  $('#summary-amount').html($('input#amount').val() ? $('input#amount').val() : 0);
  $('#summary-frequency').html($('input#period').val() ? $('input#period').val() : 0);
  $('#summary-frequency-unit').html($('#frequency_unit').val());
  if ($('#token_symbol').val() === 'Any Token') {
    $('#summary-token').html($('#js-token option:selected').text());
  }

};<|MERGE_RESOLUTION|>--- conflicted
+++ resolved
@@ -84,8 +84,8 @@
         deployedToken = new web3.eth.Contract(compiledToken.abi, data.denomination);
         $('#token_symbol').val($('#js-token option:selected').text());
       }
-      if(!selected_token){
-        _alert("Please select a token", 'error');
+      if (!selected_token) {
+        _alert('Please select a token', 'error');
         return;
       }
 
@@ -122,11 +122,7 @@
           }).on('transactionHash', function(transactionHash) {
             $('#sub_new_approve_tx_id').val(transactionHash);
             const linkURL = etherscan_tx_url(transactionHash);
-<<<<<<< HEAD
             var token_address = $('#js-token').length ? $('#js-token').val() : $('#sub_token_address').val();
-=======
-
->>>>>>> 4ef160d8
             let data = {
               'contributor_address': $('#contributor_address').val(),
               'amount_per_period': $('#amount').val(),
