/* eslint-disable no-console */
let deployedToken;
let deployedSubscription;
let tokenAddress;
let redirectURL;
let realPeriodSeconds = 0;
let selected_token;
let splitterAddress;
let gitcoinDonationAddress;

document.suppress_faucet_solicitation = 1;

var set_form_disabled = function(is_disabled) {
  if (is_disabled) {
    $('body').append('<div id=intercept_overlay>&nbsp;</div>');
  } else {
    $('#intercept_overlay').remove();
  }
};


$(document).ready(function() {


  // set defaults
  var set_defaults = function() {
    var lookups = {
      'frequency_unit': '#frequency_unit',
      'token_address': 'select[name=denomination]',
      'recurring_or_not': '#recurring_or_not',
      'real_period_seconds': '#real_period_seconds',
      'amount_per_period': 'input#amount',
      'comment': 'textarea[name=comment]',
      'num_periods': 'input[name=num_periods]',
      'gitcoin-grant-input-amount': '#gitcoin-grant-input-amount'

    };

    for (key in lookups) {
      if (key) {
        const selector = lookups[key];
        const ls = localStorage.getItem('grants' + key);

        if (ls) {
          $(selector).val(ls);
          $(selector + ' option:eq("' + ls + '")').prop('selected', true);
        }
      }
    }
  };


  predictPhantomCLRMatch();
  predictCLRMatch();

  $('#amount').on('input', () => {
    predictCLRMatch();
  });

  gitcoinDonationAddress = $('#gitcoin_donation_address').val();
  splitterAddress = $('#splitter_contract_address').val();

  updateSummary();

  $('#grants_form .nav-item').click(function(e) {
    $('.nav-item a').removeClass('active');
    $(this).find('a').addClass('active');
    var targetid = $(this).find('a').data('target');
    var target = $('#' + targetid);

    $('.tab_target').addClass('hidden');
    target.removeClass('hidden');

    e.preventDefault();
  });

  $('#adjust').click(function(e) {
    $(this).remove();
    $('.unhide_if_expanded').removeClass('hidden');
    e.preventDefault();
  });

  $('#frequency_unit, #js-token').on('select2:select', event => {
    updateSummary();
  });

  $('input#frequency_count, input#amount, input#period').on('input', () => {
    updateSummary();
  });

  $('#gitcoin-grant-input-amount').on('input', () => {
    $('.bot-heart').hide();
    updateSummary();

    if ($('#gitcoin-grant-input-amount').val() == 0) {
      $('#bot-heartbroken').show();
    } else if ($('#gitcoin-grant-input-amount').val() >= 20) {
      $('#bot-heart-20').show();
    } else if ($('#gitcoin-grant-input-amount').val() >= 15) {
      $('#bot-heart-15').show();
    } else if ($('#gitcoin-grant-input-amount').val() >= 10) {
      $('#bot-heart-10').show();
    } else if ($('#gitcoin-grant-input-amount').val() > 0) {
      $('#bot-heart-5').show();
    }
  });

  $('#gitcoin-grant-input-amount').on('focus', () => {
    $('#gitcoin-grant-input-amount').removeClass('inactive');
    $('#gitcoin-grant-section .badge').addClass('inactive');
  });

  $('#gitcoin-grant-section .badge').on('click', event => {

    $('#gitcoin-grant-section .badge').removeClass('inactive');
    $('#gitcoin-grant-input-amount').addClass('inactive');

    const percentage = Number(event.currentTarget.getAttribute('data-percent'));

    $('#gitcoin-grant-input-amount').val(percentage);
    $('.gitcoin-grant-percent').val(percentage);

    $('#gitcoin-grant-input-amount').trigger('input');

    $('#gitcoin-grant-section .badge').removeClass('badge-active');
    $('#gitcoin-grant-section .badge').addClass('badge-inactive');

    $(event.currentTarget).removeClass('badge-inactive');
    $(event.currentTarget).addClass('badge-active');
  });

  $('input[name=match_direction]').change(function(e) {
    let direction = $(this).val();

    if (direction == '+') {
      $('.est_direction').text('increase').css('background-color', 'yellow');
      setTimeout(function() {
        $('.est_direction').css('background-color', 'white');
      }, 500);
      $('.hide_wallet_address_container').removeClass('hidden');
    } else {
      $('.est_direction').text('decrease').css('background-color', 'yellow');
      setTimeout(function() {
        $('.est_direction').css('background-color', 'white');
      }, 500);
      $('.hide_wallet_address_container').addClass('hidden');
    }
  });
  
  $('#js-token').change(function(e) {
    const val = $(this).val();
    const is_eth = val == '0x0000000000000000000000000000000000000000';

    if (val == '0xdac17f958d2ee523a2206206994597c13d831ec7') {
      _alert('WARNING: USDT is not well supported, it is recommended to use $USDC or $DAI instead. <a target=new href=https://twitter.com/owocki/status/1247546241862348801>More info here</a>', 'error', 2000);
    }

    if (is_eth && $('#recurring_or_not').val() == 'recurring') {
      _alert('Sorry but this token is not supported for recurring donations', 'error', 1000);
    }
    if (is_eth) {
      $('option[value=recurring]').attr('disabled', 'disabled');
      $('.contribution_type select').val('once').trigger('change');
    } else {
      $('option[value=recurring]').attr('disabled', null);
    }
  });


  $('.contribution_type select').change(function(e) {
    if ($('.contribution_type select').val() == 'once') {
      $('.frequency').addClass('hidden');
      $('.num_recurring').addClass('hidden');
      $('.hide_if_onetime').addClass('hidden');
      $('.hide_if_recurring').removeClass('hidden');
      $('#period').val(4);
      updateSummary();
      $('#amount_label').text('Amount');
      $('#negative').prop('disabled', '');
      $('label[for=negative]').css('color', 'black');
      $('#period').val(1);
    } else {
      $('.frequency').removeClass('hidden');
      $('.num_recurring').removeClass('hidden');
      $('#amount_label').text('Amount Per Period');
      $('.hide_if_onetime').removeClass('hidden');
      $('.hide_if_recurring').addClass('hidden');
      $('#positive').click();
      $('#negative').prop('disabled', 'disabled');
      $('label[for=negative]').css('color', 'grey');
    }
  });
  $('.contribution_type select').trigger('change');

  $('#js-fundGrant').submit(function(e) {
    e.preventDefault();
    var data = {};
    var form = $(this).serializeArray();

    $.each(form, function() {
      data[this.name] = this.value;
    });

    for (key in data) {
      if (key) {
        const val = data[key];
        var ls_key = 'grants' + key;

        localStorage.setItem(ls_key, val);
      }
    }
    localStorage.setItem('grantsrecurring_or_not', $('#recurring_or_not').val());
    localStorage.setItem('grantstoken_address', $('#js-token').val());
    localStorage.setItem('grantsgitcoin-grant-input-amount', $('#gitcoin-grant-input-amount').val());

    data.is_postive_vote = (data.match_direction == '-') ? 0 : 1;
  
    if (data.frequency_unit) {

      // translate timeAmount&timeType to requiredPeriodSeconds
      let periodSeconds = 1;

      if (data.frequency_unit == 'days') {
        periodSeconds *= 86400;
      } else if (data.frequency_unit == 'hours') {
        periodSeconds *= 3600;
      } else if (data.frequency_unit == 'minutes') {
        periodSeconds *= 60;
      } else if (data.frequency_unit == 'months') {
        periodSeconds *= 2592000;
      } else if (data.frequency_unit == 'rounds') {
        periodSeconds *= 2592001;
      }
      if (periodSeconds) {
        realPeriodSeconds = periodSeconds;
      }
    }

    if (data.contract_version == 0) {
      deployedSubscription = new web3.eth.Contract(compiledSubscription0.abi, data.contract_address);
    } else if (data.contract_version == 1) {
      deployedSubscription = new web3.eth.Contract(compiledSubscription1.abi, data.contract_address);
    }

    if (data.token_address != '0x0000000000000000000000000000000000000000') {
      selected_token = data.token_address;
      deployedToken = new web3.eth.Contract(compiledToken.abi, data.token_address);
    } else {
      selected_token = data.denomination;
      deployedToken = new web3.eth.Contract(compiledToken.abi, data.denomination);
      $('#token_symbol').val($('#js-token option:selected').text());
      $('#token_address').val(selected_token);
      data.token_address = selected_token;
    }

    if (!selected_token) {
      _alert('Please select a token', 'error');
      return;
    }

    // eth payments
    const is_eth = $('#js-token').val() == '0x0000000000000000000000000000000000000000';

    if (is_eth && $('#recurring_or_not').val() == 'recurring') {
      _alert('Sorry but ETH is not supported for recurring donations', 'error', 1000);
      return;
    }

    if (is_eth) {
      const percent = $('#gitcoin-grant-input-amount').val();
      const to_addr_amount = parseInt((100 - percent) * 0.01 * data.amount_per_period * 10 ** 18);
      const gitcoin_amount = parseInt((percent) * 0.01 * data.amount_per_period * 10 ** 18);

      web3.eth.getAccounts(function(err, accounts) {
        indicateMetamaskPopup();
        var to_address = data.match_direction == '+' ? data.admin_address : gitcoinDonationAddress;

        set_form_disabled(true);
        web3.eth.sendTransaction({
          from: accounts[0],
          to: to_address,
          value: to_addr_amount
        }, function(err, txid) {
          indicateMetamaskPopup(1);
          if (err) {
            console.log(err);
            _alert('There was an error', 'error');
            set_form_disabled(false);
            return;
          }
          $('#gas_price').val(1);
          $('#sub_new_approve_tx_id').val(txid);

          var data = {};

          $.each($('#js-fundGrant').serializeArray(), function() {
            data[this.name] = this.value;
          });
          saveSubscription(data, true);
          var success_callback = function(err, new_txid) {
            indicateMetamaskPopup(1);
            if (err) {
              console.log(err);
              _alert('There was an error', 'error');
              set_form_disabled(false);
              return;
            }
            data = {
              'subscription_hash': 'onetime',
              'signature': 'onetime',
              'csrfmiddlewaretoken': $("#js-fundGrant input[name='csrfmiddlewaretoken']").val(),
              'sub_new_approve_tx_id': txid
            };
            saveSplitTx(data, new_txid, true);

            waitforData(() => {
              document.suppress_loading_leave_code = true;
              window.location = window.location.href.replace('/fund', '');
            });

            const linkURL = get_etherscan_url(new_txid);

            document.issueURL = linkURL;

            $('#transaction_url').attr('href', linkURL);
            enableWaitState('#grants_form');
            set_form_disabled(false);
            $('#tweetModal').css('display', 'block');

          };

          if (!gitcoin_amount) {
            success_callback(null, txid);
          } else {
            indicateMetamaskPopup();
            web3.eth.sendTransaction({
              from: accounts[0],
              to: gitcoinDonationAddress,
              value: gitcoin_amount
            }, success_callback);
          }
        });
      });
      return;
    }

    // erc20
    tokenAddress = data.token_address;

    deployedToken.methods.decimals().call(function(err, decimals) {
      if (err) {
        console.log(err);
        _alert('The token you selected is not a valid ERC20 token', 'error');
        return;
      }

      let realTokenAmount = Number(data.amount_per_period * Math.pow(10, decimals));
      let realApproval;
      const approve_buffer = 100000;
      
      if (data.contract_version == 1 || data.num_periods == 1) {

        realApproval = Number(((grant_amount + gitcoin_grant_amount) * data.num_periods * Math.pow(10, decimals)) + approve_buffer);
      } else if (data.contract_version == 0) {
        console.log('grant amount: ' + grant_amount);
        console.log('gitcoin grant amount: ' + gitcoin_grant_amount);
        // don't need to approve for gitcoin_grant_amount since we will directly transfer it
        realApproval = Number(((grant_amount * data.num_periods)) * Math.pow(10, decimals) + approve_buffer);
      }

      const realGasPrice = Number(gitcoin_grant_amount * Math.pow(10, decimals)); // optional grants fee


      $('#gas_price').val(realGasPrice);

      let approvalSTR = realApproval.toLocaleString('fullwide', { useGrouping: false });

      web3.eth.getAccounts(function(err, accounts) {

        $('#contributor_address').val(accounts[0]);

        var approvalAddress;

        if (data.num_periods == 1) {
          approvalAddress = splitterAddress;
        } else {
          approvalAddress = data.contract_address;
        }

        // ERC20
        deployedToken.methods.balanceOf(
          accounts[0]
        ).call().then(function(result) {
          if (result < realTokenAmount) {
            _alert({ message: gettext('You do not have enough tokens to make this transaction.')}, 'error');
          } else {
            set_form_disabled(true);
            indicateMetamaskPopup();
            deployedToken.methods.approve(
              approvalAddress,
              web3.utils.toTwosComplement(approvalSTR)
            ).send({
              from: accounts[0],
              gas: web3.utils.toHex(gas_amount(document.location.href)),
              gasLimit: web3.utils.toHex(gas_amount(document.location.href))
            }).on('error', function(error) {
              indicateMetamaskPopup(true);
              set_form_disabled(false);
              console.log('1', error);
              _alert({ message: gettext('Your approval transaction failed. Please try again.')}, 'error');
            }).on('transactionHash', function(transactionHash) {
              indicateMetamaskPopup(true);
              $('#sub_new_approve_tx_id').val(transactionHash);
              if (data.num_periods == 1) {
                // call splitter after approval
                var to_address = data.match_direction == '+' ? data.admin_address : gitcoinDonationAddress;

                var first = Number(grant_amount * Math.pow(10, decimals)).toLocaleString('fullwide', {useGrouping: false});
                var second = Number(gitcoin_grant_amount * Math.pow(10, decimals)).toLocaleString('fullwide', {useGrouping: false});

                splitPayment(accounts[0], to_address, gitcoinDonationAddress, first, second);
              } else {
                if (data.contract_version == 0 && gitcoin_grant_amount > 0) {
                  donationPayment(deployedToken, accounts[0], Number(gitcoin_grant_amount * Math.pow(10, decimals)).toLocaleString('fullwide', {useGrouping: false}));
                }
                subscribeToGrant(transactionHash);
              }
            }).on('confirmation', function(confirmationNumber, receipt) {
              waitforData(() => {
                document.suppress_loading_leave_code = true;
                window.location = redirectURL;
              }); // waitforData
            }); // approve on confirmation
          } // if (result < realTokenAmount)
        }); // check token balance
      }); // getAccounts
    }); // decimals
  }); // validate

  waitforWeb3(function() {
    if (document.web3network != $('#network').val()) {
      $('#js-fundGrant-button').prop('disabled', true);
      let network = $('#network').val();

      _alert({ message: gettext('This Grant is on the ' + network + ' network. Please, switch to ' + network + ' to contribute to this grant.') }, 'error');
    }

    tokens(document.web3network).forEach(function(ele) {
      let option = document.createElement('option');

      option.text = ele.name;
      option.value = ele.addr;

      $('#js-token').append($('<option>', {
        value: ele.addr,
        text: ele.name
      }));
      $("#js-token option[value='0x0000000000000000000000000000000000000001']").remove(); // ETC
      // $("#js-token option[value='0x0000000000000000000000000000000000000000']").remove(); // ETH
    });
    set_defaults();
    $('.js-select2').each(function() {
      $(this).select2();
    });
    $('#js-token').select2();
    $('#js-token').trigger('change');
    $('.contribution_type select').trigger('change');
    $('.select2-selection__rendered').hover(function() {
      $(this).removeAttr('title');
    });
    updateSummary();
  }); // waitforWeb3
}); // document ready

const donationPayment = (token, account, donationAmountString) => {
  token.methods.transfer(
    gitcoinDonationAddress,
    web3.utils.toTwosComplement(donationAmountString)
  ).send({
    from: account
  }).on('error', function(error) {
    console.log('One time old contract donation error:', error);
    _alert({ message: gettext('Your Gitcoin donation transaction failed. Please try again.')}, 'error');
  }).on('transactionHash', function(transactionHash) {
    console.log('One time old contract donation success: ' + transactionHash);
  });
};

const subscribeToGrant = (transactionHash) => {
  web3.eth.getAccounts(function(err, accounts) {
    deployedToken.methods.decimals().call(function(err, decimals) {
      const linkURL = get_etherscan_url(transactionHash);
      let data = {
        'contributor_address': $('#contributor_address').val(),
        'amount_per_period': grant_amount,
        'real_period_seconds': realPeriodSeconds,
        'frequency': $('#frequency_count').val(),
        'frequency_unit': $('#frequency_unit').val(),
        'token_address': selected_token,
        'token_symbol': $('#token_symbol').val(),
        'gas_price': $('#gas_price').val(),
        'sub_new_approve_tx_id': transactionHash,
        'num_tx_approved': $('#period').val(),
        'network': $('#network').val(),
        'match_direction': $('input[name=match_direction]:checked').val(),
        'is_postive_vote': ($('input[name=match_direction]:checked').val() == '-') ? 0 : 1,
        'csrfmiddlewaretoken': $("#js-fundGrant input[name='csrfmiddlewaretoken']").val()
      };

      $.ajax({
        type: 'post',
        url: '',
        data: data,
        success: () => {
          console.log('successfully saved subscription');
        },
        error: () => {
          _alert({ message: gettext('Your subscription failed to save. Please try again.') }, 'error');
        }
      });

      document.issueURL = linkURL;
      $('#transaction_url').attr('href', linkURL);
      enableWaitState('#grants_form');

      deployedSubscription.methods.extraNonce(accounts[0]).call(function(err, nonce) {

        nonce = parseInt(nonce) + 1;

        const parts = [
          web3.utils.toChecksumAddress(accounts[0]), // subscriber address
          web3.utils.toChecksumAddress($('#admin_address').val()), // admin_address
          web3.utils.toChecksumAddress(selected_token), // token denomination / address
          web3.utils.toTwosComplement(Number(grant_amount * Math.pow(10, decimals)).toLocaleString('fullwide', {useGrouping: false})),
          web3.utils.toTwosComplement(realPeriodSeconds),
          web3.utils.toTwosComplement(data.gas_price),
          web3.utils.toTwosComplement(nonce)
        ];

        processSubscriptionHash(parts);
      });
    });
  });
};

const signSubscriptionHash = (subscriptionHash) => {
  web3.eth.getAccounts(function(err, accounts) {

    indicateMetamaskPopup();
    web3.eth.personal.sign('' + subscriptionHash, accounts[0], function(err, signature) {
      indicateMetamaskPopup(true);
      set_form_disabled(false);
      $('#tweetModal').css('display', 'block');

      if (signature) {
        $('#signature').val(signature);

        let data = {
          'subscription_hash': subscriptionHash,
          'signature': signature,
          'csrfmiddlewaretoken': $("#js-fundGrant input[name='csrfmiddlewaretoken']").val(),
          'sub_new_approve_tx_id': $('#sub_new_approve_tx_id').val()
        };

        saveSubscription(data, false);
      }
    });
  });
};

const processSubscriptionHash = (parts) => {
  deployedSubscription.methods.getSubscriptionHash(...parts).call(function(err, subscriptionHash) {
    $('#subscription_hash').val(subscriptionHash);
    signSubscriptionHash(subscriptionHash);
  });
};

const saveSubscription = (data, isOneTimePayment) => {
  if (isOneTimePayment) {
    data['real_period_seconds'] = 0;
    data['csrfmiddlewaretoken'] = $("#js-fundGrant input[name='csrfmiddlewaretoken']").val();
  }
  $.ajax({
    type: 'post',
    url: '',
    data: data,
    success: json => {
      console.log('successfully saved subscription');
      if (json.url != undefined) {
        redirectURL = json.url;
        $('#wait').val('false');
      }
    },
    error: (error) => {
      console.log(error);
      _alert({ message: gettext('Your subscription failed to save. Please try again.') }, 'error');
      redirectURL = window.location;
    }
  });
};

const saveSplitTx = (data, splitTxID, confirmed) => {
  if (splitTxID) {
    data['split_tx_id'] = splitTxID;
  }

  if (confirmed) {
    data['split_tx_confirmed'] = true;
  }

  $.ajax({
    type: 'post',
    url: '',
    data: data,
    success: json => {
      console.log('successfully saved subscription');
      if (json.url != undefined) {
        redirectURL = json.url;
        $('#wait').val('false');
      }
    },
    error: (error) => {
      console.log(error);
      _alert({ message: gettext('Your subscription failed to save. Please try again.') }, 'error');
      redirectURL = window.location;
    }
  });
};

const splitPayment = (account, toFirst, toSecond, valueFirst, valueSecond) => {
  var data = {};
  var form = $('#js-fundGrant');

  $.each($(form).serializeArray(), function() {
    data[this.name] = this.value;
  });

  saveSubscription(data, true);

  let deployedSplitter = new web3.eth.Contract(compiledSplitter.abiDefinition, splitterAddress);

  indicateMetamaskPopup();
<<<<<<< HEAD
  deployedSplitter.methods.splitTransfer(toFirst, toSecond, valueFirst, valueSecond, tokenAddress).send({
    from: account,
    gas: web3.utils.toHex(100000)
  }).on('error', function(error) {
    console.log('1', error);
    indicateMetamaskPopup(1);
    set_form_disabled(false);
    _alert({ message: gettext('Your payment transaction failed. Please try again.')}, 'error');
  }).on('transactionHash', function(transactionHash) {
    indicateMetamaskPopup(1);
    set_form_disabled(false);
    $('#tweetModal').css('display', 'block');
    data = {
      'subscription_hash': 'onetime',
      'signature': 'onetime',
      'csrfmiddlewaretoken': $("#js-fundGrant input[name='csrfmiddlewaretoken']").val(),
      'sub_new_approve_tx_id': $('#sub_new_approve_tx_id').val()
    };
    saveSplitTx(data, transactionHash, false);
=======
  deployedSplitter.methods.splitTransfer(toFirst, toSecond, valueFirst, valueSecond, tokenAddress).estimateGas(function(err, gas_amount) {
    if (err) {
      _alert('There was an error', 'error');
      set_form_disabled(false);
      indicateMetamaskPopup(1);
      return;
    }
    deployedSplitter.methods.splitTransfer(toFirst, toSecond, valueFirst, valueSecond, tokenAddress).send({
      from: account,
      gas: web3.utils.toHex(gas_amount + 1000),
      gasPrice: parseInt(web3.utils.toHex($('#gasPrice').val() * Math.pow(10, 9)))
    }).on('error', function(error) {
      console.log('1', error);
      indicateMetamaskPopup(1);
      set_form_disabled(false);
      _alert({ message: gettext('Your payment transaction failed. Please try again.')}, 'error');
    }).on('transactionHash', function(transactionHash) {
      indicateMetamaskPopup(1);
      set_form_disabled(false);
      $('#tweetModal').css('display', 'block');
      data = {
        'subscription_hash': 'onetime',
        'signature': 'onetime',
        'csrfmiddlewaretoken': $("#js-fundGrant input[name='csrfmiddlewaretoken']").val(),
        'sub_new_approve_tx_id': $('#sub_new_approve_tx_id').val()
      };
      saveSplitTx(data, transactionHash, false);
>>>>>>> c3b5b8db

      waitforData(() => {
        document.suppress_loading_leave_code = true;
        window.location = redirectURL;
      });

      const linkURL = get_etherscan_url(transactionHash);

      document.issueURL = linkURL;

      $('#transaction_url').attr('href', linkURL);
      enableWaitState('#grants_form');
      set_form_disabled(false);
      $('#tweetModal').css('display', 'block');
    }).on('confirmation', function(confirmationNumber, receipt) {
      data = {
        'subscription_hash': 'onetime',
        'signature': 'onetime',
        'csrfmiddlewaretoken': $("#js-fundGrant input[name='csrfmiddlewaretoken']").val(),
        'sub_new_approve_tx_id': $('#sub_new_approve_tx_id').val()
      };
      console.log('confirmed!');
      saveSubscription(data, true);
      saveSplitTx(data, false, true);
    });
  });
};

const waitforData = (callback) => {
  if ($('#wait').val() === 'false') {
    callback();
  } else {
    var wait_callback = () => {
      waitforData(callback);
    };

    setTimeout(wait_callback, 3000);
  }
};

// Updates summary section
const updateSummary = (element) => {
  contract_version = $('#contract_version').val();

  $('.summary-period').html($('#period').val());
  $('.summary-period-gitcoin').html($('#period').val());
  $('.summary-frequency-unit').html($('#frequency_unit').val());
  $('.summary-frequency-unit-gitcoin').html($('#frequency_unit').val());

  if (contract_version == 0) {
    $('.summary-period-gitcoin').html('');
    $('.summary-frequency-unit-gitcoin').html('');
    $('.summary-rollup-gitcoin').hide();
  }

  $('.summary-frequency').html($('input#period').val() ? $('input#period').val() : 0);

  if ($('#token_symbol').val() === 'Any Token') {
    $('.summary-token').html($('#js-token option:selected').text());
  }

  splitGrantAmount();
};

let gitcoin_grant_amount = 0;
let grant_amount = 0;

// Splits the total amount between the grant & gitcoin grant in the summary section
const splitGrantAmount = () => {
  contract_version = $('#contract_version').val();
  num_periods = $('#period').val();

  const percent = $('#gitcoin-grant-input-amount').val();
  const total_amount = $('input#amount').val() ? $('input#amount').val() : 0;

  if (total_amount != 0) {
    if (!percent) {
      $('#summary-gitcoin-grant').hide();
      grant_amount = Number($('input#amount').val());
    } else {
      $('#summary-gitcoin-grant').show();
      if (contract_version == 0) {
        gitcoin_grant_amount = parseFloat(Number(num_periods * percent / 100 * Number($('input#amount').val())).toFixed(4));
        grant_amount = parseFloat((Number($('input#amount').val())).toFixed(4));
      } else {
        gitcoin_grant_amount = parseFloat(Number(percent / 100 * Number($('input#amount').val())).toFixed(4));
        grant_amount = parseFloat((Number($('input#amount').val()) - gitcoin_grant_amount).toFixed(4));
      }
    }
  }

  $('.gitcoin-grant-percent').html(percent);
  $('.summary-gitcoin-amount').html(gitcoin_grant_amount.toFixed(3));
  $('#summary-amount').html(grant_amount);
};

const lerp = (x_lower, x_upper, y_lower, y_upper, x) => {
  return y_lower + (((y_upper - y_lower) * (x - x_lower)) / (x_upper - x_lower));
};

const predictPhantomCLRMatch = () => {

  let amount = phantom_value;

  if (typeof clr_prediction_curve_per_grant == 'undefined') {
    return;
  }
  for (var grant_id in clr_prediction_curve_per_grant) {
    if (grant_id) {
      var curve_per_grant = clr_prediction_curve_per_grant[grant_id].map(function(value, index) {
        return value[1];
      });

      if (0 <= amount && amount <= 1) {
        x_lower = 0;
        x_upper = 1;
        y_lower = curve_per_grant[0];
        y_upper = curve_per_grant[1];
      } else if (1 < amount && amount <= 10) {
        x_lower = 1;
        x_upper = 10;
        y_lower = curve_per_grant[1];
        y_upper = curve_per_grant[2];
      }
      let predicted_clr = lerp(x_lower, x_upper, y_lower, y_upper, amount);

      $('.phantom_clr_increase' + grant_id).html((predicted_clr - curve_per_grant[0]).toFixed(2));
    }
  }
};

const predictCLRMatch = () => {

  let amount = Number.parseFloat($('#amount').val());

  if (amount > 10000) {
    amount = 10000;
  }

  let predicted_clr = 0;

  const contributions_axis = [ 0, 1, 10, 100, 1000, 10000 ];

  let index = 0;

  if (isNaN(amount)) {
    predicted_clr = clr_prediction_curve[index];
  } else if (contributions_axis.indexOf(amount) >= 0) {
    index = contributions_axis.indexOf(amount);
    predicted_clr = clr_prediction_curve[index];
  } else {
    let x_lower = 0;
    let x_upper = 0;
    let y_lower = 0;
    let y_upper = 0;

    if (0 < amount && amount < 1) {
      x_lower = 0;
      x_upper = 1;
      y_lower = clr_prediction_curve[0];
      y_upper = clr_prediction_curve[1];
    } else if (1 < amount && amount < 10) {
      x_lower = 1;
      x_upper = 10;
      y_lower = clr_prediction_curve[1];
      y_upper = clr_prediction_curve[2];
    } else if (10 < amount && amount < 100) {
      x_lower = 10;
      x_upper = 100;
      y_lower = clr_prediction_curve[2];
      y_upper = clr_prediction_curve[3];
    } else if (100 < amount && amount < 1000) {
      x_lower = 100;
      x_upper = 1000;
      y_lower = clr_prediction_curve[3];
      y_upper = clr_prediction_curve[4];
    } else {
      x_lower = 1000;
      x_upper = 10000;
      y_lower = clr_prediction_curve[4];
      y_upper = clr_prediction_curve[5];
    }

    predicted_clr = lerp(x_lower, x_upper, y_lower, y_upper, amount);
  }

  $('.clr_match_prediction').html(predicted_clr.toFixed(2));
  $('.clr_increase').html((predicted_clr - clr_prediction_curve[0]).toFixed(2));
};

const predictCLRLive = (amount) => {
  const grant_id = $('#grant_id').val();
  const url = `/grants/api/v1/${grant_id}/predict-clr?amount=${amount}`;

  fetchData (url, 'GET').then(response => {
    if (200 == response.status) {
      // SUCCESS
      console.log('clr match', response.clr_match);
    } else {
      // FAILURE
      console.error(`error: predictCLRLive - status ${response.status} - ${response.message}`);
    }
  });
};<|MERGE_RESOLUTION|>--- conflicted
+++ resolved
@@ -640,27 +640,7 @@
   let deployedSplitter = new web3.eth.Contract(compiledSplitter.abiDefinition, splitterAddress);
 
   indicateMetamaskPopup();
-<<<<<<< HEAD
-  deployedSplitter.methods.splitTransfer(toFirst, toSecond, valueFirst, valueSecond, tokenAddress).send({
-    from: account,
-    gas: web3.utils.toHex(100000)
-  }).on('error', function(error) {
-    console.log('1', error);
-    indicateMetamaskPopup(1);
-    set_form_disabled(false);
-    _alert({ message: gettext('Your payment transaction failed. Please try again.')}, 'error');
-  }).on('transactionHash', function(transactionHash) {
-    indicateMetamaskPopup(1);
-    set_form_disabled(false);
-    $('#tweetModal').css('display', 'block');
-    data = {
-      'subscription_hash': 'onetime',
-      'signature': 'onetime',
-      'csrfmiddlewaretoken': $("#js-fundGrant input[name='csrfmiddlewaretoken']").val(),
-      'sub_new_approve_tx_id': $('#sub_new_approve_tx_id').val()
-    };
-    saveSplitTx(data, transactionHash, false);
-=======
+
   deployedSplitter.methods.splitTransfer(toFirst, toSecond, valueFirst, valueSecond, tokenAddress).estimateGas(function(err, gas_amount) {
     if (err) {
       _alert('There was an error', 'error');
@@ -670,8 +650,7 @@
     }
     deployedSplitter.methods.splitTransfer(toFirst, toSecond, valueFirst, valueSecond, tokenAddress).send({
       from: account,
-      gas: web3.utils.toHex(gas_amount + 1000),
-      gasPrice: parseInt(web3.utils.toHex($('#gasPrice').val() * Math.pow(10, 9)))
+      gas: web3.utils.toHex(gas_amount + 1000)
     }).on('error', function(error) {
       console.log('1', error);
       indicateMetamaskPopup(1);
@@ -688,7 +667,6 @@
         'sub_new_approve_tx_id': $('#sub_new_approve_tx_id').val()
       };
       saveSplitTx(data, transactionHash, false);
->>>>>>> c3b5b8db
 
       waitforData(() => {
         document.suppress_loading_leave_code = true;
