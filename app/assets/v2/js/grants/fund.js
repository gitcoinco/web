/* eslint-disable no-console */
let deployedToken;
let deployedSubscription;
let tokenAddress;
let redirectURL;
let realPeriodSeconds = 0;
let selected_token;
let splitterAddress;
let gitcoinDonationAddress;

document.suppress_faucet_solicitation = 1;

$(document).ready(function() {

  predictPhantomCLRMatch();
  predictCLRMatch();

  $('#amount').on('input', () => {
    predictCLRMatch();
  });

  gitcoinDonationAddress = $('#gitcoin_donation_address').val();
  splitterAddress = $('#splitter_contract_address').val();

  $('.js-select2').each(function() {
    $(this).select2();
  });

  $('.select2-selection__rendered').hover(function() {
    $(this).removeAttr('title');
  });

  updateSummary();

  $('#grants_form .nav-item').click(function(e) {
    $('.nav-item a').removeClass('active');
    $(this).find('a').addClass('active');
    var targetid = $(this).find('a').data('target');
    var target = $('#' + targetid);

    $('.tab_target').addClass('hidden');
    target.removeClass('hidden');

    e.preventDefault();
  });

  $('#frequency_unit, #js-token').on('select2:select', event => {
    updateSummary();
  });

  $('input#frequency_count, input#amount, input#period').on('input', () => {
    updateSummary();
  });

  $('#gitcoin-grant-input-amount').on('input', () => {
    $('.bot-heart').hide();
    updateSummary();

    if ($('#gitcoin-grant-input-amount').val() == 0) {
      $('#bot-heartbroken').show();
    } else if ($('#gitcoin-grant-input-amount').val() >= 20) {
      $('#bot-heart-20').show();
    } else if ($('#gitcoin-grant-input-amount').val() >= 15) {
      $('#bot-heart-15').show();
    } else if ($('#gitcoin-grant-input-amount').val() >= 10) {
      $('#bot-heart-10').show();
    } else if ($('#gitcoin-grant-input-amount').val() > 0) {
      $('#bot-heart-5').show();
    }
  });

  $('#gitcoin-grant-input-amount').on('focus', () => {
    $('#gitcoin-grant-input-amount').removeClass('inactive');
    $('#gitcoin-grant-section .badge').addClass('inactive');
  });

  $('#gitcoin-grant-section .badge').on('click', event => {

    $('#gitcoin-grant-section .badge').removeClass('inactive');
    $('#gitcoin-grant-input-amount').addClass('inactive');

    const percentage = Number(event.currentTarget.getAttribute('data-percent'));

    $('#gitcoin-grant-input-amount').val(percentage);
    $('.gitcoin-grant-percent').val(percentage);

    $('#gitcoin-grant-input-amount').trigger('input');

    $('#gitcoin-grant-section .badge').removeClass('badge-active');
    $('#gitcoin-grant-section .badge').addClass('badge-inactive');

    $(event.currentTarget).removeClass('badge-inactive');
    $(event.currentTarget).addClass('badge-active');
  });

  $('.contribution_type select').change(function() {
    if ($('.contribution_type select').val() == 'once') {
      $('.frequency').addClass('hidden');
      $('.num_recurring').addClass('hidden');
      $('.hide_if_onetime').addClass('hidden');
      $('.hide_if_recurring').removeClass('hidden');
      $('#period').val(1);
      updateSummary();
      $('#amount_label').text('Amount');
    } else {
      $('.frequency').removeClass('hidden');
      $('.num_recurring').removeClass('hidden');
      $('#amount_label').text('Amount Per Period');
      $('.hide_if_onetime').removeClass('hidden');
      $('.hide_if_recurring').addClass('hidden');
    }
  });

  $('#js-fundGrant').validate({
    rules: {
      num_periods: {
        required: true,
        min: 1
      }
    },
    submitHandler: function(form) {
      var data = {};

      $.each($(form).serializeArray(), function() {
        data[this.name] = this.value;
      });


      if (data.frequency) {

        // translate timeAmount&timeType to requiredPeriodSeconds
        let periodSeconds = data.frequency;

        if (data.frequency_unit == 'days') {
          periodSeconds *= 86400;
        } else if (data.frequency_unit == 'hours') {
          periodSeconds *= 3600;
        } else if (data.frequency_unit == 'minutes') {
          periodSeconds *= 60;
        } else if (data.frequency_unit == 'months') {
          periodSeconds *= 2592000;
        }
        if (periodSeconds) {
          realPeriodSeconds = periodSeconds;
        }
      }


      if (data.contract_version == 0) {
        deployedSubscription = new web3.eth.Contract(compiledSubscription0.abi, data.contract_address);
      } else if (data.contract_version == 1) {
        deployedSubscription = new web3.eth.Contract(compiledSubscription1.abi, data.contract_address);
      }

      if (data.token_address != '0x0000000000000000000000000000000000000000') {
        selected_token = data.token_address;
        deployedToken = new web3.eth.Contract(compiledToken.abi, data.token_address);
      } else {
        selected_token = data.denomination;
        deployedToken = new web3.eth.Contract(compiledToken.abi, data.denomination);
        $('#token_symbol').val($('#js-token option:selected').text());
        $('#token_address').val(selected_token);
        data.token_address = selected_token;
      }

      if (!selected_token) {
        _alert('Please select a token', 'error');
        return;
      }

      tokenAddress = data.token_address;

      deployedToken.methods.decimals().call(function(err, decimals) {
        if (err) {
          _alert('The token you selected is not a valid ERC20 token', 'error');
          return;
        }

        let realTokenAmount = Number(data.amount_per_period * Math.pow(10, decimals));
        let realApproval;

        if (data.contract_version == 1 || data.num_periods == 1) {
          realApproval = Number(((grant_amount + gitcoin_grant_amount) * data.num_periods * Math.pow(10, decimals)) + 1);
        } else if (data.contract_version == 0) {
          console.log('grant amount: ' + grant_amount);
          console.log('gitcoin grant amount: ' + gitcoin_grant_amount);
          // don't need to approve for gitcoin_grant_amount since we will directly transfer it
          realApproval = Number(((grant_amount * data.num_periods)) * Math.pow(10, decimals) + 1);
        }

        let realGasPrice = Number(gitcoin_grant_amount * Math.pow(10, decimals)); // optional grants fee

        if (contractVersion == 0) {
          realGasPrice = 1;
        }

        $('#gas_price').val(realGasPrice);

        let approvalSTR = realApproval.toLocaleString('fullwide', { useGrouping: false });

        web3.eth.getAccounts(function(err, accounts) {

          $('#contributor_address').val(accounts[0]);

          var approvalAddress;

          if (data.num_periods == 1) {
            approvalAddress = splitterAddress;
          } else {
            approvalAddress = data.contract_address;
          }

<<<<<<< HEAD
          deployedToken.methods.approve(
            approvalAddress,
            web3.utils.toTwosComplement(approvalSTR)
          ).send({
            from: accounts[0],
            gasPrice: web3.utils.toHex($('#gasPrice').val() * Math.pow(10, 9)),
            gas: web3.utils.toHex(gas_amount(document.location.href)),
            gasLimit: web3.utils.toHex(gas_amount(document.location.href))
          }).on('error', function(error) {
            console.log('1', error);
            _alert({ message: gettext('Your approval transaction failed. Please try again.')}, 'error');
          }).on('transactionHash', function(transactionHash) {
            $('#sub_new_approve_tx_id').val(transactionHash);
          }).on('confirmation', function(confirmationNumber, receipt) {
            if (data.num_periods == 1) {
              // call splitter after approval
              splitPayment(accounts[0], data.admin_address, gitcoinDonationAddress, Number(grant_amount * Math.pow(10, decimals)).toLocaleString('fullwide', {useGrouping: false}), Number(gitcoin_grant_amount * Math.pow(10, decimals)).toLocaleString('fullwide', {useGrouping: false}));
            } else {
              if (data.contract_version == 0 && gitcoin_grant_amount > 0) {
                donationPayment(deployedToken, accounts[0], Number(gitcoin_grant_amount * Math.pow(10, decimals)).toLocaleString('fullwide', {useGrouping: false}));
              }
              subscribeToGrant(transactionHash);
            }
            waitforData(() => {
              document.suppress_loading_leave_code = true;
              window.location = redirectURL;
            }); // waitforData
          }); // approve on confirmation
=======
          deployedToken.methods.balanceOf(
            accounts[0]
          ).call().then(function(result) {
            if (result < realTokenAmount) {
              _alert({ message: gettext('Your balance could not be verified')}, 'error');
            } else {
              deployedToken.methods.approve(
                approvalAddress,
                web3.utils.toTwosComplement(approvalSTR)
              ).send({
                from: accounts[0],
                gasPrice: web3.utils.toHex($('#gasPrice').val() * Math.pow(10, 9)),
                gas: web3.utils.toHex(gas_amount(document.location.href)),
                gasLimit: web3.utils.toHex(gas_amount(document.location.href))
              }).on('error', function(error) {
                console.log('1', error);
                _alert({ message: gettext('Your approval transaction failed. Please try again.')}, 'error');
              }).on('transactionHash', function(transactionHash) {
                $('#sub_new_approve_tx_id').val(transactionHash);
                if (data.num_periods == 1) {
                  // call splitter after approval
                  splitPayment(accounts[0], data.admin_address, gitcoinDonationAddress, Number(grant_amount * Math.pow(10, decimals)).toLocaleString('fullwide', {useGrouping: false}), Number(gitcoin_grant_amount * Math.pow(10, decimals)).toLocaleString('fullwide', {useGrouping: false}));
                } else {
                  if (data.contract_version == 0 && gitcoin_grant_amount > 0) {
                    donationPayment(deployedToken, accounts[0], Number(gitcoin_grant_amount * Math.pow(10, decimals)).toLocaleString('fullwide', {useGrouping: false}));
                  }
                  subscribeToGrant(transactionHash);
                }
              }).on('confirmation', function(confirmationNumber, receipt) {
                waitforData(() => {
                  document.suppress_loading_leave_code = true;
                  window.location = redirectURL;
                }); // waitforData
              }); // approve on confirmation
            } // if (result < realTokenAmount)
          }); // check token balance
>>>>>>> f2d74d16
        }); // getAccounts
      }); // decimals
    } // submitHandler
  }); // validate

  waitforWeb3(function() {
    if (document.web3network != $('#network').val()) {
      $('#js-fundGrant-button').prop('disabled', true);
      let network = $('#network').val();

      _alert({ message: gettext('This Grant is on the ' + network + ' network. Please, switch to ' + network + ' to contribute to this grant.') }, 'error');
    }

    tokens(document.web3network).forEach(function(ele) {
      let option = document.createElement('option');

      option.text = ele.name;
      option.value = ele.addr;

      $('#js-token').append($('<option>', {
        value: ele.addr,
        text: ele.name
      }));

      $("#js-token option[value='0x0000000000000000000000000000000000000000']").remove();
    });
    $('#js-token').select2();
  }); // waitforWeb3
}); // document ready

const donationPayment = (token, account, donationAmountString) => {
  token.methods.transfer(
    gitcoinDonationAddress,
    web3.utils.toTwosComplement(donationAmountString)
  ).send({
    from: account
  }).on('error', function(error) {
    console.log('One time old contract donation error:', error);
    _alert({ message: gettext('Your Gitcoin donation transaction failed. Please try again.')}, 'error');
  }).on('transactionHash', function(transactionHash) {
    console.log('One time old contract donation success: ' + transactionHash);
  });
};

const subscribeToGrant = (transactionHash) => {
  web3.eth.getAccounts(function(err, accounts) {
    deployedToken.methods.decimals().call(function(err, decimals) {
      const linkURL = get_etherscan_url(transactionHash);
      let token_address = $('#js-token').length ? $('#js-token').val() : $('#sub_token_address').val();
      let data = {
        'contributor_address': $('#contributor_address').val(),
        'amount_per_period': grant_amount,
        'real_period_seconds': realPeriodSeconds,
        'frequency': $('#frequency_count').val(),
        'frequency_unit': $('#frequency_unit').val(),
        'token_address': selected_token,
        'token_symbol': $('#token_symbol').val(),
        'gas_price': $('#gas_price').val(),
        'sub_new_approve_tx_id': transactionHash,
        'num_tx_approved': $('#period').val(),
        'network': $('#network').val(),
        'csrfmiddlewaretoken': $("#js-fundGrant input[name='csrfmiddlewaretoken']").val()
      };

      $.ajax({
        type: 'post',
        url: '',
        data: data,
        success: json => {
          console.log('successfully saved subscription');
        },
        error: () => {
          _alert({ message: gettext('Your subscription failed to save. Please try again.') }, 'error');
        }
      });

      document.issueURL = linkURL;
      $('#transaction_url').attr('href', linkURL);
      enableWaitState('#grants_form');
      // TODO: fix the tweet modal
      $('#tweetModal').css('display', 'block');

      deployedSubscription.methods.extraNonce(accounts[0]).call(function(err, nonce) {

        nonce = parseInt(nonce) + 1;

        const parts = [
          web3.utils.toChecksumAddress(accounts[0]), // subscriber address
          web3.utils.toChecksumAddress($('#admin_address').val()), // admin_address
          web3.utils.toChecksumAddress(selected_token), // token denomination / address
          web3.utils.toTwosComplement(Number(grant_amount * Math.pow(10, decimals)).toLocaleString('fullwide', {useGrouping: false})),
          web3.utils.toTwosComplement(realPeriodSeconds),
          web3.utils.toTwosComplement(data.gas_price),
          web3.utils.toTwosComplement(nonce)
        ];

        processSubscriptionHash(parts);
      });
    });
  });
};

const signSubscriptionHash = (subscriptionHash) => {
  web3.eth.getAccounts(function(err, accounts) {

    web3.eth.personal.sign('' + subscriptionHash, accounts[0], function(err, signature) {
      if (signature) {
        $('#signature').val(signature);

        let data = {
          'subscription_hash': subscriptionHash,
          'signature': signature,
          'csrfmiddlewaretoken': $("#js-fundGrant input[name='csrfmiddlewaretoken']").val(),
          'sub_new_approve_tx_id': $('#sub_new_approve_tx_id').val()
        };

        saveSubscription(data, false);
      }
    });
  });
};

const processSubscriptionHash = (parts) => {
  deployedSubscription.methods.getSubscriptionHash(...parts).call(function(err, subscriptionHash) {
    $('#subscription_hash').val(subscriptionHash);
    signSubscriptionHash(subscriptionHash);
  });
};

const saveSubscription = (data, isOneTimePayment) => {
  if (isOneTimePayment) {
    data['real_period_seconds'] = 0;
  }
  $.ajax({
    type: 'post',
    url: '',
    data: data,
    success: json => {
      console.log('successfully saved subscription');
      if (json.url != undefined) {
        redirectURL = json.url;
        $('#wait').val('false');
      }
    },
    error: (error) => {
      console.log(error);
      _alert({ message: gettext('Your subscription failed to save. Please try again.') }, 'error');
      redirectURL = window.location;
    }
  });
};

const splitPayment = (account, toFirst, toSecond, valueFirst, valueSecond) => {
  var data = {};
  var form = $('#js-fundGrant');

  $.each($(form).serializeArray(), function() {
    data[this.name] = this.value;
  });

  saveSubscription(data, true);

  let deployedSplitter = new web3.eth.Contract(compiledSplitter.abiDefinition, splitterAddress);

  let token_address = $('#js-token').length ? $('#js-token').val() : $('#sub_token_address').val();

  deployedSplitter.methods.splitTransfer(toFirst, toSecond, valueFirst, valueSecond, tokenAddress).send({
    from: account,
    gas: web3.utils.toHex(100000)
  }).on('error', function(error) {
    console.log('1', error);
    _alert({ message: gettext('Your payment transaction failed. Please try again.')}, 'error');
  }).on('transactionHash', function(transactionHash) {
    waitforData(() => {
      document.suppress_loading_leave_code = true;
      window.location = redirectURL;
    });

    const linkURL = get_etherscan_url(transactionHash);

    document.issueURL = linkURL;

    $('#transaction_url').attr('href', linkURL);
    enableWaitState('#grants_form');
    // TODO: Fix tweet modal
    $('#tweetModal').css('display', 'block');
  }).on('confirmation', function(confirmationNumber, receipt) {
    data = {
      'subscription_hash': 'onetime',
      'signature': 'onetime',
      'csrfmiddlewaretoken': $("#js-fundGrant input[name='csrfmiddlewaretoken']").val(),
      'sub_new_approve_tx_id': $('#sub_new_approve_tx_id').val()
    };
    console.log('confirmed!');
    saveSubscription(data, true);
  });
};

const waitforData = (callback) => {
  if ($('#wait').val() === 'false') {
    callback();
  } else {
    var wait_callback = () => {
      waitforData(callback);
    };

    setTimeout(wait_callback, 3000);
  }
};

// Updates summary section
const updateSummary = (element) => {
  contract_version = $('#contract_version').val();

  $('.summary-period').html($('input#frequency_count').val());
  $('.summary-period-gitcoin').html($('input#frequency_count').val());
  $('.summary-frequency-unit').html($('#frequency_unit').val());
  $('.summary-frequency-unit-gitcoin').html($('#frequency_unit').val());

  if (contract_version == 0) {
    $('.summary-period-gitcoin').html('');
    $('.summary-frequency-unit-gitcoin').html('');
    $('.summary-rollup-gitcoin').hide();
  }

  $('.summary-frequency').html($('input#period').val() ? $('input#period').val() : 0);

  if ($('#token_symbol').val() === 'Any Token') {
    $('.summary-token').html($('#js-token option:selected').text());
  }

  splitGrantAmount();
};

let gitcoin_grant_amount = 0;
let grant_amount = 0;

// Splits the total amount between the grant & gitcoin grant in the summary section
const splitGrantAmount = () => {
  contract_version = $('#contract_version').val();
  num_periods = $('#period').val();

  const percent = $('#gitcoin-grant-input-amount').val();
  const total_amount = $('input#amount').val() ? $('input#amount').val() : 0;

  if (total_amount != 0) {
    if (!percent) {
      $('#summary-gitcoin-grant').hide();
      grant_amount = Number($('input#amount').val());
    } else {
      $('#summary-gitcoin-grant').show();
      if (contract_version == 0) {
        gitcoin_grant_amount = parseFloat(Number(num_periods * percent / 100 * Number($('input#amount').val())).toFixed(4));
        grant_amount = parseFloat((Number($('input#amount').val())).toFixed(4));
      } else {
        gitcoin_grant_amount = parseFloat(Number(percent / 100 * Number($('input#amount').val())).toFixed(4));
        grant_amount = parseFloat((Number($('input#amount').val()) - gitcoin_grant_amount).toFixed(4));
      }
    }
  }

  $('.gitcoin-grant-percent').html(percent);
  $('.summary-gitcoin-amount').html(gitcoin_grant_amount.toFixed(2));
  $('#summary-amount').html(grant_amount);
};

const lerp = (x_lower, x_upper, y_lower, y_upper, x) => {
  return y_lower + (((y_upper - y_lower) * (x - x_lower)) / (x_upper - x_lower));
};

const predictPhantomCLRMatch = () => {

  let amount = phantom_value;

  if (typeof clr_prediction_curve_per_grant == 'undefined') {
    return;
  }
  for (var grant_id in clr_prediction_curve_per_grant) {
    if (grant_id) {
      var curve_per_grant = clr_prediction_curve_per_grant[grant_id].map(function(value, index) {
        return value[1];
      });

      if (0 <= amount && amount <= 1) {
        x_lower = 0;
        x_upper = 1;
        y_lower = curve_per_grant[0];
        y_upper = curve_per_grant[1];
      } else if (1 < amount && amount <= 10) {
        x_lower = 1;
        x_upper = 10;
        y_lower = curve_per_grant[1];
        y_upper = curve_per_grant[2];
      }
      let predicted_clr = lerp(x_lower, x_upper, y_lower, y_upper, amount);

      $('.phantom_clr_increase' + grant_id).html((predicted_clr - curve_per_grant[0]).toFixed(2));
    }
  }
};

const predictCLRMatch = () => {

  let amount = Number.parseFloat($('#amount').val());

  if (amount > 10000) {
    amount = 10000;
  }

  let predicted_clr = 0;

  const contributions_axis = [ 0, 1, 10, 100, 1000, 10000 ];

  let index = 0;

  if (isNaN(amount)) {
    predicted_clr = clr_prediction_curve[index];
  } else if (contributions_axis.indexOf(amount) >= 0) {
    index = contributions_axis.indexOf(amount);
    predicted_clr = clr_prediction_curve[index];
  } else {
    let x_lower = 0;
    let x_upper = 0;
    let y_lower = 0;
    let y_upper = 0;

    if (0 < amount && amount < 1) {
      x_lower = 0;
      x_upper = 1;
      y_lower = clr_prediction_curve[0];
      y_upper = clr_prediction_curve[1];
    } else if (1 < amount && amount < 10) {
      x_lower = 1;
      x_upper = 10;
      y_lower = clr_prediction_curve[1];
      y_upper = clr_prediction_curve[2];
    } else if (10 < amount && amount < 100) {
      x_lower = 10;
      x_upper = 100;
      y_lower = clr_prediction_curve[2];
      y_upper = clr_prediction_curve[3];
    } else if (100 < amount && amount < 1000) {
      x_lower = 100;
      x_upper = 1000;
      y_lower = clr_prediction_curve[3];
      y_upper = clr_prediction_curve[4];
    } else {
      x_lower = 1000;
      x_upper = 10000;
      y_lower = clr_prediction_curve[4];
      y_upper = clr_prediction_curve[5];
    }

    predicted_clr = lerp(x_lower, x_upper, y_lower, y_upper, amount);
  }

  $('.clr_match_prediction').html(predicted_clr.toFixed(2));
  $('.clr_increase').html((predicted_clr - clr_prediction_curve[0]).toFixed(2));
};<|MERGE_RESOLUTION|>--- conflicted
+++ resolved
@@ -210,36 +210,6 @@
             approvalAddress = data.contract_address;
           }
 
-<<<<<<< HEAD
-          deployedToken.methods.approve(
-            approvalAddress,
-            web3.utils.toTwosComplement(approvalSTR)
-          ).send({
-            from: accounts[0],
-            gasPrice: web3.utils.toHex($('#gasPrice').val() * Math.pow(10, 9)),
-            gas: web3.utils.toHex(gas_amount(document.location.href)),
-            gasLimit: web3.utils.toHex(gas_amount(document.location.href))
-          }).on('error', function(error) {
-            console.log('1', error);
-            _alert({ message: gettext('Your approval transaction failed. Please try again.')}, 'error');
-          }).on('transactionHash', function(transactionHash) {
-            $('#sub_new_approve_tx_id').val(transactionHash);
-          }).on('confirmation', function(confirmationNumber, receipt) {
-            if (data.num_periods == 1) {
-              // call splitter after approval
-              splitPayment(accounts[0], data.admin_address, gitcoinDonationAddress, Number(grant_amount * Math.pow(10, decimals)).toLocaleString('fullwide', {useGrouping: false}), Number(gitcoin_grant_amount * Math.pow(10, decimals)).toLocaleString('fullwide', {useGrouping: false}));
-            } else {
-              if (data.contract_version == 0 && gitcoin_grant_amount > 0) {
-                donationPayment(deployedToken, accounts[0], Number(gitcoin_grant_amount * Math.pow(10, decimals)).toLocaleString('fullwide', {useGrouping: false}));
-              }
-              subscribeToGrant(transactionHash);
-            }
-            waitforData(() => {
-              document.suppress_loading_leave_code = true;
-              window.location = redirectURL;
-            }); // waitforData
-          }); // approve on confirmation
-=======
           deployedToken.methods.balanceOf(
             accounts[0]
           ).call().then(function(result) {
@@ -259,6 +229,7 @@
                 _alert({ message: gettext('Your approval transaction failed. Please try again.')}, 'error');
               }).on('transactionHash', function(transactionHash) {
                 $('#sub_new_approve_tx_id').val(transactionHash);
+              }).on('confirmation', function(confirmationNumber, receipt) {
                 if (data.num_periods == 1) {
                   // call splitter after approval
                   splitPayment(accounts[0], data.admin_address, gitcoinDonationAddress, Number(grant_amount * Math.pow(10, decimals)).toLocaleString('fullwide', {useGrouping: false}), Number(gitcoin_grant_amount * Math.pow(10, decimals)).toLocaleString('fullwide', {useGrouping: false}));
@@ -268,7 +239,6 @@
                   }
                   subscribeToGrant(transactionHash);
                 }
-              }).on('confirmation', function(confirmationNumber, receipt) {
                 waitforData(() => {
                   document.suppress_loading_leave_code = true;
                   window.location = redirectURL;
@@ -276,7 +246,6 @@
               }); // approve on confirmation
             } // if (result < realTokenAmount)
           }); // check token balance
->>>>>>> f2d74d16
         }); // getAccounts
       }); // decimals
     } // submitHandler
