--- conflicted
+++ resolved
@@ -95,16 +95,12 @@
           return;
         }
 
-<<<<<<< HEAD
-        let realGasPrice = Math.ceil($('#gasPrice').val() * 10 ** 9);
-=======
         let realGasPrice = 0; // zero cost metatxs
 
         if (realPeriodSeconds < 2592000) {
           // charge gas for intervals less than a month
-          realGasPrice = Math.ceil($('#gasPrice').val() * Math.pow(10, 9));
-        }
->>>>>>> efdae2b1
+          realGasPrice = Math.ceil($('#gasPrice').val() * 10 ** 9);
+        }
 
         $('#gas_price').val(realGasPrice);
 
