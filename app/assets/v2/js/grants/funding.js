
// DOCUMENT
let allTokens;
const fetchTokens = async() => {
  const tokensResponse = await fetch('/api/v1/tokens');

  allTokens = await tokensResponse.json();
};

fetchTokens();

$(document).ready(function() {

  // Check localStorage to see if we need to show alert
  const shouldShowAlert = Boolean(localStorage.getItem('contributions_were_successful'));

  if (shouldShowAlert) {
    // This alert currently shows after Ethereum checkouts only. As a result, we make sure to
    // only clear ETH grants from local storage
    const numberOfContributions = Number(localStorage.getItem('contributions_count'));
    const grantWord = numberOfContributions === 1 ? 'grant' : 'grants';
    const message = `You have successfully funded ${numberOfContributions} ${grantWord}. Thank you for your contribution!`;

    _alert(message, 'success');
    localStorage.removeItem('contributions_were_successful');
    localStorage.removeItem('contributions_count');
    $('#tweetModal').modal('show');

    const allDonations = CartData.loadCart();
    const ethereumDonations = allDonations.filter((grant) => grant.tenants[0] === 'ETH');
    const otherDonations = allDonations.filter((grant) => grant.tenants[0] !== 'ETH');

    if (allDonations.length) {
      let cart_html = 'You just funded: ';
      let bulk_add_cart = CartData.share_url();

      for (let i = 0; i < allDonations.length; i += 1) {
        const donation = allDonations[i];

        cart_html += '<li><a href=' + donation.grant_url + ' target=_blank>' + donation['grant_title'] + '</a> for ' + donation['grant_donation_amount'] + ' ' + donation['grant_donation_currency'] + ' (+' + donation['grant_donation_clr_match'] + ' DAI match)</li>';
      }
      cart_html += '<HR><a href=' + bulk_add_cart + ' target=_blank>Here is a handy link</a> for sharing this collection with others.';
      $("<span class='mt-2 mb-2 w-100'>" + cart_html + '</span>').insertBefore($('#tweetModal span.copy'));
      $('#tweetModal a.button').attr('href', 'https://twitter.com/intent/tweet?text=I%20just%20funded%20these%20' + allDonations.length + '%20grants%20on%20@gitcoin%20=%3E%20' + bulk_add_cart);
      $('#tweetModal a.button').text('Tweet about it');
    }
    CartData.setCart(otherDonations);
  }

  $('#js-addToCart-form').submit(function(event) {
    event.preventDefault();

    // const formData = objectifySerialized($(this).serializeArray());
    // const formData = objectifySerialized($(this).serializeArray());


    CartData.addToCart(grantDetails);

    showSideCart();
  });

  $('.infinite-container').on('submit', '.js-addDetailToCart-form', function(event) {
    event.preventDefault();

    const formData = objectifySerialized($(this).serializeArray());

    CartData.addToCart(formData);

    showSideCart();
  });

  $('#close-side-cart').click(function() {
    hideSideCart();
  });

  $('#side-cart-data').on('click', '#apply-to-all', async function() {
    // Get preferred cart data
    let cartData = CartData.loadCart();
    const network = document.web3network || 'mainnet';
    const selected_grant_index = $(this).data('id');
    const preferredAmount = cartData[selected_grant_index].grant_donation_amount;
    const preferredTokenName = cartData[selected_grant_index].grant_donation_currency;
    const preferredTokenAddress = tokens(network)
      .filter(token => token.name === preferredTokenName)
      .map(token => token.addr)[selected_grant_index];

    // Get fallback amount in ETH (used when token is not available for a grant)
    const url = `${window.location.origin}/sync/get_amount?amount=${preferredAmount}&denomination=${preferredTokenName}`;
    const response = await fetch(url);
    const fallbackAmount = (await response.json())[0].eth;

    // Update cart values
    cartData.forEach((grant, index) => {
      const acceptsAllTokens = (grant.grant_token_address === '0x0000000000000000000000000000000000000000');
      const acceptsSelectedToken = grant.grant_token_address === preferredTokenAddress;

      if (acceptsAllTokens || acceptsSelectedToken) {
        // Use the user selected option
        cartData[index].grant_donation_amount = preferredAmount;
        cartData[index].grant_donation_currency = preferredTokenName;
      } else {
        // If the selected token is not available, fallback to ETH
        cartData[index].grant_donation_amount = fallbackAmount;
        cartData[index].grant_donation_currency = 'ETH';
      }
    }); // end cartData.forEach

    // Update cart
    CartData.setCart(cartData);
    showSideCart();
  });
});

// HELPERS

function sideCartRowForGrant(grant, index) {
  let cartRow = `
      <div id="side-cart-row-${grant.grant_id}" class="side-cart-row mb-3">
        <div class="form-row mb-2">
          <div class="col-2">
            <img src="${grant.grant_logo}" alt="Grant logo" width="40">
          </div>
          <div class="col-9">
              ${grant.grant_title}
          </div>
          <div class="col-1" style="opacity: 40%">
            <i id="side-cart-row-remove-${grant.grant_id}" class="fas fa-trash-alt" style="cursor: pointer"></i>
          </div>
        </div>
        <div class="form-row">
          <div class="col-2"></div>
          <div class="col-5">
            <input type="number" id="side-cart-amount-${grant.grant_id}" class="form-control" value="${grant.grant_donation_amount}">
          </div>
          <div class="col-5">
            <select id="side-cart-currency-${grant.grant_id}" class="form-control" style="width:100%;">
    `;

  cartRow += tokenOptionsForGrant(grant);

  cartRow += `
            </select>
          </div>
        </div>

      </div>
  `;

  return cartRow;
}


function tokenOptionsForGrant(grant) {

  var network = document.web3network;

  if (!network) {
    network = 'mainnet';
  }

  // let tokenDataList = tokens(network);
  let tokenDataList = allTokens.filter((token) => token.network === networkName || 'mainnet');
  let tokenDefault = 'ETH';

  if (grant.tenants && grant.tenants.includes('ZCASH')) {
    tokenDataList = tokenDataList.filter(token => token.chainId === 123123);
    tokenDefault = 'ZEC';
  } if (grant.tenants && grant.tenants.includes('CELO')) {
    tokenDataList = tokenDataList.filter(token => token.chainId === 42220);
    tokenDefault = 'CELO';
  } else if (grant.tenants && grant.tenants.includes('ZIL')) {
    tokenDataList = tokenDataList.filter(token => token.chainId === 102);
    tokenDefault = 'ZIL';
  } else if (grant.tenants && grant.tenants.includes('HARMONY')) {
    tokenDataList = tokenDataList.filter(token => token.chainId === 1000);
    tokenDefault = 'ONE';
<<<<<<< HEAD
  } else if (grant.tenants && grant.tenants.includes('BINANCE')) {
    tokenDataList = tokenDataList.filter(token => token.chainId === 56);
    tokenDefault = 'BNB';
=======
  } else if (grant.tenants && grant.tenants.includes('POLKADOT')) {
    tokenDataList = tokenDataList.filter(token => token.chainId === 58);
    tokenDefault = 'DOT';
  } else if (grant.tenants && grant.tenants.includes('KUSAMA')) {
    tokenDataList = tokenDataList.filter(token => token.chainId === 59);
    tokenDefault = 'KSM';
>>>>>>> f610c34e
  } else {
    tokenDataList = tokenDataList.filter(token => token.chainId === 1);
  }

  const acceptsAllTokens = (grant.grant_token_address === '0x0000000000000000000000000000000000000000' ||
  grant.grant_token_address === '0x0');

  let options = '';

  if (!acceptsAllTokens) {
    options += `
            <option value="${tokenDefault}">${tokenDefault}</option>
        `;

    tokenDataList = tokenDataList.filter(tokenData => {
      return (tokenData.address === grant.grant_token_address);
    });
  }

  for (let index = 0; index < tokenDataList.length; index++) {
    const tokenData = tokenDataList[index];

    if (tokenData.divider) {
      options += `
                <option disabled>&mdash;&mdash;&mdash;&mdash;</option>
            `;
    } else {
      options += `
                <option value="${tokenData.symbol}">${tokenData.symbol}</option>
            `;
    }
  }

  return options;
}

function showSideCart() {
  // Remove elements in side cart
  $('#side-cart-data')
    .find('div.side-cart-row')
    .remove();

  // Add all elements in side cart
  let cartData = CartData.loadCart();

  cartData.forEach((grant, index) => {
    const cartRowHtml = sideCartRowForGrant(grant, index);

    $('#side-cart-data').append(cartRowHtml);

    // Register remove click handler
    $(`#side-cart-row-remove-${grant.grant_id}`).click(function() {
      if (typeof appGrants !== 'undefined') {

        appGrants.grants.filter(grantSingle => {
          if (Number(grantSingle.id) === Number(grant.grant_id)) {
            grantSingle.isInCart = false;
          }
        });
      } else if (typeof appGrantDetails !== 'undefined' && appGrantDetails.grant.id === Number(grant.grant_id)) {
        appGrantDetails.grant.isInCart = false;
      }

      $(`#side-cart-row-${grant.grant_id}`).remove();
      CartData.removeIdFromCart(grant.grant_id);
    });

    // Register change amount handler
    $(`#side-cart-amount-${grant.grant_id}`).change(function() {
      const newAmount = parseFloat($(this).val());

      CartData.updateCartItem(grant.grant_id, 'grant_donation_amount', newAmount);
    });

    // Select appropriate currency
    $(`#side-cart-currency-${grant.grant_id}`).val(grant.grant_donation_currency);

    // Register currency change handler
    $(`#side-cart-currency-${grant.grant_id}`).change(function() {
      CartData.updateCartItem(grant.grant_id, 'grant_donation_currency', $(this).val());
    });

    $(`#side-cart-currency-${grant.grant_id}`).select2();
  });

  const isShowing = $('#side-cart').hasClass('col-12');

  if (!isShowing) {
    toggleSideCart();
  }

  // Scroll To top on mobile
  if (window.innerWidth < 768) {
    const cartTop = $('#side-cart').position().top;

    window.scrollTo(0, cartTop);
  }
}

function hideSideCart() {
  const isShowing = $('#side-cart').hasClass('col-12');

  if (!isShowing) {
    return;
  }

  toggleSideCart();
}

function toggleSideCart() {
  $('#grants-details > div').toggleClass('col-12 col-md-8 col-lg-9 d-none d-md-inline-flex');

  $('#side-cart').toggle();
  $('#side-cart').toggleClass('col-12 col-md-4 col-lg-3');
  $('#funding-card').toggleClass('mr-md-5 mr-md-3 d-none d-lg-block');
}<|MERGE_RESOLUTION|>--- conflicted
+++ resolved
@@ -174,18 +174,15 @@
   } else if (grant.tenants && grant.tenants.includes('HARMONY')) {
     tokenDataList = tokenDataList.filter(token => token.chainId === 1000);
     tokenDefault = 'ONE';
-<<<<<<< HEAD
   } else if (grant.tenants && grant.tenants.includes('BINANCE')) {
     tokenDataList = tokenDataList.filter(token => token.chainId === 56);
     tokenDefault = 'BNB';
-=======
   } else if (grant.tenants && grant.tenants.includes('POLKADOT')) {
     tokenDataList = tokenDataList.filter(token => token.chainId === 58);
     tokenDefault = 'DOT';
   } else if (grant.tenants && grant.tenants.includes('KUSAMA')) {
     tokenDataList = tokenDataList.filter(token => token.chainId === 59);
     tokenDefault = 'KSM';
->>>>>>> f610c34e
   } else {
     tokenDataList = tokenDataList.filter(token => token.chainId === 1);
   }
