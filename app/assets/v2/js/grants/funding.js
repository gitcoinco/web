--- conflicted
+++ resolved
@@ -162,15 +162,10 @@
     tokenDataList = tokenDataList.filter((token) => token.chainId === 1);
   }
 
-<<<<<<< HEAD
-  const acceptsAllTokens = (grant.grant_token_address === '0x0000000000000000000000000000000000000000' ||
-    grant.grant_token_address === '0x0');
-=======
   const acceptsAllTokens =
     grant.grant_token_address ===
       '0x0000000000000000000000000000000000000000' ||
     grant.grant_token_address === '0x0';
->>>>>>> baa998e5
 
   let options = '';
 
