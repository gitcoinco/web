--- conflicted
+++ resolved
@@ -539,68 +539,6 @@
       },
       showFilter: function() {
         let vm = this;
-
-<<<<<<< HEAD
-        return JSON.stringify(vm.params) != JSON.stringify(baseParams);
-      },
-      openCreateCollectionModal: function(doRedirect = false) {
-        // set the redirect ref on <create-collection-modal>
-        this.createCollectionRedirect = doRedirect;
-        // show the createCollection modal
-        this.$refs.createNewCollection.show();
-      },
-      shareCollection: function() {
-        _alert('Collections URL copied to clipboard', 'success', 3000);
-        const share_url = `${location.host}/grants/explorer?collection_id=${this.params.collection_id}`;
-
-        copyToClipboard(share_url);
-      },
-      tweetCollection: function() {
-        const share_url = `${location.host}/grants/explorer?collection_id=${this.params.collection_id}`;
-        const tweetUrl = `https://twitter.com/intent/tweet?text=Check out this Grant Collection on @gitcoin ${share_url}`;
-
-        window.open(tweetUrl, '_blank');
-      },
-      editCollection: function() {
-        this.$set(this, 'editingCollection', true);
-      },
-      saveEditCollection: async function() {
-        // pick up csrf token from dom
-        const csrfmiddlewaretoken = document.querySelector('[name=csrfmiddlewaretoken]').value;
-        // wrap the changes to pass to the endpoint
-        const body = {
-          collection: this.params.collection_id,
-          collectionTitle: this.collection_title,
-          collectionDescription: this.collection_description,
-          grants: this.collection_grant_ids,
-          grantsComplete: true
-        };
-
-        // attempt to post the update to the collections api
-        try {
-          // attempt to fetch the data
-          await fetchData('/grants/v1/api/collections/edit', 'POST', body, {'X-CSRFToken': csrfmiddlewaretoken});
-          // toast the success
-          _alert('Congratulations, your collection was updated successfully!', 'success');
-        } finally {
-          // find the collection in the document.collections obj
-          const collection = document.collections.find((collection) => this.params.collection_id == collection.id);
-
-          // update the title against the collection
-          if (collection) {
-            collection.title = body.collectionTitle;
-          }
-          // finish editing
-          this.$set(this, 'editingCollection', false);
-          // update the grant list by fetching again
-          this.fetchedPages = [];
-          this.fetchGrants();
-        }
-      },
-      deleteCollection: function() {
-        // deleteCollection exists as a component with selected_collection passed in as a prop
-        this.$refs.deleteCollection.show();
-=======
         let show_filter = false;
 
         const keys = [
@@ -626,7 +564,64 @@
         });
 
         return show_filter;
->>>>>>> 85914e14
+      },
+      openCreateCollectionModal: function(doRedirect = false) {
+        // set the redirect ref on <create-collection-modal>
+        this.createCollectionRedirect = doRedirect;
+        // show the createCollection modal
+        this.$refs.createNewCollection.show();
+      },
+      shareCollection: function() {
+        _alert('Collections URL copied to clipboard', 'success', 3000);
+        const share_url = `${location.host}/grants/explorer?collection_id=${this.params.collection_id}`;
+
+        copyToClipboard(share_url);
+      },
+      tweetCollection: function() {
+        const share_url = `${location.host}/grants/explorer?collection_id=${this.params.collection_id}`;
+        const tweetUrl = `https://twitter.com/intent/tweet?text=Check out this Grant Collection on @gitcoin ${share_url}`;
+
+        window.open(tweetUrl, '_blank');
+      },
+      editCollection: function() {
+        this.$set(this, 'editingCollection', true);
+      },
+      saveEditCollection: async function() {
+        // pick up csrf token from dom
+        const csrfmiddlewaretoken = document.querySelector('[name=csrfmiddlewaretoken]').value;
+        // wrap the changes to pass to the endpoint
+        const body = {
+          collection: this.params.collection_id,
+          collectionTitle: this.collection_title,
+          collectionDescription: this.collection_description,
+          grants: this.collection_grant_ids,
+          grantsComplete: true
+        };
+
+        // attempt to post the update to the collections api
+        try {
+          // attempt to fetch the data
+          await fetchData('/grants/v1/api/collections/edit', 'POST', body, {'X-CSRFToken': csrfmiddlewaretoken});
+          // toast the success
+          _alert('Congratulations, your collection was updated successfully!', 'success');
+        } finally {
+          // find the collection in the document.collections obj
+          const collection = document.collections.find((collection) => this.params.collection_id == collection.id);
+
+          // update the title against the collection
+          if (collection) {
+            collection.title = body.collectionTitle;
+          }
+          // finish editing
+          this.$set(this, 'editingCollection', false);
+          // update the grant list by fetching again
+          this.fetchedPages = [];
+          this.fetchGrants();
+        }
+      },
+      deleteCollection: function() {
+        // deleteCollection exists as a component with selected_collection passed in as a prop
+        this.$refs.deleteCollection.show();
       }
     },
     computed: {
