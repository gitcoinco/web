--- conflicted
+++ resolved
@@ -40,11 +40,7 @@
 
     etherscanUrlConvert(links, _network);
   });
-
-<<<<<<< HEAD
-
-
-=======
+  
   window.addEventListener('scroll', function() {
     if ($('.activity_stream').length && $('.activity_stream').isInViewport()) {
       $('#skip').addClass('hidden');
@@ -53,7 +49,6 @@
     }
 
   });
->>>>>>> dd317697
 
 });
 
@@ -115,7 +110,6 @@
 
 setInterval(glow_skip, 5000);
 glow_skip();
-<<<<<<< HEAD
 
 window.addEventListener('scroll', function() {
   if ($('.activity_stream').length && $('.activity_stream').isInViewport()) {
@@ -124,29 +118,4 @@
     $('#skip').removeClass('hidden');
   }
 
-});
-
-
-//const markdownGrants = () => {
-//
-//  let markdowned = window.markdownit();
-//
-//  let md = new Vue({
-//    el: "#status",
-//      data: {
-//        name: "",
-//        markdown: ""
-//      },
-//      methods: {
-//        renderMarkdown: function () {
-//          this.markdown = markdowned.render(this.name);
-//          $("#preview-markdown").html(markdowned.render(this.name));
-//        }
-//      }
-//  })
-//
-//  md.renderMarkdown()
-//
-//};
-=======
->>>>>>> dd317697
+});