let grantsNumPages = '';
let grantsHasNext = false;
let numGrants = '';


$(document).ready(() => {

  localStorage.setItem('last_grants_title', $('title').text().split('|')[0]);

  if (document.location.href.indexOf('/cart') == -1) {
    localStorage.setItem('last_all_grants_index', document.location.href);
    localStorage.setItem('last_all_grants_title', $('title').text().split('|')[0]);
  }

  window.addEventListener('scroll', function() {
    if ($('.activity_stream').length && $('.activity_stream').isInViewport()) {
      $('#skip').addClass('hidden');
    } else {
      $('#skip').removeClass('hidden');
    }

  });

});


if (document.getElementById('grants-showcase')) {
  const baseParams = {
    page: 1,
    limit: 6,
    me: false,
    sort_option: 'weighted_shuffle',
    collection_id: false,
    network: 'mainnet',
    state: 'active',
    profile: false,
    sub_round_slug: false,
    collections_page: 1,
    grant_regions: [],
    grant_types: [],
    grant_tags: [],
    tenants: [],
<<<<<<< HEAD
    idle: false
=======
    idle: true,
    featured: true
>>>>>>> e5ce256a
  };

  const grantRegions = [
    { 'name': 'north_america', 'label': 'North America'},
    { 'name': 'oceania', 'label': 'Oceania'},
    { 'name': 'latin_america', 'label': 'Latin America'},
    { 'name': 'europe', 'label': 'Europe'},
    { 'name': 'africa', 'label': 'Africa'},
    { 'name': 'middle_east', 'label': 'Middle East'},
    { 'name': 'india', 'label': 'India'},
    { 'name': 'east_asia', 'label': 'East Asia'},
    { 'name': 'southeast_asia', 'label': 'Southeast Asia'}
  ];

  const grantTenants = [
    {'name': 'ETH', 'label': 'Eth'},
    {'name': 'ZCASH', 'label': 'Zcash'},
    {'name': 'ZIL', 'label': 'Zil'},
    {'name': 'CELO', 'label': 'Celo'},
    {'name': 'POLKADOT', 'label': 'Polkadot'},
    {'name': 'HARMONY', 'label': 'Harmony'},
    {'name': 'KUSAMA', 'label': 'Kusama'},
    {'name': 'BINANCE', 'label': 'Binance'},
    {'name': 'RSK', 'label': 'Rsk'},
    {'name': 'ALGORAND', 'label': 'Algorand'}
  ];


  var appGrants = new Vue({
    delimiters: [ '[[', ']]' ],
    el: '#grants-showcase',
    data: {
      activePage: document.activePage,
      grants: [],
      clrData: {},
      grantRegions: grantRegions,
      grantTenants: grantTenants,
      grant_tags: [],
      grant: {},
      collectionsPage: null,
      cart_data_count: CartData.length(),
      show_active_clrs: window.localStorage.getItem('show_active_clrs') != 'false',
      network: document.network,
      keyword: document.keyword,
      current_type: document.current_type,
      idle_grants: document.idle_grants,
      following: document.following,
      state: 'active',
      category: document.selected_category,
      credentials: false,
      grant_types: [],
      contributions: {},
      collections: [],
      show_contributions: document.show_contributions,
      lock: false,
      view: localStorage.getItem('grants_view') || 'grid',
      shortView: true,
      bottom: false,
      sub_round_slug: false,
      cart_lock: false,
      collection_id: document.collection_id,
      collection_title: document.collection_title,
      collection_description: document.collection_description,
      collection_owner: document.collection_owner,
      collection_owner_url: document.collection_owner_url,
      collection_owner_avatar: document.collection_owner_avatar,
      activeCollection: null,
      grantsNumPages,
      grantsHasNext,
      numGrants,
      regex_style: {},
      params: Object.assign({}, baseParams),
      tagsOptions: [],
      tabIndex: null,
      tabSelected: undefined,
      loadingCollections: false,
      searchVisible: false,
      searchParams: undefined,
      observer: null,
      observed: null,
      sticky_active: false,
      fetchedPages: []
    },
    methods: {
      toggleStyle: function(style) {

        if (!style) {
          return;
        }

        if (style.inline_css) {
          $('.page-styles').last().text(style.inline_css);
        } else {
          $('.page-styles').last().text('');
        }
      },
      toggleActiveCLRs() {
        this.show_active_clrs = !this.show_active_clrs;
        window.localStorage.setItem('show_active_clrs', this.show_active_clrs);
      },
      setView: function(mode, event) {
        event.preventDefault();
        localStorage.setItem('grants_view', mode);
        this.view = mode;
      },
      fetchClrGrants: async function() {
        let vm = this;
        let url = '/api/v0.1/grants_clr/';
        let getClr = await fetch(url);
        let clrJson = await getClr.json();

        vm.clrData = clrJson;
      },

      changeBanner: function() {
        this.regex_style = document.all_routing_policies &&
          document.all_routing_policies.find(policy => {
            return new RegExp(policy.url_pattern).test(window.location.href);
          });
        this.toggleStyle(this.regex_style || document.current_style);
      },
      resetFilters: function() {
        let vm = this;

        vm.params = Object.assign({}, baseParams);
        vm.fetchedPages = [];
        vm.fetchGrants();

      },
      changeQuery: function(query) {
        let vm = this;

        vm.fetchedPages = [];
        vm.$set(vm, 'params', {...vm.params, ...query});

        if (vm.tabSelected === 'grants') {
          vm.fetchGrants();
        } else {
          vm.updateUrlParams();
        }
      },
      filterCollection: async function(collection_id) {
        let vm = this;

        // clear the pages we've fetched to reset state
        vm.fetchedPages = [];
        vm.params = Object.assign({}, baseParams);
        vm.$set(vm, 'params', {...vm.params, ...{page: 1, collection_id: collection_id }});

        const collectionDetailsURL = `/grants/v1/api/collections/${collection_id}`;
        const collection = await fetchData(collectionDetailsURL, 'GET');

        // update the stored state
        vm.$set(vm, 'collection_id', collection_id);
        vm.$set(vm, 'collection_title', collection.title);
        vm.$set(vm, 'collection_description', collection.description);
        vm.$set(vm, 'collection_owner', collection.owner.handle);
        vm.$set(vm, 'collection_owner_url', collection.owner.url);
        vm.$set(vm, 'collection_owner_avatar', collection.owner.avatar_url);

        vm.tabIndex = 0;

        // update the grants
        vm.fetchGrants();

        // move to the top
        window.scrollTo(0, 0);
      },
      getUrlParams: function() {
        let vm = this;

        const url = new URL(location.href);
        const params = new URLSearchParams(url.search);

        const param_is_array = [ 'grant_regions', 'tenants', 'grant_types', 'grant_tags' ];

        // loop through all URL params
        for (let p of params) {
          const param_key = p[0];
          const param_value = p[1];

          if (typeof vm.params[param_key] === 'object') {
            if ((param_value.length > 0)) {
              vm.params[param_key] = param_value.split(',');
            } else {
              vm.params[param_key] = [];
            }
          } else if (param_is_array.includes(param_key)) {
            vm.params[param_key] = param_value.split(',');
          } else if ([ 'true', 'false' ].includes(param_value)) {
            vm.params[param_key] = param_value == 'true';
          } else {
            vm.params[param_key] = param_value;
          }
        }
      },
      updateUrlParams: function(replaceHistory) {
        let vm = this;

        vm.searchParams = new URLSearchParams(vm.params);

        if (replaceHistory) {
          window.history.replaceState({}, '', `${location.pathname}?${vm.searchParams}`);
        } else {
          window.history.pushState({}, '', `${location.pathname}?${vm.searchParams}`);
        }
      },
      unshiftGrants: async function(page) {
        let vm = this;

        await vm.updateUrlParams();

        vm.searchParams.set('page', page);
        vm.fetchedPages.push(page);

        const getGrants = await (await fetch(`/grants/cards_info?${vm.searchParams.toString()}`)).json();

        getGrants.grants.forEach(function(item) {
          vm.grants.unshift(item);
        });


      },
      fetchGrants: async function(page, append_mode, replaceHistory) {
        let vm = this;

        if (page) {
          vm.params.page = page;
        }

        await vm.updateUrlParams(replaceHistory);

        if (vm.lock)
          return;

        vm.lock = true;
        const requestGrants = await fetch(`/grants/cards_info?${vm.searchParams.toString()}`);

        if (!requestGrants.ok) {
          vm.lock = false;
          vm.grantsHasNext = true;
          return;
        }
        const getGrants = await requestGrants.json();

        if (!append_mode) {
          vm.grants = [];
        }
        getGrants.grants.forEach(function(item) {
          vm.grants.push(item);
        });

        vm.fetchedPages = [ ...vm.fetchedPages, Number(vm.params.page) ];

        vm.credentials = getGrants.credentials;
        vm.contributions = getGrants.contributions;

        vm.grant_types = getGrants.grant_types.sort((a, b) => {
          a = a.label.toLocaleLowerCase();
          b = b.label.toLocaleLowerCase();

          return a > b ? 1 : a == b ? 0 : -1;
        });

        vm.grantsNumPages = getGrants.num_pages;
        vm.grantsHasNext = getGrants.has_next;
        vm.numGrants = getGrants.count;
        vm.changeBanner();

        if (vm.grantsHasNext) {
          vm.params.page = ++vm.params.page;
        }

        this.updateCartData({
          detail: {
            list: CartData.loadCart()
          }
        });

        vm.lock = false;

        return vm.grants;
      },
      tabChange: function(input) {
        let vm = this;

        vm.tabSelected = vm.$refs.grantstabs.tabs[input].id;
        vm.fetchedPages = [];
        vm.$set(vm, 'params', {...vm.params, ...{tab: vm.tabSelected}});

        vm.unobserveFilter();
        vm.params.profile = false;

        if (vm.tabSelected === 'collections') {
          this.fetchCollections();
        } else {
          this.fetchGrants(1);
          setTimeout(() => vm.observeFilter());
        }
      },
      loadTab: function(replaceHistory) {
        let vm = this;
        let loadParams = new URLSearchParams(document.location.search);
        const tabStrings = [
          {'index': 0, 'string': 'grants'},
          {'index': 1, 'string': 'collections'}
        ];
        // tabs are 0 key indexed by b-tabs

        if (loadParams.has('tab')) {
          vm.tabSelected = loadParams.get('tab');
          vm.tabIndex = tabStrings.filter(tab => tab.string === vm.tabSelected)[0].index;
        }
        // *NOTE: collections are paginated by using the returned .next url (stored as collectionsPage)
        if (vm.tabSelected === 'collections') {
          vm.params.page = 1;
          vm.collections = [];
          // move to the top on tabChange
          vm.collectionsPage = false;
          this.fetchCollections(false, replaceHistory);
        } else {
          this.fetchGrants(undefined, undefined, replaceHistory);
        }
      },
      fetchCollections: async function(append_mode, replaceHistory) {
        let vm = this;

        if (vm.loadingCollections)
          return;

        vm.loadingCollections = true;

        await vm.updateUrlParams(replaceHistory);

        const profile = (vm.params.profile ? 'profile=' + vm.params.profile : '');
        const featured = (vm.params.featured ? 'featured=' + vm.params.featured : '');

        let url = `/api/v0.1/grants_collections/?${profile}&${featured}`;

        if (vm.collectionsPage && append_mode) {
          url = vm.collectionsPage;
        }

        let getCollections = await fetch(url);
        let collectionsJson = await getCollections.json();

        if (append_mode) {
          vm.collections = [ ...vm.collections, ...collectionsJson.results ];
        } else {
          vm.collections = collectionsJson.results;
        }
        vm.collectionsPage = collectionsJson.next;
        vm.loadingCollections = false;
      },
      scrollEnd: async function(event) {
        let vm = this;

        const scrollY = window.scrollY;
        const visible = document.documentElement.clientHeight;
        const pageHeight = document.documentElement.scrollHeight - 500;
        const bottomOfPage = visible + scrollY >= pageHeight;
        const topOfPage = visible + scrollY <= pageHeight;

        if (bottomOfPage || pageHeight < visible) {
          if (vm.params.tab === 'collections' && vm.collectionsPage) {
            vm.fetchCollections(true);
          } else if (vm.grantsHasNext && !vm.pageIsFetched(vm.params.page + 1)) {
            vm.fetchGrants(vm.params.page, true, true);
            vm.grantsHasNext = false;
          }
        }
      },
      removeCollection: async function({collection, grant, event}) {
        const getGrants = await fetchData(`/grants/v1/api/collections/${collection.id}/grants/remove`, 'POST', {
          'grant': grant.id
        });

        this.grants = getGrants.grants;
      },
      tagSearch(search, loading) {
        const vm = this;

        // if (search.length < 3) {
        //   return;
        // }
        loading(true);
        vm.getTag(loading, search);

      },
      getTag: async function(loading, search) {
        const vm = this;
        const myHeaders = new Headers();
        const url = `/api/v0.1/grants_tag/?name=${escape(search)}`;

        myHeaders.append('X-Requested-With', 'XMLHttpRequest');
        return new Promise(resolve => {

          fetch(url, {
            credentials: 'include',
            headers: myHeaders
          }).then(res => {
            res.json().then(json => {
              vm.$set(vm, 'tagsOptions', json.sort((a, b) => {
                a = a.name.toLocaleLowerCase();
                b = b.name.toLocaleLowerCase();

                return a > b ? 1 : a == b ? 0 : -1;
              }));

              resolve();
            });
            if (loading) {
              loading(false);
            }
          });
        });
      },
      addCollectionToCart: async function(collection_id) {
        const collectionDetailsURL = `/grants/v1/api/collections/${collection_id}`;
        const collection = await fetchData(collectionDetailsURL, 'GET');

        (collection.grants || []).forEach((grant) => {
          CartData.addToCart(grant);
        });
      },
      updateCartData: function(e) {
        const grants_in_cart = (e && e.detail && e.detail.list && e.detail.list) || [];
        const grant_ids_in_cart = grants_in_cart.map((grant) => grant.grant_id);

        this.cart_data_count = grants_in_cart.length;
        this.grants.forEach((grant) => {
          this.$set(grant, 'isInCart', (grant_ids_in_cart.indexOf(String(grant.id)) !== -1));
        });
      },
      scrollBottom: function() {
        this.bottom = this.scrollEnd();
      },
      closeDropdown(ref) {
        // Close the menu and (by passing true) return focus to the toggle button
        this.$refs[ref].hide(true);
      },
      observeFilter() {
        // ensure the ref is in the dom before observing
        if (this.$refs.filterNav) {
          this.observed = this.$refs.filterNav;
          // check for sticky position
          this.observer = new IntersectionObserver(
            ([e]) => {
              this.sticky_active = e.intersectionRatio < 1;
            },
            { threshold: [1] }
          );
          // attach the observer
          this.observer.observe(this.observed);
        }
      },
      unobserveFilter() {
        if (this.observed) {
          this.observer.unobserve(this.observed);
        }
      },
      watchHistory(event) {
        this.getUrlParams();
        // set tab selected
        this.$set(this, 'tabSelected', this.params.tab);
        // load the correct tab
        this.loadTab(true);
      },
      pageIsFetched(page) {
        let vm = this;

        return vm.fetchedPages.includes(page);

      },
      showFilter() {
        let vm = this;

        return JSON.stringify(vm.params) != JSON.stringify(baseParams);
      },
      shareCollection() {
        let vm = this;

        vm.searchParams = new URLSearchParams(vm.params);
        _alert('Collections URL copied to clipboard', 'success', 1000);
        copyToClipboard(`${location.host}${location.pathname}?${vm.searchParams}`);
      }
    },
    computed: {
      lowestPage() {
        let vm = this;

        return Math.min(...vm.fetchedPages);
      },
      grantsHasPrev() {
        let vm = this;

        return isFinite(vm.lowestPage) && vm.lowestPage > 1;
      },
      currentCLR() {
        let vm = this;

        if (!vm.clrData.results)
          return;

        const currentCLR = vm.clrData?.results.find(item => {
          return item.sub_round_slug == vm.params?.sub_round_slug;
        });

        function getMDT(date) {
          if (!date)
            return;
          return moment(date).tz('America/Denver').format('MMMM D (hA) z');
        }

        function getRoundStatus(start_date, end_date, claim_start_date, claim_end_date) {
          now = moment().tz('America/Denver');
          start_date = moment(start_date).tz('America/Denver');
          end_date = moment(end_date).tz('America/Denver');

          if (claim_start_date && claim_end_date) {
            claim_start_date = moment(claim_start_date).tz('America/Denver');
            claim_end_date = moment(claim_end_date).tz('America/Denver');
          }

          if (now.isBefore(start_date)) {
            // round is yet to start
            return 'proposed';
          } else if (now.isBetween(start_date, end_date)) {
            // round is currently live
            return 'live';
          } else if (
            claim_start_date && claim_end_date &&
            now.isBetween(claim_start_date, claim_end_date)
          ) {
            // claim period is live
            return 'claim';
          }
          // round has ended
          return 'ended';

        }

        if (currentCLR) {
          const formatted_dates = {
            start_date: getMDT(currentCLR?.start_date),
            end_date: getMDT(currentCLR?.end_date),
            claim_start_date: getMDT(currentCLR?.claim_start_date),
            claim_end_date: getMDT(currentCLR?.claim_end_date),
            status: getRoundStatus(
              currentCLR?.start_date,
              currentCLR?.end_date,
              currentCLR?.claim_start_date,
              currentCLR?.claim_end_date
            )
          };

          currentCLR.formatted_dates = formatted_dates;
        }

        return currentCLR;

      },
      isGrantExplorer() {
        return (this.activePage == 'grants_explorer');
      },
      isGrantCollectionExplorer() {
        return this.current_type === 'collections';
      },
      isUserLogged() {
        let vm = this;

        if (document.contxt.github_handle) {
          return true;
        }
      }
    },
    beforeMount() {
      this.getUrlParams();
      this.loadTab();
      window.addEventListener('scroll', this.scrollBottom, {passive: true});
      // watch for history changes
      window.addEventListener('popstate', this.watchHistory);
    },
    beforeDestroy() {
      window.removeEventListener('scroll', this.scrollBottom);
      window.removeEventListener('cartDataUpdated', this.updateCartData);
      window.removeEventListener('popstate', this.watchHistory);
      this.observer.unobserve(vm.$refs.filterNav);
    },
    mounted() {
      let vm = this;

      vm.fetchClrGrants();
      // vm.fetchGrants(vm.params.page);
      vm.getTag(undefined, '');
      // delay work till next tick to make sure els are present
      vm.$nextTick(()=>{
        // check for sticky position
        vm.observeFilter();
        // watch for cartUpdates
        window.addEventListener('cartDataUpdated', this.updateCartData);
        // hide cart dropdown on show of any other
        vm.$root.$on('bv::dropdown::show', bvEvent => {
          $('.navCart.dropdown').dropdown('hide');
        });
      });
    }
  });
}<|MERGE_RESOLUTION|>--- conflicted
+++ resolved
@@ -40,12 +40,8 @@
     grant_types: [],
     grant_tags: [],
     tenants: [],
-<<<<<<< HEAD
-    idle: false
-=======
-    idle: true,
+    idle: false,
     featured: true
->>>>>>> e5ce256a
   };
 
   const grantRegions = [
