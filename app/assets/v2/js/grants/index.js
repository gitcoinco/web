let grantsNumPages = '';
let grantsHasNext = false;
let numGrants = '';


$(document).ready(() => {

  localStorage.setItem('last_grants_title', $('title').text().split('|')[0]);

  if (document.location.href.indexOf('/cart') == -1) {
    localStorage.setItem('last_all_grants_index', document.location.href);
    localStorage.setItem('last_all_grants_title', $('title').text().split('|')[0]);
  }

  window.addEventListener('scroll', function() {
    if ($('.activity_stream').length && $('.activity_stream').isInViewport()) {
      $('#skip').addClass('hidden');
    } else {
      $('#skip').removeClass('hidden');
    }

  });

});

function debounce(func, wait) {
  let timeout;
  let immediate;

  return function() {
    // reference the context and args for the setTimeout function
    let context = this; let
        args = arguments;
    
    // allow user-triggered debounce from the func's supplied argument
    if (args[0].debounce !== undefined && args[0].debounce === true)
      immediate = false;
    else if (args[0].debounce === undefined || args[0].debounce === false)
      immediate = true;

    const callNow = immediate && !timeout;

    clearTimeout(timeout);
    timeout = setTimeout(function() {
      timeout = null;
      if (!immediate) {
        // call the original function with apply
        func.apply(context, args);
      }
    }, wait);

    if (callNow)
      func.apply(context, args);
  };
}

if (document.getElementById('grants-showcase')) {
  const baseParams = {
    page: 1,
    limit: 6,
    me: false,
    sort_option: 'weighted_shuffle',
    collection_id: false,
    network: 'mainnet',
    state: 'active',
    profile: false,
    sub_round_slug: false,
    collections_page: 1,
    grant_regions: [],
    grant_types: [],
    grant_tags: [],
    tenants: [],
    idle: false,
    featured: true
  };

  const grantRegions = [
    { 'name': 'north_america', 'label': 'North America'},
    { 'name': 'oceania', 'label': 'Oceania'},
    { 'name': 'latin_america', 'label': 'Latin America'},
    { 'name': 'europe', 'label': 'Europe'},
    { 'name': 'africa', 'label': 'Africa'},
    { 'name': 'middle_east', 'label': 'Middle East'},
    { 'name': 'india', 'label': 'India'},
    { 'name': 'east_asia', 'label': 'East Asia'},
    { 'name': 'southeast_asia', 'label': 'Southeast Asia'}
  ];

  const grantTenants = [
    {'name': 'ETH', 'label': 'Eth'},
    {'name': 'ZCASH', 'label': 'Zcash'},
    {'name': 'ZIL', 'label': 'Zil'},
    {'name': 'CELO', 'label': 'Celo'},
    {'name': 'POLKADOT', 'label': 'Polkadot'},
    {'name': 'HARMONY', 'label': 'Harmony'},
    {'name': 'KUSAMA', 'label': 'Kusama'},
    {'name': 'BINANCE', 'label': 'Binance'},
    {'name': 'RSK', 'label': 'Rsk'},
    {'name': 'ALGORAND', 'label': 'Algorand'}
  ];

  var appGrants = new Vue({
    delimiters: [ '[[', ']]' ],
    el: '#grants-showcase',
    data: {
      activePage: document.activePage,
      grants: [],
      clrData: {},
      grantRegions: grantRegions,
      grantTenants: grantTenants,
      grant_tags: [],
      grant: {},
      collectionsPage: null,
      cart_data_count: CartData.length(),
      show_active_clrs: window.localStorage.getItem('show_active_clrs') != 'false',
      network: document.network,
      keyword: document.keyword,
      current_type: document.current_type,
      idle_grants: document.idle_grants,
      following: document.following,
      state: 'active',
      category: document.selected_category,
      credentials: false,
      grant_types: [],
      contributions: {},
      collections: [],
      show_contributions: document.show_contributions,
      lock: false,
      view: localStorage.getItem('grants_view') || 'grid',
      shortView: true,
      bottom: false,
      sub_round_slug: false,
      cart_lock: false,
      collection_id: document.collection_id,
      collection_title: document.collection_title,
      collection_description: document.collection_description,
      collection_owner: document.collection_owner,
      collection_owner_url: document.collection_owner_url,
      collection_owner_avatar: document.collection_owner_avatar,
      collection_grant_ids: document.collection_grant_ids,
      activeCollection: null,
      grantsNumPages,
      grantsHasNext,
      numGrants,
      regex_style: {},
      params: Object.assign({}, baseParams),
      tagsOptions: [],
      tabIndex: null,
      tabSelected: undefined,
      loadingCollections: false,
      searchVisible: false,
      searchParams: undefined,
      observer: null,
      observed: null,
      sticky_active: false,
      fetchedPages: [],
      handle: document.contxt.github_handle,
      editingCollection: false,
      createCollectionRedirect: false,
      activeTimeout: null
    },
    methods: {
      toggleStyle: function(style) {

        if (!style) {
          return;
        }

        if (style.inline_css) {
          $('.page-styles').last().text(style.inline_css);
        } else {
          $('.page-styles').last().text('');
        }
      },
      toggleActiveCLRs: function() {
        this.show_active_clrs = !this.show_active_clrs;
        window.localStorage.setItem('show_active_clrs', this.show_active_clrs);
      },
      setView: function(mode, event) {
        event.preventDefault();
        localStorage.setItem('grants_view', mode);
        this.view = mode;
      },
      fetchClrGrants: async function() {
        let vm = this;
        let url = '/api/v0.1/grants_clr/';
        let getClr = await fetch(url);
        let clrJson = await getClr.json();

        vm.clrData = clrJson;
      },
      changeBanner: function() {
        this.regex_style = document.all_routing_policies &&
          document.all_routing_policies.find(policy => {
            return new RegExp(policy.url_pattern).test(window.location.href);
          });
        this.toggleStyle(this.regex_style || document.current_style);
      },
      resetFilters: function() {
        let vm = this;

        vm.params = Object.assign({}, baseParams);
        vm.fetchedPages = [];
        vm.fetchGrants();

      },
      changeQuery: debounce(function(query) {
        let vm = this;

        vm.fetchedPages = [];
        vm.$set(vm, 'params', {...vm.params, ...query});

        if (vm.tabSelected === 'grants') {
          if (vm.params.keyword && vm.params.sort_option == 'weighted_shuffle') {
            vm.params.sort_option = '';
          } else if (vm.params.keyword == '' && vm.params.sort_option != 'weighted_shuffle') {
            vm.params.sort_option = 'weighted_shuffle';
          }
          vm.fetchGrants();
        } else {
          vm.updateUrlParams();
        }
<<<<<<< HEAD
      }, 500),
      filterCollection: async function(collection_id) {
=======
      },
      delayedChangeQuery: function() {
        if (this.activeTimeout) {
          window.clearTimeout(this.activeTimeout);
        }
        this.activeTimeout = setTimeout(() => {
          this.changeQuery({page: 1});
          this.activeTimeout = null;
        }, 500);
      },
      filterCollection: async function(collectionId) {
>>>>>>> 8f40afcc
        let vm = this;

        // clear previous state
        vm.grants = [];
        vm.fetchedPages = [];
        vm.collection_id = '';
        vm.collection_title = '';
        vm.collection_description = '';
        vm.collection_owner = '';
        vm.collection_owner_avatar = '';

        // reset the params and set collection_id
        vm.params = Object.assign({}, baseParams);
        vm.$set(vm, 'params', {...vm.params, ...{page: 1, collection_id: collection_id }});

        // fetch the collections details
        const collectionDetailsURL = `/grants/v1/api/collections/${collection_id}`;
        const collection = await fetchData(collectionDetailsURL, 'GET');

        // update the stored state
        vm.$set(vm, 'collection_id', collection_id);
        vm.$set(vm, 'collection_title', collection.title);
        vm.$set(vm, 'collection_description', collection.description);
        vm.$set(vm, 'collection_owner', collection.owner.handle);
        vm.$set(vm, 'collection_owner_url', collection.owner.url);
        vm.$set(vm, 'collection_owner_avatar', collection.owner.avatar_url);
        vm.$set(vm, 'collection_grant_ids', JSON.parse(collection.grant_ids));

        // move to the grants tab
        vm.tabIndex = 0;

        // update the grants
        vm.fetchGrants();

        // move to the top
        window.scrollTo(0, 0);
      },
      getUrlParams: function() {
        let vm = this;

        const url = new URL(location.href);
        const params = new URLSearchParams(url.search);

        const param_is_array = [ 'grant_regions', 'tenants', 'grant_types', 'grant_tags' ];

        // loop through all URL params
        for (let p of params) {
          const param_key = p[0];
          const param_value = p[1];

          if (typeof vm.params[param_key] === 'object') {
            if ((param_value.length > 0)) {
              vm.params[param_key] = param_value.split(',');
            } else {
              vm.params[param_key] = [];
            }
          } else if (param_is_array.includes(param_key)) {
            vm.params[param_key] = param_value.split(',');
          } else if ([ 'true', 'false' ].includes(param_value)) {
            vm.params[param_key] = param_value == 'true';
          } else {
            vm.params[param_key] = param_value;
          }
        }
      },
      updateUrlParams: function(replaceHistory) {
        let vm = this;

        // ignore idle/featured if collection_id is set - always show everything
        if (vm.params.collection_id) {
          vm.params.idle = true;
          vm.params.featured = false;
        }

        vm.searchParams = new URLSearchParams(vm.params);

        if (replaceHistory) {
          window.history.replaceState({}, '', `${location.pathname}?${vm.searchParams}`);
        } else {
          window.history.pushState({}, '', `${location.pathname}?${vm.searchParams}`);
        }
      },
      unshiftGrants: async function(page) {
        let vm = this;

        await vm.updateUrlParams();

        vm.searchParams.set('page', page);
        vm.fetchedPages.push(page);

        const getGrants = await (await fetch(`/grants/cards_info?${vm.searchParams.toString()}`)).json();

        getGrants.grants.forEach(function(item) {
          vm.grants.unshift(item);
        });


      },
      fetchGrants: async function(page, append_mode, replaceHistory) {
        let vm = this;

        if (page) {
          vm.params.page = page;
        }

        await vm.updateUrlParams(replaceHistory);

        if (vm.lock)
          return;

        vm.lock = true;
        const requestGrants = await fetch(`/grants/cards_info?${vm.searchParams.toString()}`);

        if (!requestGrants.ok) {
          vm.lock = false;
          vm.grantsHasNext = true;
          return;
        }
        const getGrants = await requestGrants.json();

        if (!append_mode) {
          vm.grants = [];
        }
        getGrants.grants.forEach(function(item) {
          vm.grants.push(item);
        });

        vm.fetchedPages = [ ...vm.fetchedPages, Number(vm.params.page) ];

        vm.credentials = getGrants.credentials;
        vm.contributions = getGrants.contributions;

        vm.grant_types = getGrants.grant_types.sort((a, b) => {
          a = a.label.toLocaleLowerCase();
          b = b.label.toLocaleLowerCase();

          return a > b ? 1 : a == b ? 0 : -1;
        });

        vm.grantsNumPages = getGrants.num_pages;
        vm.grantsHasNext = getGrants.has_next;
        vm.numGrants = getGrants.count;
        vm.changeBanner();

        if (vm.grantsHasNext) {
          vm.params.page = ++vm.params.page;
        }

        this.updateCartData({
          detail: {
            list: CartData.loadCart()
          }
        });
        vm.lock = false;

        return vm.grants;
      },
      tabChange: function(input) {
        let vm = this;

        vm.tabSelected = vm.$refs.grantstabs.tabs[input].id;
        vm.fetchedPages = [];
        vm.$set(vm, 'params', {...vm.params, ...{tab: vm.tabSelected}});

        vm.unobserveFilter();
        vm.params.profile = false;

        if (vm.tabSelected === 'collections') {
          this.fetchCollections();
        } else {
          this.fetchGrants(1);
          setTimeout(() => vm.observeFilter());
        }
      },
      loadTab: function(replaceHistory) {
        let vm = this;
        let loadParams = new URLSearchParams(document.location.search);
        const tabStrings = [
          {'index': 0, 'string': 'grants'},
          {'index': 1, 'string': 'collections'}
        ];
        // tabs are 0 key indexed by b-tabs

        if (loadParams.has('tab')) {
          vm.tabSelected = loadParams.get('tab');
          vm.tabIndex = tabStrings.filter(tab => tab.string === vm.tabSelected)[0].index;
        }
        // *NOTE: collections are paginated by using the returned .next url (stored as collectionsPage)
        if (vm.tabSelected === 'collections') {
          vm.params.page = 1;
          vm.collections = [];
          // move to the top on tabChange
          vm.collectionsPage = false;
          this.fetchCollections(false, replaceHistory);
        } else {
          this.fetchGrants(undefined, undefined, replaceHistory);
        }
      },
      fetchCollections: async function(append_mode, replaceHistory) {
        let vm = this;

        if (vm.loadingCollections)
          return;

        vm.loadingCollections = true;

        await vm.updateUrlParams(replaceHistory);

        const profile = (vm.params.profile ? 'profile=' + vm.params.profile : '');
        const featured = (vm.params.featured ? 'featured=' + vm.params.featured : '');

        let url = `/api/v0.1/grants_collections/?${profile}&${featured}`;

        if (vm.collectionsPage && append_mode) {
          url = vm.collectionsPage;
        }

        let getCollections = await fetch(url);
        let collectionsJson = await getCollections.json();

        if (append_mode) {
          vm.collections = [ ...vm.collections, ...collectionsJson.results ];
        } else {
          vm.collections = collectionsJson.results;
        }
        vm.collectionsPage = collectionsJson.next;
        vm.loadingCollections = false;
      },
      scrollEnd: async function(event) {
        let vm = this;

        const scrollY = window.scrollY;
        const visible = document.documentElement.clientHeight;
        const pageHeight = document.documentElement.scrollHeight - 500;
        const bottomOfPage = visible + scrollY >= pageHeight;
        const topOfPage = visible + scrollY <= pageHeight;

        if (bottomOfPage || pageHeight < visible) {
          if (vm.params.tab === 'collections' && vm.collectionsPage) {
            vm.fetchCollections(true);
          } else if (vm.grantsHasNext && !vm.pageIsFetched(vm.params.page + 1)) {
            vm.fetchGrants(vm.params.page, true, true);
            vm.grantsHasNext = false;
          }
        }
      },
      removeCollection: async function({collection, grant, event}) {
        const getGrants = await fetchData(`/grants/v1/api/collections/${collection.id}/grants/remove`, 'POST', {
          'grant': grant.id
        });

        this.grants = getGrants.grants;
      },
      tagSearch: function(search, loading) {
        const vm = this;

        // if (search.length < 3) {
        //   return;
        // }
        loading(true);
        vm.getTag(loading, search);

      },
      getTag: async function(loading, search) {
        const vm = this;
        const myHeaders = new Headers();
        const url = `/api/v0.1/grants_tag/?name=${escape(search)}`;

        myHeaders.append('X-Requested-With', 'XMLHttpRequest');
        return new Promise(resolve => {

          fetch(url, {
            credentials: 'include',
            headers: myHeaders
          }).then(res => {
            res.json().then(json => {
              vm.$set(vm, 'tagsOptions', json.sort((a, b) => {
                a = a.name.toLocaleLowerCase();
                b = b.name.toLocaleLowerCase();

                return a > b ? 1 : a == b ? 0 : -1;
              }));

              resolve();
            });
            if (loading) {
              loading(false);
            }
          });
        });
      },
      addCollectionToCart: async function(collection_id) {
        const collectionDetailsURL = `/grants/v1/api/collections/${collection_id}`;
        const collection = await fetchData(collectionDetailsURL, 'GET');

        (collection.grants || []).forEach((grant) => {
          CartData.addToCart(grant);
        });
      },
      updateCartData: function(e) {
        const grants_in_cart = (e && e.detail && e.detail.list && e.detail.list) || [];
        const grant_ids_in_cart = grants_in_cart.map((grant) => grant.grant_id);

        this.cart_data_count = grants_in_cart.length;
        this.grants.forEach((grant) => {
          this.$set(grant, 'isInCart', (grant_ids_in_cart.indexOf(String(grant.id)) !== -1));
        });
      },
      scrollBottom: function() {
        this.bottom = this.scrollEnd();
      },
      closeDropdown: function(ref) {
        // Close the menu and (by passing true) return focus to the toggle button
        this.$refs[ref].hide(true);
      },
      observeFilter: function() {
        // ensure the ref is in the dom before observing
        if (this.$refs.filterNav) {
          this.observed = this.$refs.filterNav;
          // check for sticky position
          this.observer = new IntersectionObserver(
            ([e]) => {
              this.sticky_active = e.intersectionRatio < 1;
            },
            { threshold: [1] }
          );
          // attach the observer
          this.observer.observe(this.observed);
        }
      },
      unobserveFilter: function() {
        if (this.observed) {
          this.observer.unobserve(this.observed);
        }
      },
      watchHistory: function(event) {
        this.getUrlParams();
        // set tab selected
        this.$set(this, 'tabSelected', this.params.tab);
        // load the correct tab
        this.loadTab(true);
      },
      pageIsFetched: function(page) {
        let vm = this;

        return vm.fetchedPages.includes(page);

      },
      showFilter: function() {
        let vm = this;
        let show_filter = false;

        const keys = [
          'limit',
          'me',
          'sort_option',
          'network',
          'state',
          'profile',
          'sub_round_slug',
          'collections_page',
          'grant_regions',
          'grant_types',
          'grant_tags',
          'tenants',
          'idle'
        ];

        keys.forEach(key => {
          if (vm.params[key].toString() != baseParams[key].toString()) {
            show_filter = true;
          }
        });

        return show_filter;
      },
      openCreateCollectionModal: function(doRedirect = false) {
        // set the redirect ref on <create-collection-modal>
        this.createCollectionRedirect = doRedirect;
        // show the createCollection modal
        this.$refs.createNewCollection.show();
      },
      shareCollection: function() {
        _alert('Collections URL copied to clipboard', 'success', 3000);
        const share_url = `${location.host}/grants/explorer?collection_id=${this.params.collection_id}`;

        copyToClipboard(share_url);
      },
      tweetCollection: function() {
        const share_url = `${location.host}/grants/explorer?collection_id=${this.params.collection_id}`;
        const tweetUrl = `https://twitter.com/intent/tweet?text=Check out this Grant Collection on @gitcoin ${share_url}`;

        window.open(tweetUrl, '_blank');
      },
      editCollection: function() {
        this.$set(this, 'editingCollection', true);
      },
      saveEditCollection: async function() {
        // pick up csrf token from dom
        const csrfmiddlewaretoken = document.querySelector('[name=csrfmiddlewaretoken]').value;
        // wrap the changes to pass to the endpoint
        const body = {
          collection: this.params.collection_id,
          collectionTitle: this.collection_title,
          collectionDescription: this.collection_description,
          grants: this.collection_grant_ids,
          grantsComplete: true
        };

        // attempt to post the update to the collections api
        try {
          // attempt to fetch the data
          await fetchData('/grants/v1/api/collections/edit', 'POST', body, {'X-CSRFToken': csrfmiddlewaretoken});
          // toast the success
          _alert('Congratulations, your collection was updated successfully!', 'success');
        } finally {
          // find the collection in the document.collections obj
          const collection = document.collections.find((collection) => this.params.collection_id == collection.id);

          // update the title against the collection
          if (collection) {
            collection.title = body.collectionTitle;
          }
          // finish editing
          this.$set(this, 'editingCollection', false);
          // update the grant list by fetching again
          this.fetchedPages = [];
          this.fetchGrants();
        }
      },
      deleteCollection: function() {
        // deleteCollection exists as a component with selected_collection passed in as a prop
        this.$refs.deleteCollection.show();
      }
    },
    computed: {
      lowestPage() {
        let vm = this;

        return Math.min(...vm.fetchedPages);
      },
      grantsHasPrev() {
        let vm = this;

        return isFinite(vm.lowestPage) && vm.lowestPage > 1;
      },
      currentCLR() {
        let vm = this;

        if (!vm.clrData.results)
          return;

        const currentCLR = vm.clrData?.results.find(item => {
          return item.sub_round_slug == vm.params?.sub_round_slug;
        });

        function getMDT(date) {
          if (!date)
            return;
          return moment(date).tz('America/Denver').format('MMMM D (hA) z');
        }

        function getRoundStatus(start_date, end_date, claim_start_date, claim_end_date) {
          now = moment().tz('America/Denver');
          start_date = moment(start_date).tz('America/Denver');
          end_date = moment(end_date).tz('America/Denver');

          if (claim_start_date && claim_end_date) {
            claim_start_date = moment(claim_start_date).tz('America/Denver');
            claim_end_date = moment(claim_end_date).tz('America/Denver');
          }

          if (now.isBefore(start_date)) {
            // round is yet to start
            return 'proposed';
          } else if (now.isBetween(start_date, end_date)) {
            // round is currently live
            return 'live';
          } else if (
            claim_start_date && claim_end_date &&
            now.isBetween(claim_start_date, claim_end_date)
          ) {
            // claim period is live
            return 'claim';
          }
          // round has ended
          return 'ended';

        }

        if (currentCLR) {
          const formatted_dates = {
            start_date: getMDT(currentCLR?.start_date),
            end_date: getMDT(currentCLR?.end_date),
            claim_start_date: getMDT(currentCLR?.claim_start_date),
            claim_end_date: getMDT(currentCLR?.claim_end_date),
            status: getRoundStatus(
              currentCLR?.start_date,
              currentCLR?.end_date,
              currentCLR?.claim_start_date,
              currentCLR?.claim_end_date
            )
          };

          currentCLR.formatted_dates = formatted_dates;
        }

        return currentCLR;

      },
      isGrantExplorer() {
        return (this.activePage == 'grants_explorer');
      },
      isGrantCollectionExplorer() {
        return this.current_type === 'collections';
      },
      isUserLogged() {
        let vm = this;

        if (document.contxt.github_handle) {
          return true;
        }
      }
    },
    beforeMount() {
      this.getUrlParams();
      this.loadTab();
      window.addEventListener('scroll', this.scrollBottom, {passive: true});
      // watch for history changes
      window.addEventListener('popstate', this.watchHistory);
    },
    beforeDestroy() {
      window.removeEventListener('scroll', this.scrollBottom);
      window.removeEventListener('cartDataUpdated', this.updateCartData);
      window.removeEventListener('popstate', this.watchHistory);
      this.observer.unobserve(vm.$refs.filterNav);
    },
    mounted() {
      let vm = this;

      vm.fetchClrGrants();
      // vm.fetchGrants(vm.params.page);
      vm.getTag(undefined, '');
      // delay work till next tick to make sure els are present
      vm.$nextTick(()=>{
        // check for sticky position
        vm.observeFilter();
        // watch for cartUpdates
        window.addEventListener('cartDataUpdated', this.updateCartData);
        // hide cart dropdown on show of any other
        vm.$root.$on('bv::dropdown::show', bvEvent => {
          $('.navCart.dropdown').dropdown('hide');
        });
      });
    }
  });
}<|MERGE_RESOLUTION|>--- conflicted
+++ resolved
@@ -22,37 +22,6 @@
   });
 
 });
-
-function debounce(func, wait) {
-  let timeout;
-  let immediate;
-
-  return function() {
-    // reference the context and args for the setTimeout function
-    let context = this; let
-        args = arguments;
-    
-    // allow user-triggered debounce from the func's supplied argument
-    if (args[0].debounce !== undefined && args[0].debounce === true)
-      immediate = false;
-    else if (args[0].debounce === undefined || args[0].debounce === false)
-      immediate = true;
-
-    const callNow = immediate && !timeout;
-
-    clearTimeout(timeout);
-    timeout = setTimeout(function() {
-      timeout = null;
-      if (!immediate) {
-        // call the original function with apply
-        func.apply(context, args);
-      }
-    }, wait);
-
-    if (callNow)
-      func.apply(context, args);
-  };
-}
 
 if (document.getElementById('grants-showcase')) {
   const baseParams = {
@@ -204,7 +173,7 @@
         vm.fetchGrants();
 
       },
-      changeQuery: debounce(function(query) {
+      changeQuery: function(query) {
         let vm = this;
 
         vm.fetchedPages = [];
@@ -220,10 +189,6 @@
         } else {
           vm.updateUrlParams();
         }
-<<<<<<< HEAD
-      }, 500),
-      filterCollection: async function(collection_id) {
-=======
       },
       delayedChangeQuery: function() {
         if (this.activeTimeout) {
@@ -235,7 +200,6 @@
         }, 500);
       },
       filterCollection: async function(collectionId) {
->>>>>>> 8f40afcc
         let vm = this;
 
         // clear previous state
