--- conflicted
+++ resolved
@@ -512,19 +512,17 @@
         return vm.fetchedPages.includes(page);
 
       },
-<<<<<<< HEAD
       showFilter() {
         let vm = this;
 
         return JSON.stringify(vm.params) != JSON.stringify(baseParams);
-=======
+      },
       shareCollection() {
         let vm = this;
 
         vm.searchParams = new URLSearchParams(vm.params);
         _alert('Collections URL copied to clipboard', 'success', 1000);
         copyToClipboard(`${location.host}${location.pathname}?${vm.searchParams}`);
->>>>>>> f314c8b4
       }
     },
     computed: {
