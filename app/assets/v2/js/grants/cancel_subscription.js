/* eslint-disable no-console */
window.onload = function() {
  $('#period').select2();


  $('#js-cancelSubscription').validate({
    submitHandler: function(form) {
      var data = {};

      $.each($(form).serializeArray(), function() {
        data[this.name] = this.value;
      });

      // need to delete subscription from miner so it isn't checked every 15 seconds.

      let deployedSubscription = new web3.eth.Contract(compiledSubscription.abi, data.contract_address);

      let deployedToken = new web3.eth.Contract(
        compiledToken.abi,
<<<<<<< HEAD
        data.token_address
=======
        // data.token_address
        '0x00e8baC402e187608C6585c435C9D35947770f5B'
>>>>>>> 504e2802
      );

      deployedToken.methods.decimals().call(function(err, decimals) {

        let realTokenAmount = Number(data.amount_per_period * 10 ** decimals);

        console.log('realTokenAmount', realTokenAmount);

        let realGasPrice = Number(data.gas_price * 10 ** decimals);

        console.log('realGasPrice', realGasPrice);

        web3.eth.getAccounts(function(err, accounts) {

          deployedToken.methods.approve(data.contract_address, web3.utils.toTwosComplement(0)).send({from: accounts[0]})
            .on('transactionHash', function(hash) {
              console.log('hash', hash);

              deployedSubscription.methods.extraNonce(accounts[0]).call(function(err, nonce) {

                nonce = parseInt(nonce) + 1;

                const parts = [
                // subscriber address
                  accounts[0],
                  // admin_address
                  data.admin_address,
                  // testing token
                  '0x00e8baC402e187608C6585c435C9D35947770f5B',
                  // data.amount_per_period
                  web3.utils.toTwosComplement(realTokenAmount),
                  // data.period_seconds
                  web3.utils.toTwosComplement(60),
                  // data.gas_price
                  web3.utils.toTwosComplement(realGasPrice),
                  // nonce
                  web3.utils.toTwosComplement(1),
                  // contributor_signature
                  data.signature
                ];

                console.log('parts', parts);

                deployedSubscription.methods.cancelSubscription(
                  ...parts
                ).send({from: accounts[0]})
                  .on('confirmation', function(confirmationNumber, receipt) {
                    console.log('receipt', receipt);

                    form.submit();
                  });
              });
            })
            .on('confirmation', function(confirmationNumber, receipt) {
              console.log('receipt', receipt);
            })
            .on('error', function(err) {
              console.log('err', err);
            });
        });
      });
    }
  });

};<|MERGE_RESOLUTION|>--- conflicted
+++ resolved
@@ -17,12 +17,7 @@
 
       let deployedToken = new web3.eth.Contract(
         compiledToken.abi,
-<<<<<<< HEAD
         data.token_address
-=======
-        // data.token_address
-        '0x00e8baC402e187608C6585c435C9D35947770f5B'
->>>>>>> 504e2802
       );
 
       deployedToken.methods.decimals().call(function(err, decimals) {
@@ -51,7 +46,7 @@
                   // admin_address
                   data.admin_address,
                   // testing token
-                  '0x00e8baC402e187608C6585c435C9D35947770f5B',
+                  data.token_address,
                   // data.amount_per_period
                   web3.utils.toTwosComplement(realTokenAmount),
                   // data.period_seconds
