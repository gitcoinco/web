/* eslint-disable no-console */

const validate = () => {
  if ($('#frequency_unit').select2('data')[0].text === 'any')
    $('#frequency_count').val('0');
};

$(document).ready(function() {


  userSearch('.team_members');

  $('#img-project').on('change', function() {
    if (this.files && this.files[0]) {
      let reader = new FileReader();

      reader.onload = function(e) {
        $('#preview').attr('src', e.target.result);
        $('#preview').css('width', '100%');
        $('#js-drop span').hide();
        $('#js-drop input').css('visible', 'invisible');
        $('#js-drop').css('padding', 0);
      };
      reader.readAsDataURL(this.files[0]);
    }
  });

  $('.js-select2, #frequency_unit').each(function() {
    $(this).select2();
  });

  $('#create-grant').validate({
    submitHandler: function(form) {
      var data = {};
      var disabled = $(form)
        .find(':input:disabled')
        .removeAttr('disabled');

      $.each($(form).serializeArray(), function() {
        data[this.name] = this.value;
      });


      console.log(data.denomination);

      let requiredPeriodSeconds = 0;

      if (data.frequency) {
        // translate timeAmount&timeType to requiredPeriodSeconds
        let periodSeconds = data.frequency;

        if (data.frequency_unit == 'minutes') {
          periodSeconds *= 60;
        } else if (data.frequency_unit == 'hours') {
          periodSeconds *= 3600;
        } else if (data.frequency_unit == 'days') {
          periodSeconds *= 86400;
        } else if (data.frequency_unit == 'months') {
          periodSeconds *= 2592000;
        }
        if (periodSeconds) {
          requiredPeriodSeconds = periodSeconds;
<<<<<<< HEAD

          data.frequency = requiredPeriodSeconds;
=======
          data.frequency = realPeriodSeconds;
>>>>>>> 1c799290
        }
      }

      // Begin New Deploy Subscription Contract
      let SubscriptionContract = new web3.eth.Contract(compiledSubscription.abi);

      console.log('SubscriptionContract', SubscriptionContract);

      let realTokenAmount = Number(data.required_amount * 10 ** 18);

      // These args are baseline requirements for the contract set by the sender. Will set most to zero to abstract complexity from user.
      let args = [
        // admin_address
        data.admin_address,
        // required token
        data.denomination,
        // required tokenAmount
        web3.utils.toTwosComplement(realTokenAmount),
        // data.frequency
        web3.utils.toTwosComplement(requiredPeriodSeconds),
        // data.gas_price
        web3.utils.toTwosComplement(0)
      ];

      console.log('args', args);

      web3.eth.getAccounts(function(err, accounts) {
        web3.eth.net.getId(function(err, network) {
          SubscriptionContract.deploy({
            data: compiledSubscription.bytecode,
            arguments: args
          })
            .send({
              from: accounts[0],
              gas: 2500000,
              gasPrice: 4000000000
            })
            .on('error', function(error) {
              console.log('1', error);
            })
            .on('transactionHash', function(transactionHash) {
              console.log('2', transactionHash);
              $('#transaction_hash').val(transactionHash);

              // Waiting State screen
              $('#new-grant').hide();
              $('.interior .body').addClass('open');
              $('.interior .body').addClass('loading');
              $('.grant_waiting').show();
              document.issueURL = $('#input-url').val();
              waitingStateActive();

            })
            .on('receipt', function(receipt) {
              $('#receipt').val(JSON.stringify(receipt));
              $('#contract_address').val(receipt.contractAddress);
            })
            .then(function(contractInstance) {

              console.log(contractInstance);

              $.each($(form).serializeArray(), function() {
                data[this.name] = this.value;
              });
              console.log(data);
              form.submit();
            });
        });
      });
    }
  });

  $('#new-milestone').on('click', function(event) {
    event.preventDefault();
    var milestones = $('.milestone-form .row');
    var milestoneId = milestones.length || 1;

    $('.milestone-form').append(
      '<div class="row" id="milestone' + milestoneId + '">' +
        '<div class="col-12">\n' +
          '<input type="text" class="form__input" placeholder="Title" name="milestone-title[' + milestoneId + ']" required/>' +
          '<input type="date" class="form__input" placeholder="Date" name="milestone-date[' + milestoneId + ']" required/>' +
          '<textarea class="form__input" type="text" placeholder="Description" name="milestone-description[' + milestoneId + ']" required></textarea>' +
        '</div>' +
      '</div>'
    );
  });

  waitforWeb3(function() {
    tokens(document.web3network).forEach(function(ele) {
      let option = document.createElement('option');

      option.text = ele.name;
      option.value = ele.addr;

      $('#js-token').append($('<option>', {
        value: ele.addr,
        text: ele.name
      }));
    });
    $('#js-token').select2();
  });

  $('.select2-selection__rendered').removeAttr('title');
});<|MERGE_RESOLUTION|>--- conflicted
+++ resolved
@@ -60,12 +60,7 @@
         }
         if (periodSeconds) {
           requiredPeriodSeconds = periodSeconds;
-<<<<<<< HEAD
-
           data.frequency = requiredPeriodSeconds;
-=======
-          data.frequency = realPeriodSeconds;
->>>>>>> 1c799290
         }
       }
 
