/* eslint-disable no-console */

$(document).ready(function() {

<<<<<<< HEAD
  console.log('loaded');

  $('#js-drop').on('dragover', function(event) {
    event.preventDefault();
    event.stopPropagation();
    $(this).addClass('is-dragging');
  });

  $('#js-drop').on('dragleave', function(event) {
    event.preventDefault();
    event.stopPropagation();
    $(this).removeClass('is-dragging');
  });

  $("#img-project").on('change', function() {
=======
  userSearch('.team_members');

  $('#img-project').on('change', function() {
>>>>>>> 99f77ee6
    if (this.files && this.files[0]) {
      let reader = new FileReader();

      reader.onload = function(e) {
        $('#preview').attr('src', e.target.result);
        $('#preview').css('width', '100%');
        $('#js-drop span').hide();
        $('#js-drop input').css('visible', 'invisible');
        $('#js-drop').css('padding', 0);
<<<<<<< HEAD
      }
=======
      };
>>>>>>> 99f77ee6
      reader.readAsDataURL(this.files[0]);
    }
  });

  $('#js-drop').on('drop', function(event) {
    if (event.originalEvent.dataTransfer.files.length) {
      event.preventDefault();
      event.stopPropagation();
      $(this).removeClass('is-dragging');
    }
  });

  $('.js-select2').each(function() {
    $(this).select2();
  });

  $('#js-newGrant').validate({
    submitHandler: function(form) {
<<<<<<< HEAD
       var data = {};
      var disabled = $(form)
        .find(':input:disabled')
        .removeAttr('disabled');
         $.each($(form).serializeArray(), function() {
          data[this.name] = this.value;
        });
       // Begin New Deploy Subscription Contract
       let SubscriptionContract = new web3.eth.Contract(compiledSubscription.abi);
       console.log('SubscriptionContract', SubscriptionContract);

       let realTokenAmount = Number(data.amount_goal*10**18)

       console.log(realTokenAmount);


       let args = [
         data.admin_address,
         // testing token
         '0xfC3FeB6064fe0CBcd675Ec4DD4b5c07C84f3CfC0',
         web3.utils.toTwosComplement(realTokenAmount),
         web3.utils.toTwosComplement(2592000),
         web3.utils.toTwosComplement(0)]

       web3.eth.getAccounts(function(err, accounts){
        web3.eth.net.getId(function(err, network){
           $('#network').val(network)
         SubscriptionContract.deploy({
          data: compiledSubscription.bytecode,
          arguments: args
        })
        .send({
          from: accounts[0],
          gas: 2500000
        })
        .on('error', function(error){
          console.log('1', error);
         })
        .on('transactionHash', function(transactionHash){
          console.log('2', transactionHash);
          $('#transaction_hash').val(transactionHash)
          })
        .on('receipt', function(receipt){

            $('#contract_address').val(receipt.contractAddress)

          })
          .then(function(contractInstance){

            console.log(contractInstance);
=======

      var data = {};

      $(form).find(':input:disabled').removeAttr('disabled');

      // Begin New Deploy Subscription Contract

      let bytecode = compiledSubscription.bytecode;
      let SubscriptionContract = web3.eth.contract(compiledSubscription.abi);

      SubscriptionContract.new(data.admin_address, data.token_address, data.amount_goal, data.frequency, data.gas_price, {
        from: web3.eth.accounts[0],
        data: bytecode,
        gas: 2500000}, function(err, subscriptionContract) {
        if (!err) {

          // NOTE: The callback will fire twice!
          // Once the contract has the transactionHash property set and once its deployed on an address.
          // e.g. check tx hash on the first call (transaction send)

          if (!subscriptionContract.address) {
            console.log(subscriptionContract.transactionHash);
          } else {
            console.log(subscriptionContract.address);

            $('#transaction_hash').val(subscriptionContract.transactionHash);
            $('#contract_address').val(subscriptionContract.address);
            $('#network').val(web3.version.network);
>>>>>>> 99f77ee6

            $.each($(form).serializeArray(), function() {
              data[this.name] = this.value;
            });
            console.log(data);
            form.submit();
          })
        })
      })
    }
  });


  $('#new-milestone').on('click', function(event) {
    event.preventDefault();
    var milestones = $('.milestone-form .row');
    var milestoneId = milestones.length || 1;

    $('.milestone-form').append(
      '<div class="row" id="milestone' + milestoneId + '">' +
        '<div class="col-12">\n' +
          '<input type="text" class="form__input" placeholder="Title" name="milestone-title[' + milestoneId + ']" required/>' +
          '<input type="date" class="form__input" placeholder="Date" name="milestone-date[' + milestoneId + ']" required/>' +
          '<textarea class="form__input" type="text" placeholder="Description" name="milestone-description[' + milestoneId + ']" required></textarea>' +
        '</div>' +
      '</div>'
    );
  });

  waitforWeb3(function() {
    tokens(document.web3network).forEach(function(ele) {
      let option = document.createElement('option');

      option.text = ele.name;
      option.value = ele.addr;

      $('#js-token').append($('<option>', {
        value: ele.addr,
        text: ele.name
      }));
    });

    $('#js-token').select2();
  });
});<|MERGE_RESOLUTION|>--- conflicted
+++ resolved
@@ -2,27 +2,10 @@
 
 $(document).ready(function() {
 
-<<<<<<< HEAD
-  console.log('loaded');
 
-  $('#js-drop').on('dragover', function(event) {
-    event.preventDefault();
-    event.stopPropagation();
-    $(this).addClass('is-dragging');
-  });
-
-  $('#js-drop').on('dragleave', function(event) {
-    event.preventDefault();
-    event.stopPropagation();
-    $(this).removeClass('is-dragging');
-  });
+  userSearch('.team_members');
 
   $("#img-project").on('change', function() {
-=======
-  userSearch('.team_members');
-
-  $('#img-project').on('change', function() {
->>>>>>> 99f77ee6
     if (this.files && this.files[0]) {
       let reader = new FileReader();
 
@@ -32,11 +15,7 @@
         $('#js-drop span').hide();
         $('#js-drop input').css('visible', 'invisible');
         $('#js-drop').css('padding', 0);
-<<<<<<< HEAD
-      }
-=======
       };
->>>>>>> 99f77ee6
       reader.readAsDataURL(this.files[0]);
     }
   });
@@ -55,7 +34,6 @@
 
   $('#js-newGrant').validate({
     submitHandler: function(form) {
-<<<<<<< HEAD
        var data = {};
       var disabled = $(form)
         .find(':input:disabled')
@@ -106,36 +84,6 @@
           .then(function(contractInstance){
 
             console.log(contractInstance);
-=======
-
-      var data = {};
-
-      $(form).find(':input:disabled').removeAttr('disabled');
-
-      // Begin New Deploy Subscription Contract
-
-      let bytecode = compiledSubscription.bytecode;
-      let SubscriptionContract = web3.eth.contract(compiledSubscription.abi);
-
-      SubscriptionContract.new(data.admin_address, data.token_address, data.amount_goal, data.frequency, data.gas_price, {
-        from: web3.eth.accounts[0],
-        data: bytecode,
-        gas: 2500000}, function(err, subscriptionContract) {
-        if (!err) {
-
-          // NOTE: The callback will fire twice!
-          // Once the contract has the transactionHash property set and once its deployed on an address.
-          // e.g. check tx hash on the first call (transaction send)
-
-          if (!subscriptionContract.address) {
-            console.log(subscriptionContract.transactionHash);
-          } else {
-            console.log(subscriptionContract.address);
-
-            $('#transaction_hash').val(subscriptionContract.transactionHash);
-            $('#contract_address').val(subscriptionContract.address);
-            $('#network').val(web3.version.network);
->>>>>>> 99f77ee6
 
             $.each($(form).serializeArray(), function() {
               data[this.name] = this.value;
