<<<<<<< HEAD
// outside of document.ready to be in global scope
function grantCategoriesSelection(target, apiUrl) {
  $(target).select2({
    ajax: {
      url: apiUrl,
      dataType: 'json',
      processResults: function(data) {
        return {
          results: data.categories.map(category => {
            const name = category[0];
            const humanisedName = name.charAt(0).toUpperCase() + name.substring(1);

            const index = category[1];

            return {value: name, text: humanisedName, id: index};
          })
        };
      },
      cache: true
    },
    allowClear: true
  });
}

// Waiting State screen
var enableWaitState = container => {
  $(container).hide();
  $('.interior .body').addClass('open');
  $('.interior .body').addClass('loading');
  $('.grant_waiting').show();
  waitingStateActive();

};

var waitingStateActive = function() {
  $('.bg-container').show();
  $('.loading_img').addClass('waiting-state ');
  $('.waiting_room_entertainment').show();
  $('.issue-url').html('<a href="' + document.issueURL + '" target="_blank" rel="noopener noreferrer">' + document.issueURL + '</a>');
  const secondsBetweenQuoteChanges = 30;

  waitingRoomEntertainment();
  setInterval(waitingRoomEntertainment, secondsBetweenQuoteChanges * 1000);
  window.addEventListener('beforeunload', function(e) {
    if (!document.suppress_loading_leave_code) {
      var confirmationMessage = 'This change has NOT been saved. Please do not leave the page until the tx has confirmed!';

      (e || window.event).returnValue = confirmationMessage; // Gecko + IE
      return confirmationMessage; // Gecko + Webkit, Safari, Chrome etc.
    }
  });


};

/**
 * Disables button and throws alert with message if logged in user match username
 * and a different metamask address.
 * @param {string} username
 * @param {string} address
 * @param {string} button
 * @param {string} message
 */
const notifyOwnerAddressMismatch = (username, address, button, message) => {

  if (!web3 || !web3.eth || !username || !document.contxt.github_handle || !address) {
    return;
  }

  web3.eth.getAccounts((error, accounts) => {
    if (
      typeof accounts != 'undefined' &&
      document.contxt && document.contxt.github_handle == username &&
      accounts[0] && accounts[0].toLowerCase() != address.toLowerCase()
    ) {
      if ($(button).attr('disabled') != 'disabled') {
        $(button).attr('disabled', 'disabled');
        _alert({
          message: message
        }, 'error');
      }
    } else {
      $(button).removeAttr('disabled');
      $('.alert.error').remove();
    }
  });
};

const exceedFileSize = (file, size = 4000000) => {
  if (file.size > size)
    return true;
  return false;
};

const addGrantLogo = () => {
  $('#img-project').on('change', function() {
    if (checkFileSize(this, 4000000) === false) {
      _alert(`Grant Image should not exceed ${(4000000 / 1024 / 1024).toFixed(2)}MB`, 'error');
    } else {
      let reader = new FileReader();

      reader.onload = function(e) {
        $('#preview').attr('src', e.target.result);
        $('#preview').css('width', '100%');
        $('#js-drop span').hide();
        $('#js-drop input').css('visible', 'invisible');
        $('#js-drop').css('padding', 0);
      };
      reader.readAsDataURL(this.files[0]);
    }
  });
};

const show_error_banner = (result, web3_not_found) => {
  if ($('#grants_form').length) {
    var is_zero_balance_not_okay = document.location.href.indexOf('/faucet') == -1 && !document.suppress_faucet_solicitation;

    if (typeof web3 == 'undefined' || web3_not_found) {
      $('#no_metamask_error').css('display', 'block');
      $('#zero_balance_error').css('display', 'none');
      $('#grants_form').addClass('hidden');
      $('.submit_bounty .newsletter').addClass('hidden');
      $('#unlock_metamask_error').css('display', 'none');
      $('#connect_metamask_error').css('display', 'none');
      $('#no_issue_error').css('display', 'none');
      $('.alpha-warning').addClass('hidden');
    } else if (is_metamask_unlocked && !is_metamask_approved) {
      $('#connect_metamask_error').css('display', 'block');
      $('#unlock_metamask_error').css('display', 'none');
      $('#zero_balance_error').css('display', 'none');
      $('#no_metamask_error').css('display', 'none');
      $('#grants_form').addClass('hidden');
      $('.submit_bounty .newsletter').addClass('hidden');
      $('#no_issue_error').css('display', 'none');
      $('.alpha-warning').addClass('hidden');
    } else if (!result) {
      $('#unlock_metamask_error').css('display', 'block');
      $('#connect_metamask_error').css('display', 'none');
      $('#zero_balance_error').css('display', 'none');
      $('#no_metamask_error').css('display', 'none');
      // $('#robot_error').removeClass('hidden');
      $('#grants_form').addClass('hidden');
      $('.submit_bounty .newsletter').addClass('hidden');
      $('#no_issue_error').css('display', 'none');
      $('.alpha-warning').addClass('hidden');
    } else if (is_zero_balance_not_okay && document.balance == 0) {
      $('#zero_balance_error').css('display', 'block');
      $('#robot_error').removeClass('hidden');
      $('#grants_form').addClass('hidden');
      $('.submit_bounty .newsletter').addClass('hidden');
      $('#unlock_metamask_error').css('display', 'none');
      $('#connect_metamask_error').css('display', 'none');
      $('#no_metamask_error').css('display', 'none');
      $('#no_issue_error').css('display', 'none');
      $('.alpha-warning').addClass('hidden');
    } else {
      $('#zero_balance_error').css('display', 'none');
      $('#unlock_metamask_error').css('display', 'none');
      $('#no_metamask_error').css('display', 'none');
      $('#connect_metamask_error').css('display', 'none');
      $('#no_issue_error').css('display', 'block');
      $('#robot_error').addClass('hidden');
      $('#grants_form').removeClass('hidden');
      $('.submit_bounty .newsletter').removeClass('hidden');
      $('.alpha-warning').removeClass('hidden');
    }
  }
};
=======
>>>>>>> 64f3b0b6

const getFormData = object => {
  const formData = new FormData();

  Object.keys(object).forEach(key => formData.append(key, object[key]));
  return formData;
};<|MERGE_RESOLUTION|>--- conflicted
+++ resolved
@@ -1,174 +1,3 @@
-<<<<<<< HEAD
-// outside of document.ready to be in global scope
-function grantCategoriesSelection(target, apiUrl) {
-  $(target).select2({
-    ajax: {
-      url: apiUrl,
-      dataType: 'json',
-      processResults: function(data) {
-        return {
-          results: data.categories.map(category => {
-            const name = category[0];
-            const humanisedName = name.charAt(0).toUpperCase() + name.substring(1);
-
-            const index = category[1];
-
-            return {value: name, text: humanisedName, id: index};
-          })
-        };
-      },
-      cache: true
-    },
-    allowClear: true
-  });
-}
-
-// Waiting State screen
-var enableWaitState = container => {
-  $(container).hide();
-  $('.interior .body').addClass('open');
-  $('.interior .body').addClass('loading');
-  $('.grant_waiting').show();
-  waitingStateActive();
-
-};
-
-var waitingStateActive = function() {
-  $('.bg-container').show();
-  $('.loading_img').addClass('waiting-state ');
-  $('.waiting_room_entertainment').show();
-  $('.issue-url').html('<a href="' + document.issueURL + '" target="_blank" rel="noopener noreferrer">' + document.issueURL + '</a>');
-  const secondsBetweenQuoteChanges = 30;
-
-  waitingRoomEntertainment();
-  setInterval(waitingRoomEntertainment, secondsBetweenQuoteChanges * 1000);
-  window.addEventListener('beforeunload', function(e) {
-    if (!document.suppress_loading_leave_code) {
-      var confirmationMessage = 'This change has NOT been saved. Please do not leave the page until the tx has confirmed!';
-
-      (e || window.event).returnValue = confirmationMessage; // Gecko + IE
-      return confirmationMessage; // Gecko + Webkit, Safari, Chrome etc.
-    }
-  });
-
-
-};
-
-/**
- * Disables button and throws alert with message if logged in user match username
- * and a different metamask address.
- * @param {string} username
- * @param {string} address
- * @param {string} button
- * @param {string} message
- */
-const notifyOwnerAddressMismatch = (username, address, button, message) => {
-
-  if (!web3 || !web3.eth || !username || !document.contxt.github_handle || !address) {
-    return;
-  }
-
-  web3.eth.getAccounts((error, accounts) => {
-    if (
-      typeof accounts != 'undefined' &&
-      document.contxt && document.contxt.github_handle == username &&
-      accounts[0] && accounts[0].toLowerCase() != address.toLowerCase()
-    ) {
-      if ($(button).attr('disabled') != 'disabled') {
-        $(button).attr('disabled', 'disabled');
-        _alert({
-          message: message
-        }, 'error');
-      }
-    } else {
-      $(button).removeAttr('disabled');
-      $('.alert.error').remove();
-    }
-  });
-};
-
-const exceedFileSize = (file, size = 4000000) => {
-  if (file.size > size)
-    return true;
-  return false;
-};
-
-const addGrantLogo = () => {
-  $('#img-project').on('change', function() {
-    if (checkFileSize(this, 4000000) === false) {
-      _alert(`Grant Image should not exceed ${(4000000 / 1024 / 1024).toFixed(2)}MB`, 'error');
-    } else {
-      let reader = new FileReader();
-
-      reader.onload = function(e) {
-        $('#preview').attr('src', e.target.result);
-        $('#preview').css('width', '100%');
-        $('#js-drop span').hide();
-        $('#js-drop input').css('visible', 'invisible');
-        $('#js-drop').css('padding', 0);
-      };
-      reader.readAsDataURL(this.files[0]);
-    }
-  });
-};
-
-const show_error_banner = (result, web3_not_found) => {
-  if ($('#grants_form').length) {
-    var is_zero_balance_not_okay = document.location.href.indexOf('/faucet') == -1 && !document.suppress_faucet_solicitation;
-
-    if (typeof web3 == 'undefined' || web3_not_found) {
-      $('#no_metamask_error').css('display', 'block');
-      $('#zero_balance_error').css('display', 'none');
-      $('#grants_form').addClass('hidden');
-      $('.submit_bounty .newsletter').addClass('hidden');
-      $('#unlock_metamask_error').css('display', 'none');
-      $('#connect_metamask_error').css('display', 'none');
-      $('#no_issue_error').css('display', 'none');
-      $('.alpha-warning').addClass('hidden');
-    } else if (is_metamask_unlocked && !is_metamask_approved) {
-      $('#connect_metamask_error').css('display', 'block');
-      $('#unlock_metamask_error').css('display', 'none');
-      $('#zero_balance_error').css('display', 'none');
-      $('#no_metamask_error').css('display', 'none');
-      $('#grants_form').addClass('hidden');
-      $('.submit_bounty .newsletter').addClass('hidden');
-      $('#no_issue_error').css('display', 'none');
-      $('.alpha-warning').addClass('hidden');
-    } else if (!result) {
-      $('#unlock_metamask_error').css('display', 'block');
-      $('#connect_metamask_error').css('display', 'none');
-      $('#zero_balance_error').css('display', 'none');
-      $('#no_metamask_error').css('display', 'none');
-      // $('#robot_error').removeClass('hidden');
-      $('#grants_form').addClass('hidden');
-      $('.submit_bounty .newsletter').addClass('hidden');
-      $('#no_issue_error').css('display', 'none');
-      $('.alpha-warning').addClass('hidden');
-    } else if (is_zero_balance_not_okay && document.balance == 0) {
-      $('#zero_balance_error').css('display', 'block');
-      $('#robot_error').removeClass('hidden');
-      $('#grants_form').addClass('hidden');
-      $('.submit_bounty .newsletter').addClass('hidden');
-      $('#unlock_metamask_error').css('display', 'none');
-      $('#connect_metamask_error').css('display', 'none');
-      $('#no_metamask_error').css('display', 'none');
-      $('#no_issue_error').css('display', 'none');
-      $('.alpha-warning').addClass('hidden');
-    } else {
-      $('#zero_balance_error').css('display', 'none');
-      $('#unlock_metamask_error').css('display', 'none');
-      $('#no_metamask_error').css('display', 'none');
-      $('#connect_metamask_error').css('display', 'none');
-      $('#no_issue_error').css('display', 'block');
-      $('#robot_error').addClass('hidden');
-      $('#grants_form').removeClass('hidden');
-      $('.submit_bounty .newsletter').removeClass('hidden');
-      $('.alpha-warning').removeClass('hidden');
-    }
-  }
-};
-=======
->>>>>>> 64f3b0b6
 
 const getFormData = object => {
   const formData = new FormData();
