--- conflicted
+++ resolved
@@ -152,9 +152,6 @@
       });
     }
   });
-<<<<<<< HEAD
-});
-=======
 
   waitforWeb3(function() {
     tokens(document.web3network).forEach(function(ele) {
@@ -170,9 +167,4 @@
     });
     $('#js-token').select2();
   });
-
-});
-
-// will want to check if account already has a subscription. If a second is produced the timestamp will not function properly
-// will need to check network to make sure users aren't submiting transactions to non-existant contracts
->>>>>>> 48794b94
+});