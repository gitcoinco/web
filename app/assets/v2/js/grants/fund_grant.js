/* eslint-disable no-console */
$(document).ready(function() {

  $('#period').select2();

  $('.js-select2').each(function() {
    $(this).select2();
  });

  // alert("Just so you know, you will perform two actions in MetaMask on this page!")

  $('#js-fundGrant').validate({
    submitHandler: function(form) {
      var data = {};

      $.each($(form).serializeArray(), function() {
        data[this.name] = this.value;
      });

      let realPeriodSeconds = 0;

      if (data.frequency) {

        // translate timeAmount&timeType to requiredPeriodSeconds
        let periodSeconds = data.frequency;

        if (data.frequency_unit == 'minutes') {
          periodSeconds *= 60;
        } else if (data.frequency_unit == 'hours') {
          periodSeconds *= 3600;
        } else if (data.frequency_unit == 'days') {
          periodSeconds *= 86400;
        } else if (data.frequency_unit == 'months') {
          periodSeconds *= 2592000;
        }
        if (periodSeconds) {
          realPeriodSeconds = periodSeconds;
<<<<<<< HEAD

=======
>>>>>>> 1c799290
          data.frequency = realPeriodSeconds;
        }
      }

      if (!data.gas_price)
        data.gas_price = 0;

      let deployedSubscription = new web3.eth.Contract(compiledSubscription.abi, data.contract_address);

      let deployedToken = new web3.eth.Contract(compiledToken.abi, data.denomination);

      deployedToken.methods.decimals().call(function(err, decimals) {

        let realApproval = Number(data.approve * 10 ** decimals);

        let realTokenAmount = Number(data.amount_per_period * 10 ** decimals);

        let realGasPrice = Number(data.gas_price * 10 ** decimals);

        web3.eth.getAccounts(function(err, accounts) {

          $('#contributor_address').val(accounts[0]);

<<<<<<< HEAD
          deployedToken.methods.approve(data.contract_address, web3.utils.toTwosComplement(realApproval)).send({from: accounts[0]}, function(err, result) {
=======
          deployedToken.methods.approve(data.contract_address, web3.utils.toTwosComplement(realApproval)).send({from: accounts[0], gasPrice: 4000000000}, function(err, result) {
>>>>>>> 1c799290

            // Should add approval transactions to transaction history

            deployedSubscription.methods.extraNonce(accounts[0]).call(function(err, nonce) {

              nonce = parseInt(nonce) + 1;

              const parts = [
                // subscriber address
                accounts[0],
                // admin_address
                data.admin_address,
                // token denomination / address
                data.denomination,
                // data.amount_per_period
                web3.utils.toTwosComplement(realTokenAmount),
                // data.period_seconds
                web3.utils.toTwosComplement(realPeriodSeconds),
                // data.gas_price
                web3.utils.toTwosComplement(realGasPrice),
                // nonce
                web3.utils.toTwosComplement(nonce)
              ];

              deployedSubscription.methods.getSubscriptionHash(...parts).call(function(err, subscriptionHash) {

                $('#subscription_hash').val(subscriptionHash);


                web3.eth.personal.sign('' + subscriptionHash, accounts[0], function(err, signature) {

                  $('#signature').val(signature);

                  let postData = {
                    subscriptionContract: data.contract_address,
                    parts: parts,
                    subscriptionHash: subscriptionHash,
                    signature: signature
                  };

                  console.log('postData', postData);

                  $.each($(form).serializeArray(), function() {
                    data[this.name] = this.value;
                  });

                  console.log('data', data);

                  form.submit();

                  fetch('http://localhost:10003/saveSubscription', {
                    method: 'POST',
                    headers: {
                      'Content-Type': 'application/json'
                    },
                    body: JSON.stringify({
                      postData
                    })
                  }).then((response)=>{
                    console.log('TX RESULT', response);

                    $.each($(form).serializeArray(), function() {
                      data[this.name] = this.value;
                    });

                    console.log('data', data);

                    form.submit();

                  })
                    .catch((error)=>{
                      console.log(error);
                    });
                });
              });
            });
          });
        });
      });
    }
  });

  waitforWeb3(function() {
    tokens(document.web3network).forEach(function(ele) {
      let option = document.createElement('option');

      option.text = ele.name;
      option.value = ele.addr;

      $('#js-token').append($('<option>', {
        value: ele.addr,
        text: ele.name
      }));
    });
    $('#js-token').select2();
  });
});<|MERGE_RESOLUTION|>--- conflicted
+++ resolved
@@ -35,10 +35,6 @@
         }
         if (periodSeconds) {
           realPeriodSeconds = periodSeconds;
-<<<<<<< HEAD
-
-=======
->>>>>>> 1c799290
           data.frequency = realPeriodSeconds;
         }
       }
@@ -62,11 +58,7 @@
 
           $('#contributor_address').val(accounts[0]);
 
-<<<<<<< HEAD
-          deployedToken.methods.approve(data.contract_address, web3.utils.toTwosComplement(realApproval)).send({from: accounts[0]}, function(err, result) {
-=======
           deployedToken.methods.approve(data.contract_address, web3.utils.toTwosComplement(realApproval)).send({from: accounts[0], gasPrice: 4000000000}, function(err, result) {
->>>>>>> 1c799290
 
             // Should add approval transactions to transaction history
 
