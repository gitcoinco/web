
Vue.mixin({
  data: function() {
    const isMobile = (/Android|webOS|iPhone|iPad|iPod|BlackBerry|IEMobile|Opera Mini/i).test(navigator.userAgent);

    return {
      isMobile,
      chatURL: document.chatURL || 'https://chat.gitcoin.co'
    };
  },
  methods: {
    chatWindow: function(handle) {
      let vm = this;

      const url = handle ? `${vm.chatURL}/hackathons/messages/@${handle}` : `${vm.chatURL}/`;

      window.open(url, 'Loading', 'top=0,left=0,width=400,height=600,status=no,toolbar=no,location=no,menubar=no,titlebar=no');
    }
  }
});


Vue.component('modal', {
  props: [ 'user', 'size', 'id', 'issueDetails' ],
  template: `<div class="vue-modal modal fade" :id="id" tabindex="-1" role="dialog" aria-labelledby="userModalLabel" aria-hidden="true">
        <div class="modal-dialog modal-dialog-centered" :class="size" role="document">
          <div class="modal-content">
            <div class="modal-header border-0">
              <button type="button" class="close" data-dismiss="modal" aria-label="Close">
                <span aria-hidden="true">×</span>
              </button>
            </div>
            <div class="modal-body pt-0 ">
              <slot name="header"></slot>
              <slot name="body"></slot>
            </div>
            <div class="modal-footer border-0">
              <slot name="footer"></slot>
            </div>
          </div>
        </div>
      </div>`,
  data() {
    return {
      jqEl: null
    };
  },
  mounted() {
    let vm = this;

    vm.jqEl = $(this.$el);
  },
  methods: {
    closeModal() {
      this.jqEl.bootstrapModal('hide');
    }
  }

});


Vue.component('select2', {
  props: [ 'options', 'value' ],
  template: '#select2-template',
  mounted: function() {
    let vm = this;

    $(this.$el).select2({data: this.options})
      .val(this.value)
      .trigger('change')
      .on('change', function() {
        vm.$emit('input', $(this).val());
      });
  },
  watch: {
    value: function(value) {
      if (value === undefined) {
        $(this.$el).empty().select2({data: this.options});
      } else if ([...value].sort().join(',') !== [...$(this.$el).val()].sort().join(',')) {
        $(this.$el).val(value).trigger('change');
      }
    },
    options: function(options) {
      $(this.$el).empty().select2({data: options});
    }
  },
  destroyed: function() {
    $(this.$el).off().select2('destroy');
  }
});

Vue.component('loading-screen', {
  template: `<div class="rhombus-spinner">
              <div class="rhombus child-1"></div>
              <div class="rhombus child-2"></div>
              <div class="rhombus child-3"></div>
              <div class="rhombus child-4"></div>
              <div class="rhombus child-5"></div>
              <div class="rhombus child-6"></div>
              <div class="rhombus child-7"></div>
              <div class="rhombus child-8"></div>
              <div class="rhombus big"></div>
            </div>`
});


Vue.component('qrcode', {
  props: ['string'],
  template: '<div class="qrcode"></div>',
  data() {
    return {
      jqEl: null,
      qrcode: null
    };
  },
  mounted() {
    let vm = this;

    vm.jqEl = $(this.$el);
    vm.qrcode = new QRCode(vm.jqEl[0], vm.string);
    return vm.qrcode;

    // document.getElementsByClassName("qrcode")[0].innerHTML = qr.createImgTag();
    // var qrcode = new QRCode(document.getElementById("qrcode"), {
    //   text: "http://jindo.dev.naver.com/collie",
    //   width: 128,
    //   height: 128,
    //   colorDark : "#000000",
    //   colorLight : "#ffffff",
    //   correctLevel : QRCode.CorrectLevel.H
    // });
    // qrcode.makeCode("http://naver.com")
  },
  watch: {
    string: function(string) {
      let vm = this;

      return vm.qrcode.makeCode(string);
    }
  },
  computed: {
    // normalizedSize: function () {
    //   console.log(vm.jqEl)
    // return new QRCode(vm.jqEl, "http://jindo.dev.naver.com/collie");
    //   // return this.size.trim().toLowerCase()
    // }
  }
});


Vue.component('tribes-settings', {
  delimiters: [ '[[', ']]' ],
  props: ['tribe'],
  data: function() {
    return {
      editorOptions: {
        priority: {
          modules: {
            toolbar: [
              [ 'bold', 'italic', 'underline' ],
              [{ 'align': [] }],
              [{ 'list': 'ordered'}, { 'list': 'bullet' }],
              [ 'link', 'code-block' ],
              ['clean']
            ]
          },
          theme: 'snow',
          placeholder: 'List out your tribe priorities to let contributors to know what they can request to work on'
        },
        description: {
          modules: {
            toolbar: [
              [ 'bold', 'italic', 'underline' ],
              [{ 'align': [] }],
              [ 'link', 'code-block' ],
              ['clean']
            ]
          },
          theme: 'snow',
          placeholder: 'Describe your tribe so that people can follow you.'
        }
      }
    };
  },
  methods: {}
});


Vue.component('project-directory', {
  delimiters: [ '[[', ']]' ],
  props: ['tribe'],
  methods: {
    fetchProjects: function(newPage) {
      let vm = this;

      vm.isLoading = true;
      vm.noResults = false;

      if (newPage) {
        vm.projectsPage = newPage;
      }

      vm.params.page = vm.projectsPage;

      if (vm.hackathonId) {
        vm.params.hackathon = hackathonId;
      }

      if (vm.sponsor) {
        vm.params.sponsor = vm.sponsor;
      }

      if (vm.searchTerm) {
        vm.params.search = vm.searchTerm;
      } else {
        delete vm.params['search'];
      }

      let searchParams = new URLSearchParams(vm.params);

      let apiUrlProjects = `/api/v0.1/projects_fetch/?${searchParams.toString()}`;

      var getProjects = fetchData(apiUrlProjects, 'GET');

      $.when(getProjects).then(function(response) {
        vm.hackathonProjects = [];
        response.data.forEach(function(item) {
          vm.hackathonProjects.push(item);
        });

        vm.projectsNumPages = response.num_pages;
        vm.projectsHasNext = response.has_next;
        vm.numProjects = response.count;
        if (vm.projectsHasNext) {
          vm.projectsPage = ++vm.projectsPage;

        } else {
          vm.projectsPage = 1;
        }

        if (vm.hackathonProjects.length) {
          vm.noResults = false;
        } else {
          vm.noResults = true;
        }
        vm.isLoading = false;
      });
    },
    searchProjects: function() {
      let vm = this;

      vm.hackathonProjects = [];

      vm.fetchProjects(1);

    }
  },
  data: function() {

    return {
      sponsor: this.tribe || null,
      hackathonSponsors: document.hackathonSponsors || [],
      hackathonProjects: document.hackathonProjects || [],
      projectsPage: 1,
      hackathonId: document.hackathon_id || null,
      projectsNumPages: 0,
      projectsHasNext: false,
      numProjects: 0,
      media_url,
      searchTerm: null,
      bottom: false,
      params: {},
      isFunder: false,
      showModal: false,
      showFilters: true,
      skills: document.keywords || [],
      selectedSkills: [],
      noResults: false,
      isLoading: true,
      hideFilterButton: false
    };
  },
  mounted() {
    this.fetchProjects();
    this.$watch('params', function(newVal, oldVal) {
      this.searchProjects();
    }, {
      deep: true
    });
  },
  created() {
    // this.extractURLFilters();
  },
  beforeMount() {
    if (this.isMobile) {
      this.showFilters = false;
    }
    window.addEventListener('scroll', () => {
      this.bottom = this.bottomVisible();
    }, false);
  },
  beforeDestroy() {
    window.removeEventListener('scroll', () => {
      this.bottom = this.bottomVisible();
    });
  }
});


Vue.component('suggested-profiles', {
  props: ['profiles'],
  template: `<div class="townsquare_nav-list my-2 tribe">
      <div id="suggested-tribes">
        <ul class="nav d-inline-block font-body col-lg-4 col-lg-11 pr-2" style="padding-right: 0">
            <suggested-profile v-for="profile in profiles" :key="profile.id" :profile="profile" />
        </ul>
      </div>
    </div>`
});


Vue.component('suggested-profile', {
  props: ['profile'],
  data: function() {
    return {
      follow: this.profile.user_is_following || false,
      follower_count: this.profile.followers_count || 0
    };
  },
  computed: {
    avatar_url: function() {
      return `/dynamic/avatar/${this.profile.handle}`;
    },
    profile_url: function() {
      return `/profile/${this.profile.handle}`;
    }
  },
  methods: {
    followTribe: function(handle, event) {
      event.preventDefault();
      let vm = this;

      const url = `/tribe/${handle}/join/`;
      const sendJoin = fetchData(url, 'POST', {}, {'X-CSRFToken': vm.csrf});

      $.when(sendJoin).then((response) => {
        if (response && response.is_member) {
          vm.follow = true;
          vm.follower_count += 1;
        } else {
          vm.follow = false;
          vm.follower_count -= 1;
        }
      }).fail((error) => {
        console.log(error);
      });
    }
  },
  template: `
<<<<<<< HEAD
<b-media tag="li" class="row">
=======
<b-media tag="li" class="row mx-auto mx-md-n1">
>>>>>>> 8ecc44df
  <template v-slot:aside>
    <a :href="profile_url" class="d-flex nav-link nav-line pr-0 mr-0">
      <b-img :src="avatar_url" class="nav_avatar"></b-img>
    </a>
  </template>
  <div class="row">
<<<<<<< HEAD
  <span class="col-6 col-md-12 col-xl-6 font-caption">
      <span class="nav-title font-weight-semibold pt-0 mb-0 text-capitalize">{{profile.name}}</span>
      <p class="mb-0">
        <i class="fas fa-user font-smaller-4 mr-1"></i>
        <span class="font-weight-semibold">{{follower_count}}</span> followers
      </p>
  </span>
  <span class="col-6 col-md-12 col-xl-6 p-0">
    <a class="follow_tribe btn btn-sm btn-outline-green font-weight-bold font-smaller-6 px-3" href="#" @click="followTribe(profile.handle, $event)" v-if="follow">
      <i v-bind:class="[follow ? 'fa-user-minus' : 'fa-user-plus', 'fas mr-1']"></i> following
    </a>
    <a class="follow_tribe btn btn-sm btn-gc-blue font-weight-bold font-smaller-6 px-3" href="#" @click="followTribe(profile.handle, $event)" v-else>
      <i v-bind:class="[follow ? 'fa-user-minus' : 'fa-user-plus', 'fas mr-1']"></i> follow
    </a>
  </span>
</div>
=======
    <span class="col-6 col-md-12 col-xl-7 font-caption">
        <a :href="profile_url" class="nav-title font-weight-semibold pt-0 mb-0 text-capitalize text-black">{{profile.name}}</a>
        <p class="mb-0">
          <i class="fas fa-user font-smaller-4 mr-1"></i>
          <span class="font-weight-semibold">{{follower_count}}</span> followers
        </p>
    </span>
    <span class="col-6 col-md-12 col-xl-5 p-0 my-auto text-center">
      <a class="follow_tribe btn btn-sm btn-outline-green font-weight-bold font-smaller-6 px-3" href="#" @click="followTribe(profile.handle, $event)" v-if="follow">
        <i v-bind:class="[follow ? 'fa-user-minus' : 'fa-user-plus', 'fas mr-1']"></i> following
      </a>
      <a class="follow_tribe btn btn-sm btn-gc-blue font-weight-bold font-smaller-6 px-3" href="#" @click="followTribe(profile.handle, $event)" v-else>
        <i v-bind:class="[follow ? 'fa-user-minus' : 'fa-user-plus', 'fas mr-1']"></i> follow
      </a>
    </span>
  </div>
>>>>>>> 8ecc44df
</b-media>
`
});<|MERGE_RESOLUTION|>--- conflicted
+++ resolved
@@ -357,35 +357,13 @@
     }
   },
   template: `
-<<<<<<< HEAD
-<b-media tag="li" class="row">
-=======
 <b-media tag="li" class="row mx-auto mx-md-n1">
->>>>>>> 8ecc44df
   <template v-slot:aside>
     <a :href="profile_url" class="d-flex nav-link nav-line pr-0 mr-0">
       <b-img :src="avatar_url" class="nav_avatar"></b-img>
     </a>
   </template>
   <div class="row">
-<<<<<<< HEAD
-  <span class="col-6 col-md-12 col-xl-6 font-caption">
-      <span class="nav-title font-weight-semibold pt-0 mb-0 text-capitalize">{{profile.name}}</span>
-      <p class="mb-0">
-        <i class="fas fa-user font-smaller-4 mr-1"></i>
-        <span class="font-weight-semibold">{{follower_count}}</span> followers
-      </p>
-  </span>
-  <span class="col-6 col-md-12 col-xl-6 p-0">
-    <a class="follow_tribe btn btn-sm btn-outline-green font-weight-bold font-smaller-6 px-3" href="#" @click="followTribe(profile.handle, $event)" v-if="follow">
-      <i v-bind:class="[follow ? 'fa-user-minus' : 'fa-user-plus', 'fas mr-1']"></i> following
-    </a>
-    <a class="follow_tribe btn btn-sm btn-gc-blue font-weight-bold font-smaller-6 px-3" href="#" @click="followTribe(profile.handle, $event)" v-else>
-      <i v-bind:class="[follow ? 'fa-user-minus' : 'fa-user-plus', 'fas mr-1']"></i> follow
-    </a>
-  </span>
-</div>
-=======
     <span class="col-6 col-md-12 col-xl-7 font-caption">
         <a :href="profile_url" class="nav-title font-weight-semibold pt-0 mb-0 text-capitalize text-black">{{profile.name}}</a>
         <p class="mb-0">
@@ -402,7 +380,6 @@
       </a>
     </span>
   </div>
->>>>>>> 8ecc44df
 </b-media>
 `
 });