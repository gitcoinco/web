/* eslint no-useless-concat: 0 */ // --> OFF

$(document).ready(function() {

  var linkify = function(new_text) {
    new_text = new_text.replace(/ #(\S*)/g, ' <a href="/?tab=search-$1">#$1</a>');
    new_text = new_text.replace(/ @(\S*)/g, ' <a href="/profile/$1">@$1</a>');
    return new_text;
  };
  // inserts links into the text where there are URLS detected

  function urlify(text) {
    var urlRegex = /(https?:\/\/[^\s]+)/g;

    return text.replace(urlRegex, function(url) {
      return '<a target=blank rel=nofollow href="' + url + '">' + url + '</a>';
    });
  }


  document.base_title = $('title').text();

  $('#activity_subheader').remove();

  // notifications of new activities
  var ping_activity_notifier = (function() {
    var plural = document.buffered_rows.length == 1 ? 'y' : 'ies';
    var html = '<div id=new_activity_notifier>' + document.buffered_rows.length + ' New Activit' + plural + ' - Click to View</div>';

    if ($('#new_activity_notifier').length) {
      $('#new_activity_notifier').html(html);
    } else {
      $(html).insertBefore($('#activities .box').first());
    }
    var prefix = '(' + document.buffered_rows.length + ') ';

    $('title').text(prefix + document.base_title);

  });

  // refresh activity page
  document.buffered_rows = [];
  var refresh_interval = 7000;
  var max_pk = null;
  var run_longpoller = function(recursively) {
    if (document.hidden) {
      return setTimeout(function() {
        if (recursively) {
          run_longpoller(true);
        }
      }, refresh_interval);
    }
    if ($('.infinite-more-link').length) {
      if (!max_pk) {
        max_pk = $('#activities .box').first().data('pk');
        if (!max_pk) {
          return;
        }
      }
      // get new activities
      var url = $('.infinite-more-link').attr('href').split('page')[0];

      url += '&after-pk=' + max_pk;
      $.get(url, function(html) {
        var new_row_number = $(html).find('.activity.box').first().data('pk');

        if (new_row_number && new_row_number > max_pk) {
          max_pk = new_row_number;
          $(html).find('.activity.box').each(function() {
            document.buffered_rows.push($(this)[0].outerHTML);
          });
          ping_activity_notifier();
        }
        // recursively run the longpoller
        setTimeout(function() {
          if (recursively) {
            run_longpoller(true);
          }
        }, refresh_interval);
      });
    }
  };
  // hack to make this available to status.js

  document.run_long_poller = run_longpoller;

  // schedule long poller when first activity feed item shows up
  // by recursively waiting for the activity items to show up
  var schedule_long_poller = function() {
    if ($('#activities .box').length) {
      run_longpoller(true);
    } else {
      setTimeout(function() {
        schedule_long_poller();
      }, 1000);
    }
  };

  setTimeout(function() {
    if (document.long_poller_live) {
      schedule_long_poller();
    }
  }, 1000);

  // refresh new actviity feed items
  $(document).on('click', '#new_activity_notifier', function(e) {
    e.preventDefault();
    for (var i = document.buffered_rows.length; i > 0; i -= 1) {
      var html = document.buffered_rows[i - 1];

      $('.infinite-container').prepend($(html));
    }
    $(this).remove();
    document.buffered_rows = [];
    $('title').text(document.base_title);
  });

  // delete activity
  $(document).on('click', '.delete_activity', function(e) {
    e.preventDefault();
    if (!document.contxt.github_handle) {
      _alert('Please login first.', 'error');
      return;
    }

    // update UI
    $(this).parents('.activity.box').remove();

    // remote post
    var params = {
      'method': 'delete',
      'csrfmiddlewaretoken': $('input[name=csrfmiddlewaretoken]').val()
    };
    var url = '/api/v0.1/activity/' + $(this).data('pk');

    $.post(url, params, function(response) {
      // no message to be sent
    });

  });
  // like activity
  var send_tip_to_object = function($parent, e, tag) {
    e.preventDefault();
    if (!document.contxt.github_handle) {
      _alert('Please login first.', 'error');
      return;
    }
    if (!web3) {
      _alert('Please enable and unlock your web3 wallet.', 'error');
      return;
    }

    var $amount = $parent.find('.amount');

    const email = '';
    const github_url = '';
    const from_name = document.contxt['github_handle'];
    const username = $parent.data('username');
    var amount_input = prompt('How much ETH do you want to send to ' + username + '?', '0.001');

    if (!amount_input) {
      return;
    }
    const amountInEth = parseFloat(amount_input.replace('ETH', ''));

    if (amountInEth < 0.001) {
      _alert('Amount must be 0.001 or more.', 'error');
      return;
    }
    const comments_priv = tag + ':' + $parent.data('pk');
    const comments_public = '';
    const accept_tos = true; // accepted upon signup
    const from_email = '';
    const tokenAddress = '0x0';
    const expires = 9999999999;
    var success_callback = function(txid) {
      const url = 'https://' + etherscanDomain() + '/tx/' + txid;
      const msg = 'This payment has been sent 👌 <a target=_blank href="' + url + '">[Etherscan Link]</a>';

      var old_amount = $amount.text();
      var new_amount = Math.round(100 * (parseFloat(old_amount) + parseFloat(amountInEth))) / 100;

      $amount.fadeOut().text(new_amount).fadeIn();
      setTimeout(function() {
        var $target = $parent.parents('.activity.box').find('.comment_activity');

        view_comments($target, false);
      }, 1000);

      _alert(msg, 'info', 1000);
      // todo: update amount
    };

    var failure_callback = function() {
      $.noop(); // do nothing
    };

    return sendTip(
      email,
      github_url,
      from_name,
      username,
      amountInEth,
      comments_public,
      comments_priv,
      from_email,
      accept_tos,
      tokenAddress,
      expires,
      success_callback,
      failure_callback,
      false
    );

  };

  $(document).on('click', '.tip_on_comment', function(e) {
    send_tip_to_object($(this), e, 'comment');
  });
  $(document).on('click', '.tip_activity', function(e) {
    send_tip_to_object($(this), e, 'activity');
  });


  // like activity
  $(document).on('click', '.award', function(e) {
    e.preventDefault();
    if (!document.contxt.github_handle) {
      _alert('Please login first.', 'error');
      return;
    }

    activityId = $(this).data('activity');
    commentId = $(this).data('comment');

    // remote post
    var params = {
      'method': 'award',
      'comment': commentId,
      'csrfmiddlewaretoken': $('input[name=csrfmiddlewaretoken]').val()
    };
    var url = '/api/v0.1/activity/' + activityId;
    var parent = $(this).parents('.row.box');

    parent.find('.loading').removeClass('hidden');
    $.post(url, params, function(response) {
      // no message to be sent
      $('button[data-activity=' + activityId + ']').remove();
      parent.find('.loading').addClass('hidden');
      _alert('Tip user successful!');
    }).fail(function() {
      parent.find('.error').removeClass('hidden');
    });
  });


  // like activity
  $(document).on('click', '.like_activity, .flag_activity', function(e) {
    e.preventDefault();
    if (!document.contxt.github_handle) {
      _alert('Please login first.', 'error');
      return;
    }

    var is_unliked = $(this).data('state') == $(this).data('negative');
    var num = $(this).find('span.num').html();

    if (is_unliked) { // like
      $(this).find('span.action').addClass('open');
      $(this).data('state', $(this).data('affirmative'));

      num = parseInt(num) + 1;
      $(this).find('span.num').html(num);
    } else { // unlike
      $(this).find('span.action').removeClass('open');
      $(this).data('state', $(this).data('negative'));

      num = parseInt(num) - 1;
      $(this).find('span.num').html(num);
    }

    // remote post
    var params = {
      'method': $(this).data('action'),
      'direction': $(this).data('state'),
      'csrfmiddlewaretoken': $('input[name=csrfmiddlewaretoken]').val()
    };
    var url = '/api/v0.1/activity/' + $(this).data('pk');

    var parent = $(this).parents('.activity.box');

    parent.find('.loading').removeClass('hidden');
    $.post(url, params, function(response) {
      // no message to be sent
      parent.find('.loading').addClass('hidden');
    }).fail(function() {
      parent.find('.error').removeClass('hidden');
    });


  });

  var post_comment = function($parent, allow_close_comment_container) {
    if (!document.contxt.github_handle) {
      _alert('Please login first.', 'error');
      return;
    }

    // user input
    var comment = $parent.parents('.box').find('.comment_container input').val();

    // validation
    if (!comment) {
      return;
    }

    $parent.parents('.activity.box').find('.loading').removeClass('hidden');

    // increment number
    var num = $parent.find('span.num').html();

    num = parseInt(num) + 1;
    $parent.find('span.num').html(num);

    // remote post
    var params = {
      'method': 'comment',
      'comment': comment,
      'csrfmiddlewaretoken': $('input[name=csrfmiddlewaretoken]').val()
    };
    var url = '/api/v0.1/activity/' + $parent.data('pk');

    $.post(url, params, function(response) {
      var success_callback = function($parent) {
        $parent.find('input').focus();
      };

      view_comments($parent, allow_close_comment_container, success_callback);
    }).done(function() {
      // pass
    })
      .fail(function() {
        $parent.parents('.activity.box').find('.error').removeClass('hidden');
      })
      .always(function() {
        $parent.parents('.activity.box').find('.loading').addClass('hidden');
      });
  };

  var view_comments = function($parent, allow_close_comment_container, success_callback) {

    // remote post
    var params = {
      'method': 'comment'
    };
    var url = '/api/v0.1/activity/' + $parent.data('pk');

    var $target = $parent.parents('.activity.box').find('.comment_container');

    if (!$target.length) {
      $target = $parent.parents('.box').find('.comment_container');
    }

    if ($target.hasClass('filled') && allow_close_comment_container) {
      $target.html('');
      $target.removeClass('filled');
      $parent.find('.action').removeClass('open');
      return;
    }
    $parent.find('.action').addClass('open');
    $parent.parents('.activity.box').find('.loading').removeClass('hidden');
    $.get(url, params, function(response) {
      $parent.parents('.activity.box').find('.loading').addClass('hidden');
      $target.addClass('filled');
      $target.html('');
      for (var i = 0; i < response['comments'].length; i++) {
        let comment = sanitizeAPIResults(response['comments'])[i];
        let the_comment = comment['comment'];

        the_comment = urlify(the_comment);
        the_comment = linkify(the_comment);
        var timeAgo = timedifferenceCvrt(new Date(comment['created_on']));
<<<<<<< HEAD
        var show_tip = document.contxt.is_alpha_tester || comment['tip_able'];
        const can_award = (
          response.author === document.contxt.github_handle &&
          response.has_tip == true &&
          response.tip_available == true)

        var html = `
        <div class="row p-2">
=======
        var show_tip = true;
        let html = `
        <div class="row comment_row p-2" data-id=${comment['id']}>
>>>>>>> 808ae910
          <div class="col-1 activity-avatar mt-1">
            <a href="/profile/${comment['profile_handle']}" data-toggle="tooltip" title="@${comment['profile_handle']}">
              <img src="/dynamic/avatar/${comment['profile_handle']}">
            </a>
          </div>
          <div class="col-11 activity_comments_main pl-4 px-sm-3">
            <div class="mb-1">
              <span>
                <b>${comment['name']}</b>
                <span class="grey"><a class=grey href="/profile/${comment['profile_handle']}">
                @${comment['profile_handle']}
                </a></span>
                ${comment['match_this_round'] ? `
                <span class="tip_on_comment" data-pk="${comment['id']}" data-username="${comment['profile_handle']}" style="border-radius: 3px; border: 1px solid white; color: white; background-color: black; cursor:pointer; padding: 2px; font-size: 10px;" data-placement="bottom" data-toggle="tooltip" data-html="true"  title="@${comment['profile_handle']} is estimated to be earning ${comment['match_this_round']} in this week's CLR Round.  <BR><BR><strong>Send a tip to @${comment['profile_handle']}</strong> to increase their take of the matching pool.   <br><br>Want to learn more?  Go to gitcoin.co/townsquare and checkout the CLR Matching Round Leaderboard.">
                  <i class="fab fa-ethereum mr-0" aria-hidden="true"></i>
                  $${comment['match_this_round']}
                </span>

                  ` : ' '}
              </span>
              <span class="d-none d-sm-inline grey font-smaller-5 float-right">
                ${timeAgo}
              </span>
            </div>
            <div class="activity_comments_main_comment">
              ${the_comment}
            </div>
<<<<<<< HEAD
            ${can_award && `<br>
             <button data-comment=${comment['id']} data-user=${comment['profile_handle']} 
                     data-activity=${comment['activity']} 
                     class="award btn mt-1 mb-1 btn-radio font-smaller-5">
                     <i class="fas fa-gift mr-2"></i> award
             </button>`}
            ${comment['redeem_link'] && `<br>
            <a class="btn mt-1 mb-1 btn-radio font-smaller-5" href="${comment['redeem_link']}">Redeem tip</a>`}
=======
              <span class="font-smaller-5 float-right">
              ${show_tip ? `
              <span class="action like ${comment['is_liked'] ? 'open' : ''}" data-toggle="tooltip" title="Liked by ${comment['likes']}">
                <i class="far fa-heart grey"></i> <span class=like_count>${comment['like_count']}</span>
              </span> |
              <a href="#" class="tip_on_comment text-dark" data-pk="${comment['id']}" data-username="${comment['profile_handle']}"> <i class="fab fa-ethereum grey"></i> <span class="amount grey">${Math.round(100 * comment['tip_count_eth']) / 100}</span>
              </a>
              ` : ''}
              <span>
>>>>>>> 808ae910
          </div>
            
        </div>
        `;
        $target.append(html);
      }

      const post_comment_html = `
        <div class="row p-2">
          <div class="col-sm-1 activity-avatar d-none d-sm-inline">
            <img src="/dynamic/avatar/${document.contxt.github_handle}">
          </div>
          <div class="col-12 col-sm-11 text-right">
            <input type="text" class="form-control bg-lightblue font-caption enter-activity-comment" placeholder="Enter comment">
            <a href=# class="btn btn-gc-blue btn-sm mt-2 font-smaller-7 font-weight-bold post_comment">COMMENT</a>
          </div>
        </div>
      `;

      $target.append(post_comment_html);
      if (success_callback && typeof success_callback != 'undefined') {
        success_callback($target);
      }
    });
  };


  // post comment activity
  $(document).on('click', '.comment_container .action.like', function(e) {
    e.preventDefault();
    var id = $(this).parents('.comment_row').data('id');

    var params = {
      'method': 'toggle_like_comment',
      'comment': id,
      'csrfmiddlewaretoken': $('input[name=csrfmiddlewaretoken]').val()
    };
    var url = '/api/v0.1/activity/' + $(this).parents('.activity').data('pk');

    $.post(url, params, function(response) {
      console.log('toggle like');
    });
    var like_count = parseInt($(this).find('span.like_count').text());

    if ($(this).hasClass('open')) {
      $(this).removeClass('open');
      like_count = like_count - 1;
    } else {
      $(this).addClass('open');
      like_count = like_count + 1;
    }
    let $ele = $(this).find('span.like_count');

    $ele.fadeOut(function() {
      $ele.text(like_count);
      $ele.fadeIn();
    });
  });


  // post comment activity
  $(document).on('click', '.comment_activity', function(e) {
    e.preventDefault();
    var success_callback = function($parent) {
      $parent.find('input').focus();
    };

    view_comments($(this), true, success_callback);
  });

  // post comment activity
  $(document).on('click', '.post_comment', function(e) {
    e.preventDefault();
    const $target = $(this).parents('.activity.box').find('.comment_activity');

    post_comment($target, false);
  });

  $(document).on('keypress', '.enter-activity-comment', function(e) {
    if (e.which == 13) {
      const $target = $(this).parents('.activity.box').find('.comment_activity');

      post_comment($target, false);
    }
  });

  // post comment activity
  $(document).on('click', '.copy_activity', function(e) {
    e.preventDefault();
    var url = $(this).data('url');

    copyToClipboard(url);
    _alert('Link copied to clipboard.', 'success', 1000);
    $(this).addClass('open');
    var $target = $(this);

    setTimeout(function() {
      $target.removeClass('open');
    }, 300);
  });


  // auto open new comment threads
  setInterval(function() {

    $('[data-toggle="popover"]').popover();
    $('[data-toggle="tooltip"]').bootstrapTooltip();

    $('.comment_activity').each(function() {
      var open = $(this).data('open');

      if (open) {
        $(this).data('open', false);
        view_comments($(this), true);
      }
    });

    $('.activity_detail_content span').each(function() {
      if (!$(this).hasClass('clean')) {
        let new_text = $(this).text();

        new_text = new_text.replace(/\</g, '_');
        new_text = new_text.replace(/\>/g, '_');
        new_text = new_text.replace(/&gt/g, '_');
        new_text = new_text.replace(/&lt/g, '_');
        new_text = new_text.replace(/\</g, '_');
        new_text = new_text.replace(/\>/g, '_');
        new_text = new_text.replace(/\n/g, '<BR>');
        new_text = urlify(new_text);
        new_text = linkify(new_text);
        $(this).html(new_text);
        $(this).addClass('clean');
      }
    });
  }, 1000);


}(jQuery));<|MERGE_RESOLUTION|>--- conflicted
+++ resolved
@@ -380,20 +380,14 @@
         the_comment = urlify(the_comment);
         the_comment = linkify(the_comment);
         var timeAgo = timedifferenceCvrt(new Date(comment['created_on']));
-<<<<<<< HEAD
-        var show_tip = document.contxt.is_alpha_tester || comment['tip_able'];
+        var show_tip = true;
         const can_award = (
           response.author === document.contxt.github_handle &&
           response.has_tip == true &&
-          response.tip_available == true)
-
-        var html = `
-        <div class="row p-2">
-=======
-        var show_tip = true;
+          response.tip_available == true);
+
         let html = `
         <div class="row comment_row p-2" data-id=${comment['id']}>
->>>>>>> 808ae910
           <div class="col-1 activity-avatar mt-1">
             <a href="/profile/${comment['profile_handle']}" data-toggle="tooltip" title="@${comment['profile_handle']}">
               <img src="/dynamic/avatar/${comment['profile_handle']}">
@@ -421,7 +415,6 @@
             <div class="activity_comments_main_comment">
               ${the_comment}
             </div>
-<<<<<<< HEAD
             ${can_award && `<br>
              <button data-comment=${comment['id']} data-user=${comment['profile_handle']} 
                      data-activity=${comment['activity']} 
@@ -430,7 +423,7 @@
              </button>`}
             ${comment['redeem_link'] && `<br>
             <a class="btn mt-1 mb-1 btn-radio font-smaller-5" href="${comment['redeem_link']}">Redeem tip</a>`}
-=======
+
               <span class="font-smaller-5 float-right">
               ${show_tip ? `
               <span class="action like ${comment['is_liked'] ? 'open' : ''}" data-toggle="tooltip" title="Liked by ${comment['likes']}">
@@ -440,11 +433,11 @@
               </a>
               ` : ''}
               <span>
->>>>>>> 808ae910
           </div>
             
         </div>
         `;
+
         $target.append(html);
       }
 
