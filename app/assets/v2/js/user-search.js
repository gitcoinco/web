function userSearch(elem, showAddress) {
  var selectItem = elem || '.username-search';

  $(selectItem).each(function() {
    if (!$(this).length) {
      return;
    }

    $(this).select2({
      ajax: {
        url: '/api/v0.1/users_search/?token=' + currentProfile.githubToken,
        dataType: 'json',
        delay: 250,
        data: function(params) {

          let query = {
            term: params.term[0] === '@' ? params.term.slice(1) : params.term
          };

          return query;
        },
        processResults: function(data) {
          return {
            results: data
          };
        },
        cache: true
      },
      placeholder: 'Search by username',
      minimumInputLength: 3,
      escapeMarkup: function(markup) {

        return markup;
      },
<<<<<<< HEAD
      cache: true
    },
    theme: 'bootstrap4',
    placeholder: 'Search by username',
    minimumInputLength: 3,
    escapeMarkup: function(markup) {

      return markup;
    },
    templateResult: formatUser,
    templateSelection: formatUserSelection
  });
  // fix for wrong position on select open
  var select2Instance = $('.username-search').data('select2');

  select2Instance.on('results:message', function(params) {
    this.dropdown._resizeDropdown();
    this.dropdown._positionDropdown();
  });
=======
      templateResult: formatUser,
      templateSelection: showAddress ? formatUserSelectionWithAddress : formatUserSelection
    });

    // fix for wrong position on select open
    var select2Instance = $(this).data('select2');
>>>>>>> e412750f

    select2Instance.on('results:message', function(params) {
      this.dropdown._resizeDropdown();
      this.dropdown._positionDropdown();
    });

    function formatUser(user) {

      if (user.loading) {
        return user.text;
      }
      let markup = `<div class="d-flex align-items-baseline">
                      <div class="mr-2">
                        <img class="rounded-circle" src="${user.avatar_url || static_url + 'v2/images/user-placeholder.png'}" width="40" height="40"/>
                      </div>
                      <div>${user.text}</div>
                    </div>`;

      return markup;
    }

    function formatUserSelection(user) {
      let selected;

      if (user.id) {
        selected = `
          <img class="rounded-circle" src="${user.avatar_url || static_url + 'v2/images/user-placeholder.png'}" width="20" height="20"/>
          ${user.text}`;
      } else {
        selected = user.text;
      }
      return selected;
    }

    function formatUserSelectionWithAddress(user) {
      let selected;

      if (user.id) {
        selected = `
          <img class="rounded-circle" src="${user.avatar_url || static_url + 'v2/images/user-placeholder.png'}" width="20" height="20"/>
          ${user.text} <i style="font-size: 5px; position:relative; top: -2px;" class="px-1 fas fa-circle"></i> `;
        if (user.preferred_payout_address)
          selected += truncate(user.preferred_payout_address, 4);
        else
          selected += '<span style="color: grey">( Secure Proxy Address )</span>';
      } else {
        selected = user.text;
      }
      return selected;
    }
  });
}<|MERGE_RESOLUTION|>--- conflicted
+++ resolved
@@ -26,40 +26,19 @@
         },
         cache: true
       },
+      theme: 'bootstrap4',
       placeholder: 'Search by username',
       minimumInputLength: 3,
       escapeMarkup: function(markup) {
 
         return markup;
       },
-<<<<<<< HEAD
-      cache: true
-    },
-    theme: 'bootstrap4',
-    placeholder: 'Search by username',
-    minimumInputLength: 3,
-    escapeMarkup: function(markup) {
-
-      return markup;
-    },
-    templateResult: formatUser,
-    templateSelection: formatUserSelection
-  });
-  // fix for wrong position on select open
-  var select2Instance = $('.username-search').data('select2');
-
-  select2Instance.on('results:message', function(params) {
-    this.dropdown._resizeDropdown();
-    this.dropdown._positionDropdown();
-  });
-=======
       templateResult: formatUser,
       templateSelection: showAddress ? formatUserSelectionWithAddress : formatUserSelection
     });
 
     // fix for wrong position on select open
     var select2Instance = $(this).data('select2');
->>>>>>> e412750f
 
     select2Instance.on('results:message', function(params) {
       this.dropdown._resizeDropdown();
