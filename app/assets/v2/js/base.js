/* eslint-disable no-loop-func */
/* eslint-disable no-console */
/* eslint-disable nonblock-statement-body-position */
$(document).ready(function() {
  if (typeof ($(document).tooltip) != 'undefined') {
    $(document).tooltip();
  }

  var force_no_www = function() {
    if (document.location.href.indexOf('https://www.gitcoin.co') != -1) {
      var new_url = document.location.href.replace('www.gitcoin.co', 'gitcoin.co');

      document.location.href = new_url;
    }
  };

  force_no_www();

  var record_campaign_to_cookie = function() {
    var paramsStr = decodeURIComponent(window.location.search.substring(1));

    paramsStr.split('&')
      .map((paramStr) => {
        var [ key, value ] = paramStr.split('=');

        return {key, value};
      })
      .filter((param) => [ 'utm_medium', 'utm_source', 'utm_campaign' ].indexOf(param.key) !== -1)
      .forEach((campaign) => {
        Cookies.set(campaign.key, campaign.value);
      });
  };

  record_campaign_to_cookie();

  if (!$('.header > .minihero').length && $('.header > .navbar').length) {
    $('.header').css('overflow', 'visible');
  }

  $('.nav-link.dropdown-toggle').click(function(e) {
    e.preventDefault();
    var parent = $(this).parents('.nav-item');

    var parentSiblings = parent.siblings('.nav-item');

    parent.find('.dropdown-menu').toggle();
    parentSiblings.find('.dropdown-menu').hide();
  });

  // get started modal
  $("a[href='/get']").click(function(e) {
    e.preventDefault();
    var url = $(this).attr('href');

    setTimeout(function() {
      $.get(url, function(newHTML) {
        $(newHTML).appendTo('body').modal();
      });
    }, 300);
  });

  // bust the cache every time the user interacts with github
  $("[href^='/_github']").click(function(e) {
    var timestamp = Date.now() / 1000 | 0;

    Cookies.set('last_github_auth_mutation', timestamp);
  });


  // preload hover image
  var url = $('#logo').data('hover');

  $.get(url, function() {
    // …
  });

  $('#logo').mouseover(function(e) {
    $(this).attr('old-src', $(this).attr('src'));
    var new_src = $(this).data('hover');

    $(this).attr('src', new_src);
    e.preventDefault();
  });

  $('#logo').mouseleave(function(e) {
    $(this).attr('src', $(this).attr('old-src'));
  });
  if (!$.fn.collapse) {
    $('.navbar-toggler').click(function() {
      var toggle = $(this).attr('aria-expanded');

      console.log(toggle);
      $('.navbar-collapse').toggleClass('show');
      if (toggle === 'false') {
        $(this).attr('aria-expanded', 'true');
      } else {
        $(this).attr('aria-expanded', 'false');
      }

    });
  }

  // pulse animation on click
  $('.pulseClick').on('click', (event) => {
    let element = $(event.target);

    element.addClass('pulseButton');
    let callback = () => {
      element.removeClass('pulseButton');
    };

    setTimeout(callback, 300);
  });

  $('.faq_item .question').on('click', (event) => {
    $(event.target).parents('.faq_parent').find('.answer').toggleClass('hidden');
    $(event.target).parents('.faq_parent').find('.answer').toggleClass('show');
  });

  // mixpanel integration
  setTimeout(() => {
    let web3v = (typeof web3 == 'undefined' || typeof web3.version == 'undefined') ? 'none' : web3.version.api;
    const params = {
      page: document.location.pathname,
      web3: web3v
    };

    mixpanel.track('Pageview', params);
  }, 300);

  const tos = [
    'slack',
    'btctalk',
    'reddit',
    'twitter',
    'fb',
    'medium',
    'gitter',
    'github',
    'youtube',
    'extension',
    'get',
    'watch',
    'unwatch',
    'help/repo',
    'help/dev',
    'help/portal',
    'help/faq'
  ];

  for (let i = 0; i < tos.length; i++) {
    const to = tos[i];
    const _params = {
      'to': $(this).attr('href')
    };

    const callback = () => {
      mixpanel.track('Outbound', _params);
    };

    $('body').delegate("a[href='/" + to + "']", 'click', callback);
  }

  $('body').delegate("a[href^='https://github.com/']", 'click', () => {
    const _params = {
      'to_domain': 'github.com',
      'to': $(this).attr('href')
    };

    mixpanel.track('Outbound', _params);
  });

  $('#newsletter-subscribe').on('click', () => {
    mixpanel.track('Email Subscribe');
  });

  $('body.whitepaper .btn-success').on('click', () => {
    mixpanel.track('Whitepaper Request');
  });

  $('.accordion').on('click', () => {
    this.classList.toggle('active');
    var panel = this.nextElementSibling;

    if (panel.style.maxHeight) {
      panel.style.maxHeight = null;
      panel.style.marginBottom = 0 + 'px';
    } else {
      panel.style.maxHeight = panel.scrollHeight + 'px';
      panel.style.marginBottom = 10 + 'px';
    }
  });
});

if ($('#is-authenticated').val() === 'True' && !localStorage['notify_policy_update']) {
  localStorage['notify_policy_update'] = true;

  const content = $.parseHTML(
    '<div><div class="row">' +
      '<div class="col-12 closebtn">' +
        '<a rel="modal:close" href="javascript:void" class="close" aria-label="Close dialog">' +
          '<span aria-hidden="true">&times;</span>' +
        '</a>' +
      '</div>' +
      '<div class="col-12 pt-2 pb-2 text-center">' +
        '<h2 class="font-title">' + gettext('We Care About Your Privacy') + '</h2>' +
      '</div>' +
      '<div class="col-12 pt-2 pb-2 font-body">' +
        '<p>' + gettext('As a Web 3.0 company, we think carefully about user data and privacy ' +
          'and how the internet is evolving. We hope Web 3.0 will bring more control ' +
          'of data to users. With this ethos in mind, we are always careful about how ' +
          'we use your information.') + '</p>' +
<<<<<<< HEAD
        '<p>' + gettext('Our Privacy Policy and Terms of Use are now compliant with requirements of ' +
          'General Data Protection Regulation (GDPR). ' +
          'These changes are in effect as of May 25, ' +
          '2018. So your continued use of the Gitcoin will be ' +
          'subject to our updated Terms of Use and Privacy Policy.') +
=======
        '<p>' + gettext('We recently reviewed our Privacy Policy to comply with requirements of ' +
          'General Data Protection Regulation (GDPR), improving our Terms of Use, ' +
          'Privacy Policy and Cookie Policy. These changes are in effect ' +
          'and your continued use of the Gitcoin will be ' +
          'subjected to our updated Terms of Use and Privacy Policy.') +
>>>>>>> 28c6a0c6
        '</p>' +
      '</div>' +
      '<div class="col-12 font-caption"><a href="/legal/policy" target="_blank">' +
        gettext('Read Our Updated Terms') +
      '</a></div>' +
      '<div class="col-12 mt-4 mb-2 text-right font-caption">' +
        '<a rel="modal:close" href="javascript:void" aria-label="Close dialog" class="button button--primary">Ok</a>' +
      '</div>' +
    '</div></div>');

  $(content).appendTo('body').modal({ modalClass: 'modal notify_policy_update' });
}<|MERGE_RESOLUTION|>--- conflicted
+++ resolved
@@ -210,19 +210,11 @@
           'and how the internet is evolving. We hope Web 3.0 will bring more control ' +
           'of data to users. With this ethos in mind, we are always careful about how ' +
           'we use your information.') + '</p>' +
-<<<<<<< HEAD
-        '<p>' + gettext('Our Privacy Policy and Terms of Use are now compliant with requirements of ' +
-          'General Data Protection Regulation (GDPR). ' +
-          'These changes are in effect as of May 25, ' +
-          '2018. So your continued use of the Gitcoin will be ' +
-          'subject to our updated Terms of Use and Privacy Policy.') +
-=======
         '<p>' + gettext('We recently reviewed our Privacy Policy to comply with requirements of ' +
           'General Data Protection Regulation (GDPR), improving our Terms of Use, ' +
           'Privacy Policy and Cookie Policy. These changes are in effect ' +
           'and your continued use of the Gitcoin will be ' +
           'subjected to our updated Terms of Use and Privacy Policy.') +
->>>>>>> 28c6a0c6
         '</p>' +
       '</div>' +
       '<div class="col-12 font-caption"><a href="/legal/policy" target="_blank">' +
