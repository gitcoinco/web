/* eslint-disable no-loop-func */
/* eslint-disable no-console */
/* eslint-disable nonblock-statement-body-position */
$(document).ready(function() {
  $.fn.isInViewport = function() {
    var elementTop = $(this).offset().top;
    var elementBottom = elementTop + $(this).outerHeight();
    var viewportTop = $(window).scrollTop();
    var viewportBottom = viewportTop + $(window).height();

    return elementBottom > viewportTop && elementTop < viewportBottom;
  };

  if (typeof ($('body').tooltip) != 'undefined') {
    $('body').tooltip({
      items: ':not([data-toggle])'
    });
  }

  $('.copy_me').click(function() {
    $(this).focus();
    $(this).select();
    document.execCommand('copy');
    $(this).after('<div class=after_copy>Copied to clipboard</div>');
    setTimeout(function() {
      $('.after_copy').remove();
    }, 500);
  });

  function getParam(parameterName) {
    var result = null;
    var tmp = [];

    location.search
      .substr(1)
      .split('&')
      .forEach(function(item) {
        tmp = item.split('=');
        if (tmp[0] === parameterName)
          result = decodeURIComponent(tmp[1]);
      });
    return result;
  }

  // makes the reflink sticky
  if (getParam('cb')) {
    var cb = getParam('cb');
    // only if user is not logged in tho

    if (cb.indexOf('ref') != -1 && !document.contxt.github_handle) {
      localStorage.setItem('cb', cb);
    }
  }

  // if there exists a sticky reflink but the user navigated away from the link in the course of logging in...
  if (localStorage.getItem('cb') && document.contxt.github_handle && !getParam('cb')) {
    var this_url = new URL(document.location.href);

    this_url.searchParams.append('cb', localStorage.getItem('cb'));
    this_url.search = this_url.search.replace('%3A', ':');
    localStorage.setItem('cb', '');
    document.location.href = this_url;
  }

  var force_no_www = function() {
    if (document.location.href.indexOf('https://www.gitcoin.co') != -1) {
      var new_url = document.location.href.replace('www.gitcoin.co', 'gitcoin.co');

      document.location.href = new_url;
    }
  };

  force_no_www();

  // Fix multiple modals at same time.
  $(document).on('show.bs.modal', '.modal', function(event) {
    let zIndex = 1040 + (10 * $('.modal:visible').length);

    $(this).css('z-index', zIndex);
    setTimeout(function() {
      $('.modal-backdrop').not('.modal-stack').css('z-index', zIndex - 1).addClass('modal-stack');
    }, 0);
  });


  var record_campaign_to_cookie = function() {
    var paramsStr = decodeURIComponent(window.location.search.substring(1));

    paramsStr.split('&')
      .map((paramStr) => {
        var [ key, value ] = paramStr.split('=');

        return {key, value};
      })
      .filter((param) => [ 'utm_medium', 'utm_source', 'utm_campaign' ].indexOf(param.key) !== -1)
      .forEach((campaign) => {
        Cookies.set(campaign.key, campaign.value);
      });
  };

  record_campaign_to_cookie();

  if (!$('.header > .minihero').length && $('.header > .navbar').length) {
    $('.header').css('overflow', 'visible');
  }

  // get started modal
  $("a[href='/get']").on('click', function(e) {
    e.preventDefault();
    var url = $(this).attr('href');

    setTimeout(function() {
      $.get(url, function(newHTML) {
        $(newHTML).appendTo('body').modal();
      });
    }, 300);
  });

  // bust the cache every time the user interacts with github
  $("[href^='/_github']").on('click', function(e) {
    var timestamp = Date.now() / 1000 | 0;

    Cookies.set('last_github_auth_mutation', timestamp);
  });


  // preload hover image
  var url = $('#logo').data('hover');

  $.get(url, function() {
    // …
  });

  $('#logo').mouseover(function(e) {
    $(this).attr('old-src', $(this).attr('src'));
    var new_src = $(this).data('hover');

    $(this).attr('src', new_src);
    e.preventDefault();
  });

  $('#logo').mouseleave(function(e) {
    $(this).attr('src', $(this).attr('old-src'));
  });
  if (!$.fn.collapse) {
    $('.navbar-toggler').on('click', function() {
      var toggle = $(this).attr('aria-expanded');

      console.log(toggle);
      $('.navbar-collapse').toggleClass('show');
      if (toggle === 'false') {
        $(this).attr('aria-expanded', 'true');
      } else {
        $(this).attr('aria-expanded', 'false');
      }

    });
  }

  var top_nav_salt = document.nav_salt;
  var remove_top_row = function() {
    $('#top_nav_notification').parents('.row').remove();
    localStorage['top_nav_notification_remove_' + top_nav_salt] = true;
  };

  if (localStorage['top_nav_notification_remove_' + top_nav_salt]) {
    remove_top_row();
  }
  if (top_nav_salt == 0) {
    remove_top_row();
  }
  $('#top_nav_notification').click(remove_top_row);

  // pulse animation on click
  $('.pulseClick').on('click', (event) => {
    let element = $(event.target);

    element.addClass('pulseButton');
    let callback = () => {
      element.removeClass('pulseButton');
    };

    setTimeout(callback, 300);
  });

  // updates expiry timers with countdowns
  const setDataFormat = function(data) {
    let str = 'in ';

    if (data.days() > 0)
      str += data.days() + 'd ';
    if (data.hours() > 0)
      str += data.hours() + 'h ';
    if (data.minutes() > 0)
      str += data.minutes() + 'm ';
    if (data.seconds() > 0)
      str += data.seconds() + 's ';

    return str;
  };

  const updateTimers = function() {
    let enterTime = moment();

    $('[data-time]').filter(':visible').each(function() {
      moment.locale('en');
      var time = $(this).data('time');
      var timeFuture = $(this).data('time-future');
      var timeDiff = moment(time).diff(enterTime, 'sec');

      if (timeFuture && (timeDiff < 0)) {
        $(this).html('now');
        $(this).parents('.offer_container').addClass('animate').removeClass('empty');
        $(this).removeAttr('data-time');

        // let btn = `<a class="btn btn-block btn-gc-blue btn-sm mt-2" href="${timeUrl}">View Action</a>`;
        // return $(this).parent().next().html(btn);
        return $(this).parent().append('<div>Refresh to view offer!</div>');
      }

      const diffDuration = moment.duration(moment(time).diff(moment()));

      $(this).html(setDataFormat(diffDuration));
    });
  };

  setInterval(updateTimers, 1000);

  $('.faq_item .question').on('click', (event) => {
    $(event.target).parents('.faq_parent').find('.answer').toggleClass('hidden');
    $(event.target).parents('.faq_parent').find('.answer').toggleClass('show');
  });

  $('.accordion').on('click', (event) => {
    const element = $(event.target);

    element.toggleClass('active');
    let panel = element[0].nextElementSibling;

    if (panel) {
      if (panel.style.maxHeight) {
        panel.style.maxHeight = null;
        panel.style.marginBottom = 0 + 'px';
      } else {
        panel.style.maxHeight = panel.scrollHeight + 'px';
        panel.style.marginBottom = 10 + 'px';
      }
    }
  });
  attach_close_button();
});

const attach_close_button = function() {
  $('body').delegate('.alert .closebtn', 'click', function(e) {
    $(this).parents('.alert').remove();
    $('.alert').each(function(index) {
      if (index == 0) $(this).css('top', 0);
      else {
        let new_top = (index * 66) + 'px';

        $(this).css('top', new_top);
      }
    });
  });
};

const closeButton = function(msg) {
  var html = (msg['closeButton'] === false ? '' : '<span class="closebtn" >&times;</span>');

  return html;
};

const alertMessage = function(msg) {
  var html = `<strong>${typeof msg['title'] !== 'undefined' ? msg['title'] : ''}</strong>${msg['message']}`;

  return html;
};

const _alert = function(msg, _class, remove_after_ms) {
  if (typeof msg == 'string') {
    msg = {
      'message': msg
    };
  }
  var numAlertsAlready = $('.alert:visible').length;
  var top = numAlertsAlready * 44;
  var id = 'msg_' + parseInt(Math.random() * 10 ** 10);

  var html = function() {
    return (
      `<div id="${id}" class="alert ${_class} g-font-muli" style="top: ${top}px">
        <div class="message">
          <div class="content">
            ${alertMessage(msg)}
          </div>
        </div>
        ${closeButton(msg)}
      </div>`
    );
  };

  $('body').append(html);

  if (typeof remove_after_ms != 'undefined') {
    setTimeout(function() {
      $('#' + id).remove();
    }, remove_after_ms);
  }

};

var show_persona_modal = function(e) {
  const content = $.parseHTML(
    `<div id="persona_modal" class="modal fade" tabindex="-1" role="dialog" aria-hidden="true">
      <div class="modal-dialog">
        <div class="modal-content px-4 py-3">
          <div class="col-12">
            <button type="button" class="close" data-dismiss="modal" aria-label="Close">
              <span aria-hidden="true">&times;</span>
            </button>
          </div>
          <div class="col-12 pt-2 pb-2 text-center">
            <img src="${static_url}v2/images/modals/persona-choose.svg" width="160" height="137">
            <h2 class="font-title mt-4">${gettext('Are you a Funder or a Contributor?')}</h2>
          </div>
          <div class="col-12 pt-2 text-center">
            <p class="mb-0">${gettext('Let us know so we could optimize the <br>best experience for you!')}</p>
          </div>
          <div class="col-12 my-4 text-center">
            <button type="button" class="btn btn-gc-blue px-5 mb-2 mx-2" data-persona="persona_is_funder">I'm a Funder</button>
            <button type="button" class="btn btn-gc-blue px-5 mx-2" data-persona="persona_is_hunter">I'm a Contributor</button>
          </div>
        </div>
      </div>
    </div>`);

  $(content).appendTo('body');
  $('#persona_modal').bootstrapModal('show');
};

if (
  document.contxt.github_handle &&
  !document.contxt.persona_is_funder &&
  !document.contxt.persona_is_hunter
) {
  show_persona_modal();
}

$('body').on('click', '[data-persona]', function(e) {
  sendPersonal($(this).data('persona'));
});

const sendPersonal = (persona) => {
  let postPersona = fetchData('/api/v0.1/choose_persona/', 'POST',
    {persona, 'access_token': document.contxt.access_token}
  );

  $.when(postPersona).then((response, status, statusCode) => {
    if (statusCode.status != 200) {
      return _alert(response.msg, 'error');
    }
    $('#persona_modal').bootstrapModal('hide');

    const urls = [
      {
        url: '/hackathon/onboard'
      },
      {
        url: '/profile'
      }
    ];

    const checkUrlRedirect = (arr, val) => {
      return arr.all(arrObj => {
        if (val.indexOf(arrObj.url) == -1) {
          return true;
        }
        return false;
      });
    };

    if (response.persona === 'persona_is_funder') {
      if (checkUrlRedirect(urls, document.location.href)) {
        window.location = '/onboard/funder';
      } else {
        return _alert(gettext('Thanks, you can read the guide <a href="/how/funder">here.</a>'), 'info');
      }

    } else if (response.persona === 'persona_is_hunter') {
      if (checkUrlRedirect(urls, document.location.href)) {
        window.location = '/onboard/contributor';
      } else {
        return _alert(gettext('Thanks, you can read the guide <a href="/how/contributor">here.</a>'), 'info');
      }
    }

  });
};


const gitcoinUpdates = () => {
  const urlUpdates = `https://api.github.com/repos/gitcoinco/web/issues/5057?access_token=${document.contxt.access_token}`;

  const getUpdates = fetchData (urlUpdates, 'GET');

  $.when(getUpdates).then(response => {

    const content = $.parseHTML(
      `<div id="gitcoin_updates" class="modal fade" tabindex="-1" role="dialog" aria-hidden="true">
        <div class="modal-dialog modal-lg">
          <div class="modal-content px-4 py-3">
            <div class="col-12">
              <button type="button" class="close" data-dismiss="modal" aria-label="Close">
                <span aria-hidden="true">&times;</span>
              </button>
            </div>
            <div class="col-12 pt-2 pb-2 text-center">
              <img src="${static_url}v2/images/modals/persona-choose.svg" width="160" height="137">
              <h2 class="mt-4">${response.title}</h2>
            </div>
            <div class="col-12 pt-2 dynamic-content">
              ${response.body}
            </div>
            <div class="col-12 my-4 d-flex justify-content-around">
              <button type="button" class="btn btn-gc-blue" data-dismiss="modal" aria-label="Close">Close</button>
            </div>
          </div>
        </div>
      </div>`);

    $(content).appendTo('body');
    $('#gitcoin_updates').bootstrapModal('show');
  });

  $(document, '#gitcoin_updates').on('hidden.bs.modal', function(e) {
    $('#gitcoin_updates').remove();
    $('#gitcoin_updates').bootstrapModal('dispose');
  });

};

<<<<<<< HEAD
if (document.contxt.chat_access_token && document.contxt.chat_id) {
  // setup polling check for any updated data
  setInterval(() => {
    $.ajax({
      headers: {
        'Content-Type': 'application/json',
        'Authorization': `Bearer: ${document.contxt.chat_access_token}`
      },
      url: `${document.contxt.chat_url}/api/v4/users/${document.contxt.chat_id}/teams/unread`
    }).responseJSON(JSONUnread => {
      let notified = false;

      _.forEach(JSONUnread, (team) => {
        if (team.msg_count > 0 && !notified) {
          $('#chat-notification-dot').addClass('notification__dot_active');
          notified = true;
        }
      });
    });
  }, 30000);
=======
// carousel/collabs/... inside menu
$(document).on('click', '.gc-megamenu .dropdown-menu', function(e) {
  e.stopPropagation();
});

if (document.contxt.chat_unread_messages) {
  $('#chat-notification-dot').addClass('notification__dot__active');
>>>>>>> 5ef8d50e
}<|MERGE_RESOLUTION|>--- conflicted
+++ resolved
@@ -439,7 +439,7 @@
 
 };
 
-<<<<<<< HEAD
+
 if (document.contxt.chat_access_token && document.contxt.chat_id) {
   // setup polling check for any updated data
   setInterval(() => {
@@ -460,13 +460,7 @@
       });
     });
   }, 30000);
-=======
 // carousel/collabs/... inside menu
 $(document).on('click', '.gc-megamenu .dropdown-menu', function(e) {
   e.stopPropagation();
 });
-
-if (document.contxt.chat_unread_messages) {
-  $('#chat-notification-dot').addClass('notification__dot__active');
->>>>>>> 5ef8d50e
-}