--- conflicted
+++ resolved
@@ -425,15 +425,6 @@
 
 // megamenu carets are positioned inside each nav-link
 const $body = $('body');
-<<<<<<< HEAD
-const $carets = $('.gc-megamenu-caret');
-const $navbarSupportedContent = $('#navbarSupportedContent');
-const $topNav = $('.top-nav');
-
-// anchor to 75px when the menu is open to hide top menu
-let anchored = false;
-let resizeTimeout = null;
-=======
 const $navbarSupportedContent = $('#navbarSupportedContent');
 const $navBar = $('.navbar');
 
@@ -451,18 +442,10 @@
   window.scrollTo(0, anchored);
   anchored = 0;
 });
->>>>>>> 7bf429e6
 
 // scroll to the start of the menu/close if we move out of mobile
 const posMobileMenu = function() {
   if ($body.hasClass('navbar-menu-open')) {
-<<<<<<< HEAD
-    // scroll beyond the topNav and lock
-    if (window.scrollY < $topNav[0].clientHeight) {
-      anchored = true;
-      window.scrollTo(0, $topNav[0].clientHeight + 1);
-    } else if (window.innerWidth > 767) {
-=======
     // get the top pos of the nav so that we can check if we need to scroll it into view (navBar is 100vh)
     navPos = Math.ceil(window.scrollY + $navBar[0].getBoundingClientRect().top);
     // scroll beyond the topNav and lock
@@ -470,7 +453,6 @@
       window.scrollTo(0, navPos);
     } else if (window.innerWidth >= 768) {
       navPos = 0;
->>>>>>> 7bf429e6
       // close menu if we move into md
       $navbarSupportedContent.collapse('hide');
       $body.removeClass('navbar-menu-open');
@@ -478,34 +460,6 @@
   }
 };
 
-<<<<<<< HEAD
-// show/hide megamenu caret
-$(document, '.dropdown').on('show.bs.dropdown', function(e) {
-  $carets.hide();
-  $(e.target).find('.gc-megamenu-caret').show();
-}).on('hide.bs.dropdown', function() {
-  $carets.hide();
-});
-
-// add .navbar-menu-open to prevent page-scroll when mobile menu is opened
-$navbarSupportedContent.on('show.bs.collapse', function() {
-  $body.addClass('navbar-menu-open');
-  posMobileMenu();
-}).on('hide.bs.collapse', function() {
-  $body.removeClass('navbar-menu-open');
-  if (anchored) {
-    anchored = false;
-    window.scrollTo(0, 0);
-  }
-});
-
-// debounce the resize event
-window.addEventListener('resize', function() {
-  // clear the timeout
-  clearTimeout(resizeTimeout);
-  // start timing for event "completion"
-  resizeTimeout = setTimeout(posMobileMenu, 30);
-=======
 // debounce the resize/orientationchange event
 const checkForPosChange = function(eventName) {
   window.addEventListener(eventName, function() {
@@ -516,7 +470,6 @@
 // bind the same fn to each eventName
 [ 'resize', 'orientationchange' ].forEach(function(eventName) {
   checkForPosChange(eventName);
->>>>>>> 7bf429e6
 });
 
 // carousel/collabs/... inside menu
