/* eslint-disable no-loop-func */
$(document).ready(function() {
  if (typeof ($(document).tooltip) != 'undefined') {
    $(document).tooltip();
  }

  $('.nav-link.dropdown-toggle, .nav_avatar').click(function(e) {
    if ($('.dropdown-menu').css('display') == 'block') {
      $('.dropdown-menu').css('display', 'none');
    } else {
      $('.dropdown-menu').css('display', 'block');
    }
<<<<<<< HEAD
    e.preventDefault();
  });

  // get started modal
  $("a[href='/get']").click(function(e) {
    e.preventDefault();
    var url = $(this).attr('href');

    setTimeout(function() {
      $.get(url, function(newHTML) {
        // console.log('got' + newHTML);
        $(newHTML).appendTo('body').modal();
      });
    }, 300);
  });

  // bust the cache every time the user interacts with github
  $("[href^='/_github']").click(function(e) {
    var timestamp = Date.now() / 1000 | 0;

    Cookies.set('last_github_auth_mutation', timestamp);
  });

  // preload hover image
  var url = $('#logo').data('hover');

  // Use null as placeholder for empty function or jQuery.noop
  $.get(url, null);

  $('#logo').mouseover(function(e) {
    $(this).attr('old-src', $(this).attr('src'));
    var new_src = $(this).data('hover');

    $(this).attr('src', new_src);
    e.preventDefault();
  });

  $('#logo').mouseleave(function() {
    $(this).attr('src', $(this).attr('old-src'));
  });

  $('.navbar-toggler').click(function() {
    $('.navbar-collapse').toggleClass('show');
  });

  // get started modal
  $('body').delegate('.iama', 'click', function() {
    document.location.href = $(this).find('a').attr('href');
  });

  // pulse animation on click
  $('.pulseClick').click(function() {
    var ele = $(this);

    ele.addClass('pulseButton');
    var callback = function() {
      ele.removeClass('pulseButton');
    };

    setTimeout(callback, 300);
  });

  $('.faq_item .question').click(function() {
    $(this).parents('.faq_parent').find('.answer').toggleClass('hidden');
    $(this).parents('.faq_parent').find('.answer').toggleClass('show');
  });

  // mixpanel integration
  setTimeout(function() {
    var web3v = (typeof web3 == 'undefined' || typeof web3.version == 'undefined') ? 'none' : web3.version.api;
    var params = {
      page: document.location.pathname,
      web3: web3v
    };

    mixpanel.track('Pageview', params);
  }, 300);

  var tos = [
    'slack',
    'btctalk',
    'reddit',
    'twitter',
    'fb',
    'medium',
    'gitter',
    'github',
    'youtube',
    'extension',
    'get',
    'watch',
    'unwatch',
    'save_search',
    'help/repo',
    'help/dev',
    'help/portal',
    'help/faq'
  ];

  var to;

  for (var i = 0; i < tos.length; i++) {
    to = tos[i];

    $('body').delegate("a[href='/" + to + "']", 'click', function() {
      var _params = {
        'to': $(this).attr('href')
=======

    var force_no_www = function(){
        if(document.location.href.indexOf('https://www.gitcoin.co') != -1 ){
            var new_url = document.location.href.replace('www.gitcoin.co','gitcoin.co');
            document.location.href = new_url;
        }
    };
    force_no_www();

    $(".nav-link.dropdown-toggle, .nav_avatar").click(function(e){
      if($(".dropdown-menu").css('display') == 'block'){
        $(".dropdown-menu").css('display', 'none');
      } else {
        $(".dropdown-menu").css('display', 'block');
      }
      e.preventDefault();
    });

    //get started modal
    $("a[href='/get']").click(function(e) {
      e.preventDefault();
      var url = $(this).attr('href');
      setTimeout(function(){
        $.get(url, function(newHTML){
            console.log('got' + newHTML);
            $(newHTML).appendTo('body').modal();
        });
      },300);
    });

    // bust the cache every time the user interacts with github
    $("[href^='/_github']").click(function(e) {
      var timestamp = Date.now() / 1000 | 0
      Cookies.set('last_github_auth_mutation', timestamp);
    });


    //preload hover image
    var url = $("#logo").data('hover');
    $.get(url,function(){});

    $("#logo").mouseover(function(e){
      $(this).attr('old-src', $(this).attr('src'));
      var new_src = $(this).data('hover');
      $(this).attr('src', new_src);
      e.preventDefault();
    });

    $("#logo").mouseleave(function(e){
      $(this).attr('src', $(this).attr('old-src'));
    });

    $(".navbar-toggler").click(function(){
      $(".navbar-collapse").toggleClass('show')
    });

    //get started modal
    $("body").delegate('.iama','click', function(){
        document.location.href = $(this).find('a').attr('href');
    });

    //pulse animation on click
    $('.pulseClick').click(function(e){
      var ele = $(this);
      ele.addClass("pulseButton");
      var callback = function(){
        ele.removeClass("pulseButton");
>>>>>>> 309c78e9
      };

      mixpanel.track('Outbound', _params);
    });
  }

  $('body').delegate("a[href^='https://github.com/']", 'click', function() {
    var _params = {
      'to_domain': 'github.com',
      'to': $(this).attr('href')
    };

    mixpanel.track('Outbound', _params);
  });

  // To be deprecrated with #newsletter-subscribe
  $('#mc-embedded-subscribe').click(function() {
    mixpanel.track('Email Subscribe');
  });

  $('#newsletter-subscribe').click(function() {
    mixpanel.track('Email Subscribe');
  });

  $('body.whitepaper .btn-success').click(function() {
    mixpanel.track('Whitepaper Request');
  });
});

$(window).scroll(function() {
  var scrollPos = $(document).scrollTop();
});<|MERGE_RESOLUTION|>--- conflicted
+++ resolved
@@ -1,124 +1,7 @@
-/* eslint-disable no-loop-func */
 $(document).ready(function() {
-  if (typeof ($(document).tooltip) != 'undefined') {
-    $(document).tooltip();
-  }
-
-  $('.nav-link.dropdown-toggle, .nav_avatar').click(function(e) {
-    if ($('.dropdown-menu').css('display') == 'block') {
-      $('.dropdown-menu').css('display', 'none');
-    } else {
-      $('.dropdown-menu').css('display', 'block');
+    if(typeof ($( document ).tooltip) != 'undefined'){
+      $( document ).tooltip();
     }
-<<<<<<< HEAD
-    e.preventDefault();
-  });
-
-  // get started modal
-  $("a[href='/get']").click(function(e) {
-    e.preventDefault();
-    var url = $(this).attr('href');
-
-    setTimeout(function() {
-      $.get(url, function(newHTML) {
-        // console.log('got' + newHTML);
-        $(newHTML).appendTo('body').modal();
-      });
-    }, 300);
-  });
-
-  // bust the cache every time the user interacts with github
-  $("[href^='/_github']").click(function(e) {
-    var timestamp = Date.now() / 1000 | 0;
-
-    Cookies.set('last_github_auth_mutation', timestamp);
-  });
-
-  // preload hover image
-  var url = $('#logo').data('hover');
-
-  // Use null as placeholder for empty function or jQuery.noop
-  $.get(url, null);
-
-  $('#logo').mouseover(function(e) {
-    $(this).attr('old-src', $(this).attr('src'));
-    var new_src = $(this).data('hover');
-
-    $(this).attr('src', new_src);
-    e.preventDefault();
-  });
-
-  $('#logo').mouseleave(function() {
-    $(this).attr('src', $(this).attr('old-src'));
-  });
-
-  $('.navbar-toggler').click(function() {
-    $('.navbar-collapse').toggleClass('show');
-  });
-
-  // get started modal
-  $('body').delegate('.iama', 'click', function() {
-    document.location.href = $(this).find('a').attr('href');
-  });
-
-  // pulse animation on click
-  $('.pulseClick').click(function() {
-    var ele = $(this);
-
-    ele.addClass('pulseButton');
-    var callback = function() {
-      ele.removeClass('pulseButton');
-    };
-
-    setTimeout(callback, 300);
-  });
-
-  $('.faq_item .question').click(function() {
-    $(this).parents('.faq_parent').find('.answer').toggleClass('hidden');
-    $(this).parents('.faq_parent').find('.answer').toggleClass('show');
-  });
-
-  // mixpanel integration
-  setTimeout(function() {
-    var web3v = (typeof web3 == 'undefined' || typeof web3.version == 'undefined') ? 'none' : web3.version.api;
-    var params = {
-      page: document.location.pathname,
-      web3: web3v
-    };
-
-    mixpanel.track('Pageview', params);
-  }, 300);
-
-  var tos = [
-    'slack',
-    'btctalk',
-    'reddit',
-    'twitter',
-    'fb',
-    'medium',
-    'gitter',
-    'github',
-    'youtube',
-    'extension',
-    'get',
-    'watch',
-    'unwatch',
-    'save_search',
-    'help/repo',
-    'help/dev',
-    'help/portal',
-    'help/faq'
-  ];
-
-  var to;
-
-  for (var i = 0; i < tos.length; i++) {
-    to = tos[i];
-
-    $('body').delegate("a[href='/" + to + "']", 'click', function() {
-      var _params = {
-        'to': $(this).attr('href')
-=======
 
     var force_no_www = function(){
         if(document.location.href.indexOf('https://www.gitcoin.co') != -1 ){
@@ -186,36 +69,79 @@
       ele.addClass("pulseButton");
       var callback = function(){
         ele.removeClass("pulseButton");
->>>>>>> 309c78e9
       };
+      setTimeout(callback,300);
+    });
 
-      mixpanel.track('Outbound', _params);
+    $('.faq_item .question').click(function(){
+      $(this).parents('.faq_parent').find('.answer').toggleClass('hidden');
+      $(this).parents('.faq_parent').find('.answer').toggleClass('show');
     });
-  }
 
-  $('body').delegate("a[href^='https://github.com/']", 'click', function() {
-    var _params = {
-      'to_domain': 'github.com',
-      'to': $(this).attr('href')
-    };
+    //mixpanel integration
+    setTimeout(function(){
+      var web3v = (typeof web3 == 'undefined' || typeof web3.version == 'undefined') ? 'none' : web3.version.api;
+      var params = {
+        page: document.location.pathname,
+        web3: web3v,
+      }
+      mixpanel.track("Pageview", params);
+    },300);
 
-    mixpanel.track('Outbound', _params);
-  });
+    var tos = [
+      'slack',
+      'btctalk',
+      'reddit',
+      'twitter',
+      'fb',
+      'medium',
+      'gitter',
+      'github',
+      'youtube',
+      'extension',
+      'get',
+      'watch',
+      'unwatch',
+      'save_search',
+      'help/repo',
+      'help/dev',
+      'help/portal',
+      'help/faq',
+    ]
 
-  // To be deprecrated with #newsletter-subscribe
-  $('#mc-embedded-subscribe').click(function() {
-    mixpanel.track('Email Subscribe');
-  });
+    for(var i=0;i<tos.length;i++) {
+      var to = tos[i]
+      var callback = function(e) {
+        var _params = {
+          'to': $(this).attr('href'),
+        };
+        mixpanel.track("Outbound", _params);
+      };
+      $('body').delegate("a[href='/"+to+"']",'click', callback);
+    }
 
-  $('#newsletter-subscribe').click(function() {
-    mixpanel.track('Email Subscribe');
-  });
+    $('body').delegate("a[href^='https://github.com/']", 'click', function(e) {
+        var _params = {
+          'to_domain': 'github.com',
+          'to': $(this).attr('href'),
+        };
+        mixpanel.track("Outbound", _params);
+      });
 
-  $('body.whitepaper .btn-success').click(function() {
-    mixpanel.track('Whitepaper Request');
-  });
+    // To be deprecrated with #newsletter-subscribe
+    $("#mc-embedded-subscribe").click(function() {
+        mixpanel.track("Email Subscribe");
+    });
+
+    $("#newsletter-subscribe").click(function() {
+        mixpanel.track("Email Subscribe");
+    });
+
+    $("body.whitepaper .btn-success").click(function() {
+        mixpanel.track("Whitepaper Request");
+    });
 });
 
-$(window).scroll(function() {
-  var scrollPos = $(document).scrollTop();
+$(window).scroll(function(){
+    var scrollPos = $(document).scrollTop();
 });