--- conflicted
+++ resolved
@@ -335,14 +335,12 @@
       return window.onewallet && window.onewallet.isOneWallet;
     },
 
-<<<<<<< HEAD
     isBinanceExtInstalled() {
       return window.BinanceChain && false;
-
-=======
+    },
+
     isPolkadotExtInstalled() {
       return polkadot_extension_dapp.isWeb3Injected;
->>>>>>> f610c34e
     }
   },
 
@@ -386,16 +384,14 @@
         case 'HARMONY':
           vm.chainId = '1000';
           break;
-<<<<<<< HEAD
         case 'BINANCE':
           vm.chainId = '56';
-=======
+          break;
         case 'KUSAMA':
           vm.chainId = '59';
           break;
         case 'POLKADOT':
           vm.chainId = '58';
->>>>>>> f610c34e
           break;
       }
     },
@@ -463,10 +459,9 @@
         case 'HARMONY':
           contributeWithHarmonyExtension(grant, vm);
           break;
-<<<<<<< HEAD
         case 'BINANCE':
           contributeWithBinanceExtension(grant, vm);
-=======
+          break;
         case 'POLKADOT':
         case 'KUSAMA':
           if (data) {
@@ -474,7 +469,6 @@
           } else {
             initPolkadotConnection(grant, vm);
           }
->>>>>>> f610c34e
           break;
       }
     },
