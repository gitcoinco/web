/**
 * @notice Vue component for managing cart and checkout process
 * @dev If you need to interact with the Rinkeby Dai contract (e.g. to reset allowances for
 * testing), use this one click dapp: https://oneclickdapp.com/drink-leopard/
 */
const BN = Web3.utils.BN;

needWalletConnection();

// Constants
const ETH_ADDRESS = '0xEeeeeEeeeEeEeeEeEeEeeEEEeeeeEeeeeeeeEEeE';
const gitcoinAddress = '0x00De4B13153673BCAE2616b67bf822500d325Fc3'; // Gitcoin donation address for mainnet and rinkeby

// Contract parameters and constants
const bulkCheckoutAbi = [{ 'anonymous': false, 'inputs': [{ 'indexed': true, 'internalType': 'address', 'name': 'token', 'type': 'address' }, { 'indexed': true, 'internalType': 'uint256', 'name': 'amount', 'type': 'uint256' }, { 'indexed': false, 'internalType': 'address', 'name': 'dest', 'type': 'address' }, { 'indexed': true, 'internalType': 'address', 'name': 'donor', 'type': 'address' }], 'name': 'DonationSent', 'type': 'event' }, { 'anonymous': false, 'inputs': [{ 'indexed': true, 'internalType': 'address', 'name': 'previousOwner', 'type': 'address' }, { 'indexed': true, 'internalType': 'address', 'name': 'newOwner', 'type': 'address' }], 'name': 'OwnershipTransferred', 'type': 'event' }, { 'anonymous': false, 'inputs': [{ 'indexed': false, 'internalType': 'address', 'name': 'account', 'type': 'address' }], 'name': 'Paused', 'type': 'event' }, { 'anonymous': false, 'inputs': [{ 'indexed': true, 'internalType': 'address', 'name': 'token', 'type': 'address' }, { 'indexed': true, 'internalType': 'uint256', 'name': 'amount', 'type': 'uint256' }, { 'indexed': true, 'internalType': 'address', 'name': 'dest', 'type': 'address' }], 'name': 'TokenWithdrawn', 'type': 'event' }, { 'anonymous': false, 'inputs': [{ 'indexed': false, 'internalType': 'address', 'name': 'account', 'type': 'address' }], 'name': 'Unpaused', 'type': 'event' }, { 'inputs': [{ 'components': [{ 'internalType': 'address', 'name': 'token', 'type': 'address' }, { 'internalType': 'uint256', 'name': 'amount', 'type': 'uint256' }, { 'internalType': 'address payable', 'name': 'dest', 'type': 'address' }], 'internalType': 'struct BulkCheckout.Donation[]', 'name': '_donations', 'type': 'tuple[]' }], 'name': 'donate', 'outputs': [], 'stateMutability': 'payable', 'type': 'function' }, { 'inputs': [], 'name': 'owner', 'outputs': [{ 'internalType': 'address', 'name': '', 'type': 'address' }], 'stateMutability': 'view', 'type': 'function' }, { 'inputs': [], 'name': 'pause', 'outputs': [], 'stateMutability': 'nonpayable', 'type': 'function' }, { 'inputs': [], 'name': 'paused', 'outputs': [{ 'internalType': 'bool', 'name': '', 'type': 'bool' }], 'stateMutability': 'view', 'type': 'function' }, { 'inputs': [], 'name': 'renounceOwnership', 'outputs': [], 'stateMutability': 'nonpayable', 'type': 'function' }, { 'inputs': [{ 'internalType': 'address', 'name': 'newOwner', 'type': 'address' }], 'name': 'transferOwnership', 'outputs': [], 'stateMutability': 'nonpayable', 'type': 'function' }, { 'inputs': [], 'name': 'unpause', 'outputs': [], 'stateMutability': 'nonpayable', 'type': 'function' }, { 'inputs': [{ 'internalType': 'address payable', 'name': '_dest', 'type': 'address' }], 'name': 'withdrawEther', 'outputs': [], 'stateMutability': 'nonpayable', 'type': 'function' }, { 'inputs': [{ 'internalType': 'address', 'name': '_tokenAddress', 'type': 'address' }, { 'internalType': 'address', 'name': '_dest', 'type': 'address' }], 'name': 'withdrawToken', 'outputs': [], 'stateMutability': 'nonpayable', 'type': 'function' }];
const bulkCheckoutAddress = '0x7d655c57f71464B6f83811C55D84009Cd9f5221C';
const batchZkSyncDepositContractAddress = '0x9D37F793E5eD4EbD66d62D505684CD9f756504F6';
const batchZkSyncDepositContractAbi = '[{"inputs":[{"internalType":"address","name":"_zkSync","type":"address"},{"internalType":"contract IERC20[]","name":"_tokens","type":"address[]"}],"stateMutability":"nonpayable","type":"constructor"},{"anonymous":false,"inputs":[{"indexed":true,"internalType":"contract IERC20","name":"token","type":"address"},{"indexed":false,"internalType":"uint256","name":"amount","type":"uint256"}],"name":"AllowanceSet","type":"event"},{"anonymous":false,"inputs":[{"indexed":true,"internalType":"contract IERC20","name":"token","type":"address"},{"indexed":true,"internalType":"uint104","name":"amount","type":"uint104"},{"indexed":true,"internalType":"address","name":"user","type":"address"}],"name":"DepositMade","type":"event"},{"anonymous":false,"inputs":[{"indexed":true,"internalType":"address","name":"previousOwner","type":"address"},{"indexed":true,"internalType":"address","name":"newOwner","type":"address"}],"name":"OwnershipTransferred","type":"event"},{"anonymous":false,"inputs":[{"indexed":false,"internalType":"address","name":"account","type":"address"}],"name":"Paused","type":"event"},{"anonymous":false,"inputs":[{"indexed":false,"internalType":"address","name":"account","type":"address"}],"name":"Unpaused","type":"event"},{"inputs":[],"name":"ETH_TOKEN_PLACHOLDER","outputs":[{"internalType":"contract IERC20","name":"","type":"address"}],"stateMutability":"view","type":"function"},{"inputs":[{"internalType":"address","name":"_recipient","type":"address"},{"components":[{"internalType":"contract IERC20","name":"token","type":"address"},{"internalType":"uint104","name":"amount","type":"uint104"}],"internalType":"struct BatchZkSyncDeposit.Deposit[]","name":"_deposits","type":"tuple[]"}],"name":"deposit","outputs":[],"stateMutability":"payable","type":"function"},{"inputs":[],"name":"owner","outputs":[{"internalType":"address","name":"","type":"address"}],"stateMutability":"view","type":"function"},{"inputs":[],"name":"pause","outputs":[],"stateMutability":"nonpayable","type":"function"},{"inputs":[],"name":"paused","outputs":[{"internalType":"bool","name":"","type":"bool"}],"stateMutability":"view","type":"function"},{"inputs":[],"name":"renounceOwnership","outputs":[],"stateMutability":"nonpayable","type":"function"},{"inputs":[{"internalType":"contract IERC20","name":"_token","type":"address"},{"internalType":"uint256","name":"_amount","type":"uint256"}],"name":"setAllowance","outputs":[],"stateMutability":"nonpayable","type":"function"},{"inputs":[{"internalType":"address","name":"newOwner","type":"address"}],"name":"transferOwnership","outputs":[],"stateMutability":"nonpayable","type":"function"},{"inputs":[],"name":"unpause","outputs":[],"stateMutability":"nonpayable","type":"function"},{"inputs":[],"name":"zkSync","outputs":[{"internalType":"contract IZkSync","name":"","type":"address"}],"stateMutability":"view","type":"function"}]';
const zkSyncContractAbi = '[{"anonymous":false,"inputs":[{"indexed":true,"internalType":"uint32","name":"blockNumber","type":"uint32"}],"name":"BlockCommit","type":"event"},{"anonymous":false,"inputs":[{"indexed":true,"internalType":"uint32","name":"blockNumber","type":"uint32"}],"name":"BlockVerification","type":"event"},{"anonymous":false,"inputs":[{"indexed":false,"internalType":"uint32","name":"totalBlocksVerified","type":"uint32"},{"indexed":false,"internalType":"uint32","name":"totalBlocksCommitted","type":"uint32"}],"name":"BlocksRevert","type":"event"},{"anonymous":false,"inputs":[{"indexed":true,"internalType":"uint32","name":"zkSyncBlockId","type":"uint32"},{"indexed":true,"internalType":"uint32","name":"accountId","type":"uint32"},{"indexed":false,"internalType":"address","name":"owner","type":"address"},{"indexed":true,"internalType":"uint16","name":"tokenId","type":"uint16"},{"indexed":false,"internalType":"uint128","name":"amount","type":"uint128"}],"name":"DepositCommit","type":"event"},{"anonymous":false,"inputs":[],"name":"ExodusMode","type":"event"},{"anonymous":false,"inputs":[{"indexed":true,"internalType":"address","name":"sender","type":"address"},{"indexed":false,"internalType":"uint32","name":"nonce","type":"uint32"},{"indexed":false,"internalType":"bytes","name":"fact","type":"bytes"}],"name":"FactAuth","type":"event"},{"anonymous":false,"inputs":[{"indexed":true,"internalType":"uint32","name":"zkSyncBlockId","type":"uint32"},{"indexed":true,"internalType":"uint32","name":"accountId","type":"uint32"},{"indexed":false,"internalType":"address","name":"owner","type":"address"},{"indexed":true,"internalType":"uint16","name":"tokenId","type":"uint16"},{"indexed":false,"internalType":"uint128","name":"amount","type":"uint128"}],"name":"FullExitCommit","type":"event"},{"anonymous":false,"inputs":[{"indexed":false,"internalType":"address","name":"sender","type":"address"},{"indexed":false,"internalType":"uint64","name":"serialId","type":"uint64"},{"indexed":false,"internalType":"enum Operations.OpType","name":"opType","type":"uint8"},{"indexed":false,"internalType":"bytes","name":"pubData","type":"bytes"},{"indexed":false,"internalType":"uint256","name":"expirationBlock","type":"uint256"}],"name":"NewPriorityRequest","type":"event"},{"anonymous":false,"inputs":[{"indexed":true,"internalType":"address","name":"sender","type":"address"},{"indexed":true,"internalType":"uint16","name":"tokenId","type":"uint16"},{"indexed":false,"internalType":"uint128","name":"amount","type":"uint128"},{"indexed":true,"internalType":"address","name":"owner","type":"address"}],"name":"OnchainDeposit","type":"event"},{"anonymous":false,"inputs":[{"indexed":true,"internalType":"address","name":"owner","type":"address"},{"indexed":true,"internalType":"uint16","name":"tokenId","type":"uint16"},{"indexed":false,"internalType":"uint128","name":"amount","type":"uint128"}],"name":"OnchainWithdrawal","type":"event"},{"anonymous":false,"inputs":[{"indexed":false,"internalType":"uint32","name":"queueStartIndex","type":"uint32"},{"indexed":false,"internalType":"uint32","name":"queueEndIndex","type":"uint32"}],"name":"PendingWithdrawalsAdd","type":"event"},{"anonymous":false,"inputs":[{"indexed":false,"internalType":"uint32","name":"queueStartIndex","type":"uint32"},{"indexed":false,"internalType":"uint32","name":"queueEndIndex","type":"uint32"}],"name":"PendingWithdrawalsComplete","type":"event"},{"constant":true,"inputs":[],"name":"EMPTY_STRING_KECCAK","outputs":[{"internalType":"bytes32","name":"","type":"bytes32"}],"payable":false,"stateMutability":"view","type":"function"},{"constant":true,"inputs":[{"internalType":"address","name":"","type":"address"},{"internalType":"uint32","name":"","type":"uint32"}],"name":"authFacts","outputs":[{"internalType":"bytes32","name":"","type":"bytes32"}],"payable":false,"stateMutability":"view","type":"function"},{"constant":true,"inputs":[{"internalType":"bytes22","name":"","type":"bytes22"}],"name":"balancesToWithdraw","outputs":[{"internalType":"uint128","name":"balanceToWithdraw","type":"uint128"},{"internalType":"uint8","name":"gasReserveValue","type":"uint8"}],"payable":false,"stateMutability":"view","type":"function"},{"constant":true,"inputs":[{"internalType":"uint32","name":"","type":"uint32"}],"name":"blocks","outputs":[{"internalType":"uint32","name":"committedAtBlock","type":"uint32"},{"internalType":"uint64","name":"priorityOperations","type":"uint64"},{"internalType":"uint32","name":"chunks","type":"uint32"},{"internalType":"bytes32","name":"withdrawalsDataHash","type":"bytes32"},{"internalType":"bytes32","name":"commitment","type":"bytes32"},{"internalType":"bytes32","name":"stateRoot","type":"bytes32"}],"payable":false,"stateMutability":"view","type":"function"},{"constant":false,"inputs":[{"internalType":"uint64","name":"_n","type":"uint64"}],"name":"cancelOutstandingDepositsForExodusMode","outputs":[],"payable":false,"stateMutability":"nonpayable","type":"function"},{"constant":false,"inputs":[{"internalType":"uint32","name":"_blockNumber","type":"uint32"},{"internalType":"uint32","name":"_feeAccount","type":"uint32"},{"internalType":"bytes32[]","name":"_newBlockInfo","type":"bytes32[]"},{"internalType":"bytes","name":"_publicData","type":"bytes"},{"internalType":"bytes","name":"_ethWitness","type":"bytes"},{"internalType":"uint32[]","name":"_ethWitnessSizes","type":"uint32[]"}],"name":"commitBlock","outputs":[],"payable":false,"stateMutability":"nonpayable","type":"function"},{"constant":false,"inputs":[{"internalType":"uint32","name":"_n","type":"uint32"}],"name":"completeWithdrawals","outputs":[],"payable":false,"stateMutability":"nonpayable","type":"function"},{"constant":false,"inputs":[{"internalType":"contract IERC20","name":"_token","type":"address"},{"internalType":"uint104","name":"_amount","type":"uint104"},{"internalType":"address","name":"_franklinAddr","type":"address"}],"name":"depositERC20","outputs":[],"payable":false,"stateMutability":"nonpayable","type":"function"},{"constant":false,"inputs":[{"internalType":"address","name":"_franklinAddr","type":"address"}],"name":"depositETH","outputs":[],"payable":true,"stateMutability":"payable","type":"function"},{"constant":false,"inputs":[{"internalType":"uint32","name":"_accountId","type":"uint32"},{"internalType":"uint16","name":"_tokenId","type":"uint16"},{"internalType":"uint128","name":"_amount","type":"uint128"},{"internalType":"uint256[]","name":"_proof","type":"uint256[]"}],"name":"exit","outputs":[],"payable":false,"stateMutability":"nonpayable","type":"function"},{"constant":true,"inputs":[{"internalType":"uint32","name":"","type":"uint32"},{"internalType":"uint16","name":"","type":"uint16"}],"name":"exited","outputs":[{"internalType":"bool","name":"","type":"bool"}],"payable":false,"stateMutability":"view","type":"function"},{"constant":true,"inputs":[],"name":"exodusMode","outputs":[{"internalType":"bool","name":"","type":"bool"}],"payable":false,"stateMutability":"view","type":"function"},{"constant":true,"inputs":[],"name":"firstPendingWithdrawalIndex","outputs":[{"internalType":"uint32","name":"","type":"uint32"}],"payable":false,"stateMutability":"view","type":"function"},{"constant":true,"inputs":[],"name":"firstPriorityRequestId","outputs":[{"internalType":"uint64","name":"","type":"uint64"}],"payable":false,"stateMutability":"view","type":"function"},{"constant":false,"inputs":[{"internalType":"uint32","name":"_accountId","type":"uint32"},{"internalType":"address","name":"_token","type":"address"}],"name":"fullExit","outputs":[],"payable":false,"stateMutability":"nonpayable","type":"function"},{"constant":true,"inputs":[{"internalType":"address","name":"_address","type":"address"},{"internalType":"uint16","name":"_tokenId","type":"uint16"}],"name":"getBalanceToWithdraw","outputs":[{"internalType":"uint128","name":"","type":"uint128"}],"payable":false,"stateMutability":"view","type":"function"},{"constant":false,"inputs":[],"name":"getNoticePeriod","outputs":[{"internalType":"uint256","name":"","type":"uint256"}],"payable":false,"stateMutability":"nonpayable","type":"function"},{"constant":false,"inputs":[{"internalType":"bytes","name":"initializationParameters","type":"bytes"}],"name":"initialize","outputs":[],"payable":false,"stateMutability":"nonpayable","type":"function"},{"constant":false,"inputs":[],"name":"isReadyForUpgrade","outputs":[{"internalType":"bool","name":"","type":"bool"}],"payable":false,"stateMutability":"nonpayable","type":"function"},{"constant":true,"inputs":[],"name":"numberOfPendingWithdrawals","outputs":[{"internalType":"uint32","name":"","type":"uint32"}],"payable":false,"stateMutability":"view","type":"function"},{"constant":true,"inputs":[{"internalType":"uint32","name":"","type":"uint32"}],"name":"pendingWithdrawals","outputs":[{"internalType":"address","name":"to","type":"address"},{"internalType":"uint16","name":"tokenId","type":"uint16"}],"payable":false,"stateMutability":"view","type":"function"},{"constant":true,"inputs":[{"internalType":"uint64","name":"","type":"uint64"}],"name":"priorityRequests","outputs":[{"internalType":"enum Operations.OpType","name":"opType","type":"uint8"},{"internalType":"bytes","name":"pubData","type":"bytes"},{"internalType":"uint256","name":"expirationBlock","type":"uint256"}],"payable":false,"stateMutability":"view","type":"function"},{"constant":false,"inputs":[{"internalType":"uint32","name":"_maxBlocksToRevert","type":"uint32"}],"name":"revertBlocks","outputs":[],"payable":false,"stateMutability":"nonpayable","type":"function"},{"constant":false,"inputs":[{"internalType":"bytes","name":"_pubkey_hash","type":"bytes"},{"internalType":"uint32","name":"_nonce","type":"uint32"}],"name":"setAuthPubkeyHash","outputs":[],"payable":false,"stateMutability":"nonpayable","type":"function"},{"constant":true,"inputs":[],"name":"totalBlocksCommitted","outputs":[{"internalType":"uint32","name":"","type":"uint32"}],"payable":false,"stateMutability":"view","type":"function"},{"constant":true,"inputs":[],"name":"totalBlocksVerified","outputs":[{"internalType":"uint32","name":"","type":"uint32"}],"payable":false,"stateMutability":"view","type":"function"},{"constant":true,"inputs":[],"name":"totalCommittedPriorityRequests","outputs":[{"internalType":"uint64","name":"","type":"uint64"}],"payable":false,"stateMutability":"view","type":"function"},{"constant":true,"inputs":[],"name":"totalOpenPriorityRequests","outputs":[{"internalType":"uint64","name":"","type":"uint64"}],"payable":false,"stateMutability":"view","type":"function"},{"constant":false,"inputs":[],"name":"triggerExodusIfNeeded","outputs":[{"internalType":"bool","name":"","type":"bool"}],"payable":false,"stateMutability":"nonpayable","type":"function"},{"constant":false,"inputs":[{"internalType":"bytes","name":"upgradeParameters","type":"bytes"}],"name":"upgrade","outputs":[],"payable":false,"stateMutability":"nonpayable","type":"function"},{"constant":false,"inputs":[],"name":"upgradeCanceled","outputs":[],"payable":false,"stateMutability":"nonpayable","type":"function"},{"constant":false,"inputs":[],"name":"upgradeFinishes","outputs":[],"payable":false,"stateMutability":"nonpayable","type":"function"},{"constant":false,"inputs":[],"name":"upgradeNoticePeriodStarted","outputs":[],"payable":false,"stateMutability":"nonpayable","type":"function"},{"constant":true,"inputs":[],"name":"upgradePreparationActivationTime","outputs":[{"internalType":"uint256","name":"","type":"uint256"}],"payable":false,"stateMutability":"view","type":"function"},{"constant":true,"inputs":[],"name":"upgradePreparationActive","outputs":[{"internalType":"bool","name":"","type":"bool"}],"payable":false,"stateMutability":"view","type":"function"},{"constant":false,"inputs":[],"name":"upgradePreparationStarted","outputs":[],"payable":false,"stateMutability":"nonpayable","type":"function"},{"constant":false,"inputs":[{"internalType":"uint32","name":"_blockNumber","type":"uint32"},{"internalType":"uint256[]","name":"_proof","type":"uint256[]"},{"internalType":"bytes","name":"_withdrawalsData","type":"bytes"}],"name":"verifyBlock","outputs":[],"payable":false,"stateMutability":"nonpayable","type":"function"},{"constant":false,"inputs":[{"internalType":"contract IERC20","name":"_token","type":"address"},{"internalType":"uint128","name":"_amount","type":"uint128"}],"name":"withdrawERC20","outputs":[],"payable":false,"stateMutability":"nonpayable","type":"function"},{"constant":false,"inputs":[{"internalType":"contract IERC20","name":"_token","type":"address"},{"internalType":"address","name":"_to","type":"address"},{"internalType":"uint128","name":"_amount","type":"uint128"},{"internalType":"uint128","name":"_maxAmount","type":"uint128"}],"name":"withdrawERC20Guarded","outputs":[{"internalType":"uint128","name":"withdrawnAmount","type":"uint128"}],"payable":false,"stateMutability":"nonpayable","type":"function"},{"constant":false,"inputs":[{"internalType":"uint128","name":"_amount","type":"uint128"}],"name":"withdrawETH","outputs":[],"payable":false,"stateMutability":"nonpayable","type":"function"}]';
const zkSyncContractAddressMainnet = '0xaBEA9132b05A70803a4E85094fD0e1800777fBEF';
const zkSyncContractAddressRinkeby = '0x82F67958A5474e40E1485742d648C0b0686b6e5D';

// Grant data
let grantHeaders = [ 'Grant', 'Amount', 'Total CLR Match Amount' ]; // cart column headers
let grantData = []; // data for grants in cart, initialized in mounted hook

Vue.use(VueTelInput);

Vue.component('grants-cart', {
  delimiters: [ '[[', ']]' ],

  data: function() {
    return {
      // Checkout, shared
      currentTokens: [], // list of all available tokens
      adjustGitcoinFactor: false, // if true, show section for user to adjust Gitcoin's percentage
      tokenList: undefined, // array of all tokens for selected network
      isLoading: undefined,
      gitcoinFactorRaw: 5, // By default, 5% of donation amount goes to Gitcoin
      grantHeaders,
      grantData,
      comments: undefined,
      hideWalletAddress: true,
      windowWidth: window.innerWidth,
      userAddress: undefined,
      // Checkout, zkSync
      zkSyncContractAddress: undefined,
      depositContractToUse: undefined, // what address to deposit through, batch contract or regular zkSync contract
      ethersProvider: undefined,
      signer: undefined, // signer from regular web3 wallet
      syncProvider: undefined,
      gitcoinSyncWallet: undefined, // wallet from zkSync wallet using Gitcoin-specific signature
      nominalSyncWallet: undefined, // default wallet from zkSync using their SDK
      showZkSyncModal: false,
      zkSyncAllowanceData: undefined,
      zkSyncDepositTxHash: undefined,
      zkSyncCheckoutStep1Status: 'not-started', // valid values: not-started, pending, complete
      zkSyncCheckoutStep2Status: 'not-started', // valid values: not-started, pending, complete, not-applicable
      zkSyncCheckoutStep3Status: 'not-started', // valid values: not-started, pending, complete
      numberOfConfirmationsNeeded: undefined, // number of confirmations user must wait for deposit tx
      currentConfirmationNumber: 0, // current number of confirmations received  for deposit tx
      zkSyncCheckoutFlowStep: 0, // used for UI updates during the final step
      currentTxNumber: 0, // used as part of the UI updates during the final step
      zkSyncWasInterrupted: undefined, // read from local storage, true if user closes window before deposit is complete
      showAdvancedSettings: false, // advanced settings let user deposit extra funds into zkSync
      zkSyncAdditionalDeposits: [], // array of objects of: { amount: ABC, tokenSymbol: 'XYZ' }
      zkSyncDonationInputsEthAmount: undefined, // version of donationInputsEthAmount, but used to account for additional deposit amount
      hasSufficientZkSyncBalance: true, // starts as true, is true if user already has enough funds in their zkSync account for checkout
      maxPossibleSignatures: 4, // for Flow A, start by assuming 4 -- two logins, set signing key, one transfer
      isZkSyncModalLoading: false, // modal requires async actions before loading, so show loading spinner to improve UX
      zkSyncWalletState: undefined, // state of user's nominal zkSync wallet
      selectedNetwork: undefined, // used to force computed properties to update when document.web3network changes
      zkSyncFeeTotals: {}, // used to dispaly a string showing the total zkSync fees when checking out with Flow B
      zkSyncFeesString: undefined, // string generated from the above property
      isZkSyncDown: false, // true if zkSync is having issues with their servers
      // SMS validation
      csrf: $("input[name='csrfmiddlewaretoken']").val(),
      validationStep: 'intro',
      showValidation: false,
      phone: '',
      validNumber: false,
      errorMessage: '',
      verified: document.verified,
      code: '',
      timePassed: 0,
      timeInterval: 0,
      display_email_option: false,
      countDownActive: false,
      // BrightID
      isBrightIDVerified: false,
      // Collection
      showCreateCollection: false,
      collectionTitle: '',
      collectionDescription: '',
      collections: [],
      selectedCollection: null
    };
  },

  computed: {
    // Returns true if user is logged in with GitHub, false otherwise
    isLoggedIn() {
      return document.contxt.github_handle;
    },

    // Determine when activate the save collection button
    isValidCollection() {
      if (this.selectedCollection !== null) {
        return true;
      } else if (this.collectionTitle.length > 3 && this.collectionDescription.length < 140) {
        return true;
      }

      return false;
    },

    // Returns true of screen size is smaller than 576 pixels (Bootstrap's small size)
    isMobileDevice() {
      return this.windowWidth < 576;
    },

    // Array of arrays, item i lists supported tokens for donating to grant given by grantData[i]
    currencies() {
      if (!this.grantData || !this.tokenList)
        return undefined;

      // Get supported tokens for each grant
      const currencies = this.grantData.map(grant => {
        // Return full list if grant accepts all tokens
        if (grant.grant_token_address === '0x0000000000000000000000000000000000000000') {
          return this.tokenList.map(token => token.name);
        }

        // Return ETH + selected token otherwise
        let allowedTokens = ['ETH'];

        this.tokenList.forEach(tokenData => {
          if (tokenData.addr === grant.grant_token_address)
            allowedTokens.push(tokenData.name);
        });
        return allowedTokens;
      });

      return currencies;
    },

    // Percentage of donation that goes to Gitcoin
    gitcoinFactor() {
      return Number(this.gitcoinFactorRaw) / 100;
    },

    // Amounts being donated to grants
    donationsToGrants() {
      return this.donationSummaryTotals(1 - this.gitcoinFactor);
    },

    // Amounts being donated to Gitcoin
    donationsToGitcoin() {
      return this.donationSummaryTotals(this.gitcoinFactor);
    },

    // Total amounts being donated
    donationsTotal() {
      return this.donationSummaryTotals(1);
    },

    // String describing user's donations to grants
    donationsToGrantsString() {
      return this.donationSummaryString('donationsToGrants', 2);
    },

    // String describing user's donations to Gitcoin
    donationsToGitcoinString() {
      return this.donationSummaryString('donationsToGitcoin', 4);
    },

    // String describing user's total donations
    donationsTotalString() {
      return this.donationSummaryString('donationsTotal', 2);
    },

    // Array of objects containing all donations and associated data
    donationInputs() {
      if (!this.grantData)
        return undefined;

      // Generate array of objects containing donation info from cart
      let gitcoinFactor = 100 * this.gitcoinFactor;
      const donations = this.grantData.map((grant, index) => {
        const tokenDetails = this.getTokenByName(grant.grant_donation_currency);
        const amount = this.toWeiString(
          Number(grant.grant_donation_amount),
          tokenDetails.decimals,
          100 - gitcoinFactor
        );

        return {
          token: tokenDetails.addr,
          amount,
          dest: grant.grant_admin_address,
          name: grant.grant_donation_currency, // token abbreviation, e.g. DAI
          grant, // all grant data from localStorage
          comment: this.comments[index], // comment left by donor to grant owner
          tokenApprovalTxHash: '' // tx hash of token approval required for this donation
        };
      });

      // Append the Gitcoin donations (these already account for gitcoinFactor)
      Object.keys(this.donationsToGitcoin).forEach((token) => {
        const tokenDetails = this.getTokenByName(token);
        const amount = this.toWeiString(this.donationsToGitcoin[token], tokenDetails.decimals);

        const gitcoinGrantInfo = {
          // Manually fill this in so we can access it for the POST requests.
          // We use empty strings for fields that are not needed here
          grant_admin_address: gitcoinAddress,
          grant_contract_address: '0xeb00a9c1Aa8C8f4b20C5d3dDA2bbC64Aa39AF752',
          grant_contract_version: '1',
          grant_donation_amount: this.donationsToGitcoin[token],
          grant_donation_clr_match: '',
          grant_donation_currency: token,
          grant_donation_num_rounds: 1,
          grant_id: '86',
          grant_image_css: '',
          grant_logo: '',
          grant_slug: 'gitcoin-sustainability-fund',
          grant_title: 'Gitcoin Grants Round 7+ Development Fund',
          grant_token_address: '0x0000000000000000000000000000000000000000',
          grant_token_symbol: '',
          isAutomatic: true // we add this field to help properly format the POST requests
        };

        // Only add to donation inputs array if donation amount is greater than 0
        if ((new BN(amount)).gt(new BN('0'))) {
          donations.push({
            amount,
            token: tokenDetails.addr,
            dest: gitcoinAddress,
            name: token, // token abbreviation, e.g. DAI
            grant: gitcoinGrantInfo, // equivalent to grant data from localStorage
            comment: '', // comment left by donor to grant owner
            tokenApprovalTxHash: '' // tx hash of token approval required for this donation
          });
        }

      });
      return donations;
    },

    // Total amount of ETH that needs to be sent along with the transaction
    donationInputsEthAmount() {
      // Get the total ETH we need to send
      const initialValue = new BN('0');
      const ethAmountBN = this.donationInputs.reduce((accumulator, currentValue) => {
        return currentValue.token === ETH_ADDRESS
          ? accumulator.add(new BN(currentValue.amount)) // ETH donation
          : accumulator.add(new BN('0')); // token donation
      }, initialValue);

      return ethAmountBN.toString(10);
    },

    // Estimated gas limit for the transaction
    donationInputsGasLimitL1() {
      // The below heuristics are used instead of `estimateGas()` so we can send the donation
      // transaction before the approval txs are confirmed, because if the approval txs
      // are not confirmed then estimateGas will fail.

      // If we have a cart where all donations are in Dai, we use a linear regression to
      // estimate gas costs based on real checkout transaction data, and add a 50% margin
      const donationCurrencies = this.donationInputs.map(donation => donation.token);
      const daiAddress = this.getTokenByName('DAI').addr;
      const isAllDai = donationCurrencies.every((addr) => addr === daiAddress);

      if (isAllDai) {
        if (donationCurrencies.length === 1) {
          // Special case since we overestimate here otherwise
          return 80000;
        }
        // Below curve found by running script at the repo below around 9AM PT on 2020-Jun-19
        // then generating a conservative best-fit line
        // https://github.com/mds1/Gitcoin-Checkout-Gas-Analysis
        return 25000 * donationCurrencies.length + 125000;
      }

      // Otherwise, based on contract tests, we use the more conservative heuristic below to get
      // a gas estimate. The estimates used here are based on testing the cost of a single
      // donation (i.e. one item in the cart). Because gas prices go down with batched
      // transactions, whereas this assumes they're constant, this gives us a conservative estimate
      const gasLimit = this.donationInputs.reduce((accumulator, currentValue) => {
        const tokenAddr = currentValue.token.toLowerCase();

        if (currentValue.token === ETH_ADDRESS) {
          return accumulator + 50000; // ETH donation gas estimate

        } else if (tokenAddr === '0x960b236A07cf122663c4303350609A66A7B288C0'.toLowerCase()) {
          return accumulator + 170000; // ANT donation gas estimate

        } else if (tokenAddr === '0xfC1E690f61EFd961294b3e1Ce3313fBD8aa4f85d'.toLowerCase()) {
          return accumulator + 500000; // aDAI donation gas estimate

        } else if (tokenAddr === '0x5d3a536E4D6DbD6114cc1Ead35777bAB948E3643'.toLowerCase()) {
          return accumulator + 450000; // cDAI donation gas estimate

        }
        return accumulator + 100000; // generic token donation gas estimate
      }, 0);

      return gasLimit;
    },

    maxPossibleTransactions() {
      if (!this.donationsTotal) {
        return '-';
      }

      let number = 1;

      Object.keys(this.donationsTotal).forEach((token) => {
        if (token !== 'ETH') {
          number += 1;
        }
      });
      return number;
    },

    // =============================================================================================
    // ============================= START ZKSYNC COMPUTED PROPERTIES ==============================
    // =============================================================================================

    // Link to L2 account (Flow A) or L1 deposit transaction (Flow B) on block explorer. For L2
    // we link to an account instead of a transfer because there are multiple transfers if multiple
    // tokens are being used
    zkSyncBlockExplorerUrl() {
      // Flow A, zkScan link
      if (this.hasSufficientZkSyncBalance) {
        if (this.selectedNetwork === 'rinkeby')
          return `https://${this.selectedNetwork}.zkscan.io/explorer/accounts/${this.userAddress}`;
        return `https://zkscan.io/explorer/accounts/${this.userAddress}`;
      }

      // Flow B, etherscan link
      if (!this.zkSyncDepositTxHash)
        return undefined;
      if (this.selectedNetwork === 'rinkeby')
        return `https://${this.selectedNetwork}.etherscan.io/tx/${this.zkSyncDepositTxHash}`;
      return `https://etherscan.io/tx/${this.zkSyncDepositTxHash}`;
    },

    // Array of supported tokens
    zkSyncSupportedTokens() {
      const mainnetTokens = [ 'ETH', 'DAI', 'USDC', 'USDT', 'LINK', 'WBTC', 'PAN', 'SNT' ];

      if (!this.selectedNetwork)
        return mainnetTokens;
      if (this.selectedNetwork === 'rinkeby')
        return [ 'ETH', 'USDT', 'LINK' ];
      return mainnetTokens;
    },

    // Estimated gas limit for zkSync checkout
    zkSyncDonationInputsGasLimit() {
      // The below heuristics are used instead of `estimateGas()` so we can send the donation
      // transaction before the approval txs are confirmed, because if the approval txs
      // are not confirmed then estimateGas will fail.

      // zkSync transfer costs from their docs
      const gasPerTransfer = 2000;

      // Deposit into zkSync costs
      const depositGasCost = {
        'ETH': 200000,
        'DAI': 250000,
        'USDC': 250000,
        'USDT': 250000,
        'LINK': 250000,
        'WBTC': 250000,
        'PAN': 250000
      };

      // Make sure all tokens in cart are supported
      const donationCurrencies = this.donationInputs.map(donation => donation.name);

      for (let i = 0; i < donationCurrencies.length; i += 1) {
        if (!this.zkSyncSupportedTokens.includes(donationCurrencies[i])) {
          // Include that token is not supported
          return '10000000';
        }
      }

      // If user has enough funds in their zkSync wallet, estimation is straightforward
      if (this.hasSufficientZkSyncBalance) {
        return String(this.donationInputs.length * gasPerTransfer);
      }

      // Otherwise, if they only have one token in cart, use those estimates
      const numberOfTokens = Array.from(new Set(donationCurrencies)).length;

      switch (numberOfTokens) {
        case 1:
          tokenName = donationCurrencies[0];
          return String(depositGasCost[tokenName]);
        case 2:
          return String(250000 * 2);
        case 3:
          return String(250000 * 3);
        case 4:
          return String(250000 * 4);
        case 5:
          return String(250000 * 5);
        case 6:
          return String(250000 * 6);
        case 7:
          return String(250000 * 7);
        default:
          // Too many tokens, zkSync does not support them all
          return '10000000';
      }
    },

    /**
     * @notice Returns a list of tokens in the users cart that do not support zkSync
     */
    zkSyncUnsupportedTokens() {
      let unsupported = [];
      const donationCurrencies = this.donationInputs.map(donation => donation.name);

      for (let i = 0; i < donationCurrencies.length; i += 1) {
        if (!this.zkSyncSupportedTokens.includes(donationCurrencies[i])) {
          // Include that token is not supported
          unsupported.push(donationCurrencies[i]);
        }
      }
      return Array.from(new Set(unsupported));
    },

    /**
     * @notice Make a recommendation to the user about which checkout to use
     */
    checkoutRecommendation() {
      const estimateL1 = Number(this.donationInputsGasLimitL1);
      const estimateZkSync = Number(this.zkSyncDonationInputsGasLimit);

      if (estimateL1 < estimateZkSync) {
        const savingsInGas = estimateZkSync - estimateL1;
        const savingsInPercent = Math.round(savingsInGas / estimateZkSync * 100);

        return {
          name: 'Standard checkout',
          savingsInGas,
          savingsInPercent
        };
      }

      const savingsInGas = estimateL1 - estimateZkSync;
      const savingsInPercent = Math.round(savingsInGas / estimateL1 * 100);

      return {
        name: 'zkSync',
        savingsInGas,
        savingsInPercent
      };
    }

    // =============================================================================================
    // ============================== END ZKSYNC COMPUTED PROPERTIES ===============================
    // =============================================================================================
  },

  methods: {
    // TODO: SMS related methos and state should be removed and refactored into the component that
    // should be shared between the cart and the Trust Bonus tab
    dismissVerification() {
      localStorage.setItem('dismiss-sms-validation', true);
      this.showValidation = false;
    },
    showSMSValidationModal() {
      if (!this.verified) {
        this.showValidation = true;
      } else {
        _alert('You have been verified previously');
      }
    },
    // VALIDATE
    validateCode() {
      const vm = this;

      if (vm.code) {
        const verificationRequest = fetchData('/sms/validate/', 'POST', {
          code: vm.code,
          phone: vm.phone
        }, {'X-CSRFToken': vm.csrf});

        $.when(verificationRequest).then(response => {
          vm.verificationEnabled = false;
          vm.verified = true;
          vm.validationStep = 'verifyNumber';
          vm.showValidation = false;
          _alert('You have been verified', 'success');
        }).catch((e) => {
          vm.errorMessage = e.responseJSON.msg;
        });
      }
    },
    startVerification() {
      this.phone = '';
      this.validationStep = 'requestVerification';
      this.validNumber = false;
      this.errorMessage = '';
      this.code = '';
      this.timePassed = 0;
      this.timeInterval = 0;
      this.display_email_option = false;
    },
    countdown() {
      const vm = this;

      if (!vm.countDownActive) {
        vm.countDownActive = true;

        setInterval(() => {
          vm.timePassed += 1;
        }, 1000);
      }
    },
    resendCode(delivery_method) {
      const e164 = this.phone.replace(/\s/g, '');
      const vm = this;

      vm.errorMessage = '';

      if (vm.validNumber) {
        const verificationRequest = fetchData('/sms/request', 'POST', {
          phone: e164,
          delivery_method: delivery_method || 'sms'
        }, {'X-CSRFToken': vm.csrf});

        vm.errorMessage = '';

        $.when(verificationRequest).then(response => {
          // set the cooldown time to one minute
          this.timePassed = 0;
          this.timeInterval = 60;
          this.countdown();
          this.display_email_option = response.allow_email;
        }).catch((e) => {
          vm.errorMessage = e.responseJSON.msg;
        });
      }
    },
    // REQUEST VERIFICATION
    requestVerification(event) {
      const e164 = this.phone.replace(/\s/g, '');
      const vm = this;

      if (vm.validNumber) {
        const verificationRequest = fetchData('/sms/request', 'POST', {
          phone: e164
        }, {'X-CSRFToken': vm.csrf});

        vm.errorMessage = '';

        $.when(verificationRequest).then(response => {
          vm.validationStep = 'verifyNumber';
          this.timePassed = 0;
          this.timeInterval = 60;
          this.countdown();
          this.display_email_option = response.allow_email;
        }).catch((e) => {
          vm.errorMessage = e.responseJSON.msg;
        });
      }
    },
    isValidNumber(validation) {
      console.log(validation);
      this.validNumber = validation.isValid;
    },
    loginWithGitHub() {
      window.location.href = `${window.location.origin}/login/github/?next=/grants/cart`;
    },
    // BRIGHTID
    async fetchBrightIDStatus() {
      if (!document.brightid_uuid) {
        return;
      }

      const url = `https://app.brightid.org/node/v5/verifications/Gitcoin/${document.brightid_uuid}`;
      const response = await fetch(url);

      this.isBrightIDVerified = (response.status === 200);
    },
    confirmClearCart() {
      if (confirm('are you sure')) {
        this.clearCart();
      }
    },

    clearCart() {
      CartData.clearCart();
      this.grantData = [];
      update_cart_title();
    },
    shareCart() {
      _alert('Cart URL copied to clipboard', 'success', 1000);
      copyToClipboard(CartData.share_url());
    },

    removeGrantFromCart(id) {
      CartData.removeIdFromCart(id);
      this.grantData = CartData.loadCart();
      update_cart_title();
    },

    addComment(id, text) {
      // Set comment at this index to an empty string to show textarea
      this.grantData[id].grant_comments = text ? text : '';
      CartData.setCart(this.grantData);
      this.$forceUpdate();

      $('input[type=textarea]').focus();
    },

    /**
     * @notice Wrapper around web3's estimateGas so it can be used with await
     * @param tx Transaction to estimate gas for
     */
    async estimateGas(tx) {
      return new Promise(function(resolve, reject) {
        tx.estimateGas((err, res) => {
          if (err) {
            return reject(err);
          }
          resolve(res);
        });
      });
    },

    /**
     * @notice Generates an object where keys are token names and value are the total amount
     * being donated in that token. Scale factor scales the amounts used by a constant
     * @dev The addition here is based on human-readable numbers so BN is not needed
     */
    donationSummaryTotals(scaleFactor = 1) {
      const totals = {};

      this.grantData.forEach(grant => {
        if (!totals[grant.grant_donation_currency]) {
          // First time seeing this token, set the field and initial value
          totals[grant.grant_donation_currency] = Number(grant.grant_donation_amount) * scaleFactor;
        } else {
          // We've seen this token, so just update the total
          totals[grant.grant_donation_currency] += (Number(grant.grant_donation_amount) * scaleFactor);
        }
      });
      return totals;
    },

    /**
     * @notice Returns a string of the form "3 DAI + 0.5 ETH + 10 USDC" which describe the
     * user's donations for a given property
     */
    donationSummaryString(propertyName, maximumFractionDigits = 2) {
      if (!this[propertyName]) {
        return undefined;
      }

      let string = '';

      Object.keys(this[propertyName]).forEach(key => {
        // Round to 2 digits
        const amount = this[propertyName][key];
        const formattedAmount = amount.toLocaleString(undefined, {
          minimumFractionDigits: 2,
          maximumFractionDigits
        });

        if (string === '') {
          string += `${formattedAmount} ${key}`;
        } else {
          string += `+ ${formattedAmount} ${key}`;
        }
      });
      return string;
    },

    handleError(err) {
      console.error(err); // eslint-disable-line no-console
      let message = 'There was an error';

      if (err.message)
        message = err.message;
      else if (err.msg)
        message = err.msg;
      else if (typeof err === 'string')
        message = err;

      _alert(message, 'error');
      indicateMetamaskPopup(true);
    },

    /**
     * @notice Get token address and decimals using data fetched from the API endpoint in the
     * mounted hook
     * @dev We use this instead of tokenNameToDetails in tokens.js because we use a different
     * address to represent ETH. We also add additional fields that are not included in the
     * response to facilitate backward compatibility
     * @param {String} name Token name, e.g. ETH or DAI
     */
    getTokenByName(name) {
      if (name === 'ETH') {
        return {
          addr: ETH_ADDRESS,
          address: ETH_ADDRESS,
          name: 'ETH',
          symbol: 'ETH',
          decimals: 18,
          priority: 1
        };
      }
      return this.currentTokens.filter(token => token.name === name)[0];
    },

    /**
     * @notice Returns a string of the human-readable value, in "Wei", where by wei we refer
     * to the proper integer value based on the number of token decimals
     * @param {Number} number Human-readable number to convert, e.g. 0.1 or 3
     * @param {Number} decimals Number of decimals for conversion to Wei
     * @param {Number} scaleFactor Factor to multiply number by, as percent*100, e.g. value of 100
     * means multiply by scale factor of 1
     */
    toWeiString(number, decimals, scaleFactor = 100) {
      let wei;

      try {
        wei = Web3.utils.toWei(String(number));
      } catch (e) {
        // When numbers are too small toWei fails because there's too many decimal places
        wei = Math.round(number * 10 ** 18);
      }

      const base = new BN(10, 10);
      const factor = base.pow(new BN(18 - decimals, 10));
      const scale = new BN(scaleFactor, 10);
      const amount = (new BN(wei)).mul(scale).div(new BN(100, 10));

      return amount.div(factor).toString(10);
    },

    async applyAmountToAllGrants(grant) {
      const preferredAmount = grant.grant_donation_amount;
      const preferredTokenName = grant.grant_donation_currency;
      const fallbackAmount = await this.valueToEth(preferredAmount, preferredTokenName);

      this.grantData.forEach((grant, index) => {
        const acceptedCurrencies = this.currencies[index]; // tokens accepted by this grant

        if (!acceptedCurrencies.includes(preferredTokenName)) {
          // If the selected token is not available, fallback to ETH
          this.grantData[index].grant_donation_amount = fallbackAmount;
          this.grantData[index].grant_donation_currency = 'ETH';
        } else {
          // Otherwise use the user selected option
          this.grantData[index].grant_donation_amount = preferredAmount;
          this.grantData[index].grant_donation_currency = preferredTokenName;
        }
      });
    },

    /**
     * @notice Must be called at the beginning of each checkout flow (L1, zkSync, etc.)
     */
    async initializeCheckout() {
      // Prompt web3 login if not connected
      if (!provider) {
        return await onConnect();
      }

<<<<<<< HEAD
        if (typeof ga !== 'undefined') {
          ga('send', 'event', 'Grant Checkout', 'click', 'Person');
        }
=======
      if (typeof ga !== 'undefined') {
        ga('send', 'event', 'Grant Checkout', 'click', 'Person');
      }
>>>>>>> 819401a9

      // Throw if invalid Gitcoin contribution percentage
      if (Number(this.gitcoinFactorRaw) < 0 || Number(this.gitcoinFactorRaw) > 99) {
        throw new Error('Gitcoin contribution amount must be between 0% and 99%');
      }

      // Throw if there's negative values in the cart
      this.donationInputs.forEach(donation => {
        if (Number(donation.amount) < 0) {
          throw new Error('Cannot have negative donation amounts');
        }
      });

      // Initialization complete, return address of current user
      const userAddress = (await web3.eth.getAccounts())[0];

      return userAddress;
    },

    /**
     * @notice For each token, checks if an approval is needed against the specified contract, and
     * returns the data
     * @param userAddress User's web3 address
     * @param targetContract Address of the contract to check allowance against (e.g. the
     * regular BulkCheckout contract, the zkSync contract, etc.)
     */
    async getAllowanceData(userAddress, targetContract) {
      // Get list of tokens user is donating with
      const selectedTokens = Object.keys(this.donationsToGrants);

      // Initialize return variable
      let allowanceData = [];

      // Define function that calculates the total required allowance for the specified token
      const calcTotalAllowance = (tokenDetails) => {
        const initialValue = new BN('0');

        return this.donationInputs.reduce((accumulator, currentValue) => {
          return currentValue.token === tokenDetails.addr
            ? accumulator.add(new BN(currentValue.amount)) // token donation
            : accumulator.add(new BN('0')); // ETH donation
        }, initialValue);
      };

      // Loop over each token in the cart and check allowance
      for (let i = 0; i < selectedTokens.length; i += 1) {
        const tokenName = selectedTokens[i];
        const tokenDetails = this.getTokenByName(tokenName);

        // If ETH donation no approval is necessary, just check balance
        if (tokenDetails.name === 'ETH') {
          const userEthBalance = await web3.eth.getBalance(userAddress);

          if (new BN(userEthBalance, 10).lt(new BN(this.donationInputsEthAmount, 10))) {
            // User ETH balance is too small compared to selected donation amounts
            this.zkSyncCheckoutStep1Status = 'not-started';
            this.zkSyncCheckoutStep2Status = 'not-started';
            this.showZkSyncModal = false;
            throw new Error('Insufficient ETH balance to complete checkout');
          }
          // ETH balance is sufficient, continue to next iteration since no approval check
          continue;
        }

        // Get current allowance
        const tokenContract = new web3.eth.Contract(token_abi, tokenDetails.addr);
        const allowance = new BN(await getAllowance(targetContract, tokenDetails.addr), 10);

        // Get required allowance based on donation amounts
        // We use reduce instead of this.donationsTotal because this.donationsTotal will
        // not have floating point errors, but the actual amounts used will
        const requiredAllowance = calcTotalAllowance(tokenDetails);

        // Check user token balance against requiredAllowance
        const userTokenBalance = await tokenContract.methods
          .balanceOf(userAddress)
          .call({ from: userAddress });

        if (new BN(userTokenBalance, 10).lt(requiredAllowance)) {
          // Balance is too small, exit checkout flow
          this.zkSyncCheckoutStep1Status = 'not-started';
          this.zkSyncCheckoutStep2Status = 'not-started';
          this.showZkSyncModal = false;
          throw new Error(`Insufficient ${tokenName} balance to complete checkout`, 'error');
        }

        // If no allowance is needed, continue to next token
        if (allowance.gte(new BN(requiredAllowance))) {
          continue;
        }

        // If we do need to set the allowance, save off the required info to request it later
        allowanceData.push({
          allowance: requiredAllowance.toString(),
          contract: tokenContract,
          tokenName
        });
      } // end checking approval requirements for each token being used for donations

      return allowanceData;
    },

    /**
     * @notice Requests all allowances and executes checkout once all allowance transactions
     * have been sent
     * @param allowanceData Output from getAllowanceData() function
     * @param targetContract Address of the contract to check allowance against (e.g. the
     * regular BulkCheckout contract, the zkSync contract, etc.)
     * @param callback Function to after allowance approval transactions are sent
     * @param callbackParams Array of input arguments to pass to the callback function
     */
    async requestAllowanceApprovalsThenExecuteCallback(
      allowanceData,
      userAddress,
      targetContract,
      callback = undefined,
      callbackParams = []
    ) {
      console.log('Requesting token approvals...');

      if (allowanceData.length === 0) {
        console.log('✅ No approvals needed');
        if (callback)
          await callback(...callbackParams);
        return;
      }

      indicateMetamaskPopup();
      for (let i = 0; i < allowanceData.length; i += 1) {
        // Add 20% margin to ensure enough is approved
        // TODO make this more precise
        const allowance = ethers.BigNumber.from(allowanceData[i].allowance.toString()).mul('120').div('100').toString();
        const contract = allowanceData[i].contract;
        const tokenName = allowanceData[i].tokenName;
        const approvalTx = contract.methods.approve(targetContract, allowance);

        // We split this into two very similar branches, because on the last approval
        // we execute the callback (the main donation flow) after we get the transaction hash
        if (i !== allowanceData.length - 1) {
          approvalTx
            .send({ from: userAddress })
            .on('transactionHash', (txHash) => {
              this.setApprovalTxHash(tokenName, txHash);
            })
            .on('error', (error, receipt) => {
              // If the transaction was rejected by the network with a receipt, the second parameter will be the receipt.
              this.handleError(error);
            });
        } else {
          approvalTx
            .send({ from: userAddress })
            .on('transactionHash', async(txHash) => { // eslint-disable-line no-loop-func
              indicateMetamaskPopup(true);
              this.setApprovalTxHash(tokenName, txHash);
              console.log('✅ Received all token approvals');
              if (callback) {
                await callback(...callbackParams);
              }
            })
            .on('error', (error, receipt) => {
              // If the transaction was rejected by the network with a receipt, the second parameter will be the receipt.
              this.handleError(error);
            });
        }
      }
    },

    /**
     * @notice Checkout flow
     */
    async checkout() {
      try {
        // Setup -----------------------------------------------------------------------------------
        const userAddress = await this.initializeCheckout();

        // Token approvals and balance checks (just checks data, does not execute approavals)
        const allowanceData = await this.getAllowanceData(
          userAddress,
          bulkCheckoutAddress
        );

        // Send donation if no approvals -----------------------------------------------------------
        if (allowanceData.length === 0) {
          // Send transaction and exit function
          this.sendDonationTx(userAddress);
          return;
        }

        // Request approvals then send donations ---------------------------------------------------
        await this.requestAllowanceApprovalsThenExecuteCallback(
          allowanceData,
          userAddress,
          bulkCheckoutAddress,
          this.sendDonationTx,
          [userAddress]
        );
      } catch (err) {
        this.handleError(err);
      }
    },

    /**
     * @notice Saves off the transaction hash of the approval transaction to include with the POST
     * payload to be stored in Gitcoin's DB
     */
    setApprovalTxHash(tokenName, txHash) {
      this.donationInputs.forEach((donation, index) => {
        if (donation.name === tokenName) {
          this.donationInputs[index].tokenApprovalTxHash = txHash;
        }
      });
    },

    /**
     * Returns donation inputs for a transaction, filtered to remove unused data
     */
    getDonationInputs() {
      // We use parse and stringify to avoid mutating this.donationInputs since we use it later
      const donationInputs = JSON.parse(JSON.stringify(this.donationInputs)).map(donation => {
        delete donation.name;
        delete donation.grant;
        delete donation.comment;
        delete donation.tokenApprovalTxHash;
        return donation;
      });

      // Remove donations of zero value
      const donationInputsFiltered = donationInputs.filter(donation => {
        return Number(donation.amount) !== 0;
      });

      return donationInputsFiltered;
    },

    async sendDonationTx(userAddress) {
      // Get our donation inputs
      const bulkTransaction = new web3.eth.Contract(bulkCheckoutAbi, bulkCheckoutAddress);
      const donationInputsFiltered = this.getDonationInputs();

      indicateMetamaskPopup();
      bulkTransaction.methods
        .donate(donationInputsFiltered)
        .send({ from: userAddress, gas: this.donationInputsGasLimitL1, value: this.donationInputsEthAmount })
        .on('transactionHash', async(txHash) => {
          console.log('Donation transaction hash: ', txHash);
          indicateMetamaskPopup(true);
          _alert('Saving contributions. Please do not leave this page.', 'success', 2000);
          await this.postToDatabase(txHash, bulkCheckoutAddress, userAddress); // Save contributions to database
          await this.finalizeCheckout(); // Update UI and redirect
        })
        .on('error', (error, receipt) => {
          // If the transaction was rejected by the network with a receipt, the second parameter will be the receipt.
          this.handleError(error);
        });
    },

    /**
     * @notice POSTs donation data to database. Intended to be called from finalizeCheckout()
     */
    async postToDatabase(txHash, contractAddress, userAddress) {
      // this.donationInputs is the array used for bulk donations
      // We loop through each donation and POST the required data
      const donations = this.donationInputs;
      const csrfmiddlewaretoken = document.querySelector('[name=csrfmiddlewaretoken]').value;

      // Configure template payload
      const saveSubscriptionPayload = {
        // Values that are constant for all donations
        contributor_address: userAddress,
        csrfmiddlewaretoken,
        frequency_count: 1,
        frequency_unit: 'rounds',
        gas_price: 0,
        gitcoin_donation_address: gitcoinAddress,
        hide_wallet_address: this.hideWalletAddress,
        match_direction: '+',
        network: document.web3network,
        num_periods: 1,
        real_period_seconds: 0,
        recurring_or_not: 'once',
        signature: 'onetime',
        split_tx_id: txHash, // this txhash is our bulk donation hash
        splitter_contract_address: contractAddress,
        subscription_hash: 'onetime',
        // Values that vary by donation
        'gitcoin-grant-input-amount': [],
        admin_address: [],
        amount_per_period: [],
        comment: [],
        confirmed: [],
        contract_address: [],
        contract_version: [],
        denomination: [],
        grant_id: [],
        sub_new_approve_tx_id: [],
        token_address: [],
        token_symbol: []
      };

      for (let i = 0; i < donations.length; i += 1) {
        // Get URL to POST to
        const donation = donations[i];
        const grantId = donation.grant.grant_id;

        // Get token information
        const tokenName = donation.grant.grant_donation_currency;
        const tokenDetails = this.getTokenByName(tokenName);

        // Gitcoin uses the zero address to represent ETH, but the contract does not. Therefore we
        // get the value of denomination and token_address using the below logic instead of
        // using tokenDetails.addr
        const isEth = tokenName === 'ETH';
        const tokenAddress = isEth ? '0x0000000000000000000000000000000000000000' : tokenDetails.addr;

        // Replace undefined comments with empty strings
        const comment = donation.grant.grant_comments === undefined ? '' : donation.grant.grant_comments;

        // For automatic contributions to Gitcoin, set 'gitcoin-grant-input-amount' to 100.
        // Why 100? Because likely no one will ever use 100% or a normal grant, so using
        // 100 makes it easier to search the DB to find which Gitcoin donations were automatic
        const isAutomatic = donation.grant.isAutomatic;
        const gitcoinGrantInputAmt = isAutomatic ? 100 : Number(this.gitcoinFactorRaw);

        // Add the donation parameters
        saveSubscriptionPayload.admin_address.push(donation.grant.grant_admin_address);
        saveSubscriptionPayload.amount_per_period.push(Number(donation.grant.grant_donation_amount));
        saveSubscriptionPayload.comment.push(comment);
        saveSubscriptionPayload.confirmed.push(false);
        saveSubscriptionPayload.contract_address.push(donation.grant.grant_contract_address);
        saveSubscriptionPayload.contract_version.push(donation.grant.grant_contract_version);
        saveSubscriptionPayload.denomination.push(tokenAddress);
        saveSubscriptionPayload['gitcoin-grant-input-amount'].push(gitcoinGrantInputAmt);
        saveSubscriptionPayload.grant_id.push(grantId);
        saveSubscriptionPayload.sub_new_approve_tx_id.push(donation.tokenApprovalTxHash);
        saveSubscriptionPayload.token_address.push(tokenAddress);
        saveSubscriptionPayload.token_symbol.push(tokenName);
      } // end for each donation


      // Configure request parameters
      const url = '/grants/bulk-fund';
      const headers = {
        'Content-Type': 'application/x-www-form-urlencoded; charset=UTF-8'
      };
      const saveSubscriptionParams = {
        method: 'POST',
        headers,
        body: new URLSearchParams(saveSubscriptionPayload)
      };

      // Send saveSubscription request
      const res = await fetch(url, saveSubscriptionParams);
      const json = await res.json();
    },

    /**
     * @notice POSTs donation data to database, updates local storage, redirects page, shows
     * success alert
     */
    async finalizeCheckout() {
      // Clear cart, redirect back to grants page, and show success alert
      localStorage.setItem('contributions_were_successful', 'true');
      localStorage.setItem('contributions_count', String(this.grantData.length));
      var network = document.web3network;
      let timeout_amount = 1500 + (CartData.loadCart().length * 500);

      setTimeout(function() {
        _alert('Contributions saved', 'success', 1000);
        setTimeout(function() {
          if (network === 'rinkeby') {
            window.location.href = `${window.location.origin}/grants/?network=rinkeby&category=`;
          } else {
            window.location.href = `${window.location.origin}/grants`;
          }
        }, 500);
      }, timeout_amount);
    },

    sleep(ms) {
      return new Promise(resolve => setTimeout(resolve, ms));
    },

    onResize() {
      this.windowWidth = window.innerWidth;
    },

    lerp(x_lower, x_upper, y_lower, y_upper, x) {
      return y_lower + (((y_upper - y_lower) * (x - x_lower)) / (x_upper - x_lower));
    },

    valueToDai(amount, tokenSymbol, tokenPrices) {
      const tokenIndex = tokenPrices.findIndex(item => item.token === tokenSymbol);
      const amountOfOne = tokenPrices[tokenIndex].usdt; // value of 1 tokenSymbol

      return Number(amount) * Number(amountOfOne); // convert based on quantity and return
    },

    async valueToEth(amount, tokenSymbol) {
      const url = `${window.location.origin}/sync/get_amount?amount=${amount}&denomination=${tokenSymbol}`;
      const response = await fetch(url);
      const newAmount = await response.json();

      return newAmount[0].eth;
    },

    async predictCLRMatch(grant, amount) {
      const clr_prediction_curve_2d = grant.grant_clr_prediction_curve;
      const clr_prediction_curve = clr_prediction_curve_2d.map(row => row[2]);

      if (amount > 10000) {
        amount = 10000;
      }

      const contributions_axis = [ 0, 1, 10, 100, 1000, 10000 ];
      let predicted_clr = 0;
      let index = 0;

      if (isNaN(amount)) {
        predicted_clr = clr_prediction_curve[index];
      } else if (contributions_axis.indexOf(amount) >= 0) {
        index = contributions_axis.indexOf(amount);
        predicted_clr = clr_prediction_curve[index];
      } else {
        let x_lower = 0;
        let x_upper = 0;
        let y_lower = 0;
        let y_upper = 0;

        if (0 < amount && amount < 1) {
          x_lower = 0;
          x_upper = 1;
          y_lower = clr_prediction_curve[0];
          y_upper = clr_prediction_curve[1];
        } else if (1 < amount && amount < 10) {
          x_lower = 1;
          x_upper = 10;
          y_lower = clr_prediction_curve[1];
          y_upper = clr_prediction_curve[2];
        } else if (10 < amount && amount < 100) {
          x_lower = 10;
          x_upper = 100;
          y_lower = clr_prediction_curve[2];
          y_upper = clr_prediction_curve[3];
        } else if (100 < amount && amount < 1000) {
          x_lower = 100;
          x_upper = 1000;
          y_lower = clr_prediction_curve[3];
          y_upper = clr_prediction_curve[4];
        } else {
          x_lower = 1000;
          x_upper = 10000;
          y_lower = clr_prediction_curve[4];
          y_upper = clr_prediction_curve[5];
        }

        predicted_clr = this.lerp(x_lower, x_upper, y_lower, y_upper, amount);
      }
      return predicted_clr;
    },

    // =============================================================================================
    // =================================== START ZKSYNC METHODS ====================================
    // =============================================================================================

    // ===================================== Helper functions ======================================

    /**
     * @notice Set flag in database to true if user was interrupted before completing zkSync
     * checkout
     * @param {Boolean} deposit_tx_hash Tx hash of the corresponding deposit that was interrupted,
     * undefined otherwise
     * @param {String} userAddress Address of user to check status for
     */
    async setInterruptStatus(deposit_tx_hash, userAddress) {
      const csrfmiddlewaretoken = document.querySelector('[name=csrfmiddlewaretoken]').value;
      const url = 'zksync-set-interrupt-status';
      const headers = { 'Content-Type': 'application/x-www-form-urlencoded; charset=UTF-8' };
      const payload = {
        method: 'POST',
        headers,
        body: new URLSearchParams({ deposit_tx_hash, user_address: userAddress, csrfmiddlewaretoken })
      };

      // Send request
      const res = await fetch(url, payload);
      const json = await res.json();

      return json;
    },

    /**
     * @notice Check interrupt status for the logged in user
     * @param {String} userAddress Address of user to check status for
     */
    async getInterruptStatus(userAddress) {
      const url = `zksync-get-interrupt-status?user_address=${userAddress}`;
      const res = await fetch(url, { method: 'GET' });
      const json = await res.json();
      const txHash = json.deposit_tx_hash;

      if (txHash.length === 66 && txHash.startsWith('0x')) {
        // Valid transaction hash. Check if tx failed
        const receipt = await this.ethersProvider.getTransactionReceipt(txHash);

        if (receipt.status === 0) {
          // Transaction failed, user must start over so mark them as not interrupted
          await this.setInterruptStatus(null, this.userAddress);
          return false;
        }

        // Transaction was mined, user must complete checkout
        return txHash;
      }

      // User was not interrupted
      return false;
    },

    /**
     * @notice Checks the interrupt status for a user, and prompts them to complete their
     * checkout if they have been interrupted
     */
    async checkInterruptStatus() {
      try {
        // We manually fetch the address so we can try checking independently of whether the
        // this.userAddress parameter has been set. This is also why we need a try/catch -- the
        // user may not have connected their wallet.
        const userAddress = (await web3.eth.getAccounts())[0];
        const result = await this.getInterruptStatus(userAddress);

        this.zkSyncWasInterrupted = Boolean(result);
        if (this.zkSyncWasInterrupted) {
          this.zkSyncDepositTxHash = result;
        }
      } catch (e) {
        this.handleError(e);
      }
    },

    /**
     * @notice For the given transaction hash, looks to see if it's been replaced
     * @param txHash String, transaction hash to check
     * @returns New transaction hash if found, original othrwise
     */
    async getReplacedTx(txHash) {
      const url = `get-replaced-tx?tx_hash=${txHash}`;
      const res = await fetch(url, { method: 'GET' });
      const json = await res.json();
      const newTxHash = json.tx_hash;

      return newTxHash;
    },

    /**
     * @notice For each token, returns the total amount donated in that token. Used instead of
     * this.donationsTotal to ensure there's no floating point errors. This is very similar to
     * getAllowanceData()
     */
    zkSyncSummaryData() {
      const selectedTokens = Object.keys(this.donationsToGrants); // list of tokens being used
      let summaryData = [];

      // Define function that calculates the total amount for the specified token
      const calcTotalAllowance = (tokenDetails) => {
        const initialValue = new BN('0');

        return this.donationInputs.reduce((accumulator, currentValue) => {
          return currentValue.token === tokenDetails.addr
            ? accumulator.add(new BN(currentValue.amount)) // token donation
            : accumulator.add(new BN('0')); // ETH donation
        }, initialValue);
      };

      // Loop over each token in the cart and get required allowance (i.e. total donation amount in
      // that token)
      for (let i = 0; i < selectedTokens.length; i += 1) {
        const tokenName = selectedTokens[i];
        const tokenDetails = this.getTokenByName(tokenName);
        const tokenContract = new web3.eth.Contract(token_abi, tokenDetails.addr);
        const requiredAllowance = calcTotalAllowance(tokenDetails);

        // If ETH donation we can skip
        if (tokenDetails.name === 'ETH') {
          continue;
        }

        // If we do need to set the allowance, save off the required info to request it later
        summaryData.push({
          allowance: requiredAllowance.toString(),
          contract: tokenContract,
          tokenName
        });
      }

      return summaryData;
    },

    /**
     * @notice Login to zkSync account associated with user's web3 wallet
     */
    async zkSyncLoginNominal() {
      console.log('Waiting for user to sign the prompt to log in to zkSync directly...');
      const nominalSyncWallet = await zksync.Wallet.fromEthSigner(this.signer, this.syncProvider);

      console.log('✅ Login complete. Nominal sync wallet generated from web3 account. View wallet:', nominalSyncWallet);
      return nominalSyncWallet;
    },

    /**
     * @notice Generate a Gitcoin-specific private key to use and login to zkSync with it
     * @returns User's gitcoinSyncWallet instance
     */
    async zkSyncLoginGitcoin() {
      // Prompt for user's signature to generate deterministic private key. This enables us
      // to determinstically generate the same, Gitcoin-specific zkSync wallet on each visit
      const message = 'Access Gitcoin zkSync account.\n\nOnly sign this message for a trusted client!';

      indicateMetamaskPopup();
      let signature;

      signature = await this.signer.signMessage(message); // web3 prompt to user is here
      if (!signature) {
        // Fallback to personal_sign if eth_sign isn't supported (for Status and other wallets)
        signature = await this.ethersProvider.send(
          'personal_sign',
          [ ethers.utils.hexlify(ethers.utils.toUtf8Bytes(message)), this.userAddress.toLowerCase() ]
        );
      }

      indicateMetamaskPopup(true);
      const privateKey = ethers.utils.sha256(signature);
      const wallet = new ethers.Wallet(privateKey);

      // Login to zkSync
      console.log('Waiting for user to sign the prompt to log in to zkSync via Gitcoin...');
      const gitcoinSyncWallet = await zksync.Wallet.fromEthSigner(wallet, this.syncProvider);

      console.log('✅ Login complete. Gitcoin sync wallet generated from web3 account. View wallet:', gitcoinSyncWallet);
      return gitcoinSyncWallet;
    },

    /**
     * @notice Initialize UI updates for tracking confirmation counter
     */
    updateConfirmationsInUI() {
      // Track number of confirmations live in UI
      this.currentConfirmationNumber = 1;
      if (this.currentConfirmationNumber === this.numberOfConfirmationsNeeded) {
        // We only need one confirmation, so we're done -- this is for Rinkeby
        this.zkSyncCheckoutFlowStep += 1;
      } else {
        // Watch for blocks so update number of confirmations received in UI
        this.ethersProvider.on('block', () => {
          this.currentConfirmationNumber += 1;
          if (this.currentConfirmationNumber === this.numberOfConfirmationsNeeded) {
            // Remove listener and update state once we get all required confirmations
            this.zkSyncCheckoutFlowStep += 1;
            this.ethersProvider.removeAllListeners('block');
          }
        });
      }
    },

    /**
     * @notice Gets the serial ID from zkSync deposit transaction by parsing event logs
     * @param receipt Transaction receipt from ethers.js
     */
    getDepositSerialId(receipt) {
      // Parse logs in receipt so we can get priority request IDs from the events
      console.log('Parsing transaction receipt for NewPriorityRequest events...');
      const zkSyncInterface = new ethers.utils.Interface(zkSyncContractAbi);
      const logs = receipt.logs
        .map((log) => {
          // Only parse logs from the zkSync contract, not our batch deposit contract
          if (log.address === this.zkSyncContractAddress)
            return zkSyncInterface.parseLog(log);
        })
        .filter((log) => log && log.name === 'NewPriorityRequest') // only keep these events
        .map((event) => event.args.serialId.toNumber()); // we only need the serialId

      console.log(`Found ${logs.length} serial IDs in the event logs. Will track the last one`, logs);

      // Take the last ID and track that one to know when deposit is committed. Since all
      // deposits were in the same tx, it shouldn't matter which ID we use. We do not wait
      // for it to be verified, as this takes much longer and it's safe enough to wait only
      // for commitment. Some relevant notes are below.
      //
      // There are two types of states on the zkSync network: (1) Commited, and (2) Verified
      //   (1) Committed: last state known to the zkSync network, can be ahead of verified state
      //   (2) Verified: state that is proved with ZKP on the Ethereum network.
      //
      // There are also two types of operations: (1) Priority operations, and (2) Transactions
      //   (1) Priority operations: Initiated directly on the Ethereum mainnet, e.g. deposits.
      //       These are identified with a numerical ID or the hash of the Ethereum transaction
      //   (2) Transactions: Submitted through the zkSync operator using the API. These are
      //       identified by the has of their serialized representation
      //
      // Note: If we do not wait for this receipt, the unlock step below will fail with
      // "Error: Failed to Set Signing Key: Account does not exist in the zkSync network"
      const serialId = logs[logs.length - 1];

      return serialId;
    },

    /**
     * @notice For the specified serial ID, check if it's been committed, and if not, wait for it
     * to be committed and recognized by the zkSync network
     * @param serialId ID to track
     */
    async waitForSerialIdCommitment(serialId) {
      console.log(`Waiting for confirmation that priority operation with ID ${serialId} is committed...`);

      // Check status. It almost certainly has not been committed yet, but good practice to check
      const depositStatus = await this.syncProvider.getPriorityOpStatus(serialId);

      console.log('Current deposit status: ', depositStatus);

      // If deposit has not yet been committed, wait for that
      if (!depositStatus.block || !depositStatus.block.committed) {
        console.log('Deposit not yet committed, waiting for it...');
        const depositReceipt = await this.syncProvider.notifyPriorityOp(serialId, 'COMMIT');

        console.log('✅ Deposit received', depositReceipt);
      } else {
        console.log('✅ Deposit received', depositStatus);
      }
      this.zkSyncCheckoutFlowStep += 1; // next we register deterministic wallet and sign transactions
      return;
    },

    /**
     * @notice For the given syncWallet, see if the public key needs to be registered, and if so,
     * register it
     */
    async checkAndRegisterSigningKey(syncWallet) {
      // To control assets in zkSync network, an account must register a separate public key
      // once. This can only be done once they have interacted with the network in some way, such
      // as receiving a deposit, so we do that now since the deposit is complete. It cannot be
      // done earlier because otherwise the account won't exist in the zkSync accounts Merkle tree
      console.log('Registering public key to unlock deterministic wallet on zkSync...');
      if (!(await syncWallet.isSigningKeySet())) {
        if ((await syncWallet.getAccountId()) == undefined) {
          // This means the account has never interacted with the network
          throw new Error('Unknown account');
        }

        // Determine how to set key based on wallet type
        let changePubkey;

        if (syncWallet.ethSignerType.verificationMethod === 'ECDSA') {
          console.log('  Using ECDSA to set signing key');
          changePubkey = await syncWallet.setSigningKey();
        } else {
          console.log('  Using ERC-1271 to set signing key. This requires an on-chain transaction');
          const signingKeyTx = await syncWallet.onchainAuthSigningKey();

          changePubkey = await syncWallet.setSigningKey('committed', true);
        }

        // Wait until the tx is committed
        await changePubkey.awaitReceipt();
        console.log('✅ specified sync wallet is ready to use on zkSync');
      } else {
        console.log('✅ specified sync wallet was already initialized');
      }
      return;
    },

    /**
     * @notice Returns next expected nonce for the user's Gitcoin sync wallet
     */
    async getGitcoinSyncWalletNonce() {
      console.log('Getting state and nonce of Gitcoin sync wallet...');
      const syncWalletState = await this.gitcoinSyncWallet.getAccountState();
      const nonce = syncWalletState.committed.nonce;

      console.log('✅ State of Gitcoin sync wallet retrieved', syncWalletState);
      return nonce;
    },

    /**
     * @notice Generates the zkSync transfer signature
     * @param {Number} nonce Initial nonce that should be used for first signature
     * @returns Array of signatures that can be sent on zkSync
     */
    async generateTransferSignatures(nonce) {
      const donationInputs = this.donationInputs; // just for convenience

      console.log('Generating signatures for transfers...');
      console.log('  Array of donations to be made is', donationInputs);

      const donationSignatures = []; // signatures for grant contribution transfers

      // Get signatures for donation transfers
      for (let i = 0; i < donationInputs.length; i += 1) {
        this.currentTxNumber += 1;
        console.log(`  Generating signature ${i + 1} of ${donationInputs.length}...`);
        const donationInput = donationInputs[i];
        const { fee, amount } = await this.getZkSyncFeeAndAmount(donationInput);

        // Now we can generate the signature for this transfer
        const signedTransfer = await this.gitcoinSyncWallet.signSyncTransfer({
          to: donationInput.dest,
          token: donationInput.name,
          amount,
          fee,
          nonce
        });

        donationSignatures.push(signedTransfer);

        // Increment nonce to prepare for next signature
        nonce += 1;
      }
      this.currentTxNumber = 0;
      console.log('✅ All signatures have been generated', donationSignatures);
      return donationSignatures;
    },

    /**
     * @notices Accepts signed transfers and dispatches those transfers
     * @param donationSignatures Array of signatures each output from signSyncTransfer
     */
    async dispatchSignedTransfers(donationSignatures) {
      console.log('Sending transfers to the network...');
      this.zkSyncCheckoutFlowStep += 1; // sending transactions

      // Dispatch donations ------------------------------------------------------------------------
      for (let i = 0; i < donationSignatures.length; i += 1) {
        this.currentTxNumber += 1;
        console.log(`  Sending transfer ${i + 1} of ${donationSignatures.length}...`);
        const transfer = await zksync.wallet.submitSignedTransaction(donationSignatures[i], this.syncProvider);

        console.log(`  Transfer ${i + 1} sent`, transfer);
        const receipt = await transfer.awaitReceipt();

        console.log(`  ✅ Got transfer ${i + 1} receipt`, receipt);
      }

      // Transfer any remaining tokens to user's main wallet ---------------------------------------
      this.zkSyncCheckoutFlowStep += 1; // Done!
      const gitcoinZkSyncState = await this.syncProvider.getState(this.gitcoinSyncWallet.cachedAddress);
      const balances = gitcoinZkSyncState.committed.balances;
      const tokens = Object.keys(balances);

      // Loop through each token the user has
      for (let i = 0; i < tokens.length; i += 1) {
        try {
          const tokenSymbol = tokens[i];
          const transferInfo = {
            dest: this.userAddress,
            name: tokenSymbol,
            amount: balances[tokenSymbol]
          };

          console.log(`Sending remaining ${tokenSymbol} to user's main zkSync wallet...`);

          // The amount returned is the packable version of the amount input. Note that closest
          // packable amount is strictly less than or equal to the input amount
          const { fee, amount } = await this.getZkSyncFeeAndAmount(transferInfo);

          // This fee and amount cannot be used directly, because the amount is the full balance.
          // We now need to subtract the fee from this amount, and must ensure there is
          // actually enough balance left to send this transfer. Otherwise we do not have enough
          // balance to cover the transfer fee

          if (amount.gt(fee)) {
            // Packed account balance is greater than fee, so we can proceed with transfer
            const transferAmount = zksync.utils.closestPackableTransactionAmount(amount.sub(fee));

            // Send transfer
            const tx = await this.gitcoinSyncWallet.syncTransfer({
              to: transferInfo.dest,
              token: transferInfo.name,
              amount: transferAmount,
              fee
            });

            console.log('  Transfer sent', tx);

            // Wait for it to be committed
            const receipt = await tx.awaitReceipt();

            console.log('  ✅ Got transfer receipt', receipt);

          } else {
            console.log('  ❗ Remaining balance is less than the fee, skipping this transfer');
            continue;
          }

        } catch (e) {
          if (e.message === 'zkSync transaction failed: Not enough balance') {
            // Only dust is left for this token, so skip it
            console.log('  ❗ Only dust left, skipping this transfer');
            continue;
          }
          // Everything worked successfully, so let's not throw an error here because the user's
          // donations did succeed. Instead, there is just small excess funds left in the account
          console.error(e);
        }
      }

      // Done!
      this.zkSyncCheckoutStep3Status = 'complete';
      this.zkSyncCheckoutFlowStep += 1; // Done!
      console.log('✅ All transfers have been successfully sent');
      return;
    },

    /**
     * @notice For a given donation in this.donationInputs, returns the packed fee and amount
     * @param donation Object, one element from the this.donationInputs array
     */
    async getZkSyncFeeAndAmount(donation) {
      // Fees must be packable to 2-byte long floating-point representations. Here we find an
      // acceptable transaction fee by querying the server, and this will already be packable
      const fee = await this.syncProvider.getTransactionFee(
        'Transfer', // transaction type
        donation.dest, // recipient address
        donation.name // token name
      );

      // Transfer amounts must be packable to 5-byte long floating-point representations. So
      // here we find the closest packable amount
      const amountBN = ethers.BigNumber.from(donation.amount);
      const amount = zksync.utils.closestPackableTransactionAmount(amountBN);

      return { fee: fee.totalFee, amount };
    },

    /**
     * @notice Setup parameters needed for zkSync checkout
     */
    async setupZkSync() {
      // Configure ethers and zkSync
      const network = document.web3network || 'mainnet';

      this.ethersProvider = new ethers.providers.Web3Provider(provider);
      this.signer = this.ethersProvider.getSigner();
      this.syncProvider = await zksync.getDefaultProvider(network, 'HTTP');
      this.numberOfConfirmationsNeeded = await this.syncProvider.getConfirmationsForEthOpAmount();
      this.zkSyncDonationInputsEthAmount = this.donationInputsEthAmount;
      this.zkSyncWalletState = await this.syncProvider.getState(this.userAddress);

      // Set zkSync contract address based on network
      this.zkSyncContractAddress = network === 'mainnet'
        ? zkSyncContractAddressMainnet // mainnet
        : zkSyncContractAddressRinkeby; // rinkeby
    },

    /**
     * @notice Checks if user has sufficient balance to check out with out a deposit transaciton
     */
    async checkZkSyncBalances() {
      try {
        // Assume true until proven otherwise
        this.hasSufficientZkSyncBalance = true;
        const selectedTokens = Object.keys(this.donationsToGrants);

        for (let i = 0; i < selectedTokens.length; i += 1) {
          const tokenSymbol = selectedTokens[i];
          const decimals = this.getTokenByName(tokenSymbol).decimals;
          const balance = this.zkSyncWalletState.committed.balances[tokenSymbol];

          // Total amount user needs to transfer, including a conservative fee estimate
          const requiredAmount = ethers.utils.parseUnits(String(this.donationsTotal[tokenSymbol]), decimals);
          const totalRequiredAmount = await this.getTotalAmountToTransfer(tokenSymbol, requiredAmount);

          // Get worst case fee amount
          this.zkSyncFeeTotals[tokenSymbol] = await this.getMaxFee(tokenSymbol);
          this.setZkSyncFeesString();

          // Note: Don't `break` out of the if statements if insufficient balance, because we
          // also use this function to set the fee string shown to the user on the checkout modal

          // Balance will be undefined if the user does not have that token, so we can break
          if (!balance) {
            this.hasSufficientZkSyncBalance = false;
          }

          // Otherwise, we compare their balance against the required amount
          if (ethers.BigNumber.from(balance).lt(totalRequiredAmount)) {
            this.hasSufficientZkSyncBalance = false;
          }
        }
      } catch (e) {
        // Fallback to false if we couldn't get balance
        console.error(e);
        this.hasSufficientZkSyncBalance = false;
      }
    },

    /**
     * @notice For a given token and amount, determines how many total transfers are needed
     * and the corresponding total amount, after fees, that is needed to cover them.
     */
    async getTotalAmountToTransfer(tokenSymbol, initialAmount) {
      // Number of transfers that will take place is:
      //   number of donations + 1 initial transfer + 1 final transfer + 1 for margin
      //
      // We are intentionally conservative here because we'd rather a user deposit too much
      // and be successful than too little and fail. The downside to being conservative is that
      // users are required to have enough margin in their accound balance to accomodate this, but
      //  that is ok because it's similar to be required to have enough ETH for excess L1 gas limit
      const numberOfFees = 3 + this.donationInputs.filter((x) => x.name === tokenSymbol).length;

      // Transfers to an address that has never used zkSync are more expensive, which is why we
      // use a random address as the recipient -- this gives us a conservative estimate. We also
      // do this to avoid hitting the zkSync servers with dozens of rapid fee requests when users
      // have a large number of items in their cart
      const { fee, amount } = await this.getZkSyncFeeAndAmount({
        dest: ethers.Wallet.createRandom().address, // gives an address that has never been used on zkSync
        name: tokenSymbol,
        amount: initialAmount
      });

      return amount.add(fee.mul(String(numberOfFees)));
    },

    /**
     * @notice Calculates the maximum possible fees for a specific token
     */
    async getMaxFee(tokenSymbol) {
      const numberOfFees = 3 + this.donationInputs.filter((x) => x.name === tokenSymbol).length;
      const fee = await this.syncProvider.getTransactionFee(
        'Transfer', // transaction type
        ethers.Wallet.createRandom().address, // recipient address
        tokenSymbol // token name
      );

      return fee.totalFee.mul(String(numberOfFees));
    },

    /**
     * @notice String describing the user's zkSync fees, used for Flow A
     */
    setZkSyncFeesString() {
      // If no fees, default to empty string
      if (Object.keys(this.zkSyncFeeTotals).length === 0)
        return '';


      // Conver token amounts to human-readable values (from wei)
      const tokens = Object.keys(this.zkSyncFeeTotals);
      const feeTotals = {};

      for (let i = 0; i < tokens.length; i += 1) {
        const tokenName = tokens[i];
        const decimals = this.getTokenByName(tokenName).decimals;
        const amount = ethers.utils.formatUnits(this.zkSyncFeeTotals[tokenName].toString(), decimals);

        feeTotals[tokenName] = amount;
      }

      // Generate the string
      let string = '';

      tokens.forEach(tokenName => {
        // Round to 2 digits
        const amount = feeTotals[tokenName];
        const formattedAmount = amount.toLocaleString(undefined, {
          minimumFractionDigits: 2,
          maximumFractionDigits: 2
        });

        if (string === '') {
          string += `${formattedAmount} ${tokenName}`;
        } else {
          string += `+ ${formattedAmount} ${tokenName}`;
        }
      });

      // Set value
      this.zkSyncFeesString = string;
    },

    // ==================================== Main functionality =====================================

    /**
     * @notice Triggers appropriate modal when user begins checkout. If user has an interrupted
     * cart, they must finish checking out with that before doing another checkout
     */
    async startZkSyncCheckoutProcess() {
      try {
        // With zkSync we limit checkout to 100 total donations due to current tx validator
        // limitations. See update_tx_status() app/grants/models.py for more info
        if (this.donationInputs.length > 100) {
          throw new Error(`Checkout with zkSync is currently limited to 100 contributions, but you have ${this.donationInputs.length} contributions. Please remove items from your cart and try again.`);
        }

        // Show zkSync checkout modal
        this.isZkSyncModalLoading = true;
        this.showZkSyncModal = true;

        // Make sure user is connected to web3 and setup zkSync
        this.userAddress = await this.initializeCheckout();
        await this.setupZkSync();

        // See if user was previously interrupted during checkout
        await this.checkInterruptStatus();

        // Set current ETH amount
        this.zkSyncDonationInputsEthAmount = this.donationInputsEthAmount;

        // Make sure selected tokens are valid on zkSync
        const selectedTokens = Object.keys(this.donationsToGrants);

        selectedTokens.forEach((token) => {
          if (!this.zkSyncSupportedTokens.includes(token)) {
            throw new Error(`${token} is not supported with zkSync checkout. Supported currencies are: ${this.zkSyncSupportedTokens.join(', ')}`);
          }
        });

        // Make sure amounts are packable
        for (let i = 0; i < this.donationInputs.length; i += 1) {
          const donation = this.donationInputs[i];
          let fee;
          let amount;

          try {
            // This will throw if amounts are not ok
            ({ fee, amount } = await this.getZkSyncFeeAndAmount(donation));

            // Verify returned values are big numbers above zero
            if (!fee.gt(ethers.constants.Zero))
              throw new Error('Something went wrong with fee amount');
            if (!amount.gt(ethers.constants.Zero))
              throw new Error('Something went wrong with fee amount');

          } catch (e) {
            this.showZkSyncModal = false;
            console.error(e);
            console.log('Corresponding donation:', donation);
            console.log('Corresponding fee:', fee);
            console.log('Corresponding amount:', amount);
            throw e;
          }
        }

        // Populate field for holding additional deposits
        this.zkSyncAdditionalDeposits = []; // clear existing data
        selectedTokens.forEach((tokenSymbol) => this.zkSyncAdditionalDeposits.push({amount: 0, tokenSymbol }));

        // Re-check that user has sufficient funds in the zkSync account (Flow A), or if they will
        // need deposit into the Gitcoin zkSync account (Flow B)
        await this.checkZkSyncBalances();

        // If user has sufficient balance, count how many signatures they need (Flow A)
        if (this.hasSufficientZkSyncBalance) {
          // 4 minimum —- login via Gitcoin, login directly, one token transfer, assume
          // signing key is set

          // +1 for each additional token in their cart
          selectedTokens.forEach((token, index) => {
            if (index !== 0) {
              // SKip first one since we already expect at least one token transfer
              this.maxPossibleSignatures += 1;
            }
          });
        }

        this.isZkSyncModalLoading = false;
      } catch (e) {
        this.showZkSyncModal = false;
        this.handleError(e);
      }
    },

    /**
     * @notice Step 1: Initialize app state and login to zkSync via Gitcoin. This applies to
     * Flow A and Flow B
     */
    async zkSyncLoginGitcoinFlow() {
      try {
        this.zkSyncCheckoutStep1Status = 'pending';

        // Set contract to deposit through based on number of tokens used. We do this to save
        // gas costs by avoiding the overhead of the batch deposit contract if the user is only
        // donating one token
        const numberOfCurrencies = Object.keys(this.donationsToGrants).length;

        this.depositContractToUse = numberOfCurrencies === 1
          ? this.depositContractToUse = this.zkSyncContractAddress
          : this.depositContractToUse = batchZkSyncDepositContractAddress;

        // Prompt for user's signature to login to zkSync
        this.gitcoinSyncWallet = await this.zkSyncLoginGitcoin();

        // Skip next step if only donating ETH, but check that user has enough balance
        const selectedTokens = Object.keys(this.donationsToGrants);

        if (selectedTokens.length === 1 && selectedTokens[0] === 'ETH' && !this.hasSufficientZkSyncBalance) {
          this.zkSyncAllowanceData = await this.getAllowanceData(this.userAddress, this.depositContractToUse);
          this.zkSyncCheckoutStep2Status = 'not-applicable';
        }
        this.zkSyncCheckoutStep1Status = 'complete';
      } catch (e) {
        this.zkSyncCheckoutStep1Status = 'not-started';
        this.handleError(e);
      }
    },

    /**
     * @notice Step 2: Sign in to zkSync directly (Flow A) OR get ERC20 approvals (Flow B)
     */
    async zkSyncBeginStep2() {
      try {
        this.zkSyncCheckoutStep2Status = 'pending';
        // Flow A
        if (this.hasSufficientZkSyncBalance) {
          this.zkSyncCheckoutFlowStep = -1; // dummy value to prevent "Confirmations received" from showing
          this.nominalSyncWallet = await this.zkSyncLoginNominal();

          const isSigningKeySet = this.nominalSyncWallet.isSigningKeySet();

          if (isSigningKeySet)
            this.maxPossibleSignatures -= 1;
          this.zkSyncCheckoutStep2Status = 'complete';
          return;
        }
        // Flow B
        await this.zkSyncApprovals(); // callback is used here so step 2 status is updated elsewhere
      } catch (e) {
        this.zkSyncCheckoutStep2Status = 'not-started';
        this.handleError(e);
      }
    },

    /**
     * @notice Step 2 of Flow B: Checks balances and gets ERC20 approvals
     */
    async zkSyncApprovals() {
      try {
        // If user was interrupted and already sent their deposit transaction, we do not need
        // any token approvals
        if (this.zkSyncDepositTxHash && this.zkSyncWasInterrupted) {
          this.zkSyncCheckoutStep2Status = 'not-applicable';
          return;
        }

        // Otherwise, get required allowance amounts and proceed as normal
        this.zkSyncAllowanceData = await this.getAllowanceData(this.userAddress, this.depositContractToUse);
        const BigNumber = ethers.ethers.BigNumber;

        // Add token allowances for any additional deposits that user has specified
        for (let i = 0; i < this.zkSyncAllowanceData.length; i += 1) {
          const allowanceDetails = this.zkSyncAllowanceData[i];
          const tokenSymbol = allowanceDetails.tokenName;
          const decimals = this.getTokenByName(tokenSymbol).decimals;
          const currentAmount = BigNumber.from(allowanceDetails.allowance);
          const extra = this.zkSyncAdditionalDeposits.filter((x) => x.tokenSymbol === tokenSymbol)[0];

          if (!extra)
            continue;

          const additionalAmount = ethers.utils.parseUnits(String(extra.amount), decimals);
          const newAmount = currentAmount.add(additionalAmount).toString();
          const totalRequiredAmount = await this.getTotalAmountToTransfer(tokenSymbol, newAmount);

          this.zkSyncAllowanceData[i].allowance = totalRequiredAmount;

          // Make sure user has enough funds
          const userTokenBalance = await allowanceDetails.contract.methods
            .balanceOf(this.userAddress)
            .call({from: this.userAddress});

          if (BigNumber.from(userTokenBalance).lt(BigNumber.from(totalRequiredAmount))) {
            this.zkSyncCheckoutStep1Status = 'not-started';
            this.zkSyncCheckoutStep2Status = 'not-started';
            this.showZkSyncModal = false;
            throw new Error(`Insufficient ${tokenSymbol} balance to complete checkout`, 'error');
          }
        }

        // Add ETH additional deposit and ensure user has enough for donation + gas (use lte not lt)
        const selectedTokens = Object.keys(this.donationsToGrants);

        if (selectedTokens.includes('ETH') && this.zkSyncAdditionalDeposits.length > 0) {
          const initialAmount = BigNumber.from(this.zkSyncDonationInputsEthAmount);
          const newAmount = ethers.utils.parseEther(
            String(this.zkSyncAdditionalDeposits.filter((x) => x.tokenSymbol === 'ETH')[0].amount)
          );
          const totalRequiredAmount = await this.getTotalAmountToTransfer('ETH', newAmount);

          this.zkSyncDonationInputsEthAmount = initialAmount.add(totalRequiredAmount).toString();
          const userEthBalance = await web3.eth.getBalance(this.userAddress);

          if (BigNumber.from(userEthBalance).lte(BigNumber.from(this.zkSyncDonationInputsEthAmount))) {
            this.zkSyncCheckoutStep1Status = 'not-started';
            this.zkSyncCheckoutStep2Status = 'not-started';
            this.showZkSyncModal = false;
            throw new Error('Insufficient ETH balance to complete checkout');
          }
        }

        // Otherwise, request approvals. As mentioned above, we check against userAddress
        // (the main web3 wallet) because this is where funds will be transferred from
        await this.requestAllowanceApprovalsThenExecuteCallback(
          this.zkSyncAllowanceData,
          this.userAddress,
          this.depositContractToUse,
          () => {
            this.zkSyncCheckoutStep2Status = 'complete';
          }
        );
      } catch (e) {
        this.zkSyncCheckoutStep2Status = 'not-started';
        this.handleError(e);
      }
    },

    /**
     * @notice Step 3: Main function for executing zkSync checkout
     */
    async zkSyncBeginStep3() {
      this.zkSyncCheckoutStep3Status = 'pending';
      // Flow A
      if (this.hasSufficientZkSyncBalance) {
        await this.sendZkSyncDonationFlowA();
        return;
      }
      // Flow B
      await this.sendZkSyncDonationFlowB();
    },

    /**
     * @notice Step 3 of Flow A. User already has funds in L2, so we transfer from there to their
     * Gitcoin sync wallet, and from the sync wallet we dispatch all transfers without needing to
     * prompt the user
     */
    async sendZkSyncDonationFlowA() {
      // Set signing key for nominal zkSync account if necessary
      await this.checkAndRegisterSigningKey(this.nominalSyncWallet);

      // Do the transfers to gitcoin sync wallet
      const selectedTokens = Object.keys(this.donationsToGrants);

      for (let i = 0; i < selectedTokens.length; i += 1) {
        tokenSymbol = selectedTokens[i];
        console.log(`Transferring all required ${tokenSymbol} to Gitcoin sync wallet...`);
        const decimals = this.getTokenByName(tokenSymbol).decimals;
        const totalAmount = ethers.utils.parseUnits(String(this.donationsTotal[tokenSymbol]), decimals);

        // Get total amount that needs to be transferred with all fees
        const totalRequiredAmount = await this.getTotalAmountToTransfer(tokenSymbol, totalAmount);
        const transferInfo = {
          dest: this.gitcoinSyncWallet.cachedAddress,
          name: tokenSymbol,
          amount: totalRequiredAmount
        };

        // Get cost of fee for that transfer, and send transfer
        const { fee, amount } = await this.getZkSyncFeeAndAmount(transferInfo);
        const tx = await this.nominalSyncWallet.syncTransfer({
          to: transferInfo.dest,
          token: transferInfo.name,
          // totalRequiredAmount amount includes fee of this transfer, so subtract that now because
          // otherwise we'd be transferring one additional fee
          amount: zksync.utils.closestPackableTransactionAmount(amount.sub(fee)),
          fee
        });

        console.log('  Transfer sent', tx);

        // Wait for it to be committed
        const receipt = await tx.awaitReceipt();

        console.log('  ✅ Got transfer receipt', receipt);
      }

      // Final steps

      this.zkSyncCheckoutFlowStep = 2; // Steps 0 and 1 are skipped here

      // Save contributions to database once transfers to gitcoinSyncWallet are complete
      await this.postToDatabase(this.gitcoinSyncWallet.cachedAddress, '', this.userAddress);

      await this.finishZkSyncTransfersAllFlows();
    },

    /**
     * @notice Step 3 of Flow B. User has no funds in L2, so we deposit directly to their Gitcoin
     * sync wallet, and from the sync wallet we dispatch all transfers without needing to prompt
     * the user. Any excess funds are transferred to the user's ordinary L1 account
     */
    async sendZkSyncDonationFlowB() {
      try {
      // Setup -------------------------------------------------------------------------------------
        const ethAmount = this.zkSyncDonationInputsEthAmount; // amount of ETH being donated
        const depositRecipient = this.gitcoinSyncWallet.address(); // address of deposit recipient
        const BigNumber = ethers.BigNumber;

        // Deposit funds ---------------------------------------------------------------------------
        // Setup overrides
        let overrides = {
          gasLimit: BigNumber.from(String(this.zkSyncDonationInputsGasLimit)),
          value: ethers.constants.Zero
        };

        if (BigNumber.from(ethAmount).gt('0')) {
          // Specify how much ETH to send with transaction
          const ethToDonate = await this.getTotalAmountToTransfer('ETH', ethAmount);
          const extra = this.zkSyncAdditionalDeposits.filter((x) => x.tokenSymbol === 'ETH')[0];

          if (!extra) {
            overrides.value = ethToDonate;
          } else {
            const additionalAmount = ethers.utils.parseUnits(String(extra.amount), 18);

            overrides.value = ethToDonate.add(additionalAmount);
          }
        }

        const selectedTokens = Object.keys(this.donationsToGrants);
        let depositTx;

        if (this.depositContractToUse === batchZkSyncDepositContractAddress) {
          // If batch deposit ---------------------------------------------------------
          // Deposit mix of tokens
          console.log('Generating deposit payload...');
          const deposits = []; // array of arrays, passed into batckZkSyncDepositContract.deposit(...)

          // Handle ETH
          if (BigNumber.from(ethAmount).gt('0'))
            deposits.push([ ETH_ADDRESS, overrides.value ]);

          // Handle tokens
          const summaryData = this.zkSyncSummaryData();

          if (summaryData.length > 0) {
            for (let i = 0; i < summaryData.length; i += 1) {
              const tokenDonation = summaryData[i];
              const tokenAddress = tokenDonation.contract._address;
              const tokenName = tokenDonation.tokenName;
              const tokenAmount = await this.getTotalAmountToTransfer(tokenName, tokenDonation.allowance);
              const extra = this.zkSyncAdditionalDeposits.filter((x) => x.tokenSymbol === tokenName)[0];
              let totalAmount;

              if (!extra) {
                totalAmount = tokenAmount;
              } else {
                const decimals = this.getTokenByName(tokenName).decimals;
                const additionalAmount = ethers.utils.parseUnits(String(extra.amount), decimals);

                totalAmount = tokenAmount.add(additionalAmount);
              }

              deposits.push([ tokenAddress, totalAmount ]);
            }
          }

          if (deposits.length === 0) {
            throw new Error('There are no deposits to be made');
          }
          console.log('✅ Deposit payload ready');
          console.log('    _deposits array', deposits);
          console.log('    overrides', overrides);

          // Get contract instance
          const batckZkSyncDepositContract = new ethers.Contract(
            batchZkSyncDepositContractAddress,
            batchZkSyncDepositContractAbi,
            this.signer
          );

          // Verify user has sufficient balances now that we account for transaction fees
          // Check tokens
          for (let i = 0; i < deposits.length; i += 1) {
            const tokenAddress = deposits[i][0];

            if (tokenAddress === ETH_ADDRESS) {
              // Skip ETH because we check it later
              continue;
            }

            const tokenContract = new web3.eth.Contract(token_abi, tokenAddress);
            const requiredAmount = deposits[i][1];
            const userTokenBalance = await tokenContract.methods.balanceOf(this.userAddress).call({from: this.userAddress});

            if (BigNumber.from(userTokenBalance).lt(BigNumber.from(requiredAmount))) {
              this.zkSyncCheckoutStep1Status = 'not-started';
              this.zkSyncCheckoutStep2Status = 'not-started';
              this.zkSyncCheckoutStep3Status = 'not-started';
              this.showZkSyncModal = false;
              throw new Error(`Insufficient ${tokenSymbol} balance to complete checkout`, 'error');
            }
          }

          // Check ETH
          const userEthBalance = await web3.eth.getBalance(this.userAddress);

          if (BigNumber.from(userEthBalance).lt(BigNumber.from(overrides.value))) {
            this.zkSyncCheckoutStep1Status = 'not-started';
            this.zkSyncCheckoutStep2Status = 'not-started';
            this.zkSyncCheckoutStep3Status = 'not-started';
            this.showZkSyncModal = false;
            throw new Error('Insufficient ETH balance to complete checkout');
          }


          // Send transaction
          console.log('Waiting for user to send deposit transaction...');
          indicateMetamaskPopup();
          depositTx = await batckZkSyncDepositContract.deposit(depositRecipient, deposits, overrides);

        } else if (selectedTokens.length === 1 && selectedTokens[0] === 'ETH') {
          // If only ETH deposit ---------------------------------------------------
          // Check ETH balance
          const userEthBalance = await web3.eth.getBalance(this.userAddress);

          if (BigNumber.from(userEthBalance).lt(BigNumber.from(overrides.value))) {
            this.zkSyncCheckoutStep1Status = 'not-started';
            this.zkSyncCheckoutStep2Status = 'not-started';
            this.zkSyncCheckoutStep3Status = 'not-started';
            this.showZkSyncModal = false;
            throw new Error('Insufficient ETH balance to complete checkout');
          }

          // Deposit ETH
          const zkSyncContract = new ethers.Contract(this.depositContractToUse, zkSyncContractAbi, this.signer);

          console.log('Waiting for user to send deposit transaction...');
          indicateMetamaskPopup();
          depositTx = await zkSyncContract.depositETH(depositRecipient, overrides);

        } else if (selectedTokens.length === 1 && selectedTokens[0] !== 'ETH') {
          // If only token deposit ---------------------------------------------------
          // Deposit tokens
          const zkSyncContract = new ethers.Contract(this.depositContractToUse, zkSyncContractAbi, this.signer);
          const tokenDonation = this.zkSyncSummaryData()[0];
          const tokenAmount = await this.getTotalAmountToTransfer(tokenDonation.tokenName, tokenDonation.allowance);

          const tokenContract = new web3.eth.Contract(token_abi, tokenDonation.contract._address);
          const userTokenBalance = await tokenContract.methods.balanceOf(this.userAddress).call({from: this.userAddress});

          const extra = this.zkSyncAdditionalDeposits.filter((x) => x.tokenSymbol === tokenDonation.tokenName)[0];
          let totalAmount;

          if (!extra) {
            totalAmount = tokenAmount;
          } else {
            const decimals = this.getTokenByName(tokenDonation.tokenName).decimals;
            const additionalAmount = ethers.utils.parseUnits(String(extra.amount), decimals);

            totalAmount = tokenAmount.add(additionalAmount);
          }

          if (BigNumber.from(userTokenBalance).lt(BigNumber.from(totalAmount))) {
            this.zkSyncCheckoutStep1Status = 'not-started';
            this.zkSyncCheckoutStep2Status = 'not-started';
            this.zkSyncCheckoutStep3Status = 'not-started';
            this.showZkSyncModal = false;
            throw new Error(`Insufficient ${tokenDonation.tokenName} balance to complete checkout`, 'error');
          }

          console.log('Waiting for user to send deposit transaction...');
          indicateMetamaskPopup();
          depositTx = await zkSyncContract.depositERC20(tokenDonation.contract._address, totalAmount, depositRecipient, overrides);

        } else {
          throw new Error('Something went wrong');
        }

        indicateMetamaskPopup(true);
        this.zkSyncDepositTxHash = depositTx.hash;
        // Save contributions to database
        await this.postToDatabase(this.zkSyncDepositTxHash, this.depositContractToUse, this.userAddress);
        // Assume checkout will not be completed
        await this.setInterruptStatus(this.zkSyncDepositTxHash, this.userAddress);
        console.log('✅ Deposit transaction sent', depositTx);
        console.log('Waiting for deposit transaction to be mined...');

        // Wait for first confirmation
        const receipt = await depositTx.wait();

        // Final steps
        console.log('✅ Deposit transaction mined', receipt);
        await this.finishZkSyncStep3(receipt);
      } catch (e) {
        this.handleError(e);
      }
    },

    /**
     * @notice Step 3, alternate: Used if zkSync checkout is interrupted
     */
    async resumeZkSyncDonation() {
      // By this point, the deposit transaction hash will be known
      this.zkSyncCheckoutStep3Status = 'pending';

      // Check for updated transaction hash
      this.zkSyncDepositTxHash = await this.getReplacedTx(this.zkSyncDepositTxHash);

      // Get transaction receipt
      let receipt = await this.ethersProvider.getTransactionReceipt(this.zkSyncDepositTxHash);

      if (!receipt) {
        //  Transaction is pending, wait for it and resume normal flow afterwards
        receipt = await this.ethersProvider.waitForTransaction(this.zkSyncDepositTxHash);
        console.log('✅ Deposit transaction mined', receipt);
      }

      await this.finishZkSyncStep3(receipt);
    },

    /**
     * @notice Executes final shared Flow B steps between standard flow and interrupt flow
     * @param receipt receipt from the deposit transaction
     */
    async finishZkSyncStep3(receipt) {
      // Track number of confirmations live in UI
      this.updateConfirmationsInUI();

      // Wait for deposit to be committed
      // Parse logs in receipt so we can get priority request IDs from the events
      const serialId = this.getDepositSerialId(receipt);

      // Wait for that ID to be acknowledged by the zkSync network
      await this.waitForSerialIdCommitment(serialId);

      // Final steps
      await this.finishZkSyncTransfersAllFlows();
    },

    /**
     * @notice Final shared steps between Flow A and Flow B
     */
    async finishZkSyncTransfersAllFlows() {
      // Unlock deterministic wallet's zkSync account
      await this.checkAndRegisterSigningKey(this.gitcoinSyncWallet);

      // Fetch the expected nonce from the network. We cannot assume it's zero because this may
      // not be the user's first checkout
      let nonce = await this.getGitcoinSyncWalletNonce();


      // Generate signatures
      const donationSignatures = await this.generateTransferSignatures(nonce);

      // Dispatch the transfers
      await this.dispatchSignedTransfers(donationSignatures);
      console.log('✅✅✅ Checkout complete!');

      // Final processing
      await this.setInterruptStatus(null, this.userAddress);
      await this.finalizeCheckout();
    },


    // =============================================================================================
    // ==================================== END ZKSYNC METHODS =====================================
    // =============================================================================================

    // ================== Start collection logic ==================
    createCollection: async function() {
      const csrfmiddlewaretoken = document.querySelector('[name=csrfmiddlewaretoken]').value;
      const cart = CartData.loadCart();
      const grantIds = cart.map(grant => grant.grant_id);
      let response;

      const body = {
        collectionTitle: this.collectionTitle,
        collectionDescription: this.collectionDescription,
        grants: grantIds
      };

      if (this.selectedCollection) {
        body['collection'] = this.selectedCollection;
      }

      try {

        response = await fetchData('/grants/v1/api/collections/new', 'POST', body, {'X-CSRFToken': csrfmiddlewaretoken});
        const redirect = `/grants/collections?collection_id=${response.collection.id}`;

        _alert('Congratulations, your new collection was created successfully!', 'success');
        this.cleanCollectionModal();
        this.showCreateCollection = false;

        window.location = redirect;

      } catch (e) {
        _alert(e.msg, 'error');
      }
    },
    cleanCollectionModal: function() {
      this.collectionTitle = '';
      this.collectionDescription = '';
    }
    // ================== End collection logic ==================
  },

  watch: {
    // Use watcher to keep local storage in sync with Vue state
    grantData: {
      async handler() {
        CartData.setCart(this.grantData);
        const tokenNames = Array.from(new Set(this.grantData.map(grant => grant.grant_donation_currency)));

        const priceUrl = `${window.location.origin}/sync/get_amount?denomination=${tokenNames}`;
        const priceResponse = await fetch(priceUrl);
        const tokenPrices = (await priceResponse.json());

        // Update CLR match
        for (let i = 0; i < this.grantData.length; i += 1) {
          const verification_required_to_get_match = false;

          if (this.grantData[i].is_clr_eligible === 'true' || this.grantData[i].is_clr_eligible === 'True') {
            this.$set(this.grantData[i], 'is_clr_eligible', true);
          }
          if (
            (!document.verified && verification_required_to_get_match) ||
            grantData.is_clr_eligible == 'False'
          ) {
            this.grantData[i].grant_donation_clr_match = 0;
          } else {
            const grant = this.grantData[i];
            // Convert amount to DAI
            const rawAmount = Number(grant.grant_donation_amount);
            const STABLE_COINS = [ 'DAI', 'SAI', 'USDT', 'TUSD', 'aDAI', 'USDC' ];
            // All stable coins are handled with USDT (see app/app/settings.py for list)
            const tokenName = STABLE_COINS.includes(grant.grant_donation_currency)
              ? 'USDT'
              : grant.grant_donation_currency;

            const amount = this.valueToDai(rawAmount, tokenName, tokenPrices);
            const matchAmount = await this.predictCLRMatch(grant, amount);

            this.grantData[i].grant_donation_clr_match = matchAmount ? matchAmount.toFixed(2) : 0;
          }
        }

        // Update suggested checkout option
        if (this.zkSyncWalletState) {
          await this.checkZkSyncBalances();
        }
      },
      deep: true
    },

    // We watch this variable to update the robot image
    gitcoinFactorRaw: {
      handler() {
        $('.bot-heart').hide();
        if (Number(this.gitcoinFactorRaw) <= 0) {
          $('#bot-heartbroken').show();
        } else if (Number(this.gitcoinFactorRaw) >= 20) {
          $('#bot-heart-20').show();
        } else if (Number(this.gitcoinFactorRaw) >= 15) {
          $('#bot-heart-15').show();
        } else if (Number(this.gitcoinFactorRaw) >= 10) {
          $('#bot-heart-10').show();
        } else if (Number(this.gitcoinFactorRaw) > 0) {
          $('#bot-heart-5').show();
        }
      }
    }
  },

  async mounted() {
    this.fetchBrightIDStatus();
    const urlParams = new URLSearchParams(window.location.search);

    if (urlParams.has('verify') && urlParams.get('verify').toLowerCase() === 'true') {
      this.showSMSValidationModal();
    }

    // Show loading dialog
    this.isLoading = true;

    // Load list of all tokens
    const tokensResponse = await fetch('/api/v1/tokens');
    const allTokens = await tokensResponse.json();

    // Only keep the ones for the current network
    this.currentTokens = allTokens.filter((token) => token.network === document.web3network || 'mainnet');
    this.currentTokens.forEach((token) => {
      // Add addr and name fields for backwards compatibility with existing code in this file
      token.addr = token.address;
      token.name = token.symbol;
    });

    // Read array of grants in cart from localStorage
    this.grantData = CartData.loadCart();
    // Initialize array of empty comments
    this.comments = this.grantData.map(grant => undefined);

    // Get list of all grant IDs and unique tokens in the cart
    const grantIds = this.grantData.map(grant => grant.grant_id);

    // Fetch updated CLR curves for all grants
    const url = `${window.location.origin}/grants/v1/api/clr?pks=${grantIds.join(',')}`;
    const response = await fetch(url);
    const clrCurves = (await response.json()).grants;

    // Update CLR curves
    this.grantData.forEach((grant, index) => {
      // Find the clrCurves entry with the same grant ID as this grant
      const clrIndex = clrCurves.findIndex(item => {
        return Number(item.pk) === Number(grant.grant_id);
      });

      // Replace the CLR prediction curve
      this.grantData[index].grant_clr_prediction_curve = clrCurves[clrIndex].clr_prediction_curve;
    });

    // Wait until we can load token list
    let elapsedTime = 0;
    let delay = 50; // 50 ms debounce

    while (!this.tokenList) {
      try {
        // Default to mainnet if nothing found after 5s
        var network = elapsedTime >= 5000 ? 'mainnet' : document.web3network;

        if (typeof network != 'undefined') {
          this.tokenList = tokens(network);
        }
      } catch (err) {}
      elapsedTime += delay;
      await this.sleep(delay);
    }
    // Support responsive design
    window.addEventListener('resize', this.onResize);

    // If user started deposit tx (final step of zkSync checkout), warn them before closing or
    // reloading page. We do not save the signatures here -- we do that immediately after they
    // are generated -- to increase reliability. This is because the beforeunload may sometimes
    // be ignored by browsers, e.g. if users have not interacted with the page
    window.addEventListener('beforeunload', (e) => {
      if (
        this.zkSyncCheckoutStep3Status === 'pending' &&
        this.zkSyncCheckoutStep3Status !== 'complete'
      ) {
        // This shows a generic message staying "Leave site? Changes you made may not be saved". This
        // cannot be changed, as "the ability to do this was removed in Chrome 51. It is widely
        // considered a security issue, and most vendors have removed support."
        // source: https://stackoverflow.com/questions/40570164/how-to-customize-the-message-changes-you-made-may-not-be-saved-for-window-onb
        e.preventDefault();
        e.returnValue = '';
      }
    });

    // Assume insufficient zkSync balance to start
    this.hasSufficientZkSyncBalance = false;

    // Show user cart

    // Check zkSync balance. Used to find which checkout option is cheaper
    this.isLoading = false;
    window.addEventListener('dataWalletReady', async(e) => {
      try {
        await needWalletConnection();

        // Force re-render so computed properties are updated (some are dependent on
        // document.web3network, and Vue cannot watch document.web3network for an update)
        this.selectedNetwork = document.web3network;

        // Setup zkSync and check balances
        this.userAddress = (await web3.eth.getAccounts())[0];
        await this.setupZkSync();
        await this.checkZkSyncBalances();

        // See if user was previously interrupted during checkout
        await this.checkInterruptStatus();
        if (this.zkSyncWasInterrupted) {
          this.showZkSyncModal = true;
        }
      } catch (e) {
        console.error(e);
      }

    }, false);

    const collections_response = await fetchData('/grants/v1/api/collections');

    this.collections = collections_response.collections;
    // Cart is now ready
    // this.isLoading = false;
  },

  beforeDestroy() {
    window.removeEventListener('resize', this.onResize);
  }
});

var update_cart_title = function() {
  var num_grants = JSON.parse(localStorage.getItem('grants_cart')).length;
  let new_title = 'Grants Cart (' + num_grants + ') | Gitcoin';

  $('title').text(new_title);
};

$(document).ready(function() {
  $(document).on('keyup', 'input[name=telephone]', function(e) {
    var number = $(this).val();

    if (number[0] != '+') {
      number = '+' + number;
      $(this).val(number);
    }
  });


  $(document).on('click', '#verify_offline', function(e) {
    $(this).remove();
    $('#verify_offline_target').css('display', 'block');
  });

  update_cart_title();
});

if (document.getElementById('gc-grants-cart')) {

  const app = new Vue({
    delimiters: [ '[[', ']]' ],
    el: '#gc-grants-cart',
    data: {
      grantHeaders,
      grantData
    }
  });

  if (document.contxt.github_handle && !document.verified && localStorage.getItem('dismiss-sms-validation') !== 'true') {
    app.$refs.cart.showSMSValidationModal();
  }
}<|MERGE_RESOLUTION|>--- conflicted
+++ resolved
@@ -774,16 +774,10 @@
       if (!provider) {
         return await onConnect();
       }
-
-<<<<<<< HEAD
-        if (typeof ga !== 'undefined') {
-          ga('send', 'event', 'Grant Checkout', 'click', 'Person');
-        }
-=======
+      
       if (typeof ga !== 'undefined') {
         ga('send', 'event', 'Grant Checkout', 'click', 'Person');
       }
->>>>>>> 819401a9
 
       // Throw if invalid Gitcoin contribution percentage
       if (Number(this.gitcoinFactorRaw) < 0 || Number(this.gitcoinFactorRaw) > 99) {
