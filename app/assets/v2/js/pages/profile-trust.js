--- conflicted
+++ resolved
@@ -37,30 +37,6 @@
     },
     did: {
       type: String,
-<<<<<<< HEAD
-      required: true
-    }
-  },
-  computed: {
-    step() {
-      return this.forceStep || this.validationStep;
-    }
-  },
-  template: `
-    <b-modal id="poap-modal" @hide="dismissVerification()" :visible="showValidation && !hideTemporarily" size="lg" body-class="p-0" center hide-header hide-footer>
-      <template v-slot:default="{ hide }">
-        <div class="modal-content p-0">
-          <div class="top rounded-top p-2 text-center" style="background: #ECE9FF;">
-            <div class="w-100">
-              <button @click="dismissVerification()" type="button" class="close position-absolute mt-2" style="right: 1rem" data-dismiss="modal" aria-label="Close">
-                <span aria-hidden="true">&times;</span>
-              </button>
-            </div>
-            <div class="bg-white d-flex mt-4 mx-auto p-1 rounded-circle" style="width: 74px; height: 74px;">
-              <img class="m-auto" src="${static_url}v2/images/project_logos/poap.svg" alt="POAP Logo" width="45">
-            </div>
-            <h3 class="my-4"> [[(step !== 'disconnect' ? 'Verify with' : 'Disconnect from')]] POAP </h3>
-=======
       required: true,
       'default': null
     },
@@ -94,7 +70,6 @@
             [[stamp.provider]]
             <br>
             [[stamp.match_percent * 100]]%
->>>>>>> 15b90799
           </div>
           <div class="text-muted" v-else>
           [[stamp.provider]]
@@ -150,183 +125,6 @@
     };
   },
 
-<<<<<<< HEAD
-      return this.forceStep || this.validationStep;
-    }
-  },
-  template: `
-    <b-modal id="poh-modal" @hide="dismissVerification()" :visible="showValidation && !hideTemporarily" size="lg" body-class="p-0" center hide-header hide-footer>
-      <template v-slot:default="{ hide }">
-        <div class="modal-content p-0">
-          <div class="top rounded-top p-2 text-center" style="background: #fceeca;">
-            <div class="w-100">
-              <button @click="dismissVerification()" type="button" class="close position-absolute mt-2" style="right: 1rem" data-dismiss="modal" aria-label="Close">
-                <span aria-hidden="true">&times;</span>
-              </button>
-            </div>
-            <div class="bg-white d-flex mt-4 mx-auto p-1 rounded-circle" style="width: 74px; height: 74px;">
-              <img class="m-auto" src="${static_url}v2/images/project_logos/poh-min.svg" alt="POH Logo">
-            </div>
-            <h3 class="my-4"> [[(step !== 'disconnect' ? 'Verify with' : 'Disconnect from')]] Proof of Humanity </h3>
-          </div>
-          <div class="font-smaller-1 line-height-3 spacer-px-4 spacer-px-lg-6 spacer-py-5">
-            <div v-if="step === 'validate-address'">
-              <p class="mb-4 font-subheader text-left">
-                Proof of Humanity is a system combining webs of trust with reverse Turing tests and dispute resolution. Verify and help create a sybil-proof list of humans.
-              </p>
-              <p class="mb-4 font-subheader text-left">
-                To verify, please connect your ETH wallet. Then we'll confirm your account is registered with POH.
-              </p>
-              <div class="mt-5 mb-2">
-                <b-button @click="clickedPullEthAddress" variant="primary" class="btn-primary mb-2 float-right" target="_blank">
-                  Connect with POH
-                </b-button>
-              </div>
-            </div>
-            <div v-if="step === 'validate-poh' || step == 'perform-validation'">
-              <p class="mb-4">
-                We'll check for POH registration.
-              </p>
-              <div class="input-group">
-                <input type="text" readonly class="form-control" placeholder="eth-address" aria-label="handle" aria-describedby="basic-addon1" required maxlength="255" v-model="ethAddress">
-              </div>
-              <div v-if="validationError !== ''" style="color: red;" class="mt-2">
-                <small>[[validationError]]</small>
-              </div>
-              <div>
-                <a href="" @click="clickedChangeWallet" :disabled="step === 'perform-validation'" class="mt-2">
-                  Change Wallet
-                </a>
-              </div>
-              <div class="d-flex justify-content-between mt-5 mb-2">
-                <span class="my-auto">
-                  <a href="" v-if="validationError !== ''" @click="clickedGoBack">
-                    Go Back
-                  </a>
-                </span>
-                <b-button @click="clickedValidate" :disabled="step === 'perform-validation'" variant="primary" class="btn-primary">
-                  <b-spinner small v-if="step === 'perform-validation'" type="grow" ></b-spinner>
-                  Verify
-                </b-button>
-              </div>
-            </div>
-            <div v-if="step === 'validation-complete'">
-              <div>
-                Your Proof of Humanity verification was successful. Thank you for helping make Gitcoin mroe sybil resistant!
-              </div>
-              <b-button @click="dismissVerification" variant="primary" class="btn btn-primary mt-5 px-5 float-right">Done</b-button>
-            </div>
-            <div v-if="step === 'disconnect'">
-              <div class="w-100">
-                <p>
-                  <div>
-                    Are you sure you want to disconnect your POH verification?
-                  </div>
-                  <b-button @click="disconnectPOH" variant="primary" class="btn btn-primary mt-5 px-5 float-right">
-                    <b-spinner small v-if="awaitingResponse" type="grow" class="ml-n4 position-absolute spinner-grow spinner-grow-sm"></b-spinner>
-                    Yes, disconnect
-                  </b-button>
-                </p>
-              </div>
-            </div>
-          </div>
-        </div>
-      </template>
-    </b-modal>`,
-  methods: {
-    dismissVerification() {
-      // If we're only hiding the modal to allow wallet selection, don't emit this event, which
-      // would prevent it from popping up again after the user completes their selection.
-      if (!this.hideTemporarily) {
-        this.$emit('modal-dismissed');
-        setTimeout(() => {
-          this.forceStep = false;
-        }, 1000);
-      }
-    },
-    clickedGoBack(event) {
-      event.preventDefault();
-      this.forceStep = 'validate-address';
-      this.ethAddress = '';
-      this.validationError = '';
-    },
-    getEthAddress() {
-      const accounts = web3.eth.getAccounts();
-
-      $.when(accounts)
-        .then((result) => {
-          const ethAddress = result[0];
-
-          this.ethAddress = ethAddress;
-          this.forceStep = 'validate-poh';
-          this.hideTemporarily = false;
-        })
-        .catch((_error) => {
-          this.validationError = 'Error getting ethereum accounts';
-          this.forceStep = 'validate-address';
-          this.hideTemporarily = false;
-        });
-    },
-    generateSignature() {
-      web3.eth.personal.sign('verify_poh_registration', this.ethAddress).then((signature) => {
-        this.signature = signature;
-        this.verifyPOH();
-      })
-        .catch((_error) => {
-          this.validationError = 'Error sign message declined';
-          this.forceStep = 'validate-poh';
-          this.hideTemporarily = false;
-        });
-    },
-    connectWeb3Wallet() {
-      this.hideTemporarily = true;
-      onConnect()
-        .then((result) => {
-          this.getEthAddress();
-        })
-        .catch((_error) => {
-          this.validationError = 'Error connecting ethereum accounts';
-          this.forceStep = 'validate-address';
-          this.hideTemporarily = false;
-        });
-    },
-    clickedPullEthAddress(event) {
-      event.preventDefault();
-      if (!provider) {
-        this.connectWeb3Wallet();
-      } else {
-        this.getEthAddress();
-      }
-    },
-    clickedChangeWallet(event) {
-      event.preventDefault();
-      this.validationError = '';
-      this.connectWeb3Wallet();
-    },
-    clickedValidate(event) {
-      event.preventDefault();
-      this.validationError = '';
-      this.forceStep = 'perform-validation';
-      this.generateSignature();
-    },
-    async verifyPOH() {
-      try {
-        const response = await apiCall(`/api/v0.1/profile/${trustHandle}/verify_user_poh`, {
-          eth_address: this.ethAddress,
-          signature: this.signature
-        });
-
-        if (response.ok) {
-          this.forceStep = 'validation-complete';
-          this.service.is_verified = true;
-        } else {
-          this.validationError = response.msg;
-          this.forceStep = 'validate-poh';
-        }
-      } catch (err) {
-        this.validationError = 'There was an error; please try again later';
-        this.forceStep = 'validate-poh ';
-=======
   computed: {
     modalShow: {
       set(newValue) {
@@ -335,7 +133,6 @@
       },
       get() {
         return this.visible;
->>>>>>> 15b90799
       }
     },
     address: function() {
@@ -347,155 +144,6 @@
       return null;
     }
   },
-<<<<<<< HEAD
-  props: {
-    showValidation: {
-      type: Boolean,
-      required: false,
-      'default': false
-    },
-    validationStep: {
-      type: String,
-      required: true
-    },
-    brightidUuid: {
-      type: String,
-      required: true
-    },
-    service: {
-      type: Object,
-      required: true
-    }
-  },
-  computed: {
-    brightIdLink() {
-      return `https://app.brightid.org/link-verification/http:%2f%2fnode.brightid.org/Gitcoin/${this.brightidUuid}`;
-    },
-    brightIdAppLink() {
-      return `brightid://link-verification/http:%2f%2fnode.brightid.org/Gitcoin/${this.brightidUuid}`;
-    },
-    step() {
-      return this.forceStep || this.validationStep;
-    }
-  },
-  template: `
-    <b-modal id="brightid-modal" @hide="dismissVerification()" :visible="showValidation" size="lg" body-class="p-0" center hide-header hide-footer>
-      <template v-slot:default="{ hide }">
-        <div class="modal-content p-0">
-          <div class="top rounded-top p-2 text-center" style="background: #FFF0EB;">
-            <div class="w-100">
-              <button @click="dismissVerification()" type="button" class="close position-absolute mt-2" style="right: 1rem" data-dismiss="modal" aria-label="Close">
-                <span aria-hidden="true">&times;</span>
-              </button>
-            </div>
-            <img class="mt-4 rounded-circle bg-white" src="${static_url}v2/images/project_logos/brightid.png" alt="BrightID Logo" width="74">
-            <h3 class="my-4"> [[(step !== 'disconnect' ? 'Verify with' : 'Disconnect from')]] BrightID </h3>
-          </div>
-          <div class="font-smaller-1 line-height-3 spacer-px-4 spacer-px-lg-6 spacer-py-5">
-
-            <template v-if="step === 'connect-brightid'">
-              <div class="w-100">
-                <p>
-                  BrightID is a digital identity solution that ensures accounts in any application are created by real humans; each user is unique and only has one account.
-                  <a href="https://www.brightid.org/" target="_blank">Learn More</a>.
-                </p>
-                <p>
-                  To increase your Trust Bonus using BrightID, you must first get connected. Follow these steps:
-                </p>
-                <p>
-                  <strong>Step 1</strong>: Download the BrightID App on your mobile device<br />
-                  <a href="https://apps.apple.com/us/app/brightid/id1428946820">
-                    <img src="${static_url}v2/images/app_stores/apple_app_store.svg" width="100">
-                  </a>
-                  <a href="https://play.google.com/store/apps/details?id=org.brightid">
-                    <img src="${static_url}v2/images/app_stores/google_play_store.png" width="125">
-                  </a>
-                </p>
-                <div>
-                  <strong>Step 2</strong>: Connect BrightID to Gitcoin by scanning this QR code
-                  from the BrightID app, or <a :href="brightIdLink">clicking here</a> from your mobile device.
-                  <div style="display: flex; justify-content: center; text-align: center;" class="mt-5">
-                    <qrcode :string="brightIdAppLink" :size="175"></qrcode>
-                  </div>
-                </div>
-                <hr class="mt-5" />
-                <div class="col-12 my-4 text-center">
-                  <b-button @click="moveToVerifyBrightid" variant="primary" class="btn btn-primary mt-4 px-5 float-right">
-                    Connect BrightID
-                  </b-button>
-                </div>
-              </div>
-            </template>
-
-            <template v-else-if="step === 'verify-brightid'">
-              <div class="w-100">
-                <p>
-                  BrightID is a digital identity solution that ensures accounts in any application are created by real humans; each user is unique and only has one account.
-                  <a href="https://www.brightid.org/" target="_blank">Learn More</a>.
-                </p>
-                <p>
-                  Now that you've connected your BrightID, you need to get verified by connecting with other real humans.
-                </p>
-                <p>
-                  <strong>Join a Gitcoin + BrightID Verification Party</strong><br />
-                  <small class="text-muted">
-                    You can learn more about how BrightID works and make connections that will help you get verified on the verifications parties.
-                    Register for one of the events.
-                  </small>
-                  <template v-for="call in service.calls">
-                    <div class="row mb-3 mt-3">
-                      <div class="col-md-6">
-                        <strong class="d-block">[[call.when]]</strong>
-                        <div class="font-caption">
-                          <template v-for="date in call.dates">
-                            At <span>[[formatDate(date.timeStart)]]</span> - <span>[[formatDate(date.timeEnd)]]</span><br />
-                          </template>
-                        </div>
-                      </div>
-                      <div class="col-md-6 my-auto">
-                        <a :href="call.link" target="_blank" class="btn btn-sm btn-block btn-primary px-4">Register on <br> [[call.platform]]</a>
-                      </div>
-                    </div>
-                  </template>
-
-                  <b-button @click="verifyBrightid" variant="primary" class="btn btn-primary mt-5 px-5 float-right">
-                    <b-spinner small v-if="verifying" type="grow" class="ml-n4 position-absolute spinner-grow spinner-grow-sm"></b-spinner>
-                    Check Status
-                  </b-button>
-                </p>
-              </div>
-            </template>
-
-            <template v-if="step === 'verification-complete'">
-              <div class="w-100">
-                <p>
-                  <div>
-                    Your BrightID verification was successful. Thank you for helping make Gitcoin more sybil resistant!
-                  </div>
-                  <b-button @click="dismissVerification" variant="primary" class="btn btn-primary mt-5 px-5 float-right">Done</b-button>
-                </p>
-              </div>
-            </template>
-
-            <template v-if="step === 'disconnect'">
-              <div class="w-100">
-                <p>
-                  <div>
-                    Are you sure you want to disconnect your BrightID verification?
-                  </div>
-                  <b-button @click="disconnectBrightid" variant="primary" class="btn btn-primary mt-5 px-5 float-right">
-                    <b-spinner small v-if="awaitingResponse" type="grow" class="ml-n4 position-absolute spinner-grow spinner-grow-sm"></b-spinner>
-                    Yes, disconnect
-                  </b-button>
-                </p>
-              </div>
-            </template>
-          </div>
-        </div>
-      </template>
-    </b-modal>`,
-=======
->>>>>>> 15b90799
 
   methods: {
     close() {
@@ -665,98 +313,6 @@
       if (clickedElId === 'save-passport') {
         await this.savePassport();
       }
-<<<<<<< HEAD
-    }
-  },
-  template: `
-    <b-modal id="ens-modal" @hide="dismissVerification()" :visible="showValidation" size="lg" body-class="p-0" center hide-header hide-footer>
-      <template v-slot:default="{ hide }">
-        <div class="modal-content p-0">
-          <div class="top rounded-top p-2 text-center" style="background: #ECE9FF;">
-            <div class="w-100">
-              <button @click="dismissVerification()" type="button" class="close position-absolute mt-2" style="right: 1rem" data-dismiss="modal" aria-label="Close">
-                <span aria-hidden="true">&times;</span>
-              </button>
-            </div>
-            <div class="bg-white d-flex mt-4 mx-auto p-1 rounded-circle" style="width: 74px; height: 74px;">
-              <img class="m-auto" src="${static_url}v2/images/project_logos/ens.svg" alt="ENS Logo" width="45">
-            </div>
-            <h3 class="my-4"> [[(step !== 'disconnect' ? 'Verify with' : 'Disconnect from')]] ENS </h3>
-          </div>
-          <div class="font-smaller-1 line-height-3 spacer-px-4 spacer-px-lg-6 spacer-py-5">
-
-            <div v-if="!service.is_verified && step !== 'disconnect'">
-              <div class="mb-3">
-                <p>
-                  ENS is a name service built on Ethereum. It offers a secure and decentralized way to address resources using human-readable names.
-                  <p class="mb-4">
-                    <a href="https://ens.domains/about">Learn more.</a>
-                  </p>
-                </p>
-                <div>
-                  <div class="mb-4 font-weight-semibold font-subheader">Please complete the following requirements:</div>
-                  <ol class="text-left pl-0" style="list-style: none">
-                    <li class="mb-3">
-                      <span :class="\`mr-2 fas fa-\${step > 1 ? 'check check gc-text-green' : 'times gc-text-pink'}\`"></span>  Setup your address.
-                      <input v-model="verificationEthAddress" class="form-control" type="text" @keyup="onchange">
-                      <a href="#" @click.prevent.stop="pullEthAddress()">Connect with ENS</a><br>
-                    </li>
-                    <li class="mb-3"><span :class="\`mr-2 fas fa-\${step > 2 ? 'check gc-text-green' : 'times gc-text-pink'}\`"></span> Your address has an ENS domain associated, [[ ensDomain ? '' : 'you can get one' ]] <a :href="\`https://app.ens.domains/\${ensDomain ? 'name/'+ ensDomain : ''}\`">[[ ensDomain ? ensDomain  : 'here' ]]</a>.</li>
-                    <li class="mb-3"><span :class="\`mr-2 fas fa-\${step > 4 ? 'check gc-text-green' : 'times gc-text-pink'}\`"></span> Your address should match with the address associated to the ENS domain.</li>
-                  </ol>
-                </div>
-              </div>
-              <div class="mb-4">
-                <p class="mb-4" v-if="validationError !== false">
-                  [[ validationErrorMsg ]] <a v-if="url" :href="url">[[url]]</a>
-                </p>
-                <p class="mb-4" v-if="validationError === false">
-                  You fulfill all the requirements, just click on verify to confirm that your ENS account is valid
-                </p>
-                <b-button v-if="validationError === false" @click="verifyENS" variant="primary" class="btn btn-primary px-5 float-right mt-5">
-                  <b-spinner small v-if="awaitingResponse" type="grow" class="ml-n4 position-absolute spinner-grow spinner-grow-sm"></b-spinner>
-                  Verify
-                </b-button>
-                <div v-if="validationError & validationErrorMsg !== ''" style="color: red">
-                  <small>[[validationErrorMsg]]</small>
-                </div>
-                <br />
-                <a href="" v-if="validationError" @click.f="dismissVerification()">
-                  Go Back
-                </a>
-              </div>
-            </div>
-            <div v-if="service.is_verified && !validationError && step !== 'disconnect'">
-              <div>Your ENS verification was successful. Thank you for helping make Gitcoin more sybil resistant!</div>
-              <b-button @click="dismissVerification" variant="primary" class="btn btn-primary mt-5 px-5 float-right">
-                Done
-              </b-button>
-            </div>
-            <div v-if="step === 'disconnect'">
-              <div class="w-100">
-                <p>
-                  <div>
-                    Are you sure you want to disconnect your ENS verification?
-                  </div>
-                  <b-button @click="disconnectENS" variant="primary" class="btn btn-primary mt-5 px-5 float-right">
-                    <b-spinner small v-if="awaitingResponse" type="grow" class="ml-n4 position-absolute spinner-grow spinner-grow-sm"></b-spinner>
-                    Yes, disconnect
-                  </b-button>
-                </p>
-              </div>
-            </div>
-          </div>
-        </div>
-      </template>
-    </b-modal>`,
-  methods: {
-    dismissVerification() {
-      this.$emit('modal-dismissed');
-      setTimeout(() => {
-        this.forceStep = false;
-      }, 1000);
-=======
->>>>>>> 15b90799
     },
     async refreshTrustBonus() {
       // if we have sig, attempt to save the passports details into the backend
@@ -846,94 +402,9 @@
 
       window.DD_LOGS && DD_LOGS.logger.info(`Connecting passport for handle ${document.contxt.github_handle} and address ${selectedAccount}`);
 
-<<<<<<< HEAD
-Vue.component('google-verify-modal', {
-  delimiters: [ '[[', ']]' ],
-  data: function() {
-    return {
-      forceStep: false,
-      awaitingResponse: false
-    };
-  },
-  props: {
-    showValidation: {
-      type: Boolean,
-      required: false,
-      'default': false
-    },
-    validationStep: {
-      type: String,
-      required: true
-    },
-    service: {
-      type: Object,
-      required: true
-    }
-  },
-  computed: {
-    step() {
-      return this.forceStep || this.validationStep;
-    }
-  },
-  template: `
-    <b-modal id="google-modal" @hide="dismissVerification()" :visible="showValidation" size="lg" body-class="p-0" center hide-header hide-footer>
-      <template v-slot:default="{ hide }">
-        <div class="modal-content p-0">
-          <div class="top rounded-top p-2 text-center" style="background: #FFF0EB;">
-            <div class="w-100">
-              <button @click="dismissVerification()" type="button" class="close position-absolute mt-2" style="right: 1rem" data-dismiss="modal" aria-label="Close">
-                <span aria-hidden="true">&times;</span>
-              </button>
-            </div>
-            <div class="bg-white d-flex mt-4 mx-auto p-1 rounded-circle" style="width: 74px; height: 74px;">
-              <img width="41" height="40" class="m-auto" src="${static_url}v2/images/project_logos/google.png">
-            </div>
-            <h3 class="my-4"> [[(step !== 'disconnect' ? 'Verify with' : 'Disconnect from')]] Google </h3>
-          </div>
-          <div class="font-smaller-1 line-height-3 spacer-px-4 spacer-px-lg-6 spacer-py-5">
-
-            <template v-if="step === 'connect'">
-              <p>
-                Verify your Google account.
-              </p>
-              <b-button @click="verifyGoogle" variant="primary" class="btn btn-primary px-5 float-right mt-5">
-                <b-spinner small v-if="awaitingResponse" type="grow" class="ml-n4 position-absolute spinner-grow spinner-grow-sm"></b-spinner>
-                Connect Google
-              </b-button>
-            </template>
-
-            <template v-if="step === 'disconnect'">
-              <div class="w-100">
-                <p>
-                  <div>
-                    Are you sure you want to disconnect your Google verification?
-                  </div>
-                  <b-button @click="disconnectGoogle" variant="primary" class="btn btn-primary mt-5 px-5 float-right">
-                    <b-spinner small v-if="awaitingResponse" type="grow" class="ml-n4 position-absolute spinner-grow spinner-grow-sm"></b-spinner>
-                    Yes, disconnect
-                  </b-button>
-                </p>
-              </div>
-            </template>
-          </div>
-        </div>
-      </template>
-    </b-modal>`,
-  methods: {
-    dismissVerification() {
-      this.$emit('modal-dismissed');
-      setTimeout(() => {
-        this.forceStep = false;
-      }, 1000);
-    },
-    verifyGoogle() {
-      const form = document.createElement('form');
-      const csrf = document.createElement('input');
-=======
       try {
         // read the genesis from the selectedAccount (pulls the associated stream index)
         const genesis = await this.reader.getGenesis(selectedAccount);
->>>>>>> 15b90799
 
         // grab all the streams at once to reduce the required number of reqs
         const streams = genesis && genesis.streams;
