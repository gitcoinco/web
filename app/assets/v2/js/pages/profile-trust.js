Vue.component('sms-verify-modal', {
  delimiters: [ '[[', ']]' ],
  data: function() {
    return {
      csrf: $("input[name='csrfmiddlewaretoken']").val(),
      validationStep: 'intro',
      phone: '',
      validNumber: false,
      errorMessage: '',
      verified: document.verified,
      code: '',
      timePassed: 0,
      timeInterval: 0,
      display_email_option: false,
      countDownActive: false
    };
  },
  props: {
    showValidation: {
      type: Boolean,
      required: false,
      'default': false
    }
  },
  template: `<b-modal id="sms-modal" @hide="dismissVerification()" :visible="showValidation" center hide-header hide-footer>
              <template v-slot:default="{ hide }">
                <div class="mx-5 mt-5 mb-4 text-center" v-if="validationStep == 'intro'">
                  <div class="mb-3">
                    <h1 class="font-bigger-4 font-weight-bold">Verify your phone number</h1>
                  </div>
                  <br />
                  <p class="mb-4 font-subheader text-left">We'd like to verify your phone number to get your contribution matched. Phone number verification is optional.</p>
                  <br />
                  <p class="mb-4 font-subheader text-left">Verifying increases your trust level and impact of your contributions. You can still contribute to grants without
                  verifying your phone number, but your contribution impact will be reduced.</p>
                  <br />
                  <p class="mb-4 font-subheader text-left">Gitcoin does NOT store your phone number.</p>
                  <br />
                  <p class="mb-4 font-subheader text-left">read more about <a target="_blank" rel="noopener noreferrer" class="gc-text-blue font-smaller-1"
                    href="https://twitter.com/owocki/status/1271088915982675974">why we are asking for your phone number</a> or how Gitcoin <a target="_blank" rel="noopener noreferrer" class="gc-text-blue font-smaller-1"
                      href="https://twitter.com/owocki/status/1271088915982675974">preserves your privacy.</a></p>
                  <b-button @click="validationStep='requestVerification'" class="btn-gc-blue mb-2" size="lg">Verify
                  Phone Number</b-button>
                  <div class="mb-1 font-subheader text-center">
                    <a id="verify_offline" href="#">
                    <br />
                    Verify Offline or</a>  <a href="#" @click="dismissVerification()" variant="link">Skip</a>
                    <div id='verify_offline_target' style="display:none">
                      <strong>Verify Offline</strong>
                      <br />
                      <a href="mailto:kyc@gitcoin.co">Email Gitcoin</a> or <a href="https://keybase.io/gitcoin_verify">Message Gitcoin on Keybase</a>, and we will verify your information within 1-2 business days.
                      <br />
                      IMPORTANT: Be sure to include (1) your gitcoin username (2) proof of ownership of a SMS number.
                    </div>
                  </div>
                </div>
                <div class="mx-5 my-5 text-center" v-if="validationStep == 'requestVerification'">
                  <div class="mb-3">
                    <h1 class="font-bigger-4 font-weight-bold">Verify your phone number</h1>
                  </div>
                  <p class="mb-5 font-subheader">We will send you a verification code.</p>
                  <vue-tel-input ref="tel-input" :validCharactersOnly="true" @validate="isValidNumber" v-model="phone"
                    :enabledCountryCode="true" :autofocus="true" :required="true" mode="international"
                    inputClasses="form-control" placeholder="+1 8827378273"
                    :inputOptions="{showDialCode: true}"
                  ></vue-tel-input>
                  <div v-if="timeInterval > timePassed">
                    <span class="label-warning">Wait [[ timeInterval - timePassed ]] second before request another
                      code</span>
                  </div>
                  <div v-if="errorMessage">
                    <span class="label-warning">[[ errorMessage ]]</span>
                  </div>
                  <b-button @click="requestVerification()" class="btn-gc-blue mt-5 mb-2" size="lg">Send verification
                    code</b-button>
                  <br />
                  <b-button @click="hide()" variant="link">Cancel</b-button>
                </div>
                <div class="mx-5 my-5 text-center" v-if="validationStep == 'verifyNumber'">
                  <div class="mb-3">
                    <h1 class="font-bigger-4 font-weight-bold">Verify your phone number</h1>
                  </div>
                  <p class="mb-5 font-subheader">Enter the verification code sent to your number.</p>

                  <input class="form-control" type="number" required v-model="code">
                  <div v-if="timeInterval > timePassed">
                    <span class="label-warning">Wait [[ timeInterval - timePassed ]] second before request another
                      code</span>
                  </div>
                  <div v-if="errorMessage">
                    <span class="label-warning">[[ errorMessage ]]</span>
                  </div>
                  <b-button @click="validateCode()" class="btn-gc-blue mt-5" size="lg">Submit</b-button>
                  <br />
                  <b-button @click="startVerification()" variant="link">Change number</b-button>
                  <b-button @click="resendCode()" variant="link">Resend Code</b-button>
                    <b-button @click="resendCode('email')" variant="link" v-if="display_email_option">Send email</b-button>
                </div>
              </template>
            </b-modal>`,
  methods: {
    dismissVerification() {
      localStorage.setItem('dismiss-sms-validation', true);
      this.$emit('modal-dismissed');
    },
    // VALIDATE
    validateCode() {
      const vm = this;

      if (vm.code) {
        const verificationRequest = fetchData('/sms/validate/', 'POST', {
          code: vm.code,
          phone: vm.phone
        }, {'X-CSRFToken': vm.csrf});

        $.when(verificationRequest).then(response => {
          vm.verificationEnabled = false;
          vm.verified = true;
          vm.validationStep = 'verifyNumber';
          vm.$emit('modal-dismissed');
          _alert('You have been verified. <a href="" style="color: white; text-decoration: underline;">Refresh Page</a>.', 'success');
        }).catch((e) => {
          vm.errorMessage = e.responseJSON.msg;
        });
      }
    },
    startVerification() {
      this.phone = '';
      this.validationStep = 'requestVerification';
      this.validNumber = false;
      this.errorMessage = '';
      this.code = '';
      this.timePassed = 0;
      this.timeInterval = 0;
      this.display_email_option = false;
    },
    countdown() {
      const vm = this;

      if (!vm.countDownActive) {
        vm.countDownActive = true;

        setInterval(() => {
          vm.timePassed += 1;
        }, 1000);
      }
    },
    resendCode(delivery_method) {
      const e164 = this.phone.replace(/\s/g, '');
      const vm = this;

      vm.errorMessage = '';

      if (vm.validNumber) {
        const verificationRequest = fetchData('/sms/request', 'POST', {
          phone: e164,
          delivery_method: delivery_method || 'sms'
        }, {'X-CSRFToken': vm.csrf});

        vm.errorMessage = '';

        $.when(verificationRequest).then(response => {
          // set the cooldown time to one minute
          this.timePassed = 0;
          this.timeInterval = 60;
          this.countdown();
          this.display_email_option = response.allow_email;
        }).catch((e) => {
          vm.errorMessage = e.responseJSON.msg;
        });
      }
    },
    // REQUEST VERIFICATION
    requestVerification(event) {
      const e164 = this.phone.replace(/\s/g, '');
      const vm = this;

      if (vm.validNumber) {
        const verificationRequest = fetchData('/sms/request', 'POST', {
          phone: e164
        }, {'X-CSRFToken': vm.csrf});

        vm.errorMessage = '';

        $.when(verificationRequest).then(response => {
          vm.validationStep = 'verifyNumber';
          this.timePassed = 0;
          this.timeInterval = 60;
          this.countdown();
          this.display_email_option = response.allow_email;
        }).catch((e) => {
          vm.errorMessage = e.responseJSON.msg;
        });
      }
    },
    isValidNumber(validation) {
      console.log(validation);
      this.validNumber = validation.isValid;
    }
  }
});

Vue.component('twitter-verify-modal', {
  delimiters: [ '[[', ']]' ],
  data: function() {
    return {
      validationStep: 'send-tweet',
      tweetText: '',
      twitterHandle: '',
      validationError: ''
    };
  },
  props: {
    showValidation: {
      type: Boolean,
      required: false,
      'default': false
    }
  },
  computed: {
    encodedTweetText: function() {
      return encodeURIComponent(this.tweetText);
    },
    tweetIntentURL: function() {
      return `https://twitter.com/intent/tweet?text=${this.encodedTweetText}`;
    }
  },
  mounted: function() {
    this.tweetText = verifyTweetText; // Global from tab_trust.html <script> tag
  },
  template: `<b-modal id="twitter-modal" @hide="dismissVerification()" :visible="showValidation" center hide-header hide-footer>
                <template v-slot:default="{ hide }">
                  <div class="mx-5 mt-5 mb-4 text-center">
                    <div class="mb-3">
                      <h1 class="font-bigger-4 font-weight-bold">Verify your Twitter account</h1>
                    </div>
                    <div v-if="validationStep === 'send-tweet'">
                      <p class="mb-4 font-subheader text-left">
                        We want to verify your Twitter account. To do so, you must first send a standardized
                        Tweet from your account, then we'll validate it's there.
                      </p>
                      <p class="mb-4 font-subheader text-left">
                        The Tweet should say:
                      </p>
                      <p class="mb-4 font-subheader text-left">
                        <em>[[tweetText]]</em>
                      </p>
                      <div class="mt-2 mb-2">
                        <a :href="tweetIntentURL" @click="clickedSendTweet" role="button" style="font-size: 1.3em" class="button button--primary mb-2" target="_blank">
                          Send Tweet
                        </a>
                      </div>
                      <a href="" @click="clickedAlreadySent">
                        I have already Tweeted this
                      </a>
                    </div>
                    <div v-if="validationStep === 'validate-tweet' || validationStep == 'perform-validation'">
                      <p class="mb-4">
                        Now we'll validate that you've sent the tweet. Enter your Twitter handle and press validate.
                      </p>
                      <div class="input-group">
                        <div class="input-group-prepend">
                          <span class="input-group-text form-control" id="basic-addon1">@</span>
                        </div>
                        <input type="text" class="form-control" placeholder="handle" aria-label="handle" aria-describedby="basic-addon1" required maxlength="15" v-model="twitterHandle">
                      </div>
                      <div v-if="validationError !== ''" style="color: red">
                        <small>[[validationError]]</small>
                      </div>
                      <b-button @click="clickedValidate" :disabled="validationStep === 'perform-validation'" class="btn-gc-blue mt-3 mb-2" size="lg">
                        <b-spinner v-if="validationStep === 'perform-validation'" type="grow"></b-spinner>
                        Validate
                      </b-button>
                      <br />
                      <a href="" v-if="validationError !== ''" @click="clickedGoBack">
                        Go Back
                      </a>
                    </div>
                    <div v-if="validationStep === 'validation-complete'">
                      Your Twitter verification was successful. Thank you for helping make Gitcoin more sybil resistant!
                      <a href="" class="btn btn-gc-blue px-5 mt-3 mb-2 mx-2" role="button" style="font-size: 1.3em">Done</a>
                    </div>
                  </div>
                </template>
            </b-modal>`,
  methods: {
    dismissVerification() {
      this.$emit('modal-dismissed');
    },
    clickedSendTweet(event) {
      this.validationStep = 'validate-tweet';
    },
    clickedAlreadySent(event) {
      event.preventDefault();
      this.validationStep = 'validate-tweet';
    },
    clickedGoBack(event) {
      event.preventDefault();
      this.validationStep = 'send-tweet';
      this.validationError = '';
    },
    clickedValidate(event) {
      event.preventDefault();

      this.twitterHandle = this.twitterHandle.trim();

      // Strip leading @ if user includes it
      if (this.twitterHandle.startsWith('@')) {
        this.twitterHandle = this.twitterHandle.split('@')[1];
      }

      // Validate handle is 15 word characters
      const isValidHandle = null !== this.twitterHandle.match(/^(\w){1,15}$/);

      if (!isValidHandle) {
        this.validationError = 'Please enter a valid Twitter handle';
        return;
      }

      // Reset after a prior error
      this.validationError = '';

      this.validationStep = 'perform-validation';

      this.verifyTwitter();
    },
    verifyTwitter() {
      const csrfmiddlewaretoken = document.querySelector('[name=csrfmiddlewaretoken]').value;
      const payload = JSON.stringify({
        'twitter_handle': this.twitterHandle
      });
      const headers = {'X-CSRFToken': csrfmiddlewaretoken};

      const verificationRequest = fetchData(`/api/v0.1/profile/${trustHandle}/verify_user_twitter`, 'POST', payload, headers);

      $.when(verificationRequest).then(response => {
        if (response.ok) {
          this.validationStep = 'validation-complete';
        } else {
          this.validationError = response.msg;
          this.validationStep = 'validate-tweet';
        }

      }).catch((_error) => {
        this.validationError = 'There was an error; please try again later';
        this.validationStep = 'validate-tweet';
      });
    }
  }
});

Vue.component('poap-verify-modal', {
  delimiters: [ '[[', ']]' ],
  data: function() {
    return {
      hideTemporarily: false,
      validationStep: 'validate-address',
      ethAddress: '',
      signature: '',
      validationError: ''
    };
  },
<<<<<<< HEAD
  mounted: function() {

    $(document).on('click', '#verify-poap-link', function(event) {
      event.preventDefault();
      this.showValidation = true;
    }.bind(this));
=======
  props: {
    showValidation: {
      type: Boolean,
      required: false,
      'default': false
    }
>>>>>>> 12595e3b
  },
  template: `<b-modal id="poap-modal" @hide="dismissVerification()" :visible="showValidation && !hideTemporarily" center hide-header hide-footer>
                <template v-slot:default="{ hide }">
                  <div class="mx-5 mt-5 mb-4 text-center">
                    <div class="mb-3">
                      <img src="/static/v2/images/project_logos/poap.svg" alt="POAP Logo" width="100">
                      <h1 class="font-bigger-4 font-weight-bold mt-2">Verify your POAP badges</h1>
                    </div>
                    <div v-if="validationStep === 'validate-address'">
                      <p class="mb-4 font-subheader text-left">
                        POAP is a software system that allows humans to collect badges (in the form of non fungible tokens) every time they participate in an activity,
                        whether in person or remotely. <a href="https://www.poap.xyz/#faqs" target="_blank">Learn more.</a>
                      </p>
                      <p class="mb-4 font-subheader text-left">
                        We want to verify your POAP badges. To do so, you must first connect with your preferred web3 account.
                        Then, we'll validate your account holds at least one POAP badge, and that it's been there for at least 15 days.
                      </p>

                      <div class="mt-2 mb-2">
                        <a href="" @click="clickedPullEthAddress" role="button" style="font-size: 1.3em" class="button button--primary mb-2" target="_blank">
                          Pull from Wallet
                        </a>
                      </div>
                    </div>
                    <div v-if="validationStep === 'validate-poap' || validationStep == 'perform-validation'">
                      <p class="mb-4">
<<<<<<< HEAD
                        Now we'll validate that you have the poap badges. Press validate.
                      </p>
                      <p class="mb-4">
                        You can change your wallet by pressing change wallet.
=======
                        We'll check for POAP badges held by the following account.
>>>>>>> 12595e3b
                      </p>
                      <div class="input-group">
                        <input type="text" readonly class="form-control" placeholder="eth-address" aria-label="handle" aria-describedby="basic-addon1" required maxlength="255" v-model="ethAddress">
                      </div>
                      <div v-if="validationError !== ''" style="color: red">
                        <small>[[validationError]]</small>
                      </div>
                      <b-button @click="clickedValidate" :disabled="validationStep === 'perform-validation'" class="btn-gc-blue mt-3 mb-2" size="lg">
                        <b-spinner v-if="validationStep === 'perform-validation'" type="grow"></b-spinner>
                        Validate
                      </b-button>
                      <br />
                        <a href="" @click="clickedChangeWallet" :disabled="validationStep === 'perform-validation'">
                          Change Wallet
                        </a>
                      <br />
                      <a href="" v-if="validationError !== ''" @click="clickedGoBack">
                        Go Back
                      </a>
                    </div>
                    <div v-if="validationStep === 'validation-complete'">
                      Your POAP verification was successful. Thank you for helping make Gitcoin more sybil resistant!
                      <a href="" class="btn btn-gc-blue px-5 mt-3 mb-2 mx-2" role="button" style="font-size: 1.3em">Done</a>
                    </div>
                  </div>
                </template>
            </b-modal>`,
  methods: {
    dismissVerification() {
      // If we're only hiding the modal to allow wallet selection, don't emit this event, which
      // would prevent it from popping up again after the user completes their selection.
      if (!this.hideTemporarily) {
        this.$emit('modal-dismissed');
      }
    },
    clickedGoBack(event) {
      event.preventDefault();
      this.validationStep = 'validate-address';
      this.ethAddress = '';
      this.validationError = '';
    },
    getEthAddress() {
      const accounts = web3.eth.getAccounts();

      $.when(accounts).then((result) => {
        const ethAddress = result[0];

        this.ethAddress = ethAddress;
        this.validationStep = 'validate-poap';
        // this.showValidation = true;
        this.hideTemporarily = false;
      }).catch((_error) => {
        this.validationError = 'Error getting ethereum accounts';
        this.validationStep = 'validate-address';
        // this.showValidation = true;
        this.hideTemporarily = false;
      });

    },
    generateSignature() {
      // Create a signature using the provided web3 account
      web3.eth.personal.sign('verify_poap_badges', this.ethAddress)
        .then(signature => {
          this.signature = signature;
          this.verifyPOAP();
        });
    },
    connectWeb3Wallet() {
      // this.showValidation = false;
      this.hideTemporarily = true;
      onConnect().then((result) => {
        this.getEthAddress();
      }).catch((_error) => {
        this.validationError = 'Error connecting ethereum accounts';
        this.validationStep = 'validate-address';
        // this.showValidation = true;
        this.hideTemporarily = false;
      });
    },
    clickedPullEthAddress(event) {
      // Prompt web3 login if not connected
      event.preventDefault();
      if (!provider) {
        this.connectWeb3Wallet();
      } else {
        this.getEthAddress();
      }
    },
    clickedChangeWallet(event) {
      event.preventDefault();
      this.validationError = '';
      this.connectWeb3Wallet();
    },
    clickedValidate(event) {
      event.preventDefault();
      this.validationError = '';
      this.validationStep = 'perform-validation';
      this.generateSignature();
    },
    verifyPOAP() {
      const csrfmiddlewaretoken = document.querySelector('[name=csrfmiddlewaretoken]').value;
      const payload = JSON.stringify({
        'eth_address': this.ethAddress,
        'signature': this.signature
      });
      const headers = {'X-CSRFToken': csrfmiddlewaretoken};

      const verificationRequest = fetchData(`/api/v0.1/profile/${trustHandle}/verify_user_poap`, 'POST', payload, headers);

      $.when(verificationRequest).then(response => {
        if (response.ok) {
          this.validationStep = 'validation-complete';
        } else {
          this.validationError = response.msg;
          this.validationStep = 'validate-poap';
        }

      }).catch((_error) => {
        console.log(_error);
        this.validationError = 'There was an error; please try again later';
        this.validationStep = 'validate-poap';
      });
    }
  }
});

Vue.component('brightid-verify-modal', {
  delimiters: [ '[[', ']]' ],
  data: function() {
    return {
      calls: []
    };
  },
  props: {
    showValidation: {
      type: Boolean,
      required: false,
      'default': false
    },
    validationStep: {
      type: String,
      required: true
    },
    brightidUuid: {
      type: String,
      required: true
    }
  },
  computed: {
    brightIdLink() {
      return `https://app.brightid.org/link-verification/http:%2f%2fnode.brightid.org/Gitcoin/${this.brightidUuid}`;
    },
    brightIdAppLink() {
      return `brightid://link-verification/http:%2f%2fnode.brightid.org/Gitcoin/${this.brightidUuid}`;
    }
  },
  mounted() {
    if (calendarData) {
      this.calls = calendarData;
    }
  },
  template: `<b-modal id="brightid-modal" @hide="dismissVerification()" :visible="showValidation" center hide-header hide-footer>
              <template v-slot:default="{ hide }">
                <div class="modal-content px-2 py-2">
                  <div class="col-12">
                    <button @click="dismissVerification()" type="button" class="close" data-dismiss="modal" aria-label="Close">
                      <span aria-hidden="true">&times;</span>
                    </button>
                  </div>
                  <template v-if="validationStep === 'connect-brightid'">
                    <div class="col-12 pt-2 pb-2 text-center">
                      <img src="/static/v2/images/project_logos/brightid.png" alt="BrightID Logo" width="100">
                      <h2 class="font-title mt-2">Connect With BrightID</h2>
                    </div>
                    <div class="col-12 pt-2">
                      <p>
                        BrightID is a digital identity solution that ensures accounts in any application are created by real humans; each user is unique and only has one account.
                        <a href="https://www.brightid.org/" target="_blank">Learn More</a>.
                      </p>
                      <p>
                        To increase your Trust Bonus using BrightID, you must first get connected. Follow these steps:
                      </p>
                      <p>
                        <strong>Step 1</strong>: Download the BrightID App on your mobile device<br />
                        <a href="https://apps.apple.com/us/app/brightid/id1428946820">
                          <img src="/static/v2/images/app_stores/apple_app_store.svg" width="100">
                        </a>
                        <a href="https://play.google.com/store/apps/details?id=org.brightid">
                          <img src="/static/v2/images/app_stores/google_play_store.png" width="125">
                        </a>
                      </p>
                      <p>
                        <strong>Step 2</strong>: Connect BrightID to Gitcoin by scanning this QR code
                        from the BrightID app, or <a :href="brightIdLink">clicking here</a> from your mobile device.
                        <div style="display: flex; justify-content: center; text-align: center;">
                          <qrcode :string="brightIdAppLink" :size="175"></qrcode>
                        </div>
                      </p>
                      <div class="col-12 my-4 text-center">
                        <a href="" class="btn btn-gc-blue px-5 mb-2 mx-2">Done Connecting</a>
                      </div>
                    </div>
                  </template>
                  <template v-else-if="validationStep === 'verify-brightid'">
                    <div class="col-12 pt-2 pb-2 text-center">
                      <img src="/static/v2/images/project_logos/brightid.png" alt="BrightID Logo" width="100">
                      <h2 class="font-title mt-2">Verify Your BrightID</h2>
                    </div>
                    <div class="col-12 pt-2">
                      <p>
                        BrightID is a digital identity solution that ensures accounts in any application are created by real humans; each user is unique and only has one account.
                        <a href="https://www.brightid.org/" target="_blank">Learn More</a>.
                      </p>
                      <p>
                        Now that you've connected your BrightID, you need to get verified by connecting with other real humans.
                      </p>
                      <p>
                        <strong>Join a Gitcoin + BrightID Verification Party</strong><br />
                        <small class="text-muted">
                          You can learn more about how BrightID works and make connections that will help you get verified on the verifications parties.
                          Register for one of the events.
                        </small>
                        <template v-for="call in calls">
                          <div class="row mb-3">
                            <div class="col-md-8">
                              <strong class="d-block">[[call.when]]</strong>
                              <div class="font-caption">
                                <template v-for="date in call.dates">
                                  At <span>[[formatDate(date.timeStart)]]</span> - <span>[[formatDate(date.timeEnd)]]</span><br />
                                </template>
                              </div>
                            </div>
                            <div class="col-md-4 my-auto">
                              <a :href="call.link" target="_blank" class="btn btn-sm btn-block btn-gc-blue px-4 font-caption font-weight-bold">Register <br> on [[call.platform]]</a>
                            </div>
                          </div>
                        </template>
                      </p>
                    </div>
                  </template>
                </div>
              </template>
            </b-modal>`,
  methods: {
    dismissVerification() {
      this.$emit('modal-dismissed');
    },
    formatDate(date) {
      let options = {hour: 'numeric', minute: 'numeric', dayPeriod: 'short'};

      return new Intl.DateTimeFormat('en-US', options).format(new Date(date));
    }
  }
});

Vue.component('active-trust-manager', {
  delimiters: [ '[[', ']]' ],
  data() {
    return {
      visibleModal: 'none'
    };
  },
  methods: {
    showModal(modalName) {
      this.visibleModal = modalName;
    },
    hideModal() {
      this.visibleModal = 'none';
    }
  }
});

Vue.component('active-trust-row-template', {
  delimiters: [ '[[', ']]' ],
  data() {
    return {};
  },
  props: {
    iconType: {
      type: String, // 'image' or 'markup'
      required: false,
      'default': 'markup'
    },
    iconPath: {
      // path to image file if iconType is 'image'
      type: String,
      required: false
    },
    title: {
      type: String,
      required: true
    },
    matchPercent: {
      type: Number,
      required: true
    },
    isVerified: {
      type: Boolean,
      required: true
    },
    buttonText: {
      type: String,
      required: false,
      'default': 'Verify'
    }
  },
  methods: {
    didClick(event) {
      event.preventDefault();
      this.$emit('verify-button-pressed');
    },
    hasVerifySlot() {
      return !!this.$slots.verify;
    }
  },
  template: `
      <div class="row mb-4">
        <div class="col-12 col-md-1 mx-auto text-center">
          <div v-if="iconType === 'markup'">
            <slot name="icon"></slot>
          </div>
          <div v-if="iconType === 'image'">
            <img :src="[[iconPath]]" alt="logo" class="img-fluid">
          </div>
        </div>
        <div class="col-12 col-md-7 mb-3 mb-md-0">
          <div class="font-weight-bold">
            [[title]]
          </div>
          <div>
            <slot name="description"></slot>
          </div>
        </div>
        <div class="col-6 col-md-2 text-center">
          <div class="font-weight-bold">
            +[[matchPercent]]%
          </div>
          <div style="color:grey">
            <small>Grants CLR Match</small>
          </div>
        </div>
        <div class="col-6 col-md-2">
          <template v-if="hasVerifySlot()">
            <slot name="verify"></slot>
          </template>
          <template v-else>
            <template v-if="isVerified === true">
              <span style="color:limegreen"><i class="fas fa-check"></i> Verified</span>
            </template>
            <template v-else>
              <a @click="didClick" href="" role="button" class="button button--primary text-nowrap">[[buttonText]]</a>
            </template>
          </template>
        </div>
      </div>
  `
});

<<<<<<< HEAD
Vue.component('ens-verify-modal', {
  delimiters: [ '[[', ']]' ],
  data: function() {
    return {
      showValidation: false,
      static_url: document.contxt.STATIC_URL,
      ensDomain: '',
      validationStep: 0,
      validationError: '',
      validationErrorMsg: '',
      validated: false,
      verificationEthAddress: ''
    };
  },
  mounted: function() {
    $(document).on('click', '#verify-ens-link', function(event) {
      event.preventDefault();
      this.showValidation = true;
    }.bind(this));
    this.checkENSValidation();
  },
  methods: {
    dismissVerification() {
      this.showValidation = false;
    },
    verifyENS() {
      const csrfmiddlewaretoken = document.querySelector('[name=csrfmiddlewaretoken]').value;
      const headers = {'X-CSRFToken': csrfmiddlewaretoken};
      const data = {};

      if (typeof web3 !== 'undefined' && web3.utils.isAddress(this.verificationEthAddress)) {
        data['verification_address'] = this.verificationEthAddress;
      }

      const verificationRequest = fetchData('/api/v0.1/profile/verify_ens', 'POST', data, headers);

      this.onResponse(verificationRequest);
    },
    onchange() {
      if (typeof web3 !== 'undefined' && web3.utils.isAddress(this.verificationEthAddress)) {
        this.checkENSValidation();
      }
    },
    onResponse(verificationRequest) {
      let vm = this;

      $.when(verificationRequest).then(response => {
        vm.validationError = response.error;
        vm.validationErrorMsg = response.msg;
        vm.validated = response.data.verified;
        vm.validationStep = response.data.step;
        vm.verificationEthAddress = response.data.address;
        vm.ensDomain = response.data.ens_domain;
      });
    },
    checkENSValidation() {
      let vm = this;
      const csrfmiddlewaretoken = document.querySelector('[name=csrfmiddlewaretoken]').value;
      const headers = {'X-CSRFToken': csrfmiddlewaretoken};
      const data = {};

      if (typeof web3 !== 'undefined' && web3.utils.isAddress(this.verificationEthAddress)) {
        data['verification_address'] = this.verificationEthAddress;
      }

      const verificationRequest = fetchData('/api/v0.1/profile/verify_ens', 'GET', data, headers);

      this.onResponse(verificationRequest);
    },
    getEthAddress() {
      const accounts = web3.eth.getAccounts();

      $.when(accounts).then((result) => {
        this.verificationEthAddress = result[0];
        this.onchange();
        this.showValidation = true;
      }).catch((_error) => {
        this.validationError = 'Error getting ethereum accounts';
        this.showValidation = true;
      });
    },
    connectWeb3Wallet() {
      this.showValidation = false;
      onConnect().then((result) => {
        this.getEthAddress();
      }).catch((_error) => {
        this.validationError = 'Error connecting ethereum accounts';
        this.showValidation = true;
      });
    },
    pullEthAddress() {
      // Prompt web3 login if not connected
      if (!provider) {
        this.connectWeb3Wallet();
      } else {
        this.getEthAddress();
      }
    }
  }
});
=======
if (document.getElementById('gc-trust-manager-app')) {

  const trustManagerApp = new Vue({
    delimiters: [ '[[', ']]' ],
    el: '#gc-trust-manager-app',
    data: { }
  });
}
>>>>>>> 12595e3b

$(document).ready(function() {
  $(document).on('keyup', 'input[name=telephone]', function(e) {
    var number = $(this).val();

    if (number[0] != '+') {
      number = '+' + number;
      $(this).val(number);
    }
  });

  $(document).on('click', '#verify_offline', function(e) {
    $(this).remove();
    $('#verify_offline_target').css('display', 'block');
  });
});<|MERGE_RESOLUTION|>--- conflicted
+++ resolved
@@ -360,21 +360,12 @@
       validationError: ''
     };
   },
-<<<<<<< HEAD
-  mounted: function() {
-
-    $(document).on('click', '#verify-poap-link', function(event) {
-      event.preventDefault();
-      this.showValidation = true;
-    }.bind(this));
-=======
   props: {
     showValidation: {
       type: Boolean,
       required: false,
       'default': false
     }
->>>>>>> 12595e3b
   },
   template: `<b-modal id="poap-modal" @hide="dismissVerification()" :visible="showValidation && !hideTemporarily" center hide-header hide-footer>
                 <template v-slot:default="{ hide }">
@@ -401,14 +392,7 @@
                     </div>
                     <div v-if="validationStep === 'validate-poap' || validationStep == 'perform-validation'">
                       <p class="mb-4">
-<<<<<<< HEAD
-                        Now we'll validate that you have the poap badges. Press validate.
-                      </p>
-                      <p class="mb-4">
-                        You can change your wallet by pressing change wallet.
-=======
                         We'll check for POAP badges held by the following account.
->>>>>>> 12595e3b
                       </p>
                       <div class="input-group">
                         <input type="text" readonly class="form-control" placeholder="eth-address" aria-label="handle" aria-describedby="basic-addon1" required maxlength="255" v-model="ethAddress">
@@ -767,7 +751,6 @@
   `
 });
 
-<<<<<<< HEAD
 Vue.component('ens-verify-modal', {
   delimiters: [ '[[', ']]' ],
   data: function() {
@@ -868,7 +851,7 @@
     }
   }
 });
-=======
+
 if (document.getElementById('gc-trust-manager-app')) {
 
   const trustManagerApp = new Vue({
@@ -877,7 +860,6 @@
     data: { }
   });
 }
->>>>>>> 12595e3b
 
 $(document).ready(function() {
   $(document).on('keyup', 'input[name=telephone]', function(e) {
