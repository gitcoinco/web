
Vue.component('sms-verify-modal', {
  delimiters: [ '[[', ']]' ],
  data: function() {
    return {
      csrf: $("input[name='csrfmiddlewaretoken']").val(),
      validationStep: 'intro',
      phone: '',
      validNumber: false,
      errorMessage: '',
      verified: document.verified,
      code: '',
      timePassed: 0,
      timeInterval: 0,
      display_email_option: false,
      countDownActive: false
    };
  },
  props: {
    showValidation: {
      type: Boolean,
      required: false,
      'default': false
    }
  },
  template: `<b-modal id="sms-modal" @hide="dismissVerification()" :visible="showValidation" center hide-header hide-footer>
              <template v-slot:default="{ hide }">
                <div class="mx-5 mt-5 mb-4 text-center" v-if="validationStep == 'intro'">
                  <div class="mb-3">
                    <h1 class="font-bigger-4 font-weight-bold">Verify your phone number</h1>
                  </div>
                  <br />
                  <p class="mb-4 font-subheader text-left">We'd like to verify your phone number to get your contribution matched. Phone number verification is optional.</p>
                  <br />
                  <p class="mb-4 font-subheader text-left">Verifying increases your trust level and impact of your contributions. You can still contribute to grants without
                  verifying your phone number, but your contribution impact will be reduced.</p>
                  <br />
                  <p class="mb-4 font-subheader text-left">Gitcoin does NOT store your phone number.</p>
                  <br />
                  <p class="mb-4 font-subheader text-left">read more about <a target="_blank" rel="noopener noreferrer" class="gc-text-blue font-smaller-1"
                    href="https://twitter.com/owocki/status/1271088915982675974">why we are asking for your phone number</a> or how Gitcoin <a target="_blank" rel="noopener noreferrer" class="gc-text-blue font-smaller-1"
                      href="https://twitter.com/owocki/status/1271088915982675974">preserves your privacy.</a></p>
                  <b-button @click="validationStep='requestVerification'" variant="primary" class="btn-primary mb-2" size="lg">Verify
                  Phone Number</b-button>
                  <div class="mb-1 font-subheader text-center">
                    <a id="verify_offline" href="#">
                    <br />
                    Verify Offline or</a>  <a href="#" @click="dismissVerification()" variant="link">Skip</a>
                    <div id='verify_offline_target' style="display:none">
                      <strong>Verify Offline</strong>
                      <br />
                      <a href="mailto:kyc@gitcoin.co">Email Gitcoin</a> or <a href="https://keybase.io/gitcoin_verify">Message Gitcoin on Keybase</a>, and we will verify your information within 1-2 business days.
                      <br />
                      IMPORTANT: Be sure to include (1) your gitcoin username (2) proof of ownership of a SMS number.
                    </div>
                  </div>
                </div>
                <div class="mx-5 my-5 text-center" v-if="validationStep == 'requestVerification'">
                  <div class="mb-3">
                    <h1 class="font-bigger-4 font-weight-bold">Verify your phone number</h1>
                  </div>
                  <p class="mb-5 font-subheader">We will send you a verification code.</p>
                  <vue-tel-input ref="tel-input" :validCharactersOnly="true" @validate="isValidNumber" v-model="phone"
                    :enabledCountryCode="true" :autofocus="true" :required="true" mode="international"
                    inputClasses="form-control" placeholder="+1 8827378273"
                    :inputOptions="{showDialCode: true}"
                  ></vue-tel-input>
                  <div v-if="timeInterval > timePassed">
                    <span class="label-warning">Wait [[ timeInterval - timePassed ]] second before request another
                      code</span>
                  </div>
                  <div v-if="errorMessage">
                    <span class="label-warning">[[ errorMessage ]]</span>
                  </div>
                  <b-button @click="requestVerification()" variant="primary" class="btn-primary mt-5 mb-2" size="lg">Send verification
                    code</b-button>
                  <br />
                  <b-button @click="hide()" variant="link">Cancel</b-button>
                </div>
                <div class="mx-5 my-5 text-center" v-if="validationStep == 'verifyNumber'">
                  <div class="mb-3">
                    <h1 class="font-bigger-4 font-weight-bold">Verify your phone number</h1>
                  </div>
                  <p class="mb-5 font-subheader">Enter the verification code sent to your number.</p>
                  <input class="form-control" type="number" required v-model="code">
                  <div v-if="timeInterval > timePassed">
                    <span class="label-warning">Wait [[ timeInterval - timePassed ]] second before request another
                      code</span>
                  </div>
                  <div v-if="errorMessage">
                    <span class="label-warning">[[ errorMessage ]]</span>
                  </div>
                  <b-button @click="validateCode()" variant="primary" class="btn-primary mt-5" size="lg">Submit</b-button>
                  <br />
                  <b-button @click="startVerification()" variant="link">Change number</b-button>
                  <b-button @click="resendCode()" variant="link">Resend Code</b-button>
                    <b-button @click="resendCode('email')" variant="link" v-if="display_email_option">Send email</b-button>
                </div>
              </template>
            </b-modal>`,
  methods: {
    dismissVerification() {
      localStorage.setItem('dismiss-sms-validation', true);
      this.$emit('modal-dismissed');
    },
    // VALIDATE
    validateCode() {
      const vm = this;

      if (vm.code) {
        const verificationRequest = fetchData('/sms/validate/', 'POST', {
          code: vm.code,
          phone: vm.phone
        }, {'X-CSRFToken': vm.csrf});

        $.when(verificationRequest).then(response => {
          vm.verificationEnabled = false;
          vm.verified = true;
          vm.validationStep = 'verifyNumber';
          vm.$emit('modal-dismissed');
          _alert('You have been verified. <a href="" style="color: white; text-decoration: underline;">Refresh Page</a>.', 'success');
        }).catch((e) => {
          vm.errorMessage = e.responseJSON.msg;
        });
      }
    },
    startVerification() {
      this.phone = '';
      this.validationStep = 'requestVerification';
      this.validNumber = false;
      this.errorMessage = '';
      this.code = '';
      this.timePassed = 0;
      this.timeInterval = 0;
      this.display_email_option = false;
    },
    countdown() {
      const vm = this;

      if (!vm.countDownActive) {
        vm.countDownActive = true;

        setInterval(() => {
          vm.timePassed += 1;
        }, 1000);
      }
    },
    resendCode(delivery_method) {
      const e164 = this.phone.replace(/\s/g, '');
      const vm = this;

      vm.errorMessage = '';

      if (vm.validNumber) {
        const verificationRequest = fetchData('/sms/request', 'POST', {
          phone: e164,
          delivery_method: delivery_method || 'sms'
        }, {'X-CSRFToken': vm.csrf});

        vm.errorMessage = '';

        $.when(verificationRequest).then(response => {
          // set the cooldown time to one minute
          this.timePassed = 0;
          this.timeInterval = 60;
          this.countdown();
          this.display_email_option = response.allow_email;
        }).catch((e) => {
          vm.errorMessage = e.responseJSON.msg;
        });
      }
    },
    // REQUEST VERIFICATION
    requestVerification(event) {
      const e164 = this.phone.replace(/\s/g, '');
      const vm = this;

      if (vm.validNumber) {
        const verificationRequest = fetchData('/sms/request', 'POST', {
          phone: e164
        }, {'X-CSRFToken': vm.csrf});

        vm.errorMessage = '';

        $.when(verificationRequest).then(response => {
          vm.validationStep = 'verifyNumber';
          this.timePassed = 0;
          this.timeInterval = 60;
          this.countdown();
          this.display_email_option = response.allow_email;
        }).catch((e) => {
          vm.errorMessage = e.responseJSON.msg;
        });
      }
    },
    isValidNumber(validation) {
      console.log(validation);
      this.validNumber = validation.isValid;
    }
  }
});

Vue.component('twitter-verify-modal', {
  delimiters: [ '[[', ']]' ],
  data: function() {
    return {
      validationStep: 'send-tweet',
      tweetText: '',
      twitterHandle: '',
      validationError: ''
    };
  },
  props: {
    showValidation: {
      type: Boolean,
      required: false,
      'default': false
    }
  },
  computed: {
    encodedTweetText: function() {
      return encodeURIComponent(this.tweetText);
    },
    tweetIntentURL: function() {
      return `https://twitter.com/intent/tweet?text=${this.encodedTweetText}`;
    }
  },
  mounted: function() {
    this.tweetText = verifyTweetText; // Global from tab_trust.html <script> tag
  },
  template: `<b-modal id="twitter-modal" @hide="dismissVerification()" :visible="showValidation" center hide-header hide-footer>
                <template v-slot:default="{ hide }">
                  <div class="mx-5 mt-5 mb-4 text-center">
                    <div class="mb-3">
                      <h1 class="font-bigger-4 font-weight-bold">Verify your Twitter account</h1>
                    </div>
                    <div v-if="validationStep === 'send-tweet'">
                      <p class="mb-4 font-subheader text-left">
                        We want to verify your Twitter account. To do so, you must first send a standardized
                        Tweet from your account, then we'll validate it's there.
                      </p>
                      <p class="mb-4 font-subheader text-left">
                        The Tweet should say:
                      </p>
                      <p class="mb-4 font-subheader text-left">
                        <em>[[tweetText]]</em>
                      </p>
                      <div class="mt-2 mb-2">
                        <a :href="tweetIntentURL" @click="clickedSendTweet" role="button" style="font-size: 1.3em" class="btn btn-primary mb-2" target="_blank">
                          Send Tweet
                        </a>
                      </div>
                      <a href="" @click="clickedAlreadySent">
                        I have already Tweeted this
                      </a>
                    </div>
                    <div v-if="validationStep === 'validate-tweet' || validationStep == 'perform-validation'">
                      <p class="mb-4">
                        Now we'll validate that you've sent the tweet. Enter your Twitter handle and press validate.
                      </p>
                      <div class="input-group">
                        <div class="input-group-prepend">
                          <span class="input-group-text form-control" id="basic-addon1">@</span>
                        </div>
                        <input type="text" class="form-control" placeholder="handle" aria-label="handle" aria-describedby="basic-addon1" required maxlength="15" v-model="twitterHandle">
                      </div>
                      <div v-if="validationError !== ''" style="color: red">
                        <small>[[validationError]]</small>
                      </div>
                      <b-button @click="clickedValidate" :disabled="validationStep === 'perform-validation'" variant="primary" class="btn-primary mt-3 mb-2" size="lg">
                        <b-spinner v-if="validationStep === 'perform-validation'" type="grow"></b-spinner>
                        Validate
                      </b-button>
                      <br />
                      <a href="" v-if="validationError !== ''" @click="clickedGoBack">
                        Go Back
                      </a>
                    </div>
                    <div v-if="validationStep === 'validation-complete'">
                      Your Twitter verification was successful. Thank you for helping make Gitcoin more sybil resistant!
                      <a href="" class="btn btn-primary px-5 mt-3 mb-2 mx-2" role="button" style="font-size: 1.3em">Done</a>
                    </div>
                  </div>
                </template>
            </b-modal>`,
  methods: {
    dismissVerification() {
      this.$emit('modal-dismissed');
    },
    clickedSendTweet(event) {
      this.validationStep = 'validate-tweet';
    },
    clickedAlreadySent(event) {
      event.preventDefault();
      this.validationStep = 'validate-tweet';
    },
    clickedGoBack(event) {
      event.preventDefault();
      this.validationStep = 'send-tweet';
      this.validationError = '';
    },
    clickedValidate(event) {
      event.preventDefault();

      this.twitterHandle = this.twitterHandle.trim();

      // Strip leading @ if user includes it
      if (this.twitterHandle.startsWith('@')) {
        this.twitterHandle = this.twitterHandle.split('@')[1];
      }

      // Validate handle is 15 word characters
      const isValidHandle = null !== this.twitterHandle.match(/^(\w){1,15}$/);

      if (!isValidHandle) {
        this.validationError = 'Please enter a valid Twitter handle';
        return;
      }

      // Reset after a prior error
      this.validationError = '';

      this.validationStep = 'perform-validation';

      this.verifyTwitter();
    },
    verifyTwitter() {
      const csrfmiddlewaretoken = document.querySelector('[name=csrfmiddlewaretoken]').value;
      const payload = JSON.stringify({
        'twitter_handle': this.twitterHandle
      });
      const headers = {'X-CSRFToken': csrfmiddlewaretoken};

      const verificationRequest = fetchData(`/api/v0.1/profile/${trustHandle}/verify_user_twitter`, 'POST', payload, headers);

      $.when(verificationRequest).then(response => {
        if (response.ok) {
          this.validationStep = 'validation-complete';
        } else {
          this.validationError = response.msg;
          this.validationStep = 'validate-tweet';
        }

      }).catch((_error) => {
        this.validationError = 'There was an error; please try again later';
        this.validationStep = 'validate-tweet';
      });
    }
  }
});

Vue.component('poap-verify-modal', {
  delimiters: [ '[[', ']]' ],
  data: function() {
    return {
      hideTemporarily: false,
      validationStep: 'validate-address',
      ethAddress: '',
      signature: '',
      validationError: ''
    };
  },
  props: {
    showValidation: {
      type: Boolean,
      required: false,
      'default': false
    }
  },
  template: `<b-modal id="poap-modal" @hide="dismissVerification()" :visible="showValidation && !hideTemporarily" center hide-header hide-footer>
                <template v-slot:default="{ hide }">
                  <div class="mx-5 mt-5 mb-4 text-center">
                    <div class="mb-3">
                      <img src="/static/v2/images/project_logos/poap.svg" alt="POAP Logo" width="100">
                      <h1 class="font-bigger-4 font-weight-bold mt-2">Verify your POAP badges</h1>
                    </div>
                    <div v-if="validationStep === 'validate-address'">
                      <p class="mb-4 font-subheader text-left">
                        POAP is a software system that allows humans to collect badges (in the form of non fungible tokens) every time they participate in an activity,
                        whether in person or remotely. <a href="https://www.poap.xyz/#faqs" target="_blank">Learn more.</a>
                      </p>
                      <p class="mb-4 font-subheader text-left">
                        We want to verify your POAP badges. To do so, you must first connect with your preferred web3 account.
                        Then, we'll validate your account holds at least one POAP badge, and that it's been there for at least 15 days.
                      </p>
                      <div class="mt-2 mb-2">
                        <a href="" @click="clickedPullEthAddress" role="button" style="font-size: 1.3em" class="btn btn-primary mb-2" target="_blank">
                          Pull from Wallet
                        </a>
                      </div>
                    </div>
                    <div v-if="validationStep === 'validate-poap' || validationStep == 'perform-validation'">
                      <p class="mb-4">
                        We'll check for POAP badges held by the following account.
                      </p>
                      <div class="input-group">
                        <input type="text" readonly class="form-control" placeholder="eth-address" aria-label="handle" aria-describedby="basic-addon1" required maxlength="255" v-model="ethAddress">
                      </div>
                      <div v-if="validationError !== ''" style="color: red">
                        <small>[[validationError]]</small>
                      </div>
                      <b-button @click="clickedValidate" :disabled="validationStep === 'perform-validation'" variant="primary" class="btn-primary mt-3 mb-2" size="lg">
                        <b-spinner v-if="validationStep === 'perform-validation'" type="grow"></b-spinner>
                        Validate
                      </b-button>
                      <br />
                        <a href="" @click="clickedChangeWallet" :disabled="validationStep === 'perform-validation'">
                          Change Wallet
                        </a>
                      <br />
                      <a href="" v-if="validationError !== ''" @click="clickedGoBack">
                        Go Back
                      </a>
                    </div>
                    <div v-if="validationStep === 'validation-complete'">
                      Your POAP verification was successful. Thank you for helping make Gitcoin more sybil resistant!
                      <a href="" class="btn btn-primary px-5 mt-3 mb-2 mx-2" role="button" style="font-size: 1.3em">Done</a>
                    </div>
                  </div>
                </template>
            </b-modal>`,
  methods: {
    dismissVerification() {
      // If we're only hiding the modal to allow wallet selection, don't emit this event, which
      // would prevent it from popping up again after the user completes their selection.
      if (!this.hideTemporarily) {
        this.$emit('modal-dismissed');
      }
    },
    clickedGoBack(event) {
      event.preventDefault();
      this.validationStep = 'validate-address';
      this.ethAddress = '';
      this.validationError = '';
    },
    getEthAddress() {
      const accounts = web3.eth.getAccounts();

      $.when(accounts).then((result) => {
        const ethAddress = result[0];

        this.ethAddress = ethAddress;
        this.validationStep = 'validate-poap';
        // this.showValidation = true;
        this.hideTemporarily = false;
      }).catch((_error) => {
        this.validationError = 'Error getting ethereum accounts';
        this.validationStep = 'validate-address';
        // this.showValidation = true;
        this.hideTemporarily = false;
      });

    },
    generateSignature() {
      // Create a signature using the provided web3 account
      web3.eth.personal.sign('verify_poap_badges', this.ethAddress)
        .then(signature => {
          this.signature = signature;
          this.verifyPOAP();
        });
    },
    connectWeb3Wallet() {
      // this.showValidation = false;
      this.hideTemporarily = true;
      onConnect().then((result) => {
        this.getEthAddress();
      }).catch((_error) => {
        this.validationError = 'Error connecting ethereum accounts';
        this.validationStep = 'validate-address';
        // this.showValidation = true;
        this.hideTemporarily = false;
      });
    },
    clickedPullEthAddress(event) {
      // Prompt web3 login if not connected
      event.preventDefault();
      if (!provider) {
        this.connectWeb3Wallet();
      } else {
        this.getEthAddress();
      }
    },
    clickedChangeWallet(event) {
      event.preventDefault();
      this.validationError = '';
      this.connectWeb3Wallet();
    },
    clickedValidate(event) {
      event.preventDefault();
      this.validationError = '';
      this.validationStep = 'perform-validation';
      this.generateSignature();
    },
    verifyPOAP() {
      const csrfmiddlewaretoken = document.querySelector('[name=csrfmiddlewaretoken]').value;
      const payload = JSON.stringify({
        'eth_address': this.ethAddress,
        'signature': this.signature
      });
      const headers = {'X-CSRFToken': csrfmiddlewaretoken};

      const verificationRequest = fetchData(`/api/v0.1/profile/${trustHandle}/verify_user_poap`, 'POST', payload, headers);

      $.when(verificationRequest).then(response => {
        if (response.ok) {
          this.validationStep = 'validation-complete';
        } else {
          this.validationError = response.msg;
          this.validationStep = 'validate-poap';
        }

      }).catch((_error) => {
        console.log(_error);
        this.validationError = 'There was an error; please try again later';
        this.validationStep = 'validate-poap';
      });
    }
  }
});

Vue.component('brightid-verify-modal', {
  delimiters: [ '[[', ']]' ],
  data: function() {
    return {
      calls: []
    };
  },
  props: {
    showValidation: {
      type: Boolean,
      required: false,
      'default': false
    },
    validationStep: {
      type: String,
      required: true
    },
    brightidUuid: {
      type: String,
      required: true
    }
  },
  computed: {
    brightIdLink() {
      return `https://app.brightid.org/link-verification/http:%2f%2fnode.brightid.org/Gitcoin/${this.brightidUuid}`;
    },
    brightIdAppLink() {
      return `brightid://link-verification/http:%2f%2fnode.brightid.org/Gitcoin/${this.brightidUuid}`;
    }
  },
  mounted() {
    if (calendarData) {
      this.calls = calendarData;
    }
  },
  template: `<b-modal id="brightid-modal" @hide="dismissVerification()" :visible="showValidation" center hide-header hide-footer>
              <template v-slot:default="{ hide }">
                <div class="modal-content px-2 py-2">
                  <div class="col-12">
                    <button @click="dismissVerification()" type="button" class="close" data-dismiss="modal" aria-label="Close">
                      <span aria-hidden="true">&times;</span>
                    </button>
                  </div>
                  <template v-if="validationStep === 'connect-brightid'">
                    <div class="col-12 pt-2 pb-2 text-center">
                      <img src="/static/v2/images/project_logos/brightid.png" alt="BrightID Logo" width="100">
                      <h2 class="font-title mt-2">Connect With BrightID</h2>
                    </div>
                    <div class="col-12 pt-2">
                      <p>
                        BrightID is a digital identity solution that ensures accounts in any application are created by real humans; each user is unique and only has one account.
                        <a href="https://www.brightid.org/" target="_blank">Learn More</a>.
                      </p>
                      <p>
                        To increase your Trust Bonus using BrightID, you must first get connected. Follow these steps:
                      </p>
                      <p>
                        <strong>Step 1</strong>: Download the BrightID App on your mobile device<br />
                        <a href="https://apps.apple.com/us/app/brightid/id1428946820">
                          <img src="/static/v2/images/app_stores/apple_app_store.svg" width="100">
                        </a>
                        <a href="https://play.google.com/store/apps/details?id=org.brightid">
                          <img src="/static/v2/images/app_stores/google_play_store.png" width="125">
                        </a>
                      </p>
                      <p>
                        <strong>Step 2</strong>: Connect BrightID to Gitcoin by scanning this QR code
                        from the BrightID app, or <a :href="brightIdLink">clicking here</a> from your mobile device.
                        <div style="display: flex; justify-content: center; text-align: center;">
                          <qrcode :string="brightIdAppLink" :size="175"></qrcode>
                        </div>
                      </p>
                      <div class="col-12 my-4 text-center">
                        <a href="" class="btn btn-primary px-5 mb-2 mx-2">Done Connecting</a>
                      </div>
                    </div>
                  </template>
                  <template v-if="validationStep === 'pull_status'">
                    <div class="col-12 pt-2 pb-2 text-center">
                      <img src="/static/v2/images/project_logos/brightid.png" alt="BrightID Logo" width="100">
                      <h2 class="font-title mt-2">Check With BrightID</h2>
                    </div>
                    <div class="col-12 pt-2">
                      <p>
                      Check your BrightID status to continue.
                      <br>
                        <a href="/profile/trust?pull_bright_id_status=1" class="btn btn-gc-blue px-5 float-right">Check</a>
                      
                      </p>
                    </div>
                  </template>

                  <template v-else-if="validationStep === 'verify-brightid'">
                    <div class="col-12 pt-2 pb-2 text-center">
                      <img src="/static/v2/images/project_logos/brightid.png" alt="BrightID Logo" width="100">
                      <h2 class="font-title mt-2">Verify Your BrightID</h2>
                    </div>
                    <div class="col-12 pt-2">
                      <p>
                        BrightID is a digital identity solution that ensures accounts in any application are created by real humans; each user is unique and only has one account.
                        <a href="https://www.brightid.org/" target="_blank">Learn More</a>.
                      </p>
                      <p>
                        Now that you've connected your BrightID, you need to get verified by connecting with other real humans.
                      </p>
                      <p>
                        <strong>Join a Gitcoin + BrightID Verification Party</strong><br />
                        <small class="text-muted">
                          You can learn more about how BrightID works and make connections that will help you get verified on the verifications parties.
                          Register for one of the events.
                        </small>
                        <template v-for="call in calls">
                          <div class="row mb-3">
                            <div class="col-md-8">
                              <strong class="d-block">[[call.when]]</strong>
                              <div class="font-caption">
                                <template v-for="date in call.dates">
                                  At <span>[[formatDate(date.timeStart)]]</span> - <span>[[formatDate(date.timeEnd)]]</span><br />
                                </template>
                              </div>
                            </div>
                            <div class="col-md-4 my-auto">
                              <a :href="call.link" target="_blank" class="btn btn-sm btn-block btn-primary px-4">Register <br> on [[call.platform]]</a>
                            </div>
                          </div>
                        </template>
                      </p>
                    </div>
                  </template>
                </div>
              </template>
            </b-modal>`,

  methods: {
    dismissVerification() {
      this.$emit('modal-dismissed');
    },
    formatDate(date) {
      let options = {hour: 'numeric', minute: 'numeric', dayPeriod: 'short'};

      return new Intl.DateTimeFormat('en-US', options).format(new Date(date));
    }
  }
});

<<<<<<< HEAD
Vue.component('duniter-verify-modal', {
  delimiters: [ '[[', ']]' ],
  data: function() {
    return {
      showValidation: false,
      validationStep: 'validate-duniter',
      validationError: '',
      publicKey: ''
    };
  },
  computed: {
  },
  props: {
    showValidation: {
      type: Boolean,
      required: false,
      'default': false
    }
  },
  template: `<b-modal id="duniter-modal" @hide="dismissVerification()" :visible="showValidation" center hide-header hide-footer>
                <template v-slot:default="{ hide }">
                  <div class="mx-5 mt-5 mb-4 text-center">
                    <div class="mb-3">
                      <h1 class="font-bigger-4 font-weight-bold">Verify your Duniter account</h1>
                      <p>
                        Duniter is a free software for free currencies: a P2P, <a href="https://en.wikipedia.org/wiki/Web_of_trust">Web of Trust</a> & <a href="https://en.wikipedia.org/wiki/Social_credit">Universal Dividend system.</a>
                        <p class="mb-4">
                          <a href="https://duniter.org/en/introduction/">Learn more.</a>
                        </p>
                      </p>
                      <div>
                        <h2 class="font-bigger-4 font-weight-bold"> You need to have these requirements:</h2>
                        <ol>
                          <li>Let's check if there is already a record with your account.</li>
                          <li>If there is a link to your gitcoin account in your Duniter record </li>
                          <li>If you are is a qualified member</li>
                        </ol>
                         <p>read more about <a href="https://en.wikipedia.org/wiki/Web_of_trust">Web of trust</a></p>
                      </div>
                    </div>
                    <div v-if="validationStep === 'validate-duniter' || validationStep == 'perform-validation'">
                      <p class="mb-4">
                        You fulfill all the requirements, if you just need to click on validate to confirm that your duniter account is valid
                      </p>
                      <b-button @click="clickedValidate" :disabled="validationStep === 'validate-duniter'" class="btn-gc-blue mt-3 mb-2" size="lg">
                        <b-spinner v-if="validationStep === 'validate-duniter'" type="grow"></b-spinner>
                        Validate
                      </b-button>
                      <div v-if="validationError !== ''" style="color: red">
                        <small>[[validationError]]</small>
                      </div>
                      <br />
                      <a href="" v-if="validationError !== ''" @click="clickedGoBack">
                        Go Back
                      </a>
                    </div>
                    <div v-if="validationStep === 'validation-complete'">
                      Your Duniter verification was successful. Thank you for helping make Gitcoin more sybil resistant!
                      <a href="" class="btn btn-gc-blue px-5 mt-3 mb-2 mx-2" role="button" style="font-size: 1.3em">Done</a>
                    </div>
                  </div>
                </template>
            </b-modal>`,
  methods: {
    dismissVerification() {
      this.showValidation = false;
    },
    clickedGoBack(event) {
      event.preventDefault();
      this.validationStep = 'validate-duniter';
      this.validationError = '';
    },
    clickedValidate(event) {
      event.preventDefault();

      this.validationError = '';

      this.validationStep = 'perform-validation';
      this.getUserHandle();
      this.verifyDuniter();
    },
    getUserHandle() {
      this.githubHandle = trustHandle;
    },
    verifyDuniter() {
      const csrfmiddlewaretoken = document.querySelector('[name=csrfmiddlewaretoken]').value;
      const headers = {'X-CSRFToken': csrfmiddlewaretoken};
      const payload = JSON.stringify({
        'gitcoin_handle': this.githubHandle
      });
      const verificationRequest = fetchData(`/api/v0.1/profile/${trustHandle}/verify_user_duniter`, 'POST', payload, headers);

      $.when(verificationRequest).then(response => {
        if (response.ok) {
          this.validationStep = 'validation-complete';
        } else {
          this.validationError = response.msg;
          this.validationStep = 'validate-duniter';
        }

      }).catch((_error) => {
        this.validationError = 'There was an error; please try again later';
        this.validationStep = 'validate-duniter';
      });
    }
  }
});
=======
>>>>>>> c94847a3

Vue.component('active-trust-manager', {
  delimiters: [ '[[', ']]' ],
  data() {
    return {
      visibleModal: 'none'
    };
  },
  methods: {
    showModal(modalName) {
      this.visibleModal = modalName;
    },
    hideModal() {
      this.visibleModal = 'none';
    }
  }
});

Vue.component('active-trust-row-template', {
  delimiters: [ '[[', ']]' ],
  data() {
    return {};
  },
  props: {
    iconType: {
      type: String, // 'image' or 'markup'
      required: false,
      'default': 'markup'
    },
    iconPath: {
      // path to image file if iconType is 'image'
      type: String,
      required: false
    },
    title: {
      type: String,
      required: true
    },
    matchPercent: {
      type: Number,
      required: true
    },
    isVerified: {
      type: Boolean,
      required: true
    },
    buttonText: {
      type: String,
      required: false,
      'default': 'Verify'
    }
  },
  methods: {
    didClick(event) {
      event.preventDefault();
      this.$emit('verify-button-pressed');
    },
    hasVerifySlot() {
      return !!this.$slots.verify;
    }
  },
  template: `
      <div class="row mb-4 pb-4" style="border-bottom: 1px solid #eee;">
        <div class="col-12 col-md-1 mx-auto text-center">
          <div v-if="iconType === 'markup'">
            <slot name="icon"></slot>
          </div>
          <div v-if="iconType === 'image'">
            <img :src="[[iconPath]]" alt="logo" class="img-fluid">
          </div>
        </div>
        <div class="col-12 col-md-7 mb-3 mb-md-0">
          <div class="font-weight-bold">
            [[title]]
          </div>
          <div>
            <slot name="description"></slot>
          </div>
        </div>
        <div class="col-6 col-md-2 text-center">
          <div class="font-weight-bold">
            +[[matchPercent]]%
          </div>
          <div style="color:grey">
            <small>Grants Match Bonus</small>
          </div>
        </div>
        <div class="col-6 col-md-2">
          <template v-if="hasVerifySlot()">
            <slot name="verify"></slot>
          </template>
          <template v-else>
            <template v-if="isVerified === true">
              <span style="color:limegreen"><i class="fas fa-check"></i> Verified</span>
            </template>
            <template v-else>
              <a @click="didClick" href="" role="button" class="btn btn-primary text-nowrap">[[buttonText]]</a>
            </template>
          </template>
        </div>
      </div>
  `
});

Vue.component('ens-verify-modal', {
  delimiters: [ '[[', ']]' ],
  data: function() {
    return {
      ethAddress: '',
      static_url: document.contxt.STATIC_URL,
      ensDomain: '',
      validationStep: 0,
      validationError: '',
      validationErrorMsg: '',
      url: '',
      validated: false,
      verificationEthAddress: ''
    };
  },
  props: {
    showValidation: {
      type: Boolean,
      required: false,
      'default': false
    }
  },
  mounted: function() {
    $(document).on('click', '#verify-ens-link', function(event) {
      event.preventDefault();
      this.showValidation = true;
    }.bind(this));
    this.checkENSValidation();
  },
  template: `<b-modal id="ens-modal" @hide="dismissVerification()" :visible="showValidation" center hide-header hide-footer>
    <template v-slot:default="{ hide }">
      <div class="mx-5 mt-5 mb-4 text-center">
        <div class="mb-3">
          <h1 class="font-bigger-4 font-weight-bold">Verify with ENS</h1>
          <p>
            ENS is a name service built on Ethereum. It offers a secure and decentralized way to address resources using human-readable names.
            <p class="mb-4">
              <a href="https://ens.domains/about">Learn more.</a>
            </p>
          </p>
          <div>
            <h4 class="mb-4 font-weight-semibold font-subheader">You need to have these requirements:</h4>
            <ol class="text-left pl-0" style="list-style: none">
              <li class="mb-3">
                <span :class="\`mr-2 fas fa-\${validationStep > 1 ? 'check check gc-text-green' : 'times gc-text-pink'}\`"></span>  Setup your address.
                <input v-model="verificationEthAddress" class="form-control" type="text" @keyup="onchange">
                <a href="#" @click.prevent.stop="pullEthAddress()">Pull address from Metamask</a><br>
              </li>
              <li class="mb-3"><span :class="\`mr-2 fas fa-\${validationStep > 2 ? 'check gc-text-green' : 'times gc-text-pink'}\`"></span> Your address has an ENS domain associated, [[ ensDomain ? '' : 'you can get one' ]] <a :href="\`https://app.ens.domains/\${ensDomain ? 'name/'+ ensDomain : ''}\`">[[ ensDomain ? ensDomain  : 'here' ]]</a>.</li>
              <li class="mb-3"><span :class="\`mr-2 fas fa-\${validationStep > 4 ? 'check gc-text-green' : 'times gc-text-pink'}\`"></span> Your address should match with the address associated to the ENS domain.</li>
            </ol>
          </div>
        </div>
        <div>
          <p class="mb-4" v-if="!validated && validationError !== false">
            [[ validationErrorMsg ]] <a v-if="url" :href="url">[[url]]</a>
          </p>
          <p class="mb-4" v-if="!validated && validationError === false">
            You fulfill all the requirements, just click on validate to confirm that your ENS account is valid
          </p>
          <b-button @click="verifyENS" class="btn-gc-blue mt-3 mb-2" size="lg" v-if="!validated && validationError === false">
            Validate
          </b-button>
          <div v-if="validationError & validationErrorMsg !== ''" style="color: red">
            <small>[[validationErrorMsg]]</small>
          </div>
          <br />
          <a href="" v-if="validationError" @click.f="dismissVerification()">
            Go Back
          </a>
        </div>
        <div v-if="validated && !validationError">
          Your ENS verification was successful. Thank you for helping make Gitcoin more sybil resistant!
          <a href="" class="btn btn-gc-blue px-5 mt-3 mb-2 mx-2" role="button" style="font-size: 1.3em">Done</a>
        </div>
      </div>
    </template>
  </b-modal>`,
  methods: {
    dismissVerification() {
      this.$emit('modal-dismissed');
      this.showValidation = false;
    },
    verifyENS() {
      const csrfmiddlewaretoken = document.querySelector('[name=csrfmiddlewaretoken]').value;
      const headers = {'X-CSRFToken': csrfmiddlewaretoken};
      const data = {};

      if (typeof web3 !== 'undefined' && web3.utils.isAddress(this.verificationEthAddress)) {
        data['verification_address'] = this.verificationEthAddress;
      }

      const verificationRequest = fetchData('/api/v0.1/profile/verify_ens', 'POST', data, headers);

      this.onResponse(verificationRequest);
    },
    onchange() {
      if (typeof web3 !== 'undefined' && web3.utils.isAddress(this.verificationEthAddress)) {
        this.checkENSValidation();
      }
    },
    onResponse(verificationRequest) {
      let vm = this;

      $.when(verificationRequest).then(response => {
        vm.validationError = response.error;
        vm.validationErrorMsg = response.msg;
        vm.validated = response.data.verified;
        vm.validationStep = response.data.step;
        vm.url = response.data.url;
        vm.verificationEthAddress = response.data.address;
        vm.ensDomain = response.data.ens_domain;
      });
    },
    checkENSValidation() {
      let vm = this;
      const csrfmiddlewaretoken = document.querySelector('[name=csrfmiddlewaretoken]').value;
      const headers = {'X-CSRFToken': csrfmiddlewaretoken};
      const data = {};

      if (typeof web3 !== 'undefined' && web3.utils.isAddress(this.verificationEthAddress)) {
        data['verification_address'] = this.verificationEthAddress;
      }

      const verificationRequest = fetchData('/api/v0.1/profile/verify_ens', 'GET', data, headers);

      this.onResponse(verificationRequest);
    },
    getEthAddress() {
      const accounts = web3.eth.getAccounts();

      $.when(accounts).then((result) => {
        this.verificationEthAddress = result[0];
        this.onchange();
        this.showValidation = true;
      }).catch((_error) => {
        this.validationError = 'Error getting ethereum accounts';
        this.showValidation = true;
      });
    },
    connectWeb3Wallet() {
      this.showValidation = false;
      onConnect().then((result) => {
        this.getEthAddress();
      }).catch((_error) => {
        this.validationError = 'Error connecting ethereum accounts';
        this.showValidation = true;
      });
    },
    pullEthAddress() {
      // Prompt web3 login if not connected
      if (!provider) {
        this.connectWeb3Wallet();
      } else {
        this.getEthAddress();
      }
    }
  }
});

if (document.getElementById('gc-trust-manager-app')) {

  const trustManagerApp = new Vue({
    delimiters: [ '[[', ']]' ],
    el: '#gc-trust-manager-app',
    data: { }
  });
}

$(document).ready(function() {
  $(document).on('keyup', 'input[name=telephone]', function(e) {
    var number = $(this).val();

    if (number[0] != '+') {
      number = '+' + number;
      $(this).val(number);
    }
  });

  $(document).on('click', '#verify_offline', function(e) {
    $(this).remove();
    $('#verify_offline_target').css('display', 'block');
  });

  jQuery.fn.shake = function(interval, distance, times) {
    interval = typeof interval == 'undefined' ? 100 : interval;
    distance = typeof distance == 'undefined' ? 10 : distance;
    times = typeof times == 'undefined' ? 3 : times;
    var jTarget = $(this);

    jTarget.css('position', 'relative');
    for (var iter = 0; iter < (times + 1); iter++) {
      jTarget.animate({ top: ((iter % 2 == 0 ? distance : distance * -1))}, interval);
    }
    return jTarget.animate({ top: 0}, interval);
  };

  $(document).on('click', '#gen_passport', function(e) {
    e.preventDefault();
    if (document.web3network != 'rinkeby') {
      _alert('Please connect your web3 wallet to rinkeby + unlock it', 'error', 1000);
      return;
    }
    const accounts = web3.eth.getAccounts();

    $.when(accounts).then((result) => {
      const ethAddress = result[0];
      let params = {
        'network': document.web3network,
        'coinbase': ethAddress
      };

      $.get('/passport/', params, function(response) {
        let status = response['status'];

        if (status == 'error') {
          _alert(response['msg'], 'error', 5000);
          return;
        }

        let contract_address = response.contract_address;
        let contract_abi = response.contract_abi;
        let nonce = response.nonce;
        let hash = response.hash;
        let tokenURI = response.tokenURI;
        var passport = new web3.eth.Contract(contract_abi, contract_address);

        var callback = function(err, txid) {
          if (err) {
            _alert(err, 'error', 5000);
            return;
          }
          let url = 'https://rinkeby.etherscan.io/tx/' + txid;
          var html = `
<strong>Woo hoo!</strong> - Your passport is being generated.  View the transaction <a href='` + url + `' target=_blank>here</a>.
<br><br>
<strong>Whats next?</strong>
<br>
1. Please add the token contract address (` + contract_address + `) as a token to your wallet provider.
<br>
2. Use the Trust you've built up on Gitcoin across the dWeb!  Learn more at <a target=_blank href=https://proofofpersonhood.com>proofofpersonhood.com</a>

          `;

          $('.modal-body .subbody').html(html);
          $('.modal-dialog').shake();
        };

        passport.methods.createPassport(tokenURI, hash, nonce).send({from: ethAddress}, callback);
      });

    });
  });

  
});<|MERGE_RESOLUTION|>--- conflicted
+++ resolved
@@ -663,7 +663,6 @@
   }
 });
 
-<<<<<<< HEAD
 Vue.component('duniter-verify-modal', {
   delimiters: [ '[[', ']]' ],
   data: function() {
@@ -771,8 +770,6 @@
     }
   }
 });
-=======
->>>>>>> c94847a3
 
 Vue.component('active-trust-manager', {
   delimiters: [ '[[', ']]' ],
