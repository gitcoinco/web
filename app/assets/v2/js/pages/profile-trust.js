--- conflicted
+++ resolved
@@ -94,7 +94,6 @@
               At ${callsDate}
             </div>
           </div>
-
           <div class="col-md-4 my-auto">
             <a href="${call.link}" target="_blank" class="btn btn-sm btn-block btn-gc-blue px-4 font-caption font-weight-bold">Register <br> on ${call.platform}</a>
           </div>
@@ -288,26 +287,11 @@
   }
 });
 
-<<<<<<< HEAD
-Vue.component('duniter-verify-modal', {
-=======
 Vue.component('poap-verify-modal', {
->>>>>>> da078c8f
   delimiters: [ '[[', ']]' ],
   data: function() {
     return {
       showValidation: false,
-<<<<<<< HEAD
-      validationStep: 'validate-duniter',
-      duniterPublicKey: '',
-      validationError: ''
-    };
-  },
-  computed: {
-  },
-  mounted: function() {
-    $(document).on('click', '#verify-duniter-link', function(event) {
-=======
       validationStep: 'validate-address',
       ethAddress: '',
       signature: '',
@@ -317,43 +301,10 @@
   mounted: function() {
     
     $(document).on('click', '#verify-poap-link', function(event) {
->>>>>>> da078c8f
       event.preventDefault();
       this.showValidation = true;
     }.bind(this));
   },
-<<<<<<< HEAD
-  template: `<b-modal id="twitter-modal" @hide="dismissVerification()" :visible="showValidation" center hide-header hide-footer>
-                <template v-slot:default="{ hide }">
-                  <div class="mx-5 mt-5 mb-4 text-center">
-                    <div class="mb-3">
-                      <h1 class="font-bigger-4 font-weight-bold">Verify your Duniter account</h1>
-                      <p>
-                        <p>Duniter is a <em>cryptocurrency software</em>, which means it is a <strong>software</strong> providing the ability to <strong>create currencies</strong>. Duniter is different from other cryptocurrency softwares you may know (Bitcoin, Litecoin, Peercoin, ...) for 2 main reasons : its <strong>currency code</strong> includes the concepts of a <a href="https://en.wikipedia.org/wiki/Social_credit">Universal Dividend</a> and <a href="https://en.wikipedia.org/wiki/Web_of_trust">Web of Trust</a>; but also its <strong>Blockchain code</strong>, which is far more energy efficient, getting rid of the massive waste of energy introduced by Bitcoin.</p>
-                      </p>
-                      <div>
-                        <h2 class="font-bigger-4 font-weight-bold"> You need to have these requirements:</h2>
-                        <ol>
-                          <li>let's check if there is already a record with your account.</li>
-                          <li>if there is a link to your gitcoin account in your Duniter record </li>
-                          <li>if you are is a qualified member</li>
-                        </ol>
-                         <p>read more about Web of <a href="https://en.wikipedia.org/wiki/Web_of_trust">trust</a></p>
-                      </div>
-                    </div>
-                    <div v-if="validationStep === 'validate-duniter' || validationStep == 'perform-validation'">
-                      <p class="mb-4">
-                        You fulfill all the requirements, if you just need to click on validate to confirm that your duniter account is valid
-                      </p>
-
-                      <b-button @click="clickedValidate" :disabled="validationStep === 'perform-validation'" class="btn-gc-blue mt-3 mb-2" size="lg">
-                        <b-spinner v-if="validationStep === 'perform-validation'" type="grow"></b-spinner>
-                        Validate
-                      </b-button>
-                      <div v-if="validationError !== ''" style="color: red">
-                        <small>[[validationError]]</small>
-                      </div>
-=======
   template: `<b-modal id="poap-modal" @hide="dismissVerification()" :visible="showValidation" center hide-header hide-footer>
                 <template v-slot:default="{ hide }">
                   <div class="mx-5 mt-5 mb-4 text-center">
@@ -368,7 +319,6 @@
                       <p class="mb-4 font-subheader text-left">
                         We want to verify your POAP badges. To do so, you must first connect with your preferred web3 account that holds at least one POAP badge that transfered to your account at least 15 days ago, then we'll validate it's here.
                       </p>
-
                       <div class="mt-2 mb-2">
                         <a @click="clickedPullEthAddress" role="button" style="font-size: 1.3em" class="button button--primary mb-2" target="_blank">
                           Pull from Wallet
@@ -399,18 +349,13 @@
                         <b-spinner v-if="validationStep === 'perform-validation'" type="grow"></b-spinner>
                         Validate
                       </b-button>
->>>>>>> da078c8f
                       <br />
                       <a href="" v-if="validationError !== ''" @click="clickedGoBack">
                         Go Back
                       </a>
                     </div>
                     <div v-if="validationStep === 'validation-complete'">
-<<<<<<< HEAD
-                      Your Duniter verification was successful. Thank you for helping make Gitcoin more sybil resistant!
-=======
                       Your POAP verification was successful. Thank you for helping make Gitcoin more sybil resistant!
->>>>>>> da078c8f
                       <a href="" class="btn btn-gc-blue px-5 mt-3 mb-2 mx-2" role="button" style="font-size: 1.3em">Done</a>
                     </div>
                   </div>
@@ -422,28 +367,6 @@
     },
     clickedGoBack(event) {
       event.preventDefault();
-<<<<<<< HEAD
-      this.validationStep = 'validate-duniter';
-      this.validationError = '';
-    },
-    clickedValidate(event) {
-      event.preventDefault();
-
-      this.validationError = '';
-
-      this.validationStep = 'perform-validation';
-
-      this.verifyDuniter();
-    },
-    verifyDuniter() {
-      const csrfmiddlewaretoken = document.querySelector('[name=csrfmiddlewaretoken]').value;
-      const headers = {'X-CSRFToken': csrfmiddlewaretoken};
-      const payload = JSON.stringify({
-        'gitcoin_handle': this.trustHandle
-      });
-
-      const verificationRequest = fetchData(`/api/v0.1/profile/${trustHandle}/verify_user_duniter`, 'POST', payload, headers);
-=======
       this.validationStep = 'validate-address';
       this.ethAddress = '';
       this.validationError = '';
@@ -508,26 +431,12 @@
       const headers = {'X-CSRFToken': csrfmiddlewaretoken};
 
       const verificationRequest = fetchData(`/api/v0.1/profile/${trustHandle}/verify_user_poap`, 'POST', payload, headers);
->>>>>>> da078c8f
 
       $.when(verificationRequest).then(response => {
         if (response.ok) {
           this.validationStep = 'validation-complete';
         } else {
           this.validationError = response.msg;
-<<<<<<< HEAD
-          this.validationStep = 'validate-duniter';
-        }
-
-      }).catch((_error) => {
-        this.validationError = 'There was an error; please try again later';
-        this.validationStep = 'validate-duniter';
-      });
-    }
-  }
-});
-
-=======
           this.validationStep = 'validate-poap';
         }
 
@@ -539,7 +448,110 @@
     }
   }
 });
->>>>>>> da078c8f
+
+Vue.component('duniter-verify-modal', {
+  delimiters: [ '[[', ']]' ],
+  data: function() {
+    return {
+      showValidation: false,
+      validationStep: 'validate-duniter',
+      duniterPublicKey: '',
+      validationError: ''
+    };
+  },
+  computed: {
+  },
+  mounted: function() {
+    $(document).on('click', '#verify-duniter-link', function(event) {
+      event.preventDefault();
+      this.showValidation = true;
+    }.bind(this));
+  },
+  template: `<b-modal id="twitter-modal" @hide="dismissVerification()" :visible="showValidation" center hide-header hide-footer>
+                <template v-slot:default="{ hide }">
+                  <div class="mx-5 mt-5 mb-4 text-center">
+                    <div class="mb-3">
+                      <h1 class="font-bigger-4 font-weight-bold">Verify your Duniter account</h1>
+                      <p>
+                        <p>Duniter is a <em>cryptocurrency software</em>, which means it is a <strong>software</strong> providing the ability to <strong>create currencies</strong>. Duniter is different from other cryptocurrency softwares you may know (Bitcoin, Litecoin, Peercoin, ...) for 2 main reasons : its <strong>currency code</strong> includes the concepts of a <a href="https://en.wikipedia.org/wiki/Social_credit">Universal Dividend</a> and <a href="https://en.wikipedia.org/wiki/Web_of_trust">Web of Trust</a>; but also its <strong>Blockchain code</strong>, which is far more energy efficient, getting rid of the massive waste of energy introduced by Bitcoin.</p>
+                      </p>
+                      <div>
+                        <h2 class="font-bigger-4 font-weight-bold"> You need to have these requirements:</h2>
+                        <ol>
+                          <li>let's check if there is already a record with your account.</li>
+                          <li>if there is a link to your gitcoin account in your Duniter record </li>
+                          <li>if you are is a qualified member</li>
+                        </ol>
+                         <p>read more about Web of <a href="https://en.wikipedia.org/wiki/Web_of_trust">trust</a></p>
+                      </div>
+                    </div>
+                    <div v-if="validationStep === 'validate-duniter' || validationStep == 'perform-validation'">
+                      <p class="mb-4">
+                        You fulfill all the requirements, if you just need to click on validate to confirm that your duniter account is valid
+                      </p>
+                      <b-button @click="clickedValidate" :disabled="validationStep === 'perform-validation'" class="btn-gc-blue mt-3 mb-2" size="lg">
+                        <b-spinner v-if="validationStep === 'perform-validation'" type="grow"></b-spinner>
+                        Validate
+                      </b-button>
+                      <div v-if="validationError !== ''" style="color: red">
+                        <small>[[validationError]]</small>
+                      </div>
+                      <br />
+                      <a href="" v-if="validationError !== ''" @click="clickedGoBack">
+                        Go Back
+                      </a>
+                    </div>
+                    <div v-if="validationStep === 'validation-complete'">
+                      Your Duniter verification was successful. Thank you for helping make Gitcoin more sybil resistant!
+                      <a href="" class="btn btn-gc-blue px-5 mt-3 mb-2 mx-2" role="button" style="font-size: 1.3em">Done</a>
+                    </div>
+                  </div>
+                </template>
+            </b-modal>`,
+  methods: {
+    dismissVerification() {
+      this.showValidation = false;
+    },
+    clickedGoBack(event) {
+      event.preventDefault();
+      this.validationStep = 'validate-duniter';
+      this.validationError = '';
+    },
+    clickedValidate(event) {
+      event.preventDefault();
+
+      this.validationError = '';
+
+      this.validationStep = 'perform-validation';
+
+      this.verifyDuniter();
+    },
+    verifyDuniter() {
+      const csrfmiddlewaretoken = document.querySelector('[name=csrfmiddlewaretoken]').value;
+      const headers = {'X-CSRFToken': csrfmiddlewaretoken};
+      const payload = JSON.stringify({
+        'gitcoin_handle': this.trustHandle
+      });
+
+      const verificationRequest = fetchData(`/api/v0.1/profile/${trustHandle}/verify_user_duniter`, 'POST', payload, headers);
+
+      $.when(verificationRequest).then(response => {
+        if (response.ok) {
+          this.validationStep = 'validation-complete';
+        } else {
+          this.validationError = response.msg;
+          this.validationStep = 'validate-duniter';
+        }
+
+      }).catch((_error) => {
+        this.validationError = 'There was an error; please try again later';
+        this.validationStep = 'validate-duniter';
+      });
+    }
+  }
+});
+
+
 // TODO: This component consists primarily of code taken from the SMS verification flow in the cart.
 // This approach is not DRY, and after Grants Round 7 completes, the cart should be refactored to include
 // this as a shared component, rather than duplicating the code.
@@ -626,7 +638,6 @@
                     <h1 class="font-bigger-4 font-weight-bold">Verify your phone number</h1>
                   </div>
                   <p class="mb-5 font-subheader">Enter the verification code sent to your number.</p>
-
                   <input class="form-control" type="number" required v-model="code">
                   <div v-if="timeInterval > timePassed">
                     <span class="label-warning">Wait [[ timeInterval - timePassed ]] second before request another
