--- conflicted
+++ resolved
@@ -667,20 +667,11 @@
   delimiters: [ '[[', ']]' ],
   data: function() {
     return {
-<<<<<<< HEAD
-      showValidation: false,
-=======
->>>>>>> 4935bbb3
       validationStep: 'validate-duniter',
       validationError: '',
       publicKey: ''
     };
   },
-<<<<<<< HEAD
-  computed: {
-  },
-=======
->>>>>>> 4935bbb3
   props: {
     showValidation: {
       type: Boolean,
@@ -696,41 +687,24 @@
                       <p>
                         Duniter is a free software for free currencies: a P2P, <a href="https://en.wikipedia.org/wiki/Web_of_trust">Web of Trust</a> & <a href="https://en.wikipedia.org/wiki/Social_credit">Universal Dividend system.</a>
                         <p class="mb-4">
-<<<<<<< HEAD
-                          <a href="https://duniter.org/en/introduction/">Learn more.</a>
-=======
                           <a href="https://duniter.org/en/introduction/" target=_blank>Learn more.</a>
->>>>>>> 4935bbb3
                         </p>
                       </p>
                       <div>
                         <h2 class="font-bigger-4 font-weight-bold"> You need to have these requirements:</h2>
                         <ol>
-<<<<<<< HEAD
-                          <li>let's check if there is already a record with your account.</li>
-                          <li>if there is a link to your gitcoin account in your Duniter record </li>
-                          <li>if you are is a qualified member</li>
-                        </ol>
-                         <p>read more about Web of <a href="https://en.wikipedia.org/wiki/Web_of_trust">trust</a></p>
-=======
                           <li>Let's check if there is already a record with your account.</li>
                           <li>Link to your gitcoin account in your Duniter record </li>
                           <li>If you are a qualified Duniter member</li>
                         </ol>
->>>>>>> 4935bbb3
                       </div>
                     </div>
                     <div v-if="validationStep === 'validate-duniter' || validationStep == 'perform-validation'">
                       <p class="mb-4">
                         You fulfill all the requirements, if you just need to click on validate to confirm that your duniter account is valid
                       </p>
-<<<<<<< HEAD
-                      <b-button @click="clickedValidate" :disabled="validationStep === 'validate-duniter'" class="btn-gc-blue mt-3 mb-2" size="lg">
-                        <b-spinner v-if="validationStep === 'validate-duniter'" type="grow"></b-spinner>
-=======
                       <b-button @click="clickedValidate" :disabled="validationStep === 'perform-validation'" class="btn-gc-blue mt-3 mb-2" size="lg">
                         <b-spinner v-if="validationStep === 'perform-validation'" type="grow"></b-spinner>
->>>>>>> 4935bbb3
                         Validate
                       </b-button>
                       <div v-if="validationError !== ''" style="color: red">
@@ -762,11 +736,7 @@
 
       this.validationError = '';
 
-<<<<<<< HEAD
-      this.validationStep = 'perform-validation';
-=======
       this.validationStep = 'validate-duniter';
->>>>>>> 4935bbb3
       this.getUserHandle();
       this.verifyDuniter();
     },
