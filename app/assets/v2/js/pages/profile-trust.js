--- conflicted
+++ resolved
@@ -373,13 +373,6 @@
     },
     getEthAddress() {
       const accounts = web3.eth.getAccounts();
-<<<<<<< HEAD
-      $.when(accounts).then((result) => {
-          const ethAddress = result[0];
-          this.ethAddress = ethAddress;
-          this.validationStep = 'validate-poap';
-          this.showValidation = true;
-=======
 
       $.when(accounts).then((result) => {
         const ethAddress = result[0];
@@ -387,7 +380,7 @@
         this.ethAddress = ethAddress;
         this.validationStep = 'validate-poap';
         this.showValidation = true;
->>>>>>> a53068d3
+
       }).catch((_error) => {
         this.validationError = 'Error getting ethereum accounts';
         this.validationStep = 'validate-address';
