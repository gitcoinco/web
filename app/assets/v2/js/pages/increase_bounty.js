--- conflicted
+++ resolved
@@ -123,11 +123,7 @@
       result = results[0];
       if (result == null) {
         _alert({
-<<<<<<< HEAD
-          message: 'No active bounty found for this Github URL.'
-=======
           message: gettext('No active bounty found for this Github URL.')
->>>>>>> 2d29febe
         });
         unloading_button($('.js-submit'));
         return;
@@ -150,13 +146,8 @@
           errormsg = gettext('Only the address that submitted this funded issue may increase the payout.');
         }
         if (!matchingNetworks) {
-<<<<<<< HEAD
-          errormsg = 'Expected browser to be connected to the Ethereum network' +
-            ' that the bounty was deployed to, ie. \'' + bountyNetwork + '\'.';
-=======
           errormsg = gettext('Expected browser to be connected to the Ethereum network' +
             ' that the bounty was deployed to, ie. \'' + bountyNetwork + '\'.');
->>>>>>> 2d29febe
         }
 
         if (errormsg) {
