--- conflicted
+++ resolved
@@ -22,27 +22,19 @@
     gasLimitEstimate = 21000;
   } else if (page_url.includes('tip/receive')) { // tip
     gasLimitEstimate = 21000;
-<<<<<<< HEAD
+  } else if (page_url.includes('subscription')) { // cancel grant contribution
+    gasLimitEstimate = 318730;
+  } else if (page_url.includes('grants/new')) { // cancel grant contribution
+    gasLimitEstimate = 3000000;
+  } else if (page_url.includes('grants/fund')) { // cancel grant contribution
+    gasLimitEstimate = 69169;
+  } else if (page_url.includes('grants/cancel')) { // cancel grant contribution
+    gasLimitEstimate = 45805;
+  } else if (page_url.includes('grants/')) { // cancel grant contribution
+    gasLimitEstimate = 318730;
   } else if (page_url.includes('/fund')) { // grant contribution
     gasLimitEstimate = 318730;
-  } else if (page_url.includes('/subscription')) { // canacel grant contribution
-    gasLimitEstimate = 318730;
-  } else if (page_url.includes('/grants/')) { // canacel grant contribution
-=======
-  } else if (page_url.indexOf('subscription') != -1) { // cancel grant contribution
-    gasLimitEstimate = 318730;
-  } else if (page_url.indexOf('grants/new') != -1) { // cancel grant contribution
-    gasLimitEstimate = 3000000;
-  } else if (page_url.indexOf('grants/fund') != -1) { // cancel grant contribution
-    gasLimitEstimate = 69169;
-  } else if (page_url.indexOf('grants/cancel') != -1) { // cancel grant contribution
-    gasLimitEstimate = 45805;
-  } else if (page_url.indexOf('grants/') != -1) { // cancel grant contribution
-    gasLimitEstimate = 318730;
-  } else if (page_url.indexOf('/fund') != -1) { // grant contribution
-    gasLimitEstimate = 318730;
-  } else if (page_url.indexOf('subscribe') != -1) { // gitcoin subscription plans
->>>>>>> efdae2b1
+  } else if (page_url.includes('subscribe')) { // gitcoin subscription plans
     gasLimitEstimate = 318730;
   }
   return gasLimitEstimate;
