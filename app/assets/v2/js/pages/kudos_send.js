--- conflicted
+++ resolved
@@ -473,17 +473,11 @@
           // Step 9
           // Kudos Indirect Send (KIS)
           // estimate gas for cloning the kudos
-<<<<<<< HEAD
-          console.log('Using Kudos Indirect Send (KIS)')
-          // let kudosPriceInEth = parseFloat($('#kudosPrice').attr('data-ethprice'));
-          // var kudosPriceInWei = amountInEth * 1.0 * Math.pow(10, 18);
-=======
           console.log('Using Kudos Indirect Send (KIS)');
           var kudosPriceInEth = parseFloat($('#kudosPrice').attr('data-ethprice'));
           var kudosPriceInWei = new web3.BigNumber(kudosPriceInEth * 1.0 * Math.pow(10, 18));
           // console.log(destinationAccount, kudosId, numClones, account, kudosPriceInWei)
 
->>>>>>> 16569548
           params = {
             kudosId: kudosId,
             numClones: numClones,
