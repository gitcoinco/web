let appFormHackathon;

window.addEventListener('dataWalletReady', function(e) {
  appFormHackathon.network = networkName;
  appFormHackathon.form.funderAddress = selectedAccount;
}, false);

Vue.component('v-select', VueSelect.VueSelect);
Vue.mixin({
  methods: {
    getIssueDetails: function(url) {
      let vm = this;

      if (!url) {
        vm.$set(vm.errors, 'issueDetails', undefined);
        vm.form.issueDetails = null;
        return vm.form.issueDetails;
      }

      if (url.indexOf('github.com/') < 0) {
        vm.form.issueDetails = null;
        vm.$set(vm.errors, 'issueDetails', 'Please paste a github issue url');
        return;
      }

      let ghIssueUrl = new URL(url);

      vm.orgSelected = '';

      const apiUrldetails = `/sync/get_issue_details?url=${encodeURIComponent(url.trim())}&hackathon_slug=${vm.hackathonSlug}`;

      vm.$set(vm.errors, 'issueDetails', undefined);

      vm.form.issueDetails = undefined;
      const getIssue = fetchData(apiUrldetails, 'GET');

      $.when(getIssue).then((response) => {
        vm.orgSelected = ghIssueUrl.pathname.split('/')[1].toLowerCase();
        // vm.orgSelected = vm.filterOrgSelected(ghIssueUrl.pathname.split('/')[1]);
        vm.form.issueDetails = response;
        vm.$set(vm.errors, 'issueDetails', undefined);
      }).catch((err) => {
        console.log(err);
        vm.$set(vm.errors, 'issueDetails', err.responseJSON.message);
      });

    },
    getTokens: function() {
      let vm = this;
      const apiUrlTokens = '/api/v1/tokens/';
      const getTokensData = fetchData(apiUrlTokens, 'GET');

      $.when(getTokensData).then((response) => {
        vm.tokens = response;
        vm.form.token = vm.filterByChainId[0];
        vm.getAmount(vm.form.token.symbol);
        vm.injectProvider(vm.form.token.symbol);

      }).catch((err) => {
        console.log(err);
        // vm.errorIssueDetails = err.responseJSON.message;
      });

    },
    getAmount: function(token) {
      let vm = this;

      if (!token) {
        return;
      }
      const apiUrlAmount = `/sync/get_amount?amount=1&denomination=${token}`;
      const getAmountData = fetchData(apiUrlAmount, 'GET');

      $.when(getAmountData).then(tokens => {
        vm.coinValue = tokens[0].usdt;
        vm.calcValues('usd');

      }).catch((err) => {
        console.log(err);
      });
    },
    injectProvider: function(token) {
      let vm = this;
      const chainId = vm.chainId;

      if (!token || !chainId) {
        return;
      }

      switch (chainId) {
        case '58': {
          let polkadot_endpoint;

          if (token == 'KSM') {
            polkadot_endpoint = KUSAMA_ENDPOINT;
          } else if (token == 'DOT') {
            polkadot_endpoint = POLKADOT_ENDPOINT;
          }

          polkadot_utils.connect(polkadot_endpoint).then(res =>{
            console.log(res);
            polkadot_extension_dapp.web3Enable('gitcoin');
          }).catch(err => {
            console.log(err);
          });
          break;
        }

        case '56': {
          // INITIALIZE BINANCE WALLET EXTENSION HERE
          break;
        }

        default:
          break;

      }
    },
    calcValues: function(direction) {
      let vm = this;

      if (direction == 'usd') {
        let usdValue = vm.form.amount * vm.coinValue;

        vm.form.amountusd = Number(usdValue.toFixed(2));
      } else {
        vm.form.amount = Number(vm.form.amountusd * 1 / vm.coinValue).toFixed(4);
        console.log(vm.form.amount);
      }

    },
    addKeyword: function(item) {
      let vm = this;

      vm.form.keywords.push(item);
    },
    checkForm: async function(e) {
      let vm = this;

      vm.errors = {};

      if (!vm.form.keywords.length) {
        vm.$set(vm.errors, 'keywords', 'Please select the prize keywords');
      }
      if (!vm.form.experience_level || !vm.form.project_length || !vm.form.bounty_type) {
        vm.$set(vm.errors, 'experience_level', 'Please select the details options');
      }
      if (!vm.chainId) {
        vm.$set(vm.errors, 'chainId', 'Please select an option');
      }
      if (!vm.form.issueDetails || vm.form.issueDetails < 1) {
        vm.$set(vm.errors, 'issueDetails', 'Please input a GitHub issue');
      }
      if (vm.form.bounty_categories.length < 1) {
        vm.$set(vm.errors, 'bounty_categories', 'Select at least one category');
      }
      if (!vm.form.funderAddress) {
        vm.$set(vm.errors, 'funderAddress', 'Fill the owner wallet address');
      }
      if (!vm.form.project_type) {
        vm.$set(vm.errors, 'project_type', 'Select the project type');
      }
      if (!vm.form.permission_type) {
        vm.$set(vm.errors, 'permission_type', 'Select the permission type');
      }
      if (!vm.terms) {
        vm.$set(vm.errors, 'terms', 'You need to accept the terms');
      }
      if (Object.keys(vm.errors).length) {
        return false;
      }
    },
    web3Type() {
      let vm = this;
      let type;

      switch (vm.chainId) {
        case '1':
          // ethereum
          type = 'web3_modal';
          break;
        case '58':
          // polkadot
          type = 'polkadot_ext';
          break;
<<<<<<< HEAD
        case '56':
          // binance
          type = 'binance_ext';
=======
        case '1000':
          // harmony
          type = 'harmony_ext';
>>>>>>> 4ad250a3
          break;
        case '666':
          // paypal
          type = 'fiat';
          break;
        case '0': // bitcoin
        case '61': // ethereum classic
        case '102': // zilliqa
        case '600': // filecoin
        case '42220': // celo mainnet
        case '44786': // celo alfajores tesnet
          type = 'qr';
          break;
        case '717171': // other
          type = 'manual';
          break;
        default:
          type = 'web3_modal';
      }

      vm.form.web3_type = type;
      return type;
    },
    submitForm: async function(event) {
      event.preventDefault();
      let vm = this;

      vm.checkForm(event);

      if (!provider && vm.chainId === '1') {
        onConnect();
        return false;
      }

      if (Object.keys(vm.errors).length) {
        return false;
      }
      const metadata = {
        issueTitle: vm.form.issueDetails.title,
        issueDescription: vm.form.issueDetails.description,
        issueKeywords: vm.form.keywords.join(),
        githubUsername: vm.form.githubUsername,
        notificationEmail: vm.form.notificationEmail,
        fullName: vm.form.fullName,
        experienceLevel: vm.form.experience_level,
        projectLength: vm.form.project_length,
        bountyType: vm.form.bounty_type,
        estimatedHours: vm.form.hours,
        fundingOrganisation: '',
        eventTag: vm.form.eventTag,
        is_featured: undefined,
        repo_type: 'public',
        featuring_date: 0,
        reservedFor: '',
        releaseAfter: '',
        tokenName: vm.form.token.symbol,
        invite: [],
        bounty_categories: vm.form.bounty_categories.join(),
        activity: '',
        chain_id: vm.chainId
      };

      const params = {
        'title': metadata.issueTitle,
        'amount': vm.form.amount,
        'value_in_token': vm.form.amount * 10 ** vm.form.token.decimals,
        'token_name': metadata.tokenName,
        'token_address': vm.form.token.address,
        'bounty_type': metadata.bountyType,
        'project_length': metadata.projectLength,
        'estimated_hours': metadata.estimatedHours,
        'experience_level': metadata.experienceLevel,
        'github_url': vm.form.issueUrl,
        'bounty_owner_email': metadata.notificationEmail,
        'bounty_owner_github_username': metadata.githubUsername,
        'bounty_owner_name': metadata.fullName, // ETC-TODO REMOVE ?
        'bounty_reserved_for': metadata.reservedFor,
        'release_to_public': metadata.releaseAfter,
        'expires_date': vm.hackathonEndDate,
        'metadata': JSON.stringify(metadata),
        'raw_data': {}, // ETC-TODO REMOVE ?
        'network': vm.network,
        'issue_description': metadata.issueDescription,
        'funding_organisation': metadata.fundingOrganisation,
        'balance': vm.form.amount * 10 ** vm.form.token.decimals, // ETC-TODO REMOVE ?
        'project_type': vm.form.project_type,
        'permission_type': vm.form.permission_type,
        'bounty_categories': metadata.bounty_categories,
        'repo_type': metadata.repo_type,
        'is_featured': metadata.is_featured,
        'featuring_date': metadata.featuring_date,
        'fee_amount': 0,
        'fee_tx_id': null,
        'coupon_code': '',
        'privacy_preferences': JSON.stringify({
          show_email_publicly: '1'
        }),
        'attached_job_description': '',
        'eventTag': metadata.eventTag,
        'auto_approve_workers': false,
        'web3_type': vm.web3Type(),
        'activity': metadata.activity,
        'bounty_owner_address': vm.form.funderAddress
      };

      vm.sendBounty(params);

    },
    sendBounty(data) {
      let vm = this;
      const apiUrlBounty = '/api/v1/bounty/create';
      const postBountyData = fetchData(apiUrlBounty, 'POST', data);

      $.when(postBountyData).then((response) => {
        if (200 <= response.status && response.status <= 204) {
          console.log('success', response);
          window.location.href = response.bounty_url;
        } else if (response.status == 304) {
          _alert('Bounty already exists for this github issue.', 'error');
          console.error(`error: bounty creation failed with status: ${response.status} and message: ${response.message}`);
        } else {
          _alert(`Unable to create a bounty. ${response.message}`, 'error');
          console.error(`error: bounty creation failed with status: ${response.status} and message: ${response.message}`);
        }

      }).catch((err) => {
        console.log(err);
        _alert('Unable to create a bounty. Please try again later', 'error');
      });

    }
  },
  computed: {
    filterOrgSelected: function() {
      if (!this.orgSelected) {
        return;
      }

      return this.sponsors.filter((sponsor) => {
        return sponsor.handle.toLowerCase() === this.orgSelected.toLowerCase();
      });
    },
    sortByPriority: function() {
      return this.tokens.sort(function(a, b) {
        return b.priority - a.priority;
      });
    },
    filterByNetwork: function() {
      const vm = this;

      if (vm.network == '') {
        return vm.sortByPriority;
      }
      return vm.sortByPriority.filter((item)=>{

        return item.network.toLowerCase().indexOf(vm.network.toLowerCase()) >= 0;
      });
    },
    filterByChainId: function() {
      const vm = this;
      let result;

      vm.form.token = {};
      if (vm.chainId == '') {
        result = vm.filterByNetwork;
      } else {
        result = vm.filterByNetwork.filter((item) => {
          return String(item.chainId) === vm.chainId;
        });
      }
      vm.form.token = result[0];
      return result;
    }
  },
  watch: {
    chainId: async function(val) {
      if (!provider && val === '1') {
        await onConnect();
      }
      this.getTokens();
      await this.checkForm();
    }
  }
});

if (document.getElementById('gc-hackathon-new-bounty')) {
  appFormHackathon = new Vue({
    delimiters: [ '[[', ']]' ],
    el: '#gc-hackathon-new-bounty',
    components: {
      'vue-select': 'vue-select'
    },
    data() {
      return {
        tokens: [],
        network: 'mainnet',
        chainId: '',
        terms: false,
        hackathonSlug: document.hackathon.slug,
        hackathonEndDate: document.hackathon.endDate,
        errors: {},
        sponsors: document.sponsors,
        orgSelected: '',
        // selected: null,
        coinValue: null,
        form: {
          eventTag: document.hackathon.name,
          issueDetails: undefined,
          issueUrl: '',
          githubUsername: document.contxt.github_handle,
          notificationEmail: document.contxt.email,
          fullName: document.contxt.name,
          hours: '24',
          bounty_categories: [],
          project_type: '',
          permission_type: '',
          keywords: [],
          amount: 0.001,
          amountusd: null,
          token: {}
        }
      };
    },
    mounted() {
      this.getTokens();

    }
  });
}<|MERGE_RESOLUTION|>--- conflicted
+++ resolved
@@ -183,15 +183,13 @@
           // polkadot
           type = 'polkadot_ext';
           break;
-<<<<<<< HEAD
         case '56':
           // binance
           type = 'binance_ext';
-=======
+          break;
         case '1000':
           // harmony
           type = 'harmony_ext';
->>>>>>> 4ad250a3
           break;
         case '666':
           // paypal
