--- conflicted
+++ resolved
@@ -65,15 +65,11 @@
     getBinanceSelectedAccount: async function() {
       let vm = this;
 
-<<<<<<< HEAD
-      vm.form.funderAddress = await binance_utils.getSelectedAccount();
-=======
       try {
         vm.form.funderAddress = await binance_utils.getSelectedAccount();
       } catch (error) {
         vm.funderAddressFallback = true;
       }
->>>>>>> 4c4d2781
     },
     getAmount: function(token) {
       let vm = this;
