
$(document).ready(function() {
<<<<<<< HEAD
  const QUESTIONS_LIMIT = 10;
  const ANSWERS_LIMIT = 5;
=======
  const QUESTIONS_LIMIT = 6;
  const ANSWERS_LIMIT = 10;
  const question_template = $('.form-group.question:last').clone();
  const answer_template = question_template.children('span:last').clone();
>>>>>>> 38a08e7a

  $(document).on('form#newkudos', 'submit', function(e) {
    // e.preventDefault();
    // console.log($(this).formdata);
    // alert('hi');

  });

  $(document).on('click', '.add_answer', function(e) {
    e.preventDefault();
<<<<<<< HEAD
    const parent = $(this).parents('.form-group');

    if (parent.find('span').length >= ANSWERS_LIMIT) {
      alert('Sorry, the max allowed answers for a question is ' + ANSWERS_LIMIT);
      return;
    }

    var dupe_me = parent.find('span:last');
    var clone = dupe_me.clone();

    // Clean element copied
    clone.find('input').val('');
    clone.find('option').attr('selected', false);
    dupe_me.after(clone);
=======

    if ($(this).parents('.question').children('span').length >= ANSWERS_LIMIT) {
      alert(gettext('The number of answers for each question are limited to ') + ANSWERS_LIMIT);
      return;
    }

    var last_answer = $(this).parents('.form-group.question').children('span:last');

    last_answer.after(answer_template.clone());
>>>>>>> 38a08e7a
  });
  $(document).on('click', '.new_quest_background', function(e) {
    e.preventDefault();
    $('.new_quest_background').removeClass('selected');
    var clone = $(this).addClass('selected');

    $('#background').val($(this).data('value'));

    dupe_me.after(clone);
  });

  $(document).on('click', '.add_question', function(e) {
    e.preventDefault();
<<<<<<< HEAD
    if ($('.form-group.question').length > QUESTIONS_LIMIT) {
      alert('Sorry, the max allowed questions is ' + QUESTIONS_LIMIT);
      return;
    }

    var dupe_me = $('.form-group.question:last');
    var clone = dupe_me.clone();

    // Clean element copied
    clone.find('input').val('');
    clone.find('option').attr('selected', false);
    dupe_me.after(clone);
=======

    if ($('.form-group.question').length > QUESTIONS_LIMIT) {
      alert(gettext('The number of questions are limited to ') + QUESTIONS_LIMIT);
      return;
    }

    var last_question = $('.form-group.question:last');

    last_question.after(question_template.clone());
>>>>>>> 38a08e7a
  });


  $(document).on('click', '.close_answer', function(e) {
    e.preventDefault();
    if ($(this).parents('.question').find('span').length <= 1) {
      alert(gettext('You cannot have 0 answers per question'));
      return;
    }
    var ele = $(this).parents('span');

    ele.remove();
  });
  $(document).on('click', '.remove', function(e) {
    e.preventDefault();
    $(this).parents('.form-group').find('.hidden').removeClass('hidden');
    $(this).parents('.form-group').find('.default_kudos').remove();
    $(this).parents('.form-group').find('input[name=enemy]').remove();
    $(this).parents('.form-group').find('[name=enemy2]').attr('name', 'enemy');
    $(this).parents('.form-group').find('[name=reward2]').attr('name', 'reward');
    $(this).remove();
  });


  $(document).on('click', '.close_question', function(e) {
    e.preventDefault();
    if ($('div.question').length <= 1) {
      alert(gettext('you cannot have 0 questsions'));
      return;
    }
    var ele = $(this).parents('div.question');

    ele.remove();
  });

});<|MERGE_RESOLUTION|>--- conflicted
+++ resolved
@@ -1,14 +1,10 @@
 
 $(document).ready(function() {
-<<<<<<< HEAD
   const QUESTIONS_LIMIT = 10;
   const ANSWERS_LIMIT = 5;
-=======
-  const QUESTIONS_LIMIT = 6;
-  const ANSWERS_LIMIT = 10;
   const question_template = $('.form-group.question:last').clone();
   const answer_template = question_template.children('span:last').clone();
->>>>>>> 38a08e7a
+
 
   $(document).on('form#newkudos', 'submit', function(e) {
     // e.preventDefault();
@@ -19,32 +15,16 @@
 
   $(document).on('click', '.add_answer', function(e) {
     e.preventDefault();
-<<<<<<< HEAD
-    const parent = $(this).parents('.form-group');
-
-    if (parent.find('span').length >= ANSWERS_LIMIT) {
-      alert('Sorry, the max allowed answers for a question is ' + ANSWERS_LIMIT);
-      return;
-    }
-
-    var dupe_me = parent.find('span:last');
-    var clone = dupe_me.clone();
-
-    // Clean element copied
-    clone.find('input').val('');
-    clone.find('option').attr('selected', false);
-    dupe_me.after(clone);
-=======
 
     if ($(this).parents('.question').children('span').length >= ANSWERS_LIMIT) {
-      alert(gettext('The number of answers for each question are limited to ') + ANSWERS_LIMIT);
+      _alert(gettext('The number of answers for each question are limited to ') + ANSWERS_LIMIT);
       return;
     }
 
     var last_answer = $(this).parents('.form-group.question').children('span:last');
 
     last_answer.after(answer_template.clone());
->>>>>>> 38a08e7a
+
   });
   $(document).on('click', '.new_quest_background', function(e) {
     e.preventDefault();
@@ -58,30 +38,15 @@
 
   $(document).on('click', '.add_question', function(e) {
     e.preventDefault();
-<<<<<<< HEAD
-    if ($('.form-group.question').length > QUESTIONS_LIMIT) {
-      alert('Sorry, the max allowed questions is ' + QUESTIONS_LIMIT);
-      return;
-    }
-
-    var dupe_me = $('.form-group.question:last');
-    var clone = dupe_me.clone();
-
-    // Clean element copied
-    clone.find('input').val('');
-    clone.find('option').attr('selected', false);
-    dupe_me.after(clone);
-=======
 
     if ($('.form-group.question').length > QUESTIONS_LIMIT) {
-      alert(gettext('The number of questions are limited to ') + QUESTIONS_LIMIT);
+      _alert(gettext('The number of questions are limited to ') + QUESTIONS_LIMIT);
       return;
     }
 
     var last_question = $('.form-group.question:last');
 
     last_question.after(question_template.clone());
->>>>>>> 38a08e7a
   });
 
 
