--- conflicted
+++ resolved
@@ -6,11 +6,7 @@
 var localStorage;
 var quickstartURL = document.location.origin + '/bounty/quickstart';
 
-<<<<<<< HEAD
-const FEE_PERCENTAGE = 10; // TODO: fetch from backend
-=======
 const FEE_PERCENTAGE = document.FEE_PERCENTAGE / 100.0;
->>>>>>> 3db3883f
 
 var new_bounty = {
   last_sync: new Date()
@@ -100,11 +96,8 @@
 
 $(document).ready(function() {
 
-<<<<<<< HEAD
-=======
   $('#summary-bounty-amount').html($('input[name=amount]').val());
   $('#summary-fee-amount').html(($('input[name=amount]').val() * FEE_PERCENTAGE).toFixed(4));
->>>>>>> 3db3883f
   populateBountyTotal();
 
   // Load sidebar radio buttons from localStorage
@@ -141,13 +134,10 @@
   });
 
   $('input[name=amount]').on('change', function() {
-<<<<<<< HEAD
-=======
     const amount = $('input[name=amount]').val();
 
     $('#summary-bounty-amount').html(amount);
     $('#summary-fee-amount').html((amount * FEE_PERCENTAGE).toFixed(4));
->>>>>>> 3db3883f
     populateBountyTotal();
   });
 
@@ -634,8 +624,6 @@
   });
 });
 
-<<<<<<< HEAD
-=======
 var check_balance_and_alert_user_if_not_enough = function(tokenAddress, amount) {
   var token_contract = web3.eth.contract(token_abi).at(tokenAddress);
   var from = web3.eth.coinbase;
@@ -657,7 +645,6 @@
   });
 };
 
->>>>>>> 3db3883f
 let usdFeaturedPrice = $('.featured-price-usd').text();
 let ethFeaturedPrice;
 let bountyFee;
@@ -682,11 +669,7 @@
 
   const bountyToken = $('#summary-bounty-token').html();
   const bountyAmount = Number($('#summary-bounty-amount').html());
-<<<<<<< HEAD
-  const bountyFee = Number((bountyAmount / 100 * FEE_PERCENTAGE).toFixed(4));
-=======
   const bountyFee = Number((bountyAmount * FEE_PERCENTAGE).toFixed(4));
->>>>>>> 3db3883f
   const isFeaturedBounty = $('input[name=featuredBounty]:checked').val();
   let totalBounty = (bountyAmount + bountyFee).toFixed(4);
   let total = '';
