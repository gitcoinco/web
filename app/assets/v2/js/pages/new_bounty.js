--- conflicted
+++ resolved
@@ -1,4 +1,5 @@
 /* eslint-disable no-console */
+/* eslint-disable nonblock-statement-body-position */
 load_tokens();
 var setUsdAmount = function(event) {
   var amount = $('input[name=amount]').val();
@@ -10,7 +11,7 @@
 
 // Wait until page is loaded, then run the function
 $(document).ready(function() {
-  // Load sidebar radio buttons from localStorage
+    // Load sidebar radio buttons from localStorage
   if (getParam('source')) {
     $('input[name=issueURL]').val(getParam('source'));
   } else if (getParam('url')) {
@@ -32,7 +33,7 @@
     $('select[name=bountyType] option:contains(' + localStorage['bountyType'] + ')').prop('selected', true);
   }
 
-  // fetch issue URL related info
+    // fetch issue URL related info
   $('input[name=amount]').keyup(setUsdAmount);
   $('input[name=amount]').blur(setUsdAmount);
   $('select[name=deonomination]').change(setUsdAmount);
@@ -62,11 +63,11 @@
     }
   });
 
-  // submit bounty button click
+    // submit bounty button click
   $('#submitBounty').click(function(e) {
     mixpanel.track('Submit New Bounty Clicked', {});
 
-    // setup
+        // setup
     e.preventDefault();
     loading_button($(this));
     var githubUsername = $('input[name=githubUsername]').val();
@@ -93,7 +94,7 @@
       bountyType: $('select[name=bountyType').val()
     };
 
-    // https://github.com/ConsenSys/StandardBounties/issues/21
+        // https://github.com/ConsenSys/StandardBounties/issues/21
     var ipfsBounty = {
       payload: {
         title: metadata.issueTitle,
@@ -112,7 +113,7 @@
         categories: metadata.issueKeywords.split(','),
         created: new Date().getTime() / 1000 | 0,
         webReferenceURL: issueURL,
-        // optional fields
+                // optional fields
         metadata: metadata,
         tokenName: tokenName,
         tokenAddress: tokenAddress
@@ -124,7 +125,7 @@
       }
     };
 
-    // validation
+        // validation
     var isError = false;
 
     if ($('#terms:checked').length == 0) {
@@ -159,10 +160,9 @@
       unloading_button($(this));
       return;
     }
-<<<<<<< HEAD
     $(this).attr('disabled', 'disabled');
 
-    // save off local state for later
+        // save off local state for later
     localStorage['issueURL'] = issueURL;
     localStorage['amount'] = amount;
     localStorage['notificationEmail'] = notificationEmail;
@@ -175,61 +175,42 @@
     localStorage.removeItem('bountyId');
 
 
-    // setup web3
-    // TODO: web3 is using the web3.js file.  In the future we will move
-    // to the node.js package.  github.com/ethereum/web3.js
+        // setup web3
+        // TODO: web3 is using the web3.js file.  In the future we will move
+        // to the node.js package.  github.com/ethereum/web3.js
     var isETH = tokenAddress == '0x0000000000000000000000000000000000000000';
     var token_contract = web3.eth.contract(token_abi).at(tokenAddress);
     var account = web3.eth.coinbase;
 
     amount = amount * decimalDivisor;
-    // Create the bounty object.
-    // This function instantiates a contract from the existing deployed Standard Bounties Contract.
-    // bounty_abi is a giant object containing the different network options
-    // bounty_address() is a function that looks up the name of the network and returns the hash code
+        // Create the bounty object.
+        // This function instantiates a contract from the existing deployed Standard Bounties Contract.
+        // bounty_abi is a giant object containing the different network options
+        // bounty_address() is a function that looks up the name of the network and returns the hash code
     var bounty = web3.eth.contract(bounty_abi).at(bounty_address());
-    // StandardBounties integration begins here
+        // StandardBounties integration begins here
     var expire_date = (parseInt(expirationTimeDelta) + (new Date().getTime() / 1000 | 0));
-    // Set up Interplanetary file storage
-    // IpfsApi is defined in the ipfs-api.js.
-    // Is it better to use this JS file than the node package?  github.com/ipfs/
+        // Set up Interplanetary file storage
+        // IpfsApi is defined in the ipfs-api.js.
+        // Is it better to use this JS file than the node package?  github.com/ipfs/
 
     ipfs.ipfsApi = IpfsApi({host: 'ipfs.infura.io', port: '5001', protocol: 'https', root: '/api/v0'});
     ipfs.setProvider({ host: 'ipfs.infura.io', port: 5001, protocol: 'https', root: '/api/v0'});
 
-    // setup inter page state
+        // setup inter page state
     localStorage[issueURL] = JSON.stringify({
       'timestamp': null,
       'dataHash': null,
       'issuer': account,
       'txid': null
-=======
-    $('input[name=issueURL]').focus();
-
-    $('select[name=deonomination]').select2();
-    $('.js-select2').each(function() {
-        $(this).select2();
     });
 
-    $('#advancedLink a').click(function(e){
-        e.preventDefault();
-        var target = $("#advanced_container");
-        if(target.css('display') == 'none'){
-            target.css('display','block');
-            $(this).text('Advanced ⬆');
-        } else {
-            target.css('display','none');
-            $(this).text('Advanced ⬇ ');
-        }
->>>>>>> d8a4569b
-    });
-
     function syncDb() {
-      // Need to pass the bountydetails as well, since I can't grab it from the
-      // Standard Bounties contract.
+            // Need to pass the bountydetails as well, since I can't grab it from the
+            // Standard Bounties contract.
       dataLayer.push({'event': 'fundissue'});
 
-      // update localStorage issuePackage
+            // update localStorage issuePackage
       var issuePackage = JSON.parse(localStorage[issueURL]);
 
       issuePackage['timestamp'] = timestamp();
@@ -243,7 +224,7 @@
       }, 1000);
     }
 
-    // web3 callback
+        // web3 callback
     function web3Callback(error, result) {
 
       if (error) {
@@ -254,13 +235,13 @@
         return;
       }
 
-      // update localStorage issuePackage
+            // update localStorage issuePackage
       var issuePackage = JSON.parse(localStorage[issueURL]);
 
       issuePackage['txid'] = result;
       localStorage[issueURL] = JSON.stringify(issuePackage);
 
-      // sync db
+            // sync db
       syncDb();
 
     }
@@ -274,37 +255,37 @@
         return;
       }
 
-      // cache data hash to find bountyId later
-      // update localStorage issuePackage
+            // cache data hash to find bountyId later
+            // update localStorage issuePackage
       var issuePackage = JSON.parse(localStorage[issueURL]);
 
       issuePackage['dataHash'] = result;
       localStorage[issueURL] = JSON.stringify(issuePackage);
 
-      // bounty is a web3.js eth.contract address
-      // The Ethereum network requires using ether to do stuff on it
-      // issueAndActivateBounty is a method definied in the StandardBounties solidity contract.
+            // bounty is a web3.js eth.contract address
+            // The Ethereum network requires using ether to do stuff on it
+            // issueAndActivateBounty is a method definied in the StandardBounties solidity contract.
 
       var eth_amount = isETH ? amount : 0;
       var _paysTokens = !isETH;
       var bountyIndex = bounty.issueAndActivateBounty(
-        account, // _issuer
-        expire_date, // _deadline
-        result, // _data (ipfs hash)
-        amount, // _fulfillmentAmount
-        0x0, // _arbiter
-        _paysTokens, // _paysTokens
-        tokenAddress, // _tokenContract
-        amount, // _value
-        { // {from: x, to: y}
+                account,            // _issuer
+                expire_date,        // _deadline
+                result,             // _data (ipfs hash)
+                amount,             // _fulfillmentAmount
+                0x0,                // _arbiter
+                _paysTokens,              // _paysTokens
+                tokenAddress,       // _tokenContract
+                amount,             // _value
+        {                   // {from: x, to: y}
           from: account,
           value: eth_amount,
           gasPrice: web3.toHex($('#gasPrice').val()) * Math.pow(10, 9)
         },
-        web3Callback // callback for web3
-      );
-    }
-    // Check if the bounty already exists
+                web3Callback        // callback for web3
+            );
+    }
+        // Check if the bounty already exists
     var uri = '/api/v0.1/bounties/?github_url=' + issueURL;
 
     $.get(uri, function(results, status) {
@@ -318,13 +299,13 @@
       }
 
       var approve_success_callback = function(callback) {
-        // Add data to IPFS and kick off all the callbacks.
+                    // Add data to IPFS and kick off all the callbacks.
         ipfsBounty.payload.issuer.address = account;
         ipfs.addJson(ipfsBounty, newIpfsCallback);
       };
 
       if (isETH) {
-        // no approvals needed for ETH
+                    // no approvals needed for ETH
         approve_success_callback();
       } else {
         token_contract.approve(bounty_address(), amount, {from: account, value: 0, gasPrice: web3.toHex($('#gasPrice').val()) * Math.pow(10, 9)}, approve_success_callback);
