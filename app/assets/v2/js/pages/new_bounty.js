--- conflicted
+++ resolved
@@ -38,36 +38,10 @@
     }
 
   } else {
-<<<<<<< HEAD
     if (!provider && !web3Modal.cachedProvider || provider === 'undefined') {
       onConnect().then(()=> {
         changeUi();
       });
-=======
-    listen_for_web3_changes();
-
-    $('.eth-chain').show();
-    FEE_PERCENTAGE = document.FEE_PERCENTAGE / 100.0;
-
-    $('#navbar-network-banner').show();
-    $('.navbar-network').show();
-
-    $('.funder-address-container').hide();
-    $('#funderAddress').removeAttr('required');
-    $('#funderAddress').val('');
-    $('#fiat_text').addClass('d-none');
-
-    $('.web3-alert').show();
-    if (!document.web3network) {
-      $('.web3-alert').html('To continue, please setup a web3 wallet.');
-      $('.web3-alert').addClass('wallet-not-connected');
-    } else if (document.web3network == 'locked') {
-      $('.web3-alert').html('To continue, please unlock your web3 wallet');
-      $('.web3-alert').addClass('wallet-not-connected');
-    } else if (document.web3network == 'rinkeby') {
-      $('.web3-alert').html(`connected to address <b>${web3.eth.coinbase}</b> on rinkeby`);
-      $('.web3-alert').addClass('wallet-success');
->>>>>>> 4f7a8dc4
     } else {
       web3Modal.on('connect', async() => {
         try {
@@ -84,12 +58,16 @@
 };
 
 function changeUi() {
+  $('.eth-chain').show();
+  FEE_PERCENTAGE = document.FEE_PERCENTAGE / 100.0;
+  
   $('#navbar-network-banner').show();
   $('.navbar-network').show();
 
   $('.funder-address-container').hide();
   $('#funderAddress').removeAttr('required');
   $('#funderAddress').val('');
+  $('#fiat_text').addClass('d-none');
 
   $('.web3-alert').show();
   if (!document.web3network) {
@@ -405,13 +383,9 @@
     const tokenName = $('select[name=denomination]').select2('data')[0] &&
       $('select[name=denomination]').select2('data')[0].text;
 
-<<<<<<< HEAD
-    const tokendetails = qr_tokens.includes(tokenName) ?
-      tokenAddressToDetailsByNetwork(token_address, document.web3network) :
-=======
     const tokendetails = isQRToken(tokenName) || isFiatToken(tokenName) ?
       tokenAddressToDetailsByNetwork(token_address, 'mainnet') :
->>>>>>> 4f7a8dc4
+
       tokenAddressToDetails(token_address);
 
     if (!tokendetails) {
