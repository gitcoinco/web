let appFormBounty;

window.addEventListener('dataWalletReady', function(e) {
  appFormBounty.network = networkName;
  appFormBounty.form.funderAddress = selectedAccount;
}, false);

Vue.component('v-select', VueSelect.VueSelect);
Vue.mixin({
  methods: {
    estHoursValidator: function() {
      this.form.hours = parseFloat(this.form.hours || 0);
      this.form.hours = Math.ceil(this.form.hours);
      this.calcValues('token');
    },
    getIssueDetails: function(url) {
      let vm = this;

      if (!url) {
        vm.$set(vm.errors, 'issueDetails', undefined);
        vm.form.issueDetails = null;
        return vm.form.issueDetails;
      }

      if (url.indexOf('github.com/') < 0) {
        vm.form.issueDetails = undefined;
        vm.$set(vm.errors, 'issueDetails', 'Please paste a github issue url');
        return;
      }

      if (url.indexOf('/pull/') > 0) {
        vm.$set(vm.errors, 'issueDetails', 'Please paste a github issue url and not a PR');
        return;
      }

      let ghIssueUrl = new URL(url);

      vm.orgSelected = ghIssueUrl.pathname.split('/')[1].toLowerCase();

      if (vm.checkBlocked(vm.orgSelected)) {
        vm.$set(vm.errors, 'issueDetails', 'This repo is not bountyable at the request of the maintainer.');
        vm.form.issueDetails = undefined;
        return;
      }
      vm.$delete(vm.errors, 'issueDetails');

      const apiUrldetails = `/sync/get_issue_details?url=${encodeURIComponent(url.trim())}&duplicates=true&network=${vm.network}`;

      vm.form.issueDetails = undefined;
      const getIssue = fetchData(apiUrldetails, 'GET');

      $.when(getIssue).then((response) => {
        if (!Object.keys(response).length) {
          return vm.$set(vm.errors, 'issueDetails', 'Nothing found. Please check the issue URL.');
        }

        vm.form.issueDetails = response;
        // vm.$set(vm.errors, 'issueDetails', undefined);
      }).catch((err) => {
        console.log(err);
        vm.form.issueDetails = undefined;
        vm.$set(vm.errors, 'issueDetails', err.responseJSON.message);
      });

    },
    getTokens: function() {
      let vm = this;
      const apiUrlTokens = '/api/v1/tokens/';
      const getTokensData = fetchData(apiUrlTokens, 'GET');

      $.when(getTokensData).then((response) => {
        vm.tokens = response;
        vm.form.token = vm.filterByChainId[0];
        vm.getAmount(vm.form.token.symbol);

      }).catch((err) => {
        console.log(err);
      });

    },
    getBinanceSelectedAccount: async function() {
      let vm = this;

      try {
        vm.form.funderAddress = await binance_utils.getSelectedAccount();
      } catch (error) {
        vm.funderAddressFallback = true;
      }
    },
    getAmount: function(token) {
      let vm = this;

      if (!token) {
        return;
      }
      const apiUrlAmount = `/sync/get_amount?amount=1&denomination=${token}`;
      const getAmountData = fetchData(apiUrlAmount, 'GET');

      $.when(getAmountData).then(tokens => {
        vm.coinValue = tokens[0].usdt;
        vm.calcValues('usd');

      }).catch((err) => {
        console.log(err);
      });
    },
    calcValues: function(direction) {
      let vm = this;

      if (direction == 'usd') {
        let usdValue = vm.form.amount * vm.coinValue;

        vm.form.amountusd = Number(usdValue.toFixed(2));
      } else {
        vm.form.amount = Number(vm.form.amountusd * 1 / vm.coinValue).toFixed(4);
      }

    },
    addKeyword: function(item) {
      let vm = this;

      vm.form.keywords.push(item);
    },
    validateBtc: function() {
      let vm = this;

      const ADDRESS_REGEX = new RegExp('^[13][a-km-zA-HJ-NP-Z1-9]{25,34}$');
      const BECH32_REGEX = new RegExp('^bc1[ac-hj-np-zAC-HJ-NP-Z02-9]{11,71}$');
      const valid_legacy = ADDRESS_REGEX.test(vm.form.funderAddress);
      const valid_segwit = BECH32_REGEX.test(vm.form.funderAddress);

      if (valid_legacy || valid_segwit) {
        return true;
      }

      return false;
    },
    checkForm: async function(e) {
      let vm = this;

      vm.submitted = true;
      vm.errors = {};


      if (!vm.form.keywords.length) {
        vm.$set(vm.errors, 'keywords', 'Please select the prize keywords');
      }
      if (!vm.form.experience_level || !vm.form.project_length || !vm.form.bounty_type) {
        vm.$set(vm.errors, 'experience_level', 'Please select the details options');
      }
      if (!vm.chainId) {
        vm.$set(vm.errors, 'chainId', 'Please select an option');
      }
      if (!vm.form.issueDetails || vm.form.issueDetails < 1) {
        vm.$set(vm.errors, 'issueDetails', 'Please input a GitHub issue');
      }
      if (vm.form.bounty_categories.length < 1) {
        vm.$set(vm.errors, 'bounty_categories', 'Select at least one category');
      }
      if (!vm.form.funderAddress) {
        vm.$set(vm.errors, 'funderAddress', 'Fill the owner wallet address');
      }
      // validate BTC address
      if (vm.chainId == 0 && !vm.validateBtc()) {
        vm.$set(vm.errors, 'funderAddress', 'Please enter a valid BTC address');
      }
      if (!vm.form.project_type) {
        vm.$set(vm.errors, 'project_type', 'Select the project type');
      }
      if (!vm.form.permission_type) {
        vm.$set(vm.errors, 'permission_type', 'Select the permission type');
      }
      if (!vm.form.terms) {
        vm.$set(vm.errors, 'terms', 'You need to accept the terms');
      }
      if (!vm.form.termsPrivacy) {
        vm.$set(vm.errors, 'termsPrivacy', 'You need to accept the terms');
      }
      if (Object.keys(vm.errors).length) {
        return false;
      }
    },
    web3Type() {
      let vm = this;
      let type;

      switch (vm.chainId) {
        case '1':
          // ethereum
          type = 'web3_modal';
          break;
        case '30':
          // rsk
          type = 'rsk_ext';
          break;
        case '50':
          // xinfin
          type = 'xinfin_ext';
          break;
        case '59':
        case '58':
          // 58 - polkadot, 59 - kusama
          type = 'polkadot_ext';
          break;
        case '56':
          // binance
          type = 'binance_ext';
          break;
        case '1000':
          // harmony
          type = 'harmony_ext';
          break;
<<<<<<< HEAD
        case '1995':
          // nervos
          type = 'nervos_ext';
=======
        case '1001':
          // algorand
          type = 'algorand_ext';
>>>>>>> 5847cf42
          break;
        case '666':
          // paypal
          type = 'fiat';
          break;
        case '0': // bitcoin
        case '61': // ethereum classic
        case '102': // zilliqa
        case '600': // filecoin
        case '42220': // celo mainnet
        case '44786': // celo alfajores tesnet
        case '717171': // other
          type = 'qr';
          break;
        default:
          type = 'web3_modal';
      }

      vm.form.web3_type = type;
      return type;
    },
    getParams: async function() {
      let vm = this;

      let params = new URLSearchParams(window.location.search);

      if (params.has('invite')) {
        vm.expandedGroup.reserve = [1];
      }

      if (params.has('reserved')) {
        vm.expandedGroup.reserve = [1];
        await vm.getUser(null, params.get('reserved'), true);
      }

      let url;

      if (params.has('url')) {
        url = params.get('url');
        vm.form.issueUrl = url;
        vm.getIssueDetails(url);
      }

      if (params.has('source')) {
        url = params.get('source');
        vm.form.issueUrl = url;
        vm.getIssueDetails(url);
      }
    },
    showQuickStart: function(force) {
      let quickstartDontshow = localStorage['quickstart_dontshow'] ? JSON.parse(localStorage['quickstart_dontshow']) : false;

      if (quickstartDontshow !== true || force) {
        fetch('/bounty/quickstart')
          .then(function(response) {
            return response.text();
          }).then(function(html) {
            const parser = new DOMParser();
            const doc = parser.parseFromString(html, 'text/html');
            const guide = doc.querySelector('.btn-closeguide');

            doc.querySelector('.show_video').href = 'https://www.youtube.com/watch?v=m1X0bDpVcf4';
            doc.querySelector('.show_video').target = '_blank';

            guide.dataset.dismiss = 'modal';

            const docArticle = doc.querySelector('.content').innerHTML;
            const content = $.parseHTML(
              `<div id="gitcoin_updates" class="modal fade" tabindex="-1" role="dialog" aria-hidden="true">
                <div class="modal-dialog modal-xl" style="max-width:95%">
                  <div class="modal-content px-4 py-3">
                    <div class="col-12">
                      <button type="button" class="close" data-dismiss="modal" aria-label="Close">
                        <span aria-hidden="true">&times;</span>
                      </button>
                    </div>
                    ${docArticle}
                    <div class="col-12 my-4 d-flex justify-content-around">
                      <button type="button" class="btn btn-primary" data-dismiss="modal" aria-label="Close">Close</button>
                    </div>
                  </div>
                </div>
              </div>`);

            $(content).appendTo('body');
            document.getElementById('dontshow').checked = quickstartDontshow;
            $('#gitcoin_updates').bootstrapModal('show');

            $(document).on('change', '#dontshow', function(e) {
              if ($(this)[0].checked) {
                localStorage['quickstart_dontshow'] = true;
              } else {
                localStorage['quickstart_dontshow'] = false;
              }
            });
          });

        $(document, '#gitcoin_updates').on('hidden.bs.modal', function(e) {
          $('#gitcoin_updates').remove();
          $('#gitcoin_updates').bootstrapModal('dispose');
        });
      }
    },
    isExpanded(key, type) {
      return this.expandedGroup[type].indexOf(key) !== -1;
    },
    toggleCollapse(key, type) {
      if (this.isExpanded(key, type)) {
        this.expandedGroup[type].splice(this.expandedGroup[type].indexOf(key), 1);
      } else {
        this.expandedGroup[type].push(key);
      }
    },
    updateDate(date) {
      let vm = this;

      vm.form.expirationTimeDelta = date.format('MM/DD/YYYY');

    },
    userSearch(search, loading) {
      let vm = this;

      if (search.length < 3) {
        return;
      }
      loading(true);
      vm.getUser(loading, search);

    },
    getUser: async function(loading, search, selected) {
      let vm = this;
      let myHeaders = new Headers();
      let url = `/api/v0.1/users_search/?token=${currentProfile.githubToken}&term=${escape(search)}`;

      myHeaders.append('X-Requested-With', 'XMLHttpRequest');
      return new Promise(resolve => {

        fetch(url, {
          credentials: 'include',
          headers: myHeaders
        }).then(res => {
          res.json().then(json => {
            vm.usersOptions = json;
            if (selected) {
              vm.$set(vm.form, 'reservedFor', vm.usersOptions[0].text);
            }
            resolve();
          });
          if (loading) {
            loading(false);
          }
        });
      });
    },
    checkBlocked(org) {
      let vm = this;
      let blocked = vm.blockedUrls.toLocaleString().toLowerCase().split(',');

      return blocked.indexOf(org.toLowerCase()) > -1;
    },
    featuredValue() {
      let vm = this;
      const apiUrlAmount = `/sync/get_amount?amount=${vm.usdFeaturedPrice}&denomination=USDT`;
      const getAmountData = fetchData(apiUrlAmount, 'GET');

      $.when(getAmountData).then(value => {
        vm.ethFeaturedPrice = value[0].eth.toFixed(4);

      }).catch((err) => {
        console.log(err);
      });
    },
    payFeaturedBounty: async function() {
      let vm = this;

      if (!provider) {
        onConnect();
        return false;
      }
      return new Promise(resolve =>
        web3.eth.sendTransaction({
          to: '0x88c62f1695DD073B43dB16Df1559Fda841de38c6',
          from: selectedAccount,
          value: web3.utils.toWei(String(vm.ethFeaturedPrice), 'ether'),
          gas: web3.utils.toHex(318730),
          gasLimit: web3.utils.toHex(318730)
        }, function(error, result) {
          if (error) {
            _alert({ message: gettext('Unable to upgrade to featured bounty. Please try again.') }, 'danger');
            console.log(error);
          } else {
            saveAttestationData(
              result,
              vm.ethFeaturedPrice,
              '0x88c62f1695DD073B43dB16Df1559Fda841de38c6',
              'featuredbounty'
            );
            resolve();
          }
        })
      );
    },
    payFees: async function() {
      let vm = this;
      const toAddress = '0x88c62f1695DD073B43dB16Df1559Fda841de38c6';

      if (!provider) {
        onConnect();
        return false;
      }
      return new Promise(resolve => {

        if (vm.form.token.symbol === 'ETH') {
          web3.eth.sendTransaction({
            to: toAddress,
            from: selectedAccount,
            value: web3.utils.toWei(String(vm.totalAmount.totalFee), 'ether')
          }).once('transactionHash', (txnHash, errors) => {

            console.log(txnHash, errors);

            if (errors) {
              _alert({ message: gettext('Unable to pay bounty fee. Please try again.') }, 'danger');
            } else {
              vm.form.feeTxId = txnHash;
              saveAttestationData(
                txnHash,
                vm.totalAmount.totalFee,
                '0x88c62f1695DD073B43dB16Df1559Fda841de38c6',
                'bountyfee'
              );
              resolve();
            }
          });
        } else if (vm.form.token.chainId === 1) {
          const amountInWei = vm.totalAmount.totalFee * 1.0 * Math.pow(10, vm.form.token.decimals);
          const amountAsString = new web3.utils.BN(BigInt(amountInWei)).toString();
          const token_contract = new web3.eth.Contract(token_abi, vm.form.token.address);

          token_contract.methods.transfer(toAddress, web3.utils.toHex(amountAsString)).send({from: selectedAccount},
            function(error, txnId) {
              if (error) {
                _alert({ message: gettext('Unable to pay bounty fee. Please try again.') }, 'danger');
              } else {
                resolve();
              }
            }
          );

        }
      });

    },
    submitForm: async function(event) {
      event.preventDefault();
      let vm = this;

      vm.checkForm(event);

      if (!provider && vm.chainId === '1') {
        onConnect();
        return false;
      }

      if (Object.keys(vm.errors).length) {
        return false;
      }
      if (vm.bountyFee > 0 && !vm.subscriptionActive) {
        await vm.payFees();
      }
      if (vm.form.featuredBounty && !vm.subscriptionActive) {
        await vm.payFeaturedBounty();
      }
      const metadata = {
        issueTitle: vm.form.issueDetails.title,
        issueDescription: vm.form.issueDetails.description,
        issueKeywords: vm.form.keywords.join(),
        githubUsername: vm.form.githubUsername,
        notificationEmail: vm.form.notificationEmail,
        fullName: vm.form.fullName,
        experienceLevel: vm.form.experience_level,
        projectLength: vm.form.project_length,
        bountyType: vm.form.bounty_type,
        estimatedHours: vm.form.hours,
        fundingOrganisation: vm.form.fundingOrganisation,
        eventTag: vm.form.eventTag,
        is_featured: vm.form.featuredBounty ? '1' : undefined,
        repo_type: 'public',
        featuring_date: vm.form.featuredBounty && ((new Date().getTime() / 1000) | 0) || 0,
        reservedFor: '',
        releaseAfter: '',
        tokenName: vm.form.token.symbol,
        invite: [],
        bounty_categories: vm.form.bounty_categories.join(),
        activity: '',
        chain_id: vm.chainId
      };

      const params = {
        'title': metadata.issueTitle,
        'amount': vm.form.amount,
        'value_in_token': vm.form.amount * 10 ** vm.form.token.decimals,
        'token_name': metadata.tokenName,
        'token_address': vm.form.token.address,
        'bounty_type': metadata.bountyType,
        'project_length': metadata.projectLength,
        'estimated_hours': metadata.estimatedHours,
        'experience_level': metadata.experienceLevel,
        'github_url': vm.form.issueUrl,
        'bounty_owner_email': metadata.notificationEmail,
        'bounty_owner_github_username': metadata.githubUsername,
        'bounty_owner_name': metadata.fullName, // ETC-TODO REMOVE ?
        'bounty_reserved_for': metadata.reservedFor,
        'release_to_public': metadata.releaseAfter,
        'expires_date': vm.checkboxes.neverExpires ? 9999999999 : moment(vm.form.expirationTimeDelta).utc().unix(),
        'metadata': JSON.stringify(metadata),
        'raw_data': {}, // ETC-TODO REMOVE ?
        'network': vm.network,
        'issue_description': metadata.issueDescription,
        'funding_organisation': metadata.fundingOrganisation,
        'balance': vm.form.amount * 10 ** vm.form.token.decimals, // ETC-TODO REMOVE ?
        'project_type': vm.form.project_type,
        'permission_type': vm.form.permission_type,
        'bounty_categories': metadata.bounty_categories,
        'repo_type': metadata.repo_type,
        'is_featured': metadata.is_featured,
        'featuring_date': metadata.featuring_date,
        'fee_amount': vm.totalAmount.totalFee,
        'fee_tx_id': vm.form.feeTxId,
        'coupon_code': vm.form.couponCode,
        'privacy_preferences': JSON.stringify({
          show_email_publicly: vm.form.showEmailPublicly
        }),
        'attached_job_description': vm.form.jobDescription,
        'eventTag': metadata.eventTag,
        'auto_approve_workers': vm.form.auto_approve_workers,
        'web3_type': vm.web3Type(),
        'activity': metadata.activity,
        'bounty_owner_address': vm.form.funderAddress
      };

      vm.sendBounty(params);

    },
    sendBounty(data) {
      let vm = this;

      if (typeof ga !== 'undefined') {
        ga('send', 'event', 'Create Bounty', 'click', 'Bounty Funder');
      }

      const apiUrlBounty = '/api/v1/bounty/create';
      const postBountyData = fetchData(apiUrlBounty, 'POST', data);

      $.when(postBountyData).then((response) => {
        if (200 <= response.status && response.status <= 204) {
          console.log('success', response);
          window.location.href = response.bounty_url;
        } else if (response.status == 304) {
          _alert('Bounty already exists for this github issue.', 'danger');
          console.error(`error: bounty creation failed with status: ${response.status} and message: ${response.message}`);
        } else {
          _alert(`Unable to create a bounty. ${response.message}`, 'danger');
          console.error(`error: bounty creation failed with status: ${response.status} and message: ${response.message}`);
        }

      }).catch((err) => {
        console.log(err);
        _alert('Unable to create a bounty. Please try again later', 'danger');
      });

    }
  },
  computed: {
    totalAmount: function() {
      let vm = this;
      let fee;

      if (vm.chainId === '1' && !vm.subscriptionActive) {
        vm.bountyFee = document.FEE_PERCENTAGE;
        fee = Number(vm.bountyFee) / 100.0;
      } else {
        vm.bountyFee = 0;
        fee = 0;
      }
      let totalFee = Number(vm.form.amount) * fee;
      let total = Number(vm.form.amount) + totalFee;

      return {'totalFee': totalFee, 'total': total };
    },
    totalTx: function() {
      let vm = this;
      let numberTx = 0;

      if (vm.chainId === '1' && !vm.subscriptionActive) {
        numberTx += vm.bountyFee > 0 ? 1 : 0;
      } else {
        numberTx = 0;
      }

      if (!vm.subscriptionActive) {
        numberTx += vm.form.featuredBounty ? 1 : 0;
      }

      return numberTx;

    },
    filterOrgSelected: function() {
      if (!this.orgSelected) {
        return;
      }
      return `/dynamic/avatar/${this.orgSelected}`;
    },
    successRate: function() {
      let rate;

      if (!this.form.amountusd) {
        return;
      }

      rate = ((this.form.amountusd / this.form.hours) * 100 / 120).toFixed(0);
      if (rate > 100) {
        rate = 100;
      }
      return rate;

    },
    sortByPriority: function() {
      return this.tokens.sort(function(a, b) {
        return b.priority - a.priority;
      });
    },
    filterByNetwork: function() {
      const vm = this;

      if (vm.network == '') {
        return vm.sortByPriority;
      }
      return vm.sortByPriority.filter((item)=>{

        return item.network.toLowerCase().indexOf(vm.network.toLowerCase()) >= 0;
      });
    },
    filterByChainId: function() {
      const vm = this;
      let result;

      if (vm.chainId == '') {
        result = vm.filterByNetwork;
      } else {
        result = vm.filterByNetwork.filter((item) => {
          return String(item.chainId) === vm.chainId;
        });
      }
      return result;
    }
  },
  watch: {
    form: {
      deep: true,
      handler(newVal, oldVal) {
        if (this.dirty && this.submitted) {
          this.checkForm();
        }
        this.dirty = true;
      }

    },
    chainId: async function(val) {
      if (!provider && val === '1') {
        await onConnect();
      }

      if (val === '56') {
        this.getBinanceSelectedAccount();
      }

      this.getTokens();
    }
  }
});

if (document.getElementById('gc-hackathon-new-bounty')) {
  appFormBounty = new Vue({
    delimiters: [ '[[', ']]' ],
    el: '#gc-hackathon-new-bounty',
    components: {
      'vue-select': 'vue-select'
    },
    data() {
      return {

        tokens: [],
        network: 'mainnet',
        chainId: '',
        funderAddressFallback: false,
        checkboxes: {'terms': false, 'termsPrivacy': false, 'neverExpires': true, 'hiringRightNow': false },
        expandedGroup: {'reserve': [], 'featuredBounty': []},
        errors: {},
        usersOptions: [],
        bountyFee: document.FEE_PERCENTAGE,
        orgSelected: '',
        subscriptions: document.subscriptions,
        subscriptionActive: document.subscriptions.length || document.contxt.is_pro,
        coinValue: null,
        usdFeaturedPrice: 12,
        ethFeaturedPrice: null,
        blockedUrls: document.blocked_urls,
        dirty: false,
        submitted: false,
        form: {
          expirationTimeDelta: moment().add(1, 'month').format('MM/DD/YYYY'),
          featuredBounty: false,
          fundingOrganisation: '',
          issueDetails: undefined,
          issueUrl: '',
          githubUsername: document.contxt.github_handle,
          notificationEmail: document.contxt.email,
          showEmailPublicly: '1',
          auto_approve_workers: false,
          fullName: document.contxt.name,
          hours: '1',
          bounty_categories: [],
          project_type: '',
          permission_type: '',
          keywords: [],
          amount: 0.001,
          amountusd: null,
          token: {},
          terms: false,
          termsPrivacy: false,
          feeTxId: null,
          couponCode: document.coupon_code
        }
      };
    },
    mounted() {
      this.getParams();
      this.showQuickStart();
      this.getTokens();
      this.featuredValue();
    }
  });
}<|MERGE_RESOLUTION|>--- conflicted
+++ resolved
@@ -210,15 +210,13 @@
           // harmony
           type = 'harmony_ext';
           break;
-<<<<<<< HEAD
         case '1995':
           // nervos
           type = 'nervos_ext';
-=======
+          break;
         case '1001':
           // algorand
           type = 'algorand_ext';
->>>>>>> 5847cf42
           break;
         case '666':
           // paypal
