/* eslint-disable no-console */
/* eslint-disable nonblock-statement-body-position */
/* eslint-disable no-lonely-if */
load_tokens();

var localStorage = window.localStorage ? window.localStorage : {};
const quickstartURL = document.location.origin + '/bounty/quickstart';
const FEE_PERCENTAGE = document.FEE_PERCENTAGE / 100.0;

var new_bounty = {
  last_sync: new Date()
};

if (localStorage['quickstart_dontshow'] !== 'true' &&
    doShowQuickstart(document.referrer) &&
    doShowQuickstart(document.URL)) {
  window.location = quickstartURL;
}

function doShowQuickstart(url) {
  let blacklist = [];

  blacklist.push(document.location.origin + '/bounty/quickstart');
  blacklist.push(document.location.origin + '/bounty/new\\?');
  blacklist.push(document.location.origin + '/funding/new\\?');
  blacklist.push(document.location.origin + '/new\\?');

  for (let i = 0; i < blacklist.length; i++) {
    if (url.match(blacklist[i]))
      return false;
  }

  return true;
}

var processedData;

$('.select2-tag__choice').on('click', function() {
  $('#invite-contributors.js-select2').data('select2').dataAdapter.select(processedData[0].children[$(this).data('id')]);
});

const getSuggestions = () => {

  const settings = {
    url: `/api/v0.1/get_suggested_contributors?keywords=${$('#keywords').val()}`,
    method: 'GET',
    processData: false,
    dataType: 'json',
    contentType: false
  };

  $.ajax(settings).done(function(response) {
    let groups = {
      'contributors': 'Recently worked with you',
      'recommended_developers': 'Recommended based on skills',
      'verified_developers': 'Verified contributors'
    };

    let options = Object.entries(response).map(([ text, children ]) => (
      { text: groups[text], children }
    ));

    var generalIndex = 0;

    processedData = $.map(options, function(obj, index) {
      if (obj.children.length < 1) {
        return;
      }

      obj.children.forEach((children, childIndex) => {
        children.text = children.fulfiller_github_username || children.user__profile__handle;
        children.id = generalIndex;
        generalIndex++;
      });
      return obj;
    });

    $('#invite-contributors').select2().empty();
    $('#invite-contributors.js-select2').select2({
      data: processedData,
      placeholder: 'Select contributors',
      escapeMarkup: function(markup) {
        return markup;
      },
      templateResult: formatUser,
      templateSelection: formatUserSelection
    });

  }).fail(function(error) {
    console.log('Could not fetch contributors', error);
  });
};

getSuggestions();
$('#keywords').on('change', getSuggestions);

function formatUser(user) {
  if (!user.text || user.children) {
    return user.text;
  }
  let markup = `<div class="d-flex align-items-baseline">
                  <div class="mr-2">
                    <img class="rounded-circle" src="${'/dynamic/avatar/' + user.text }" width="20" height="20"/>
                  </div>
                  <div>${user.text}</div>
                </div>`;

  return markup;
}

function formatUserSelection(user) {
  let selected;

  if (user.id) {
    selected = `
      <img class="rounded-circle" src="${'/dynamic/avatar/' + user.text }" width="20" height="20"/>
      <span class="ml-2">${user.text}</span>`;
  } else {
    selected = user.text;
  }
  return selected;
}

function lastSynced(current, last_sync) {
  var time = timeDifference(current, last_sync);

  return time;
}

const setPrivateForm = () => {
  $('#description, #title').prop('readonly', false);
  $('#description, #title').prop('required', true);
  $('#no-issue-banner').hide();
  $('#issue-details').removeClass('issue-details-public');
  $('#issue-details, #issue-details-edit').show();
  $('#sync-issue').removeClass('disabled');
  $('#last-synced, #edit-issue, #sync-issue').hide();
  $('#show_email_publicly').attr('disabled', true);
  $('#cta-subscription, #private-repo-instructions').removeClass('d-md-none');
  $('#nda-upload').show();
  $('#issueNDA').prop('required', true);
  $('.permissionless').addClass('disabled');
  $('#permissionless').attr('disabled', true);
  $('#admin_override_suspend_auto_approval').prop('checked', false);
  $('#admin_override_suspend_auto_approval').attr('disabled', true);
  $('#keywords').select2({
    placeholder: 'Select tags',
    tags: 'true',
    allowClear: true,
    tokenSeparators: [ ',', ' ' ]
  }).trigger('change');
};

const setPublicForm = () => {
  $('#description, #title').prop('readonly', true);
  $('#no-issue-banner').show();
  $('#issue-details').addClass('issue-details-public');
  $('#issue-details, #issue-details-edit').hide();
  $('#sync-issue').addClass('disabled');
  $('.js-submit').addClass('disabled');
  $('#last-synced, #edit-issue , #sync-issue').show();
  $('#show_email_publicly').attr('disabled', false);
  $('#cta-subscription, #private-repo-instructions').addClass('d-md-none');
  $('#nda-upload').hide();
  $('#issueNDA').prop('required', false);
  $('.permissionless').removeClass('disabled');
  $('#permissionless').attr('disabled', false);
  $('#admin_override_suspend_auto_approval').prop('checked', true);
  $('#admin_override_suspend_auto_approval').attr('disabled', false);
  retrieveIssueDetails();
};


$(function() {
  $('#last-synced').hide();
  $('.js-select2').each(function() {
    $(this).select2({
      minimumResultsForSearch: Infinity
    });
  });

  if (params.has('type')) {
    let checked = params.get('type');

    $(`.${checked}`).button('toggle');
    toggleCtaPlan(checked);

  } else {
    params.append('type', 'public');
    window.history.replaceState({}, '', location.pathname + '?' + params);
  }
  $('input[name=repo_type]').change(function() {
    toggleCtaPlan($(this).val());
  });

  populateBountyTotal();

  // Load sidebar radio buttons from localStorage
  if (getParam('source')) {
    $('input[name=issueURL]').val(getParam('source'));
  } else if (getParam('url')) {
    $('input[name=issueURL]').val(getParam('url'));
  } else if (localStorage['issueURL']) {
    $('input[name=issueURL]').val(localStorage['issueURL']);
  }


  setTimeout(setUsdAmount, 1000);
  waitforWeb3(function() {
    promptForAuth();
  });
  // fetch issue URL related info
  $('input[name=amount]').keyup(setUsdAmount);
  $('input[name=amount]').blur(setUsdAmount);
  $('input[name=usd_amount]').keyup(usdToAmount);
  $('input[name=usd_amount]').blur(usdToAmount);
  $('input[name=hours]').keyup(setUsdAmount);
  $('input[name=hours]').blur(setUsdAmount);
  $('input[name=amount]').on('change', function() {
    const amount = $('input[name=amount]').val();

    $('#summary-bounty-amount').html(amount);
    $('#summary-fee-amount').html((amount * FEE_PERCENTAGE).toFixed(4));
    populateBountyTotal();
  });

  $('select[name=denomination]').change(function(e) {
    setUsdAmount();
    promptForAuth();
    const token = tokenAddressToDetails(e.target.value).name;

    $('#summary-bounty-token').html(token);
    $('#summary-fee-token').html(token);
    populateBountyTotal();
  });

  $('#featuredBounty').on('change', function() {
    if ($(this).prop('checked')) {
      if (document.FEE_PERCENTAGE == 0)
        $('#confirmation').html('2');
      else
        $('#confirmation').html('3');

      $('.feature-amount').show();
    } else {
      if (document.FEE_PERCENTAGE == 0)
        $('#confirmation').html('1');
      else
        $('#confirmation').html('2');

      $('.feature-amount').hide();
    }
    populateBountyTotal();
  });


  $('[name=project_type]').on('change', function() {
    let val = $('input[name=project_type]:checked').val();

    if (val !== 'traditional') {
      $('#reservedFor').attr('disabled', true);
      $('#reservedFor').select2().trigger('change');
    } else {
      $('#reservedFor').attr('disabled', false);
      userSearch('#reservedFor', false);
    }
  });

  if ($('input[name=issueURL]').val() != '' && !isPrivateRepo) {
    retrieveIssueDetails();
  }

  $('select[name=denomination]').select2();
  if ($('input[name=amount]').val().trim().length > 0) {
    setUsdAmount();
  }

  userSearch('#reservedFor', false);

});

$('#sync-issue').on('click', function(event) {
  event.preventDefault();
  if (!$('#sync-issue').hasClass('disabled')) {
    new_bounty.last_sync = new Date();
    retrieveIssueDetails();
    $('#last-synced span').html(lastSynced(new Date(), new_bounty.last_sync));
  }
});

$('#issueURL').focusout(function() {
  if (isPrivateRepo) {
    setPrivateForm();
    if ($('input[name=issueURL]').val() == '' || !validURL($('input[name=issueURL]').val())) {
      $('.js-submit').addClass('disabled');
    } else {
      $('.js-submit').removeClass('disabled');
    }
    return;
  }

  setInterval(function() {
    $('#last-synced span').html(timeDifference(new Date(), new_bounty.last_sync));
  }, 6000);

  if ($('input[name=issueURL]').val() == '' || !validURL($('input[name=issueURL]').val())) {
    $('#issue-details, #issue-details-edit').hide();
    $('#no-issue-banner').show();

    $('#title').val('');
    $('#description').val('');

    $('#last-synced').hide();
    $('.js-submit').addClass('disabled');
  } else {
    $('#no-issue-banner').hide();
    $('#edit-issue').attr('href', $('input[name=issueURL]').val());
    $('#issue-details, #issue-details-edit').show();

    $('#sync-issue').removeClass('disabled');
    $('.js-submit').removeClass('disabled');

<<<<<<< HEAD
      disabled.attr('disabled', 'disabled');

      // setup
      loading_button($('.js-submit'));
      var githubUsername = data.githubUsername;
      var issueURL = data.issueURL.replace(/#.*$/, '');
      var notificationEmail = data.notificationEmail;
      var amount = data.amount;
      var tokenAddress = data.denomination;
      var token = tokenAddressToDetails(tokenAddress);
      var decimals = token['decimals'];
      var tokenName = token['name'];
      var decimalDivisor = 10 ** decimals;
      var expirationTimeDelta = data.expirationTimeDelta;
      let reservedFor = $('.username-search').select2('data')[0];

      var metadata = {
        issueTitle: data.title,
        issueDescription: data.description,
        issueKeywords: data.keywords ? data.keywords : '',
        githubUsername: data.githubUsername,
        notificationEmail: data.notificationEmail,
        fullName: data.fullName,
        experienceLevel: data.experience_level,
        projectLength: data.project_length,
        bountyType: data.bounty_type,
        estimatedHours: data.hours,
        fundingOrganisation: data.fundingOrganisation,
        eventTag: data.specialEvent ? (data.eventTag || '') : '',
        is_featured: data.featuredBounty,
        repo_type: data.repo_type,
        featuring_date: data.featuredBounty && ((new Date().getTime() / 1000) | 0) || 0,
        reservedFor: reservedFor ? reservedFor.text : '',
        tokenName
      };
=======
    new_bounty.last_sync = new Date();
    retrieveIssueDetails();
    $('#last-synced').show();
    $('#last-synced span').html(lastSynced(new Date(), new_bounty.last_sync));
  }
});
>>>>>>> d59ae5cb

const togggleEnabled = function(checkboxSelector, targetSelector, do_focus) {
  let isChecked = $(checkboxSelector).is(':checked');

  if (isChecked) {
    $(targetSelector).attr('disabled', false);

    if (do_focus) {
      $(targetSelector).focus();
    }
  } else {
    $(targetSelector).attr('disabled', true);
    if ($(targetSelector).hasClass('select2-hidden-accessible')) {
      $(targetSelector).select2().trigger('change');
    }
  }
};

$('#hiringRightNow').on('click', () => {
  togggleEnabled('#hiringRightNow', '#jobDescription', true);
});

$('#specialEvent').on('click', () => {
  togggleEnabled('#specialEvent', '#eventTag', true);
});

$('#submitBounty').validate({
  submitHandler: function(form) {
    try {
      bounty_address();
    } catch (exception) {
      _alert(gettext('You are on an unsupported network.  Please change your network to a supported network.'));
      return;
    }
    if (typeof ga != 'undefined') {
      ga('send', 'event', 'new_bounty', 'new_bounty_form_submit');
    }

    var data = {};
    var disabled = $(form)
      .find(':input:disabled')
      .removeAttr('disabled');

    $.each($(form).serializeArray(), function() {
      if (data[this.name]) {
        data[this.name] += ',' + this.value;
      } else {
        data[this.name] = this.value;
      }
    });

    if (data.repo_type == 'private' && data.project_type != 'traditional' && data.permission_type != 'approval') {
      _alert(gettext('The project type and/or permission type of bounty does not validate for a private repo'));
    }

    disabled.attr('disabled', 'disabled');

    // setup
    loading_button($('.js-submit'));
    var githubUsername = data.githubUsername;
    var issueURL = data.issueURL.replace(/#.*$/, '');
    var notificationEmail = data.notificationEmail;
    var amount = data.amount;
    var tokenAddress = data.denomination;
    var token = tokenAddressToDetails(tokenAddress);
    var decimals = token['decimals'];
    var tokenName = token['name'];
    var decimalDivisor = Math.pow(10, decimals);
    var expirationTimeDelta = data.expirationTimeDelta;
    let reservedFor = $('.username-search').select2('data')[0];
    let inviteContributors = $('#invite-contributors.js-select2').select2('data').map((user) => {
      return user.profile__id;
    });

    var metadata = {
      issueTitle: data.title,
      issueDescription: data.description,
      issueKeywords: data.keywords ? data.keywords : '',
      githubUsername: data.githubUsername,
      notificationEmail: data.notificationEmail,
      fullName: data.fullName,
      experienceLevel: data.experience_level,
      projectLength: data.project_length,
      bountyType: data.bounty_type,
      estimatedHours: data.hours,
      fundingOrganisation: data.fundingOrganisation,
      eventTag: data.specialEvent ? (data.eventTag || '') : '',
      is_featured: data.featuredBounty,
      repo_type: data.repo_type,
      featuring_date: data.featuredBounty && ((new Date().getTime() / 1000) | 0) || 0,
      reservedFor: reservedFor ? reservedFor.text : '',
      tokenName,
      invite: inviteContributors
    };

    var privacy_preferences = {
      show_email_publicly: data.show_email_publicly,
      show_name_publicly: data.show_name_publicly
    };

    var expire_date =
      parseInt(expirationTimeDelta) + ((new Date().getTime() / 1000) | 0);
    var mock_expire_date = 9999999999; // 11/20/2286, https://github.com/Bounties-Network/StandardBounties/issues/25

    // https://github.com/ConsenSys/StandardBounties/issues/21
    var ipfsBounty = {
      payload: {
        title: metadata.issueTitle,
        description: metadata.issueDescription,
        sourceFileName: '',
        sourceFileHash: '',
        sourceDirectoryHash: '',
        issuer: {
          name: metadata.fullName,
          email: metadata.notificationEmail,
          githubUsername: metadata.githubUsername,
          address: '' // Fill this in later
        },
        schemes: {
          project_type: data.project_type,
          permission_type: data.permission_type,
          auto_approve_workers: !!data.auto_approve_workers
        },
        hiring: {
          hiringRightNow: !!data.hiringRightNow,
          jobDescription: data.jobDescription
        },
        funding_organisation: metadata.fundingOrganisation,
        is_featured: metadata.is_featured,
        repo_type: metadata.repo_type,
        featuring_date: metadata.featuring_date,
        privacy_preferences: privacy_preferences,
        funders: [],
        categories: metadata.issueKeywords.split(','),
        created: (new Date().getTime() / 1000) | 0,
        webReferenceURL: issueURL,
        fee_amount: 0,
        fee_tx_id: '0x0',
        // optional fields
        metadata: metadata,
        tokenName: tokenName,
        tokenAddress: tokenAddress,
        expire_date: expire_date
      },
      meta: {
        platform: 'gitcoin',
        schemaVersion: '0.1',
        schemaName: 'gitcoinBounty'
      }
    };

    // validation
    var isError = false;

    $(this).attr('disabled', 'disabled');

    // save off local state for later
    localStorage['issueURL'] = issueURL;
    localStorage['notificationEmail'] = notificationEmail;
    localStorage['githubUsername'] = githubUsername;
    localStorage['tokenAddress'] = tokenAddress;
    localStorage.removeItem('bountyId');

    // setup web3
    // TODO: web3 is using the web3.js file.  In the future we will move
    // to the node.js package.  github.com/ethereum/web3.js
    var isETH = tokenAddress == '0x0000000000000000000000000000000000000000';
    var token_contract = web3.eth.contract(token_abi).at(tokenAddress);
    var account = web3.eth.coinbase;

    if (!isETH) {
      check_balance_and_alert_user_if_not_enough(
        tokenAddress,
        amount,
        'You do not have enough tokens to fund this bounty.');
    }

    amount = amount * decimalDivisor;
    // Create the bounty object.
    // This function instantiates a contract from the existing deployed Standard Bounties Contract.
    // bounty_abi is a giant object containing the different network options
    // bounty_address() is a function that looks up the name of the network and returns the hash code
    var bounty = web3.eth.contract(bounty_abi).at(bounty_address());
    // StandardBounties integration begins here
    // Set up Interplanetary file storage
    // IpfsApi is defined in the ipfs-api.js.
    // Is it better to use this JS file than the node package?  github.com/ipfs/

    ipfs.ipfsApi = IpfsApi(ipfsConfig);
    ipfs.setProvider(ipfsConfig);

    // setup inter page state
    localStorage[issueURL] = JSON.stringify({
      timestamp: null,
      dataHash: null,
      issuer: account,
      txid: null
    });

    function syncDb() {
      // Need to pass the bountydetails as well, since I can't grab it from the
      // Standard Bounties contract.
      if (typeof dataLayer !== 'undefined') {
        dataLayer.push({ event: 'fundissue' });
      }

      // update localStorage issuePackage
      var issuePackage = JSON.parse(localStorage[issueURL]);

      issuePackage['timestamp'] = timestamp();
      localStorage[issueURL] = JSON.stringify(issuePackage);

      _alert({ message: gettext('Submission sent to web3.') }, 'info');
      setTimeout(() => {
        delete localStorage['issueURL'];
        document.location.href = '/funding/details/?url=' + issueURL;
      }, 1000);
    }

    // web3 callback
    function web3Callback(error, result) {
      indicateMetamaskPopup(true);
      if (error) {
        console.error(error);
        _alert(
          {
            message:
              gettext('There was an error.  Please try again or contact support.')
          },
          'error'
        );
        unloading_button($('.js-submit'));
        return;
      }

      if (typeof ga != 'undefined') {
        ga('send', 'event', 'new_bounty', 'metamask_signature_achieved');
      }


      // update localStorage issuePackage
      var issuePackage = JSON.parse(localStorage[issueURL]);

      issuePackage['txid'] = result;
      localStorage[issueURL] = JSON.stringify(issuePackage);

      syncDb();
    }

<<<<<<< HEAD
        // cache data hash to find bountyId later
        // update localStorage issuePackage
        var issuePackage = JSON.parse(localStorage[issueURL]);

        issuePackage['dataHash'] = result;
        localStorage[issueURL] = JSON.stringify(issuePackage);

        // bounty is a web3.js eth.contract address
        // The Ethereum network requires using ether to do stuff on it
        // issueAndActivateBounty is a method defined in the StandardBounties solidity contract.

        var eth_amount = isETH ? amount : 0;
        var _paysTokens = !isETH;
        var bountyIndex = bounty.issueAndActivateBounty(
          account, // _issuer
          mock_expire_date, // _deadline
          result, // _data (ipfs hash)
          amount, // _fulfillmentAmount
          0x0, // _arbiter
          _paysTokens, // _paysTokens
          tokenAddress, // _tokenContract
          amount, // _value
          {
          // {from: x, to: y}
            from: account,
            value: eth_amount,
            gasPrice: web3.toHex($('#gasPrice').val() * 10 ** 9),
            gas: web3.toHex(318730),
            gasLimit: web3.toHex(318730)
          },
          web3Callback // callback for web3
        );
=======
    function newIpfsCallback(error, result) {
      indicateMetamaskPopup();
      if (error) {
        console.error(error);
        _alert({
          message: gettext('There was an error.  Please try again or contact support.')
        }, 'error');
        unloading_button($('.js-submit'));
        return;
>>>>>>> d59ae5cb
      }

      // cache data hash to find bountyId later
      // update localStorage issuePackage
      var issuePackage = JSON.parse(localStorage[issueURL]);

      issuePackage['dataHash'] = result;
      localStorage[issueURL] = JSON.stringify(issuePackage);

      // bounty is a web3.js eth.contract address
      // The Ethereum network requires using ether to do stuff on it
      // issueAndActivateBounty is a method defined in the StandardBounties solidity contract.

      var eth_amount = isETH ? amount : 0;
      var _paysTokens = !isETH;
      var bountyIndex = bounty.issueAndActivateBounty(
        account, // _issuer
        mock_expire_date, // _deadline
        result, // _data (ipfs hash)
        amount, // _fulfillmentAmount
        0x0, // _arbiter
        _paysTokens, // _paysTokens
        tokenAddress, // _tokenContract
        amount, // _value
        {
        // {from: x, to: y}
          from: account,
          value: eth_amount,
          gasPrice: web3.toHex($('#gasPrice').val() * Math.pow(10, 9)),
          gas: web3.toHex(318730),
          gasLimit: web3.toHex(318730)
        },
        web3Callback // callback for web3
      );
    }

    var do_bounty = function(callback) {
      const fee = Number((Number(data.amount) * FEE_PERCENTAGE).toFixed(4));
      const to_address = '0x00De4B13153673BCAE2616b67bf822500d325Fc3';
      const gas_price = web3.toHex($('#gasPrice').val() * Math.pow(10, 9));

      indicateMetamaskPopup();
      if (FEE_PERCENTAGE == 0) {
        deductBountyAmount(fee, '');
      } else {
        if (isETH) {
          web3.eth.sendTransaction({
            to: to_address,
            from: web3.eth.coinbase,
            value: web3.toWei(fee, 'ether'),
            gasPrice: gas_price
          }, function(error, txnId) {
            indicateMetamaskPopup(true);
            if (error) {
              _alert({ message: gettext('Unable to pay bounty fee. Please try again.') }, 'error');
            } else {
              deductBountyAmount(fee, txnId);
            }
          });
        } else {
          const amountInWei = fee * 1.0 * Math.pow(10, token.decimals);
          const token_contract = web3.eth.contract(token_abi).at(tokenAddress);

          token_contract.transfer(to_address, amountInWei, { gasPrice: gas_price },
            function(error, txnId) {
              indicateMetamaskPopup(true);
              if (error) {
                _alert({ message: gettext('Unable to pay bounty fee. Please try again.') }, 'error');
                unloading_button($('.js-submit'));
              } else {
                deductBountyAmount(fee, txnId);
              }
            }
          );
        }
      }
    };

    const deductBountyAmount = function(fee, txnId) {
      ipfsBounty.payload.issuer.address = account;
      ipfsBounty.payload.fee_tx_id = txnId;
      ipfsBounty.payload.fee_amount = fee;
      ipfs.addJson(ipfsBounty, newIpfsCallback);
      if (typeof ga != 'undefined') {
        if (fee == 0)
          ga('send', 'event', 'new_bounty', 'new_bounty_no_fees');
        else
          ga('send', 'event', 'new_bounty', 'new_bounty_fee_paid');
      }
    };

    const uploadNDA = function() {
      const formData = new FormData();

      formData.append('docs', $('#issueNDA')[0].files[0]);
      formData.append('doc_type', 'unsigned_nda');
      const settings = {
        url: '/api/v0.1/bountydocument',
        method: 'POST',
        processData: false,
        dataType: 'json',
        contentType: false,
        data: formData
      };

      $.ajax(settings).done(function(response) {
        _alert(response.message, 'info');
        ipfsBounty.payload.unsigned_nda = response.bounty_doc_id;
        if (data.featuredBounty) payFeaturedBounty();
        else do_bounty();
      }).fail(function(error) {
        _alert('Unable to upload NDA. ', 'error');
        unloading_button($('.js-submit'));
        console.log('NDA error:', error);
      });
    };

    const payFeaturedBounty = function() {
      indicateMetamaskPopup();
      web3.eth.sendTransaction({
        to: '0x00De4B13153673BCAE2616b67bf822500d325Fc3',
        from: web3.eth.coinbase,
        value: web3.toWei(ethFeaturedPrice, 'ether'),
        gasPrice: web3.toHex($('#gasPrice').val() * Math.pow(10, 9)),
        gas: web3.toHex(318730),
        gasLimit: web3.toHex(318730)
      },
      function(error, result) {
        indicateMetamaskPopup(true);
        if (error) {
          _alert({ message: gettext('Unable to upgrade to featured bounty. Please try again.') }, 'error');
          unloading_button($('.js-submit'));
          console.log(error);
        } else {
          saveAttestationData(
            result,
            ethFeaturedPrice,
            '0x00De4B13153673BCAE2616b67bf822500d325Fc3',
            'featuredbounty'
          );
        }
        do_bounty();
      });
    };

    if ($("input[type='radio'][name='repo_type']:checked").val() == 'private' && $('#issueNDA')[0].files[0]) {
      uploadNDA();
    } else if (data.featuredBounty) {
      payFeaturedBounty();
    } else {
      do_bounty();
    }
  }
});

$('[name=permission_type]').on('change', function() {
  var val = $('input[name=permission_type]:checked').val();

  if (val === 'approval') {
    $('#admin_override_suspend_auto_approval').attr('disabled', false);
  } else {
    $('#admin_override_suspend_auto_approval').prop('checked', false);
    $('#admin_override_suspend_auto_approval').attr('disabled', true);
  }
});

/**
 * Alerts funder if they don't have enough tokens while attempting to
 * fund a bounty.
 * @param {String} tokenAddress
 * @param {Number} amount
 */
function check_balance_and_alert_user_if_not_enough(tokenAddress, amount) {
  const token_contract = web3.eth.contract(token_abi).at(tokenAddress);
  const from = web3.eth.coinbase;
  const token_details = tokenAddressToDetails(tokenAddress);
  const token_decimals = token_details['decimals'];
  const token_name = token_details['name'];

  token_contract.balanceOf.call(from, function(error, result) {
    if (error) return;
<<<<<<< HEAD
    var balance = result.toNumber() / 10 ** token_decimals;
    var balance_rounded = Math.round(balance * 10) / 10;
    const total = parseFloat(amount) + parseFloat((parseFloat(amount) / FEE_PERCENTAGE).toFixed(4));
=======
    const balance = result.toNumber() / Math.pow(10, token_decimals);
    const balance_rounded = Math.round(balance * 10) / 10;
    const total = parseFloat(amount) + parseFloat((parseFloat(amount) * FEE_PERCENTAGE).toFixed(4));
>>>>>>> d59ae5cb

    if (parseFloat(total) > balance) {
      const msg = gettext('You do not have enough tokens to fund this bounty. You have ') +
        balance_rounded + ' ' + token_name + ' ' + gettext(' but you need ') + amount +
        ' ' + token_name;

      _alert(msg, 'warning');
    }
  });
}

let usdFeaturedPrice = $('.featured-price-usd').text();
let ethFeaturedPrice;
let bountyFee;

getAmountEstimate(usdFeaturedPrice, 'ETH', (amountEstimate) => {
  ethFeaturedPrice = amountEstimate['value'];
  $('.featured-price-eth').text(`+${amountEstimate['value']} ETH`);
  $('#summary-feature-amount').text(`${amountEstimate['value']}`);
});

/**
 * Calculates total amount needed to fund the bounty
 * Bounty Amount + Fee + Featured Bounty
 */
const populateBountyTotal = () => {

  const amount = $('input[name=amount]').val();
  const fee = (amount * FEE_PERCENTAGE).toFixed(4);

  $('#summary-bounty-amount').html(amount);
  $('#summary-fee-amount').html(fee);

  const bountyToken = $('#summary-bounty-token').html();
  const bountyAmount = Number($('#summary-bounty-amount').html());
  const bountyFee = Number((bountyAmount * FEE_PERCENTAGE).toFixed(4));
  const isFeaturedBounty = $('input[name=featuredBounty]:checked').val();
  let totalBounty = Number((bountyAmount + bountyFee).toFixed(4));
  let total = '';

  if (isFeaturedBounty) {
    const featuredBountyAmount = Number($('#summary-feature-amount').html());

    if (bountyToken == 'ETH') {
      totalBounty = (totalBounty + featuredBountyAmount).toFixed(4);
      total = `${totalBounty} ETH`;
    } else {
      total = `${totalBounty} ${bountyToken} + ${featuredBountyAmount} ETH`;
    }
  } else {
    total = `${totalBounty} ${bountyToken}`;
  }

  $('.fee-percentage').html(FEE_PERCENTAGE * 100);
  $('#fee-amount').html(bountyFee);
  $('#fee-token').html(bountyToken);
  $('#summary-total-amount').html(total);
};

let isPrivateRepo = false;
let params = (new URL(document.location)).searchParams;

const toggleCtaPlan = (value) => {
  if (value === 'private') {

    params.set('type', 'private');
    isPrivateRepo = true;
    setPrivateForm();
  } else {

    params.set('type', 'public');
    isPrivateRepo = false;
    setPublicForm();
  }
  window.history.replaceState({}, '', location.pathname + '?' + params);
};<|MERGE_RESOLUTION|>--- conflicted
+++ resolved
@@ -320,50 +320,12 @@
     $('#sync-issue').removeClass('disabled');
     $('.js-submit').removeClass('disabled');
 
-<<<<<<< HEAD
-      disabled.attr('disabled', 'disabled');
-
-      // setup
-      loading_button($('.js-submit'));
-      var githubUsername = data.githubUsername;
-      var issueURL = data.issueURL.replace(/#.*$/, '');
-      var notificationEmail = data.notificationEmail;
-      var amount = data.amount;
-      var tokenAddress = data.denomination;
-      var token = tokenAddressToDetails(tokenAddress);
-      var decimals = token['decimals'];
-      var tokenName = token['name'];
-      var decimalDivisor = 10 ** decimals;
-      var expirationTimeDelta = data.expirationTimeDelta;
-      let reservedFor = $('.username-search').select2('data')[0];
-
-      var metadata = {
-        issueTitle: data.title,
-        issueDescription: data.description,
-        issueKeywords: data.keywords ? data.keywords : '',
-        githubUsername: data.githubUsername,
-        notificationEmail: data.notificationEmail,
-        fullName: data.fullName,
-        experienceLevel: data.experience_level,
-        projectLength: data.project_length,
-        bountyType: data.bounty_type,
-        estimatedHours: data.hours,
-        fundingOrganisation: data.fundingOrganisation,
-        eventTag: data.specialEvent ? (data.eventTag || '') : '',
-        is_featured: data.featuredBounty,
-        repo_type: data.repo_type,
-        featuring_date: data.featuredBounty && ((new Date().getTime() / 1000) | 0) || 0,
-        reservedFor: reservedFor ? reservedFor.text : '',
-        tokenName
-      };
-=======
     new_bounty.last_sync = new Date();
     retrieveIssueDetails();
     $('#last-synced').show();
     $('#last-synced span').html(lastSynced(new Date(), new_bounty.last_sync));
   }
 });
->>>>>>> d59ae5cb
 
 const togggleEnabled = function(checkboxSelector, targetSelector, do_focus) {
   let isChecked = $(checkboxSelector).is(':checked');
@@ -613,40 +575,6 @@
       syncDb();
     }
 
-<<<<<<< HEAD
-        // cache data hash to find bountyId later
-        // update localStorage issuePackage
-        var issuePackage = JSON.parse(localStorage[issueURL]);
-
-        issuePackage['dataHash'] = result;
-        localStorage[issueURL] = JSON.stringify(issuePackage);
-
-        // bounty is a web3.js eth.contract address
-        // The Ethereum network requires using ether to do stuff on it
-        // issueAndActivateBounty is a method defined in the StandardBounties solidity contract.
-
-        var eth_amount = isETH ? amount : 0;
-        var _paysTokens = !isETH;
-        var bountyIndex = bounty.issueAndActivateBounty(
-          account, // _issuer
-          mock_expire_date, // _deadline
-          result, // _data (ipfs hash)
-          amount, // _fulfillmentAmount
-          0x0, // _arbiter
-          _paysTokens, // _paysTokens
-          tokenAddress, // _tokenContract
-          amount, // _value
-          {
-          // {from: x, to: y}
-            from: account,
-            value: eth_amount,
-            gasPrice: web3.toHex($('#gasPrice').val() * 10 ** 9),
-            gas: web3.toHex(318730),
-            gasLimit: web3.toHex(318730)
-          },
-          web3Callback // callback for web3
-        );
-=======
     function newIpfsCallback(error, result) {
       indicateMetamaskPopup();
       if (error) {
@@ -656,7 +584,6 @@
         }, 'error');
         unloading_button($('.js-submit'));
         return;
->>>>>>> d59ae5cb
       }
 
       // cache data hash to find bountyId later
@@ -838,15 +765,10 @@
 
   token_contract.balanceOf.call(from, function(error, result) {
     if (error) return;
-<<<<<<< HEAD
-    var balance = result.toNumber() / 10 ** token_decimals;
-    var balance_rounded = Math.round(balance * 10) / 10;
-    const total = parseFloat(amount) + parseFloat((parseFloat(amount) / FEE_PERCENTAGE).toFixed(4));
-=======
-    const balance = result.toNumber() / Math.pow(10, token_decimals);
+
+    const balance = result.toNumber() / 10 ** token_decimals;
     const balance_rounded = Math.round(balance * 10) / 10;
     const total = parseFloat(amount) + parseFloat((parseFloat(amount) * FEE_PERCENTAGE).toFixed(4));
->>>>>>> d59ae5cb
 
     if (parseFloat(total) > balance) {
       const msg = gettext('You do not have enough tokens to fund this bounty. You have ') +
