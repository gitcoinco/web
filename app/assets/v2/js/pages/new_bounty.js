/* eslint-disable no-console */
/* eslint-disable nonblock-statement-body-position */
/* eslint-disable no-lonely-if */
load_tokens();

var localStorage = window.localStorage ? window.localStorage : {};
const quickstartURL = document.location.origin + '/bounty/quickstart';

let params = (new URL(document.location)).searchParams;

let FEE_PERCENTAGE = document.FEE_PERCENTAGE / 100.0;

var new_bounty = {
  last_sync: new Date()
};

if (localStorage['quickstart_dontshow'] !== 'true' &&
    doShowQuickstart(document.referrer) &&
    doShowQuickstart(document.URL)) {
  window.location = quickstartURL;
}

function doShowQuickstart(url) {
  let blacklist = [];

  blacklist.push(document.location.origin + '/bounty/quickstart');
  blacklist.push(document.location.origin + '/bounty/new\\?');
  blacklist.push(document.location.origin + '/funding/new\\?');
  blacklist.push(document.location.origin + '/new\\?');

  for (let i = 0; i < blacklist.length; i++) {
    if (url.match(blacklist[i]))
      return false;
  }

  return true;
}

var processedData;
var usersBySkills;

$('.select2-tag__choice').on('click', function() {
  $('#invite-contributors.js-select2').data('select2').dataAdapter.select(processedData[0].children[$(this).data('id')]);
});

$('.select2-add_byskill').on('click', function(e) {
  e.preventDefault();
  $('#invite-contributors.js-select2').val(usersBySkills.map((item) => {
    return item.id;
  })).trigger('change');
});

$('.select2-clear_invites').on('click', function(e) {
  e.preventDefault();
  $('#invite-contributors.js-select2').val(null).trigger('change');
});


const getSuggestions = () => {
  let queryParams = {};

  queryParams.keywords = $('#keywords').val();
  queryParams.invite = params.get('invite') || '';

  let searchParams = new URLSearchParams(queryParams);

  const settings = {
    url: `/api/v0.1/get_suggested_contributors?${searchParams}`,
    method: 'GET',
    processData: false,
    dataType: 'json',
    contentType: false
  };

  $.ajax(settings).done(function(response) {
    let groups = {
      'contributors': 'Recently worked with you',
      'recommended_developers': 'Recommended based on skills',
      'verified_developers': 'Verified contributors',
      'invites': 'Invites'
    };

    let options = Object.entries(response).map(([ text, children ]) => (
      { text: groups[text], children }
    ));

    usersBySkills = [].map.call(response['recommended_developers'], function(obj) {
      return obj;
    });

    if (queryParams.keywords.length && usersBySkills.length) {
      $('#invite-all-container').show();
      $('.select2-add_byskill span').text(queryParams.keywords.join(', '));
    } else {
      $('#invite-all-container').hide();
    }

    var generalIndex = 0;

    processedData = $.map(options, function(obj, index) {
      if (obj.children.length < 1) {
        return;
      }

      obj.children.forEach((children, childIndex) => {
        children.text = children.fulfiller_github_username || children.user__profile__handle || children.handle;
        children.id = generalIndex;
        if (obj.text == 'Invites') {
          children.selected = true;
          $('#reserve-section').collapse('show');
        }
        generalIndex++;
      });
      return obj;
    });

    $('#invite-contributors').select2().empty();
    $('#invite-contributors.js-select2').select2({
      data: processedData,
      placeholder: 'Select contributors',
      escapeMarkup: function(markup) {
        return markup;
      },
      templateResult: formatUser,
      templateSelection: formatUserSelection
    });

  }).fail(function(error) {
    console.log('Could not fetch contributors', error);
  });
};

getSuggestions();
$('#keywords').on('change', getSuggestions);

function formatUser(user) {
  if (user.children) {
    return user.text;
  }

  let markup = `<div class="d-flex align-items-baseline">
                  <div class="mr-2">
                    <img class="rounded-circle" src="${'/dynamic/avatar/' + user.text }" width="20" height="20"/>
                  </div>
                  <div>${user.text}</div>
                </div>`;

  return markup;
}

function formatUserSelection(user) {
  let selected;

  if (user.id) {
    selected = `
      <img class="rounded-circle" src="${'/dynamic/avatar/' + user.text }" width="20" height="20"/>
      <span class="ml-2">${user.text}</span>`;
  } else {
    selected = user.text;
  }
  return selected;
}

function lastSynced(current, last_sync) {
  return timeDifference(current, last_sync);
}

const setPrivateForm = () => {
  $('#description, #title').prop('readonly', false);
  $('#description, #title').prop('required', true);
  $('#no-issue-banner').hide();
  $('#issue-details').removeClass('issue-details-public');
  $('#issue-details, #issue-details-edit').show();
  $('#sync-issue').removeClass('disabled');
  $('#last-synced, #edit-issue, #sync-issue').hide();
  $('#show_email_publicly').attr('disabled', true);
  $('#cta-subscription, #private-repo-instructions').removeClass('d-md-none');
  $('#nda-upload').show();
  $('#issueNDA').prop('required', true);
  $('.permissionless').addClass('disabled');
  $('#permissionless').attr('disabled', true);
  $('#admin_override_suspend_auto_approval').prop('checked', false);
  $('#admin_override_suspend_auto_approval').attr('disabled', true);
  $('#keywords').select2({
    placeholder: 'Select tags',
    tags: 'true',
    allowClear: true,
    tokenSeparators: [ ',', ' ' ]
  }).trigger('change');
};

const setPublicForm = () => {
  $('#description, #title').prop('readonly', true);
  $('#no-issue-banner').show();
  $('#issue-details').addClass('issue-details-public');
  $('#issue-details, #issue-details-edit').hide();
  $('#sync-issue').addClass('disabled');
  $('.js-submit').addClass('disabled');
  $('#last-synced, #edit-issue , #sync-issue').show();
  $('#show_email_publicly').attr('disabled', false);
  $('#cta-subscription, #private-repo-instructions').addClass('d-md-none');
  $('#nda-upload').hide();
  $('#issueNDA').prop('required', false);
  $('.permissionless').removeClass('disabled');
  $('#permissionless').attr('disabled', false);
  $('#admin_override_suspend_auto_approval').prop('checked', true);
  $('#admin_override_suspend_auto_approval').attr('disabled', false);
  retrieveIssueDetails();
};

/**
 * Checks if token used to fund bounty is authed.
 */
const handleTokenAuth = () => {
  return new Promise((resolve) => {
    const tokenName = $('#token option:selected').text();
    const tokenAddress = $('#token option:selected').val();
    let isTokenAuthed = true;

    const authedTokens = [ 'ETH', 'ETC' ];

    if (!token) {
      isTokenAuthed = false;
      tokenAuthAlert(isTokenAuthed);
      resolve(isTokenAuthed);
    } else if (authedTokens.includes(tokenName)) {
      tokenAuthAlert(isTokenAuthed);
      resolve(isTokenAuthed);
    } else {
      const token_contract = web3.eth.contract(token_abi).at(tokenAddress);
      const from = web3.eth.coinbase;
      const to = bounty_address();

      token_contract.allowance.call(from, to, (error, result) => {

        if (error || result.toNumber() == 0) {
          isTokenAuthed = false;
        }
        tokenAuthAlert(isTokenAuthed, tokenName);
        resolve(isTokenAuthed);
      });
    }
  });
};

/**
 * Toggles alert to notify user while bounty creation using an
 * un-authed token.
 * @param {boolean} isTokenAuthed - Token auth status for user
 * @param {string=}  tokenName - token name
 */
const tokenAuthAlert = (isTokenAuthed, tokenName) => {
  $('.alert').remove();

  if (isTokenAuthed) {
    $('.alert').remove();
    $('#add-token-dialog').bootstrapModal('hide');
    $('#token-denomination').html('');
  } else {
    tokenName = tokenName ? tokenName : '';
    _alert(
      gettext(`
        This token ${tokenName} needs to be enabled to fund this bounty, click on
        <a class="font-weight-semibold" href="/settings/tokens">
          the Token Settings page and enable it.
        </a> This is only needed once per token.`
      ),
      'warning'
    );

    $('#token-denomination').html(tokenName);
    $('#add-token-dialog').bootstrapModal('show');
  }
};


const updateViewForToken = (token_name) => {

  if (token_name == 'ETC') {
    $('.eth-chain').hide();
    FEE_PERCENTAGE = 0;
  } else {
    $('.eth-chain').show();
    FEE_PERCENTAGE = document.FEE_PERCENTAGE / 100.0;
  }

};


$(function() {

  $('#last-synced').hide();
  $('.js-select2').each(function() {
    $(this).select2({
      minimumResultsForSearch: Infinity
    });
  });

  let checked = params.get('type');

  if (params.has('type')) {

    $(`.${checked}`).button('toggle');

  } else {
    params.append('type', 'public');
    window.history.replaceState({}, '', location.pathname + '?' + params);
  }
  toggleCtaPlan(checked);

  $('input[name=repo_type]').change(function() {
    toggleCtaPlan($(this).val());
  });

  populateBountyTotal();

  // Load sidebar radio buttons from localStorage
  if (getParam('source')) {
    $('input[name=issueURL]').val(getParam('source'));
  } else if (getParam('url')) {
    $('input[name=issueURL]').val(getParam('url'));
  } else if (localStorage['issueURL']) {
    $('input[name=issueURL]').val(localStorage['issueURL']);
  }


  setTimeout(setUsdAmount, 1000);

  // fetch issue URL related info
  $('input[name=hours]').keyup(setUsdAmount);
  $('input[name=hours]').blur(setUsdAmount);
  $('input[name=amount]').keyup(setUsdAmount);

  $('input[name=usd_amount]').on('focusin', function() {
    $('input[name=usd_amount]').attr('prev_usd_amount', $(this).val());
    $('input[name=amount]').trigger('change');

  });

  $('input[name=usd_amount]').on('focusout', function() {
    $('input[name=usd_amount]').attr('prev_usd_amount', $(this).val());
    $('input[name=amount]').trigger('change');

  });

  $('input[name=usd_amount]').keyup(() => {
    const prev_usd_amount = $('input[name=usd_amount]').attr('prev_usd_amount');
    const usd_amount = $('input[name=usd_amount').val();

    $('input[name=amount]').trigger('change');

    if (prev_usd_amount != usd_amount) {
      usdToAmount(usd_amount);
    }
  });

  $('input[name=amount]').on('change', function() {
    const amount = $('input[name=amount]').val();

    $('#summary-bounty-amount').html(amount);
    $('#summary-fee-amount').html((amount * FEE_PERCENTAGE).toFixed(4));
    populateBountyTotal();
  });

  var triggerDenominationUpdate = function(e) {
    setUsdAmount();
    handleTokenAuth();
    const token_val = $('select[name=denomination]').val();
    const tokendetails = tokenAddressToDetails(token_val);
    var token = tokendetails['name'];

    updateViewForToken(token);

    $('#summary-bounty-token').html(token);
    $('#summary-fee-token').html(token);
    populateBountyTotal();
  };

  $('select[name=denomination]').change(triggerDenominationUpdate);
  waitforWeb3(function() {
    setTimeout(function() {
      triggerDenominationUpdate();
    }, 1000);
  });

  $('#featuredBounty').on('change', function() {
    if ($(this).prop('checked')) {
      if (document.FEE_PERCENTAGE == 0)
        $('#confirmation').html('2');
      else
        $('#confirmation').html('3');

      $('.feature-amount').show();
    } else {
      if (document.FEE_PERCENTAGE == 0)
        $('#confirmation').html('1');
      else
        $('#confirmation').html('2');

      $('.feature-amount').hide();
    }
    populateBountyTotal();
  });


  $('[name=project_type]').on('change', function() {
    let val = $('input[name=project_type]:checked').val();

    if (val !== 'traditional') {
      $('#reservedFor').attr('disabled', true);
      $('#reservedFor').select2().trigger('change');
    } else {
      $('#reservedFor').attr('disabled', false);
      userSearch('#reservedFor', false);
    }
  });

  if ($('input[name=issueURL]').val() != '' && !isPrivateRepo) {
    retrieveIssueDetails();
  }

  $('select[name=denomination]').select2();
  if ($('input[name=amount]').val().trim().length > 0) {
    setUsdAmount();
  }

  if (params.get('reserved')) {
    $('#reserve-section').collapse('show');
  }

  userSearch(
    '#reservedFor',
    // show address
    false,
    // theme
    '',
    // initial data
    params.get('reserved') ? [params.get('reserved')] : [],
    // allowClear
    true
  );

  $('input[name="expirationTimeDelta"]').daterangepicker({
    singleDatePicker: true,
    startDate: moment().add(1, 'month'),
    alwaysShowCalendars: false,
    ranges: {
      '1 week': [ moment().add(7, 'days'), moment().add(7, 'days') ],
      '2 weeks': [ moment().add(14, 'days'), moment().add(14, 'days') ],
      '1 month': [ moment().add(1, 'month'), moment().add(1, 'month') ],
      '3 months': [ moment().add(3, 'month'), moment().add(3, 'month') ],
      '1 year': [ moment().add(1, 'year'), moment().add(1, 'year') ]
    },
    'locale': {
      'customRangeLabel': 'Custom',
      'format': 'MM/DD/YYYY'
    }
  });

});

$('#reservedFor').on('select2:select', (e) => {
  $('#permissionless').click();
  $('#releaseAfterFormGroup').show();
  $('#releaseAfter').attr('required', true);
});

$('#reservedFor').on('select2:unselect', (e) => {
  $('#releaseAfterFormGroup').hide();
  $('#releaseAfter').attr('required', false);
  $('#releaseAfterFormGroup').addClass('releaseAfterFormGroupRequired');
});

$('#releaseAfter').on('change', () => {
  $('#releaseAfterFormGroup').removeClass('releaseAfterFormGroupRequired');
});

$('#sync-issue').on('click', function(event) {
  event.preventDefault();
  if (!$('#sync-issue').hasClass('disabled')) {
    new_bounty.last_sync = new Date();
    retrieveIssueDetails();
    $('#last-synced span').html(lastSynced(new Date(), new_bounty.last_sync));
  }
});

$('#issueURL').focusout(function() {

  for (let i = 0; i < document.blocked_urls.length; i++) {
    let this_url_filter = document.blocked_urls[i];

    if ($('input[name=issueURL]').val().toLowerCase().indexOf(this_url_filter.toLowerCase()) != -1) {
      _alert('This repo is not bountyable at the request of the maintainer.');
      $('input[name=issueURL]').val('');
      return false;
    }
  }

  if (isPrivateRepo) {
    setPrivateForm();
    var validated = $('input[name=issueURL]').val() == '' || !validURL($('input[name=issueURL]').val());

    if (validated) {
      $('.js-submit').addClass('disabled');
    } else {
      $('.js-submit').removeClass('disabled');
    }
    return;
  }

  setInterval(function() {
    $('#last-synced span').html(timeDifference(new Date(), new_bounty.last_sync));
  }, 6000);

  if ($('input[name=issueURL]').val() == '' || !validURL($('input[name=issueURL]').val())) {
    $('#issue-details, #issue-details-edit').hide();
    $('#no-issue-banner').show();

    $('#title').val('');
    $('#description').val('');

    $('#last-synced').hide();
    $('.js-submit').addClass('disabled');
  } else {
    $('#edit-issue').attr('href', $('input[name=issueURL]').val());

    $('#sync-issue').removeClass('disabled');
    $('.js-submit').removeClass('disabled');

    new_bounty.last_sync = new Date();
    retrieveIssueDetails();
    $('#last-synced').show();
    $('#last-synced span').html(lastSynced(new Date(), new_bounty.last_sync));
  }
});

const togggleEnabled = function(checkboxSelector, targetSelector, do_focus, revert) {
  let check = revert ? ':unchecked' : ':checked';
  let isChecked = $(checkboxSelector).is(check);

  if (isChecked) {
    $(targetSelector).attr('disabled', false);

    if (do_focus) {
      $(targetSelector).focus();
    }
  } else {
    $(targetSelector).attr('disabled', true);
    if ($(targetSelector).hasClass('select2-hidden-accessible')) {
      $(targetSelector).select2().trigger('change');
    }
  }
};

$('#hiringRightNow').on('click', () => {
  togggleEnabled('#hiringRightNow', '#jobDescription', true);
});

$('#specialEvent').on('click', () => {
  togggleEnabled('#specialEvent', '#eventTag', true);
});

$('#neverExpires').on('click', () => {
  togggleEnabled('#neverExpires', '#expirationTimeDelta', false, true);
});

$('#submitBounty').validate({
  errorPlacement: function(error, element) {
    if (element.attr('name') == 'bounty_categories') {
      error.appendTo($(element).parents('.btn-group-toggle').next('.cat-error'));
    } else {
      error.insertAfter(element);
    }
  },
  ignore: '',
  messages: {
    select2Start: {
      required: 'Please select the right keywords.'
    }
  },
  submitHandler: function(form) {
    if (typeof ga != 'undefined') {
      dataLayer.push({
        'event': 'new_bounty',
        'category': 'new_bounty',
        'action': 'new_bounty_form_submit'
      });
    }

<<<<<<< HEAD
    var data = {};
    var disabled = $(form)
      .find(':input:disabled')
      .removeAttr('disabled');

    $.each($(form).serializeArray(), function() {
      if (data[this.name]) {
        data[this.name] += ',' + this.value;
      } else {
        data[this.name] = this.value;
      }
    });

    if (data.repo_type == 'private' && data.project_type != 'traditional' && data.permission_type != 'approval') {
      _alert(gettext('The project type and/or permission type of bounty does not validate for a private repo'));
      unloading_button($('.js-submit'));
    }

    disabled.attr('disabled', 'disabled');

    // setup
    loading_button($('.js-submit'));
    var githubUsername = data.githubUsername;
    var issueURL = data.issueURL.replace(/#.*$/, '');
    var notificationEmail = data.notificationEmail;
    var amount = data.amount;
    var tokenAddress = data.denomination;
    var token = tokenAddressToDetails(tokenAddress);
    var decimals = token['decimals'];
    var tokenName = token['name'];
    var decimalDivisor = Math.pow(10, decimals);
    var expirationTimeDelta = $('#expirationTimeDelta').data('daterangepicker').endDate.utc().unix();
    let reservedFor = $('.username-search').select2('data')[0];
    let releaseAfter = $('#releaseAfter').children('option:selected').val();
    let inviteContributors = $('#invite-contributors.js-select2').select2('data').map((user) => {
      return user.profile__id;
    });

    var metadata = {
      issueTitle: data.title,
      issueDescription: data.description,
      issueKeywords: data.keywords ? data.keywords : '',
      githubUsername: data.githubUsername,
      notificationEmail: data.notificationEmail,
      fullName: data.fullName,
      experienceLevel: data.experience_level,
      projectLength: data.project_length,
      bountyType: data.bounty_type,
      estimatedHours: data.hours,
      fundingOrganisation: data.fundingOrganisation,
      eventTag: data.specialEvent ? (data.eventTag || '') : '',
      is_featured: data.featuredBounty,
      repo_type: data.repo_type,
      featuring_date: data.featuredBounty && ((new Date().getTime() / 1000) | 0) || 0,
      reservedFor: reservedFor ? reservedFor.text : '',
      releaseAfter: releaseAfter !== 'Release To Public After' ? releaseAfter : '',
      tokenName,
      invite: inviteContributors,
      bounty_categories: data.bounty_categories
    };

    var privacy_preferences = {
      show_email_publicly: data.show_email_publicly,
      show_name_publicly: data.show_name_publicly
    };

    var mock_expire_date = 9999999999; // 11/20/2286, https://github.com/Bounties-Network/StandardBounties/issues/25
    let expire_date = expirationTimeDelta;

    if ($('#neverExpires').is(':checked')) {
      expire_date = mock_expire_date;
    }
    // https://github.com/ConsenSys/StandardBounties/issues/21
    var ipfsBounty = {
      payload: {
        title: metadata.issueTitle,
        description: metadata.issueDescription,
        sourceFileName: '',
        sourceFileHash: '',
        sourceDirectoryHash: '',
        issuer: {
          name: metadata.fullName,
          email: metadata.notificationEmail,
          githubUsername: metadata.githubUsername,
          address: '' // Fill this in later
        },
        schemes: {
          project_type: data.project_type,
          permission_type: data.permission_type,
          auto_approve_workers: !!data.auto_approve_workers
        },
        hiring: {
          hiringRightNow: !!data.hiringRightNow,
          jobDescription: data.jobDescription
        },
        funding_organisation: metadata.fundingOrganisation,
        is_featured: metadata.is_featured,
        repo_type: metadata.repo_type,
        featuring_date: metadata.featuring_date,
        privacy_preferences: privacy_preferences,
        funders: [],
        categories: metadata.issueKeywords.split(','),
        created: (new Date().getTime() / 1000) | 0,
        webReferenceURL: issueURL,
        fee_amount: 0,
        fee_tx_id: '0x0',
        // optional fields
        metadata: metadata,
        tokenName: tokenName,
        tokenAddress: tokenAddress,
        expire_date: expire_date,
        coupon_code: $('#coupon_code').val()
      },
      meta: {
        platform: 'gitcoin',
        schemaVersion: '0.1',
        schemaName: 'gitcoinBounty'
      }
    };

    // validation
    var isError = false;

    $(this).attr('disabled', 'disabled');

    // save off local state for later
    localStorage['issueURL'] = issueURL;
    localStorage['notificationEmail'] = notificationEmail;
    localStorage['githubUsername'] = githubUsername;
    localStorage['tokenAddress'] = tokenAddress;
    localStorage.removeItem('bountyId');
    // setup web3
    // TODO: web3 is using the web3.js file.  In the future we will move
    // to the node.js package.  github.com/ethereum/web3.js
    var isETH = tokenAddress == '0x0000000000000000000000000000000000000000';
    var token_contract = web3.eth.contract(token_abi).at(tokenAddress);
    var account = web3.eth.coinbase;
    let amountNoDecimal = amount;

    amount = amount * decimalDivisor;
    // Create the bounty object.
    // This function instantiates a contract from the existing deployed Standard Bounties Contract.
    // bounty_abi is a giant object containing the different network options
    // bounty_address() is a function that looks up the name of the network and returns the hash code
    var bounty = web3.eth.contract(bounty_abi).at(bounty_address());
    // StandardBounties integration begins here
    // Set up Interplanetary file storage
    // IpfsApi is defined in the ipfs-api.js.
    // Is it better to use this JS file than the node package?  github.com/ipfs/

    ipfs.ipfsApi = IpfsApi(ipfsConfig);
    ipfs.setProvider(ipfsConfig);

    // setup inter page state
    localStorage[issueURL] = JSON.stringify({
      timestamp: null,
      dataHash: null,
      issuer: account,
      txid: null
    });

    function syncDb() {
      // Need to pass the bountydetails as well, since I can't grab it from the
      // Standard Bounties contract.
      if (typeof dataLayer !== 'undefined') {
        dataLayer.push({ event: 'fundissue' });
      }

      // update localStorage issuePackage
      var issuePackage = JSON.parse(localStorage[issueURL]);

      issuePackage['timestamp'] = timestamp();
      localStorage[issueURL] = JSON.stringify(issuePackage);
      _alert({ message: gettext('Submission sent to web3.') }, 'info');
      setTimeout(() => {
        window.isWeb3Fired = false;
        delete localStorage['issueURL'];
        document.location.href = '/funding/details/?url=' + issueURL;
      }, 1000);
    }

    // web3 callback
    function web3Callback(error, result) {
      indicateMetamaskPopup(true);
      if (error) {
        console.error(error);
        _alert(
          {
            message:
              gettext('There was an error.  Please try again or contact support.')
          },
          'error'
        );
        unloading_button($('.js-submit'));
        return;
      }

      if (typeof ga != 'undefined') {
        dataLayer.push({
          'event': 'new_bounty',
          'category': 'new_bounty',
          'action': 'metamask_signature_achieved'
        });

      }


      // update localStorage issuePackage
      var issuePackage = JSON.parse(localStorage[issueURL]);

      // fortmatic returns a big number as the txid, so this check is necessary
      issuePackage['txid'] = typeof result === 'string' ? result : ('0x' + result.toString(16));
      localStorage[issueURL] = JSON.stringify(issuePackage);

      syncDb();
    }

    function newIpfsCallback(error, result, batch) {
      indicateMetamaskPopup();
      if (error) {
        console.error(error);
        _alert({
          message: gettext('There was an error.  Please try again or contact support.')
        }, 'error');
        unloading_button($('.js-submit'));
        return;
      }

      // cache data hash to find bountyId later
      // update localStorage issuePackage
      var issuePackage = JSON.parse(localStorage[issueURL]);

      issuePackage['dataHash'] = result;
      localStorage[issueURL] = JSON.stringify(issuePackage);

      // bounty is a web3.js eth.contract address
      // The Ethereum network requires using ether to do stuff on it
      // issueAndActivateBounty is a method defined in the StandardBounties solidity contract.

      var eth_amount = isETH ? amount : 0;
      var _paysTokens = !isETH;
      var issueAndActivateBountyParams = {
        from: account,
        value: web3.toHex(eth_amount),
        gasPrice: web3.toHex($('#gasPrice').val() * Math.pow(10, 9)),
        gas: web3.toHex(318730),
        gasLimit: web3.toHex(318730)
      };

      if (batch) {
        batch.add(bounty.issueAndActivateBounty.request(
          account, // _issuer
          mock_expire_date, // _deadline
          result, // _data (ipfs hash)
          amount, // _fulfillmentAmount
          0x0, // _arbiter
          _paysTokens, // _paysTokens
          tokenAddress, // _tokenContract
          amount, // _value
          issueAndActivateBountyParams, web3Callback));
        batch.execute();
      } else {
        bounty.issueAndActivateBounty(
          account, // _issuer
          mock_expire_date, // _deadline
          result, // _data (ipfs hash)
          amount, // _fulfillmentAmount
          0x0, // _arbiter
          _paysTokens, // _paysTokens
          tokenAddress, // _tokenContract
          amount, // _value
          issueAndActivateBountyParams,
          web3Callback // callback for web3
        );
      }
    }

    var do_bounty = function(callback) {
      console.log('do_bounty');
      handleTokenAuth().then(() => {
        const fee = Number((Number(data.amount) * FEE_PERCENTAGE).toFixed(4));
        const to_address = '0x00De4B13153673BCAE2616b67bf822500d325Fc3';
        const gas_price = web3.toHex($('#gasPrice').val() * Math.pow(10, 9));

        indicateMetamaskPopup();
        if (FEE_PERCENTAGE == 0) {
          deductBountyAmount(fee, '');
        } else {
          if (isETH) {
            const params = {
              to: to_address,
              from: web3.eth.coinbase,
              value: web3.toWei(fee, 'ether'),
              gasPrice: gas_price
            };

            window.isWeb3Fired = true;
            if (web3.currentProvider.isFortmatic) {
              const batch = web3.createBatch();

              batch.add(web3.eth.sendTransaction.request(params, function(error) {
                indicateMetamaskPopup(true);
                if (error) {
                  _alert({ message: gettext('Unable to pay bounty fee. Please try again.') }, 'error');
                }
              }));
              deductBountyAmount(fee, '', batch);
              saveAttestationData(
                result,
                fee,
                '0x00De4B13153673BCAE2616b67bf822500d325Fc3',
                'bountyfee'
              );
            } else {
              web3.eth.sendTransaction(params, function(error, txnId) {
                indicateMetamaskPopup(true);
                if (error) {
                  _alert({ message: gettext('Unable to pay bounty fee. Please try again.') }, 'error');
                } else {
                  if (window.web3.currentProvider.isMetaMask || txnId)
                    deductBountyAmount(fee, txnId);
                }
              });
            }
          } else {
            const amountInWei = fee * 1.0 * Math.pow(10, token.decimals);
            const token_contract = web3.eth.contract(token_abi).at(tokenAddress);

            token_contract.transfer(to_address, amountInWei, { gasPrice: gas_price },
              function(error, txnId) {
                indicateMetamaskPopup(true);
                if (error) {
                  _alert({ message: gettext('Unable to pay bounty fee. Please try again.') }, 'error');
                  unloading_button($('.js-submit'));
                } else {
                  deductBountyAmount(fee, txnId);
                }
              }
            );
          }
        }
      });
    };

    const deductBountyAmount = function(fee, txnId, batch) {
      console.log('deduct bounty amount');
      ipfsBounty.payload.issuer.address = account;
      ipfsBounty.payload.fee_tx_id = txnId;
      ipfsBounty.payload.fee_amount = fee;
      ipfs.addJson(ipfsBounty, function(error, result) {
        newIpfsCallback(error, result, batch);
      });
      if (typeof ga != 'undefined') {
        if (fee == 0)
          dataLayer.push({
            'event': 'new_bounty',
            'category': 'new_bounty',
            'action': 'new_bounty_no_fees'
          });
        else
          dataLayer.push({
            'event': 'new_bounty',
            'category': 'new_bounty',
            'action': 'new_bounty_fee_paid'
          });
      }
    };

    const uploadNDA = function() {
      const formData = new FormData();

      formData.append('docs', $('#issueNDA')[0].files[0]);
      formData.append('doc_type', 'unsigned_nda');
      const settings = {
        url: '/api/v0.1/bountydocument',
        method: 'POST',
        processData: false,
        dataType: 'json',
        contentType: false,
        data: formData
      };

      $.ajax(settings).done(function(response) {
        if (response.status == 200) {
          _alert(response.message, 'info');
          ipfsBounty.payload.unsigned_nda = response.bounty_doc_id;
          if (data.featuredBounty) payFeaturedBounty();
          else do_bounty();
        } else {
          _alert('Unable to upload NDA. ', 'error');
          unloading_button($('.js-submit'));
          console.log('NDA error:', response.message);
        }
      }).fail(function(error) {
        _alert('Unable to upload NDA. ', 'error');
        unloading_button($('.js-submit'));
        console.log('NDA error:', error);
      });
    };

    const payFeaturedBounty = function() {
      indicateMetamaskPopup();
      web3.eth.sendTransaction({
        to: '0x00De4B13153673BCAE2616b67bf822500d325Fc3',
        from: web3.eth.coinbase,
        value: web3.toWei(ethFeaturedPrice, 'ether'),
        gasPrice: web3.toHex($('#gasPrice').val() * Math.pow(10, 9)),
        gas: web3.toHex(318730),
        gasLimit: web3.toHex(318730)
      }, function(error, result) {
        indicateMetamaskPopup(true);
        if (error) {
          _alert({ message: gettext('Unable to upgrade to featured bounty. Please try again.') }, 'error');
          unloading_button($('.js-submit'));
          console.log(error);
        } else {
          saveAttestationData(
            result,
            ethFeaturedPrice,
            '0x00De4B13153673BCAE2616b67bf822500d325Fc3',
            'featuredbounty'
          );
        }
        do_bounty();
      });
    };

    function processBounty() {
      if (
        $("input[type='radio'][name='repo_type']:checked").val() == 'private' &&
        $('#issueNDA')[0].files[0]
      ) {
        uploadNDA();
      } else {
        handleTokenAuth().then(isAuthedToken => {
          if (isAuthedToken) {
            data.featuredBounty ? payFeaturedBounty() : do_bounty();
          }
        });
      }
    }
=======
    const token = $('#summary-bounty-token').html();
    const data = transformBountyData(form);
>>>>>>> 92139336

    if (token == 'ETC') {
      /*
        TODO:
        1. TRIGGER DB UPDATE
        2. REDESIGN METAMASK LOCK NOTIFICATION
      */
      createBounty(data);
    } else {
      ethCreateBounty(data);
    }
  }
});

$('[name=permission_type]').on('change', function() {
  var val = $('input[name=permission_type]:checked').val();

  if (val === 'approval') {
    $('#admin_override_suspend_auto_approval').attr('disabled', false);
  } else {
    $('#admin_override_suspend_auto_approval').prop('checked', false);
    $('#admin_override_suspend_auto_approval').attr('disabled', true);
  }
});

var getBalance = (address) => {
  return new Promise (function(resolve, reject) {
    web3.eth.getBalance(address, function(error, result) {
      if (error) {
        reject(error);
      } else {
        resolve(result);
      }
    });
  });
};

let usdFeaturedPrice = $('.featured-price-usd').text();
let ethFeaturedPrice;
let bountyFee;

getAmountEstimate(usdFeaturedPrice, 'ETH', (amountEstimate) => {
  ethFeaturedPrice = amountEstimate['value'];
  $('.featured-price-eth').text(`+${amountEstimate['value']} ETH`);
  $('#summary-feature-amount').text(`${amountEstimate['value']}`);
});

/**
 * Calculates total amount needed to fund the bounty
 * Bounty Amount + Fee + Featured Bounty
 */
const populateBountyTotal = () => {

  const amount = $('input[name=amount]').val();
  const fee = (amount * FEE_PERCENTAGE).toFixed(4);

  $('#summary-bounty-amount').html(amount);
  $('#summary-fee-amount').html(fee);

  const bountyToken = $('#summary-bounty-token').html();
  const bountyAmount = Number($('#summary-bounty-amount').html());
  const bountyFee = Number((bountyAmount * FEE_PERCENTAGE).toFixed(4));
  const isFeaturedBounty = $('input[name=featuredBounty]:checked').val();
  let totalBounty = Number((bountyAmount + bountyFee).toFixed(4));
  let total = '';

  if (isFeaturedBounty) {
    const featuredBountyAmount = Number($('#summary-feature-amount').html());

    if (bountyToken == 'ETH') {
      totalBounty = (totalBounty + featuredBountyAmount).toFixed(4);
      total = `${totalBounty} ETH`;
    } else {
      total = `${totalBounty} ${bountyToken} + ${featuredBountyAmount} ETH`;
    }
  } else {
    total = `${totalBounty} ${bountyToken}`;
  }

  $('.fee-percentage').html(FEE_PERCENTAGE * 100);
  $('#fee-amount').html(bountyFee);
  $('#fee-token').html(bountyToken);
  $('#summary-total-amount').html(total);
};

let isPrivateRepo = false;

const toggleCtaPlan = (value) => {
  if (value === 'private') {

    params.set('type', 'private');
    isPrivateRepo = true;
    setPrivateForm();
  } else {

    params.set('type', 'public');
    isPrivateRepo = false;
    setPublicForm();
  }
  window.history.replaceState({}, '', location.pathname + '?' + params);
};

/**
 * generates object with all the data submitted during
 * bounty creation
 * @param {object} form
 */
const transformBountyData = form => {
  let data = {};
  let disabled = $(form).find(':input:disabled').removeAttr('disabled');

  $.each($(form).serializeArray(), function() {
    if (data[this.name]) {
      data[this.name] += ',' + this.value;
    } else {
      data[this.name] = this.value;
    }
  });

  if (
    data.repo_type == 'private' &&
    data.project_type != 'traditional' &&
    data.permission_type != 'approval'
  ) {
    _alert(gettext('The project type and/or permission type of bounty does not validate for a private repo'));
    unloading_button($('.js-submit'));
    return;
  }

  disabled.attr('disabled', 'disabled');
  loading_button($('.js-submit'));

  const tokenAddress = data.denomination;
  const token = tokenAddressToDetails(tokenAddress);
  const reservedFor = $('.username-search').select2('data')[0];
  const releaseAfter = $('#releaseAfter').children('option:selected').val();
  const inviteContributors = $('#invite-contributors.js-select2').select2('data').map((user) => {
    return user.profile__id;
  });

  const metadata = {
    issueTitle: data.title,
    issueDescription: data.description,
    issueKeywords: data.keywords ? data.keywords : '',
    githubUsername: data.githubUsername,
    notificationEmail: data.notificationEmail,
    fullName: data.fullName,
    experienceLevel: data.experience_level,
    projectLength: data.project_length,
    bountyType: data.bounty_type,
    estimatedHours: data.hours,
    fundingOrganisation: data.fundingOrganisation,
    eventTag: data.specialEvent ? (data.eventTag || '') : '',
    is_featured: data.featuredBounty,
    repo_type: data.repo_type,
    featuring_date: data.featuredBounty && ((new Date().getTime() / 1000) | 0) || 0,
    reservedFor: reservedFor ? reservedFor.text : '',
    releaseAfter: releaseAfter !== 'Release To Public After' ? releaseAfter : '',
    tokenName: token['name'],
    invite: inviteContributors,
    bounty_categories: data.bounty_categories
  };

  data.metadata = metadata;

  return data;
};<|MERGE_RESOLUTION|>--- conflicted
+++ resolved
@@ -587,452 +587,8 @@
       });
     }
 
-<<<<<<< HEAD
-    var data = {};
-    var disabled = $(form)
-      .find(':input:disabled')
-      .removeAttr('disabled');
-
-    $.each($(form).serializeArray(), function() {
-      if (data[this.name]) {
-        data[this.name] += ',' + this.value;
-      } else {
-        data[this.name] = this.value;
-      }
-    });
-
-    if (data.repo_type == 'private' && data.project_type != 'traditional' && data.permission_type != 'approval') {
-      _alert(gettext('The project type and/or permission type of bounty does not validate for a private repo'));
-      unloading_button($('.js-submit'));
-    }
-
-    disabled.attr('disabled', 'disabled');
-
-    // setup
-    loading_button($('.js-submit'));
-    var githubUsername = data.githubUsername;
-    var issueURL = data.issueURL.replace(/#.*$/, '');
-    var notificationEmail = data.notificationEmail;
-    var amount = data.amount;
-    var tokenAddress = data.denomination;
-    var token = tokenAddressToDetails(tokenAddress);
-    var decimals = token['decimals'];
-    var tokenName = token['name'];
-    var decimalDivisor = Math.pow(10, decimals);
-    var expirationTimeDelta = $('#expirationTimeDelta').data('daterangepicker').endDate.utc().unix();
-    let reservedFor = $('.username-search').select2('data')[0];
-    let releaseAfter = $('#releaseAfter').children('option:selected').val();
-    let inviteContributors = $('#invite-contributors.js-select2').select2('data').map((user) => {
-      return user.profile__id;
-    });
-
-    var metadata = {
-      issueTitle: data.title,
-      issueDescription: data.description,
-      issueKeywords: data.keywords ? data.keywords : '',
-      githubUsername: data.githubUsername,
-      notificationEmail: data.notificationEmail,
-      fullName: data.fullName,
-      experienceLevel: data.experience_level,
-      projectLength: data.project_length,
-      bountyType: data.bounty_type,
-      estimatedHours: data.hours,
-      fundingOrganisation: data.fundingOrganisation,
-      eventTag: data.specialEvent ? (data.eventTag || '') : '',
-      is_featured: data.featuredBounty,
-      repo_type: data.repo_type,
-      featuring_date: data.featuredBounty && ((new Date().getTime() / 1000) | 0) || 0,
-      reservedFor: reservedFor ? reservedFor.text : '',
-      releaseAfter: releaseAfter !== 'Release To Public After' ? releaseAfter : '',
-      tokenName,
-      invite: inviteContributors,
-      bounty_categories: data.bounty_categories
-    };
-
-    var privacy_preferences = {
-      show_email_publicly: data.show_email_publicly,
-      show_name_publicly: data.show_name_publicly
-    };
-
-    var mock_expire_date = 9999999999; // 11/20/2286, https://github.com/Bounties-Network/StandardBounties/issues/25
-    let expire_date = expirationTimeDelta;
-
-    if ($('#neverExpires').is(':checked')) {
-      expire_date = mock_expire_date;
-    }
-    // https://github.com/ConsenSys/StandardBounties/issues/21
-    var ipfsBounty = {
-      payload: {
-        title: metadata.issueTitle,
-        description: metadata.issueDescription,
-        sourceFileName: '',
-        sourceFileHash: '',
-        sourceDirectoryHash: '',
-        issuer: {
-          name: metadata.fullName,
-          email: metadata.notificationEmail,
-          githubUsername: metadata.githubUsername,
-          address: '' // Fill this in later
-        },
-        schemes: {
-          project_type: data.project_type,
-          permission_type: data.permission_type,
-          auto_approve_workers: !!data.auto_approve_workers
-        },
-        hiring: {
-          hiringRightNow: !!data.hiringRightNow,
-          jobDescription: data.jobDescription
-        },
-        funding_organisation: metadata.fundingOrganisation,
-        is_featured: metadata.is_featured,
-        repo_type: metadata.repo_type,
-        featuring_date: metadata.featuring_date,
-        privacy_preferences: privacy_preferences,
-        funders: [],
-        categories: metadata.issueKeywords.split(','),
-        created: (new Date().getTime() / 1000) | 0,
-        webReferenceURL: issueURL,
-        fee_amount: 0,
-        fee_tx_id: '0x0',
-        // optional fields
-        metadata: metadata,
-        tokenName: tokenName,
-        tokenAddress: tokenAddress,
-        expire_date: expire_date,
-        coupon_code: $('#coupon_code').val()
-      },
-      meta: {
-        platform: 'gitcoin',
-        schemaVersion: '0.1',
-        schemaName: 'gitcoinBounty'
-      }
-    };
-
-    // validation
-    var isError = false;
-
-    $(this).attr('disabled', 'disabled');
-
-    // save off local state for later
-    localStorage['issueURL'] = issueURL;
-    localStorage['notificationEmail'] = notificationEmail;
-    localStorage['githubUsername'] = githubUsername;
-    localStorage['tokenAddress'] = tokenAddress;
-    localStorage.removeItem('bountyId');
-    // setup web3
-    // TODO: web3 is using the web3.js file.  In the future we will move
-    // to the node.js package.  github.com/ethereum/web3.js
-    var isETH = tokenAddress == '0x0000000000000000000000000000000000000000';
-    var token_contract = web3.eth.contract(token_abi).at(tokenAddress);
-    var account = web3.eth.coinbase;
-    let amountNoDecimal = amount;
-
-    amount = amount * decimalDivisor;
-    // Create the bounty object.
-    // This function instantiates a contract from the existing deployed Standard Bounties Contract.
-    // bounty_abi is a giant object containing the different network options
-    // bounty_address() is a function that looks up the name of the network and returns the hash code
-    var bounty = web3.eth.contract(bounty_abi).at(bounty_address());
-    // StandardBounties integration begins here
-    // Set up Interplanetary file storage
-    // IpfsApi is defined in the ipfs-api.js.
-    // Is it better to use this JS file than the node package?  github.com/ipfs/
-
-    ipfs.ipfsApi = IpfsApi(ipfsConfig);
-    ipfs.setProvider(ipfsConfig);
-
-    // setup inter page state
-    localStorage[issueURL] = JSON.stringify({
-      timestamp: null,
-      dataHash: null,
-      issuer: account,
-      txid: null
-    });
-
-    function syncDb() {
-      // Need to pass the bountydetails as well, since I can't grab it from the
-      // Standard Bounties contract.
-      if (typeof dataLayer !== 'undefined') {
-        dataLayer.push({ event: 'fundissue' });
-      }
-
-      // update localStorage issuePackage
-      var issuePackage = JSON.parse(localStorage[issueURL]);
-
-      issuePackage['timestamp'] = timestamp();
-      localStorage[issueURL] = JSON.stringify(issuePackage);
-      _alert({ message: gettext('Submission sent to web3.') }, 'info');
-      setTimeout(() => {
-        window.isWeb3Fired = false;
-        delete localStorage['issueURL'];
-        document.location.href = '/funding/details/?url=' + issueURL;
-      }, 1000);
-    }
-
-    // web3 callback
-    function web3Callback(error, result) {
-      indicateMetamaskPopup(true);
-      if (error) {
-        console.error(error);
-        _alert(
-          {
-            message:
-              gettext('There was an error.  Please try again or contact support.')
-          },
-          'error'
-        );
-        unloading_button($('.js-submit'));
-        return;
-      }
-
-      if (typeof ga != 'undefined') {
-        dataLayer.push({
-          'event': 'new_bounty',
-          'category': 'new_bounty',
-          'action': 'metamask_signature_achieved'
-        });
-
-      }
-
-
-      // update localStorage issuePackage
-      var issuePackage = JSON.parse(localStorage[issueURL]);
-
-      // fortmatic returns a big number as the txid, so this check is necessary
-      issuePackage['txid'] = typeof result === 'string' ? result : ('0x' + result.toString(16));
-      localStorage[issueURL] = JSON.stringify(issuePackage);
-
-      syncDb();
-    }
-
-    function newIpfsCallback(error, result, batch) {
-      indicateMetamaskPopup();
-      if (error) {
-        console.error(error);
-        _alert({
-          message: gettext('There was an error.  Please try again or contact support.')
-        }, 'error');
-        unloading_button($('.js-submit'));
-        return;
-      }
-
-      // cache data hash to find bountyId later
-      // update localStorage issuePackage
-      var issuePackage = JSON.parse(localStorage[issueURL]);
-
-      issuePackage['dataHash'] = result;
-      localStorage[issueURL] = JSON.stringify(issuePackage);
-
-      // bounty is a web3.js eth.contract address
-      // The Ethereum network requires using ether to do stuff on it
-      // issueAndActivateBounty is a method defined in the StandardBounties solidity contract.
-
-      var eth_amount = isETH ? amount : 0;
-      var _paysTokens = !isETH;
-      var issueAndActivateBountyParams = {
-        from: account,
-        value: web3.toHex(eth_amount),
-        gasPrice: web3.toHex($('#gasPrice').val() * Math.pow(10, 9)),
-        gas: web3.toHex(318730),
-        gasLimit: web3.toHex(318730)
-      };
-
-      if (batch) {
-        batch.add(bounty.issueAndActivateBounty.request(
-          account, // _issuer
-          mock_expire_date, // _deadline
-          result, // _data (ipfs hash)
-          amount, // _fulfillmentAmount
-          0x0, // _arbiter
-          _paysTokens, // _paysTokens
-          tokenAddress, // _tokenContract
-          amount, // _value
-          issueAndActivateBountyParams, web3Callback));
-        batch.execute();
-      } else {
-        bounty.issueAndActivateBounty(
-          account, // _issuer
-          mock_expire_date, // _deadline
-          result, // _data (ipfs hash)
-          amount, // _fulfillmentAmount
-          0x0, // _arbiter
-          _paysTokens, // _paysTokens
-          tokenAddress, // _tokenContract
-          amount, // _value
-          issueAndActivateBountyParams,
-          web3Callback // callback for web3
-        );
-      }
-    }
-
-    var do_bounty = function(callback) {
-      console.log('do_bounty');
-      handleTokenAuth().then(() => {
-        const fee = Number((Number(data.amount) * FEE_PERCENTAGE).toFixed(4));
-        const to_address = '0x00De4B13153673BCAE2616b67bf822500d325Fc3';
-        const gas_price = web3.toHex($('#gasPrice').val() * Math.pow(10, 9));
-
-        indicateMetamaskPopup();
-        if (FEE_PERCENTAGE == 0) {
-          deductBountyAmount(fee, '');
-        } else {
-          if (isETH) {
-            const params = {
-              to: to_address,
-              from: web3.eth.coinbase,
-              value: web3.toWei(fee, 'ether'),
-              gasPrice: gas_price
-            };
-
-            window.isWeb3Fired = true;
-            if (web3.currentProvider.isFortmatic) {
-              const batch = web3.createBatch();
-
-              batch.add(web3.eth.sendTransaction.request(params, function(error) {
-                indicateMetamaskPopup(true);
-                if (error) {
-                  _alert({ message: gettext('Unable to pay bounty fee. Please try again.') }, 'error');
-                }
-              }));
-              deductBountyAmount(fee, '', batch);
-              saveAttestationData(
-                result,
-                fee,
-                '0x00De4B13153673BCAE2616b67bf822500d325Fc3',
-                'bountyfee'
-              );
-            } else {
-              web3.eth.sendTransaction(params, function(error, txnId) {
-                indicateMetamaskPopup(true);
-                if (error) {
-                  _alert({ message: gettext('Unable to pay bounty fee. Please try again.') }, 'error');
-                } else {
-                  if (window.web3.currentProvider.isMetaMask || txnId)
-                    deductBountyAmount(fee, txnId);
-                }
-              });
-            }
-          } else {
-            const amountInWei = fee * 1.0 * Math.pow(10, token.decimals);
-            const token_contract = web3.eth.contract(token_abi).at(tokenAddress);
-
-            token_contract.transfer(to_address, amountInWei, { gasPrice: gas_price },
-              function(error, txnId) {
-                indicateMetamaskPopup(true);
-                if (error) {
-                  _alert({ message: gettext('Unable to pay bounty fee. Please try again.') }, 'error');
-                  unloading_button($('.js-submit'));
-                } else {
-                  deductBountyAmount(fee, txnId);
-                }
-              }
-            );
-          }
-        }
-      });
-    };
-
-    const deductBountyAmount = function(fee, txnId, batch) {
-      console.log('deduct bounty amount');
-      ipfsBounty.payload.issuer.address = account;
-      ipfsBounty.payload.fee_tx_id = txnId;
-      ipfsBounty.payload.fee_amount = fee;
-      ipfs.addJson(ipfsBounty, function(error, result) {
-        newIpfsCallback(error, result, batch);
-      });
-      if (typeof ga != 'undefined') {
-        if (fee == 0)
-          dataLayer.push({
-            'event': 'new_bounty',
-            'category': 'new_bounty',
-            'action': 'new_bounty_no_fees'
-          });
-        else
-          dataLayer.push({
-            'event': 'new_bounty',
-            'category': 'new_bounty',
-            'action': 'new_bounty_fee_paid'
-          });
-      }
-    };
-
-    const uploadNDA = function() {
-      const formData = new FormData();
-
-      formData.append('docs', $('#issueNDA')[0].files[0]);
-      formData.append('doc_type', 'unsigned_nda');
-      const settings = {
-        url: '/api/v0.1/bountydocument',
-        method: 'POST',
-        processData: false,
-        dataType: 'json',
-        contentType: false,
-        data: formData
-      };
-
-      $.ajax(settings).done(function(response) {
-        if (response.status == 200) {
-          _alert(response.message, 'info');
-          ipfsBounty.payload.unsigned_nda = response.bounty_doc_id;
-          if (data.featuredBounty) payFeaturedBounty();
-          else do_bounty();
-        } else {
-          _alert('Unable to upload NDA. ', 'error');
-          unloading_button($('.js-submit'));
-          console.log('NDA error:', response.message);
-        }
-      }).fail(function(error) {
-        _alert('Unable to upload NDA. ', 'error');
-        unloading_button($('.js-submit'));
-        console.log('NDA error:', error);
-      });
-    };
-
-    const payFeaturedBounty = function() {
-      indicateMetamaskPopup();
-      web3.eth.sendTransaction({
-        to: '0x00De4B13153673BCAE2616b67bf822500d325Fc3',
-        from: web3.eth.coinbase,
-        value: web3.toWei(ethFeaturedPrice, 'ether'),
-        gasPrice: web3.toHex($('#gasPrice').val() * Math.pow(10, 9)),
-        gas: web3.toHex(318730),
-        gasLimit: web3.toHex(318730)
-      }, function(error, result) {
-        indicateMetamaskPopup(true);
-        if (error) {
-          _alert({ message: gettext('Unable to upgrade to featured bounty. Please try again.') }, 'error');
-          unloading_button($('.js-submit'));
-          console.log(error);
-        } else {
-          saveAttestationData(
-            result,
-            ethFeaturedPrice,
-            '0x00De4B13153673BCAE2616b67bf822500d325Fc3',
-            'featuredbounty'
-          );
-        }
-        do_bounty();
-      });
-    };
-
-    function processBounty() {
-      if (
-        $("input[type='radio'][name='repo_type']:checked").val() == 'private' &&
-        $('#issueNDA')[0].files[0]
-      ) {
-        uploadNDA();
-      } else {
-        handleTokenAuth().then(isAuthedToken => {
-          if (isAuthedToken) {
-            data.featuredBounty ? payFeaturedBounty() : do_bounty();
-          }
-        });
-      }
-    }
-=======
     const token = $('#summary-bounty-token').html();
     const data = transformBountyData(form);
->>>>>>> 92139336
 
     if (token == 'ETC') {
       /*
