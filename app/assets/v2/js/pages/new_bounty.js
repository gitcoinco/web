--- conflicted
+++ resolved
@@ -142,8 +142,6 @@
     }
   });
 
-<<<<<<< HEAD
-
   var option = gettext('Reserved For - I will select a Gitcoin user.');
 
   $('select[name=project_type]').on('change', function() {
@@ -153,42 +151,6 @@
       $("#permission_type option[value='reserved']").remove();
     } else {
       $('#permission_type').append('<option id="reservedForOptionID" value="reserved">' + option + '</option>');
-=======
-  $('input[name=amount]').on('change', function() {
-    const amount = $('input[name=amount]').val();
-
-    $('#summary-bounty-amount').html(amount);
-    $('#summary-fee-amount').html((amount / FEE_PERCENTAGE).toFixed(4));
-    populateBountyTotal();
-  });
-
-  $('select[name=denomination]').change(function(e) {
-    const token = tokenAddressToDetails(e.target.value).name;
-
-    $('#summary-bounty-token').html(token);
-    $('#summary-fee-token').html(token);
-    populateBountyTotal();
-  });
-
-  $('#featuredBounty').on('change', function() {
-    if ($(this).prop('checked')) {
-      $('#confirmation').html('3');
-      $('.feature-amount').show();
-    } else {
-      $('.feature-amount').hide();
-      $('#confirmation').html('2');
-    }
-    populateBountyTotal();
-  });
-
-  $('.js-select2[name=project_type]').change(
-    function(e) {
-      if (String(e.target.value).toLowerCase() === 'traditional') {
-        $('#reservedForDiv').show();
-      } else {
-        $('#reservedForDiv').hide();
-      }
->>>>>>> f758c04d
     }
   });
 
