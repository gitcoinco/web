var _truthy = function(val){
    if(!val){
        return false;
    }
    if(val=='0x0000000000000000000000000000000000000000'){
        return false;
    }
    return true;
}
var address_ize = function(key, val, result){
        if(!_truthy(val)){
            return [null, null]
        }
        return [ key, "<a target=new href=https://etherscan.io/address/"+val+">"+val+"</a>"];
    };
var gitcoin_ize = function(key, val, result){
        if(!_truthy(val)){
            return [null, null]
        }
        return [ key, "<a target=new href=https://gitcoin.co/profile/"+val+">@"+val.replace('@','')+"</a>"];
    };
var email_ize = function(key, val, result){
        if(!_truthy(val)){
            return [null, null]
        }
        return [ key, "<a href=mailto:"+val+">"+val+"</a>"];
    };
var hide_if_empty = function(key, val, result){
        if(!_truthy(val)){
            return [null, null]
        }
        return [ key, val];
    };
var unknown_if_empty = function(key, val, result){
        if(!_truthy(val)){
            return [key, 'Unknown']
        }
        return [ key, val];
    };
var link_ize = function(key, val, result){
        if(!_truthy(val)){
            return [null, null]
        }
        return [ key, "<a taget=new href="+val+">"+val+"</a>"];
    };

//rows in the 'about' page
var rows = [
    'avatar_url',
    'title',
    'github_url',
    'value_in_token',
    'value_in_eth',
    'value_in_usdt',
    'web3_created',
    'status',
    'bounty_owner_address',
    'bounty_owner_email',
    'issue_description',
    'bounty_owner_github_username',
    'claimeee_address',
    'claimee_github_username',
    'claimee_email',
    'experience_level',
    'project_length',
    'bounty_type',
    'expires_date',
]
var heads = {
    'avatar_url': 'Issue',
    'value_in_token': 'Issue Funding Info',
    'bounty_owner_address': 'Funder',
    'claimeee_address': 'Claimee',
    'experience_level': 'Meta',
}
var callbacks = {
    'github_url': link_ize,
    'value_in_token': function(key, val, result){
        return [ 'amount', Math.round((parseInt(val) / 10**document.decimals) * 1000) / 1000 + " " + result['token_name']];
    },
    'avatar_url': function(key, val, result){
        return [ 'avatar', '<a href="/profile/'+result['org_name']+'"><img class=avatar src="'+val+'"></a>'];
    },
    'status': function(key, val, result){
        var ui_status = val;
        if(ui_status=='open'){
            ui_status = '<span style="color: #47913e;">active</span>';
        }
        if(ui_status=='claimed'){
            ui_status = '<span style="color: #3e00ff;">claimed</span>';
        }
        return [ 'status', ui_status];
    },
    'issue_description': function(key, val, result){
        var ui_body = val;
        var allowed_tags = ['br', 'li', 'em', 'ol', 'ul', 'p', 'td', 'a', 'img', 'h1', 'h2', 'h3', 'h4', 'h5', 'h6', 'code'];
        var open_close = ['', '/'];
        var replace_tags = {
            'h1': 'h5',
            'h2': 'h5',
            'h3': 'h5',
            'h4': 'h5',
        }

        for(var i=0; i<allowed_tags.length;i++){
            var tag = allowed_tags[i];
            for(var k=0; k<open_close.length;k++){
                var oc = open_close[k];
                var replace_tag = '&lt;'+ oc + tag +'.*&gt;';
                var with_tag = '<'+ oc + tag +'>';
                var re = new RegExp(replace_tag, 'g');
                ui_body = ui_body.replace(re, with_tag);
                var re = new RegExp(replace_tag.toUpperCase(), 'g');
                ui_body = ui_body.replace(re, with_tag);
            }
        }
        for(var key in replace_tags){
            for(var k=0; k<open_close.length;k++){
                var oc = open_close[k];
                var replace = key;
                var _with = replace_tags[key];
                var replace_tag = '<'+ oc + replace +'>';
                var with_tag = '<'+ oc + _with +'>';
                var re = new RegExp(replace_tag, 'g');
                ui_body = ui_body.replace(re, with_tag);
            }
        }

        var max_len = 1000
        if(ui_body.length > max_len){
            ui_body = ui_body.substring(0, max_len) + '... <a target=new href="'+result['github_url']+'">See More</a> '
        }
        return [ 'issue_description', ui_body];
    },
    'claimeee_address': address_ize,
    'bounty_owner_address': address_ize,
    'bounty_owner_email': email_ize,
    'claimee_email': email_ize,
    'experience_level': unknown_if_empty,
    'project_length': unknown_if_empty,
    'bounty_type': unknown_if_empty,
    'claimee_email': function(key, val, result){
        if(!_truthy(result['claimeee_address'])){
            $("#claimee").addClass('hidden');
        }
        return address_ize(key, val, result);
    },
    'bounty_owner_github_username': gitcoin_ize,
    'claimee_github_username': gitcoin_ize,
    'value_in_eth': function(key, val, result){
        if(result['token_name'] == 'ETH' || val == null){
            return [null, null];
        }
        return [ "Amount (ETH)" , Math.round((parseInt(val) / 10**18) * 1000) / 1000];
    },
    'value_in_usdt': function(key, val, result){
        if(val == null){
            return [null, null];
        }
        return [ "Amount_usd" , val];
    },
    'web3_created': function(key, val, result){
        return [ "updated" , timeDifference(new Date(result['now']), new Date(result['created_on']))];
    },
    'expires_date': function(key, val, result){
        var label = "expires";
        expires_date = new Date(val);
        now = new Date(result['now']);
        var response = timeDifference(now, expires_date);
        if( new Date(val) < new Date()){
            label = "expired";
            if(result['is_open']){
                response = "<span title='This issue is past its experation date, but it is still active.  Check with the submitter to see if they still want to see it fulfilled.'>"+response+"</span>";
            }
        }
        return [ label , response];
    },

}

var isBountyOwner = function(result) {
    var bountyAddress = result['bounty_owner_address']
    return (typeof web3 != 'undefined' && (web3.eth.coinbase == bountyAddress))
}



var pendingChangesWarning = function(issueURL, last_modified_time_remote, now){
        console.log("checking this issue for updates:");
        console.log(issueURL);
        //setup callbacks
        var changes_synced_callback = function(){
            document.location.href = document.location.href;
            check_for_bounty_changed_updates_REST();
        };
        var check_for_bounty_changed_updates_REST = function(){
            var uri = '/api/v0.1/bounties?github_url='+issueURL;
             $.get(uri, function(results){
                results = sanitizeAPIResults(results);
                var result = results[0];
                // if remote entry has been modified, refresh the page.  if not, try again
                if(typeof result == 'undefined' || result['modified_on'] == last_modified_time_remote){
                    setTimeout(check_for_bounty_changed_updates_REST,2000);
                } else {
                    changes_synced_callback();
                }
             });
        };

        // Only run this after the transaction is confirmed to be on the blockchain
        var getBountyId = function (callback) {
            // Get total number of bounties on the contract
            if (localStorage['bountyId']) {
                callback(null, localStorage['bountyId']);
            }
            var transactionInfo;
            var bountiesLength;
            var bountyId;
            // var bounty = web3.eth.contract(bounty_abi).at(bounty_address());
            var bounty = web3.eth.contract(bounty_abi).at(bounty_address());  //hardcode to test

            bounty.getNumBounties(function(error, result){
                console.log("Callback is now running...");
                if (error){
                    console.error(error);
                    return;
                }
                bountiesLength = parseInt(result, 10);
                console.log('Total bounties length: ' + bountiesLength.toString());
                // Get bounty issuer
                var i = bountiesLength - 1;
                function getBountyLoop (i) {
                    console.log('Trying bountyId: ' + i);
                    bounty.getBounty(i, function(error, result2) {
                        if (error) {
                            console.error(error);
                            return;
                        }
                        issuer = result2[0];
                        var bountyDetails = JSON.parse(localStorage['bountyDetails']);
                        console.log('issuer from stdb: ' + issuer);
                        console.log('account from bountyDetails:' + localStorage['bountyDetails'].split(",")[2])
                        // compare issuer to the submitting address
                        if (issuer == bountyDetails[2]) {
                            bounty.getBountyData(i, function(error, result3) {
                                if (error) {
                                console.error(error);
                                return;
                                }
                                dataHash = result3;
                                console.log('dataHash from stdb: ' + dataHash);
                                console.log('dataHash from cache: ' + localStorage['dataHash']);
                                // compare resulting datahash from std bounties to cached dataHash
                                if (dataHash == localStorage['dataHash']) {
                                    var bountyId = i;
                                    console.log('Found matching bountyId: '+ bountyId);
                                    localStorage['bountyId'] = i;
                                    callback(null, bountyId);
                                } else {
                                    i -= 1;
                                    if (i == 0) {
                                        console.log('bountyId not found.')
                                        localStorage['bountyId'] = 0;
                                        callback('bountyId not found', 0)
                                    } else {
                                    getBountyLoop(i);
                                    }
                                }
                            })
                        } else {
                            i -= 1;
                            if (i == 0) {
                                console.log('bountyId not found.')
                                localStorage['bountyId'] = 0;
                                callback('bountyId not found', 0)
                            } else {
<<<<<<< HEAD
                            getBountyLoop(i);
=======
                                console.error(result);
                                var link_url = etherscan_tx_url(localStorage['txid']);
                                //_alert("<a target=new href='"+link_url+"'>There was an error executing the transaction.</a>  Please <a href='#' onclick='window.history.back();'>try again</a> with a higher gas value.  ")
>>>>>>> 2a8af69e
                            }
                        }
                    })
                }
                getBountyLoop(i)
            })
        }

        var check_for_bounty_changed_updates_web3 = function(){
            // callFunctionWhenTransactionMined continue to be called, until the transaction receipt is found.
            // Once it is found, it calls the function() defined below.
            callFunctionWhenTransactionMined(localStorage['txid'],function(){
                setTimeout(function(){
                    // Add bountyId to localStorage['bountyDetails'][11]
                    getBountyId(function(error, result) {
                       if(result != 0){
                            var bountyDetails = JSON.parse(localStorage['bountyDetails']);
                            bountyDetails[11] = result;
                            sync_web3(issueURL, bountyDetails, changes_synced_callback);
                            console.log('success syncing with web3');
                        } else {
                            // console.error(result);
                            var link_url = etherscan_tx_url(localStorage['txid']);
                            _alert("<a target=new href='"+link_url+"'>There was an error executing the transaction.</a>  Please <a href='#' onclick='window.history.back();'>try again</a> with a higher gas value.  ")
                        }
                    });
     
                },1000)
            });
        };

        var showWarningMessage = function(){
            var pendingchanges = 'pending changes';
            var this_transaction = 'this transaction';
            var title = '';
            if(typeof localStorage['txid'] != 'undefined' && localStorage['txid'].indexOf('0x') != -1){
                var link_url = etherscan_tx_url(localStorage['txid']);
                pendingchanges = "<a target=new href='"+link_url+"'>"+pendingchanges+"</a>"
                this_transaction = "<a target=new href='"+link_url+"'>"+this_transaction+"</a>"
                title = "Your transaction has been posted to web3.";
            }
            var msg = `<br>This funded issue has recently been updated and while the blockchain syncs it has `+pendingchanges+`.
            Please wait a minute or two for web3 to sync `+this_transaction+`.
            <br>(Please DO NOT close the browser tab.  This page will automatically refresh as soon as the blockchain is updated.)`
            _alert({ title: title, message: msg},'info');
        }


    var should_display_warning = false;
    if(localStorage[issueURL]){
        //local warning
        var local_delta = parseInt(timestamp() - localStorage[issueURL]);
        var is_changing_local_recent = local_delta < (60 * 60); // less than one hour

        //remote warning
        var remote_delta = (new Date(now) - new Date(last_modified_time_remote)) / 1000;
        var is_changing_remote_recent = remote_delta < (60 * 60); // less than one minute

        should_display_warning = !last_modified_time_remote || ((is_changing_local_recent) && (remote_delta > local_delta));
        if(should_display_warning){

            showWarningMessage();
            showLoading();
            check_for_bounty_changed_updates_web3();
        }
    }
    return should_display_warning;
};

window.addEventListener('load', function() {
    setTimeout(function(){
        var issueURL = getParam('url');
        $("#submitsolicitation a").attr('href','/funding/new/?source=' + issueURL)
        var uri = '/api/v0.1/bounties?';  // Django API
        $.get(uri, function(results){
            results = sanitizeAPIResults(results);
            var nonefound = true;
            for(var i = 0; i<results.length; i++){
                var result = results[i];
                // if the result from the database matches the one in question..
                if(normalizeURL(result['github_url']) == normalizeURL(issueURL)){
                    $("#bounty_details").css('display','flex');
                    nonefound = false;

                    //setup
                    var decimals = 18;
                    var related_token_details = tokenAddressToDetails(result['token_address'])
                    if(related_token_details && related_token_details.decimals){
                        decimals = related_token_details.decimals;
                    }
                    document.decimals = decimals;

                    // title
                    result['title'] = result['title'] ? result['title'] : result['github_url'];
                    result['title'] = result['network'] != 'mainnet' ? "(" + result['network'] + ") " + result['title'] : result['title'];
                    $('.title').html("Funded Issue Details: " + result['title']);

                    //insert table onto page
                    for(var j=0; j< rows.length; j++){
                        var key = rows[j];
                        var head = null;
                        var val = result[key];
                        if(heads[key]){
                            head = heads[key];
                        }
                        if(callbacks[key]){
                            _result = callbacks[key](key, val, result);
                            val = _result[1];
                        }
                        var entry = {
                            'head': head,
                            'key': key,
                            'val': val,
                        }
                        var id = '#' + key;
                        if($(id).length){
                            $(id).html(val);
                        }
                    }

                    //actions
                    var actions = [];
                    if(result['github_url'].substring(0,4) == 'http'){

                        var github_url = result['github_url'];
                        // hack to get around the renamed repo for piper's work.  can't change the data layer since blockchain is immutable
                        github_url = github_url.replace('pipermerriam/web3.py','ethereum/web3.py');

                        var entry = {
                            href: github_url,
                            text: 'View on Github',
                            target: 'new',
                            parent: 'right_actions',
                            color: 'darkBlue',
                            title: 'Github is where the issue scope lives.  Its also a great place to collaborate with, and get to know, other developers (and sometimes even the repo maintainer themselves!).'
                        }
                    }
                    actions.push(entry);
                    var enabled = !isBountyOwner(result);
                    if(result['status']=='open' ){
                        var entry = {
                            href: '/funding/fulfill?source='+result['github_url'],
                            text: 'Fulfill Bounty',
                            parent: 'right_actions',
                            color: enabled ? 'darkBlue' : 'darkGrey',
                            extraClass: enabled ? '' : 'disabled',
                            title: enabled ? 'Claim an issue when you sincerely intend to work on it.\n\n It is not necessary to have started work when you claim an issue, but please (1) comment on the github thread after you claim it, (2) claim an issue only if you plan to start work within the next 12 hours  & (3) only claim it if you feel like you understand the scope and can see it to completion. ' : 'Can only be performed if you are not the funder.',
                        }
                        actions.push(entry);
                    }

                    var is_expired = result['status']=='expired' || (new Date(result['now']) > new Date(result['expires_date']));
                    if(is_expired){
                        var enabled = isBountyOwner(result);
                        var entry = {
                            href: '/funding/clawback?source='+result['github_url'],
                            text: 'Clawback Expired Funds',
                            parent: 'right_actions',
                            color: enabled ? 'darkBlue' : 'darkGrey',
                            extraClass: enabled ? '' : 'disabled',
                            title: enabled ? '' : 'Can only be performed if you are the funder.',
                        }
                        actions.push(entry);
                    }
                    if(result['status']=='claimed' ){
                        var enabled = isBountyOwner(result);
                        var entry = {
                            href: '/funding/process?source='+result['github_url'],
                            text: 'Accept/Reject Issue',
                            parent: 'right_actions',
                            color: enabled ? 'darkBlue' : 'darkGrey',
                            extraClass: enabled ? '' : 'disabled',
                            title: enabled ? '' : 'Can only be performed if you are the funder.',

                        }
                        actions.push(entry);
                    }

                    var watch_title = 'Watching an issue allows you to search for it again via the "other filters" in funded issue search.';
                    if (is_on_watch_list(result['github_url'])) {
                        var entry = {
                            href: '/unwatch',
                            text: 'Unwatch',
                            parent: 'left_actions',
                            color: 'darkBlue' ,
                            title: watch_title,
                        }
                        actions.push(entry);
                    } else {
                        var entry = {
                            href: '/watch',
                            text: 'Watch',
                            parent: 'left_actions',
                            color: 'darkBlue',
                            title: watch_title,
                        }
                        actions.push(entry);
                    }

                    for(var l=0; l< actions.length; l++){
                        var target = actions[l]['parent'];
                        var tmpl = $.templates("#action");
                        var html = tmpl.render(actions[l]);
                        $("#"+target).append(html);
                    }

                    //cleanup
                    document.result = result;
                    pendingChangesWarning(issueURL, result['now'], result['now']);
                    add_to_watch_list(result['github_url']);
                    return;
                }
            }
            if(nonefound){
                $(".nonefound").css('display','block');
                $("#primary_view").css('display','none');
                pendingChangesWarning(issueURL);
            }
        }).fail(function(){
            _alert('got an error. please try again, or contact support@gitcoin.co');
                $("#primary_view").css('display','none');
        }).always(function(){
            $('.loading').css('display', 'none');
        });

    },100);
});


$(document).ready(function(){

    $("body").delegate('a[href="/watch"], a[href="/unwatch"]', 'click', function(e){
        e.preventDefault();
        if($(this).attr('href') == '/watch'){
            $(this).attr('href','/unwatch');
            $(this).find('span').text('Unwatch');
            add_to_watch_list(document.result['github_url']);
        } else {
            $(this).attr('href','/watch');
            $(this).find('span').text('Watch');
            remove_from_watch_list(document.result['github_url']);
        }
    });
});<|MERGE_RESOLUTION|>--- conflicted
+++ resolved
@@ -274,13 +274,7 @@
                                 localStorage['bountyId'] = 0;
                                 callback('bountyId not found', 0)
                             } else {
-<<<<<<< HEAD
                             getBountyLoop(i);
-=======
-                                console.error(result);
-                                var link_url = etherscan_tx_url(localStorage['txid']);
-                                //_alert("<a target=new href='"+link_url+"'>There was an error executing the transaction.</a>  Please <a href='#' onclick='window.history.back();'>try again</a> with a higher gas value.  ")
->>>>>>> 2a8af69e
                             }
                         }
                     })
