/* eslint block-scoped-var: "warn" */
/* eslint no-redeclare: "warn" */

var _truthy = function(val) {
  if (!val || val == '0x0000000000000000000000000000000000000000') {
    return false;
  }
  return true;
};

var address_ize = function(key, val) {
  if (!_truthy(val)) {
    return [ null, null ];
  }
  return [ key, '<a href="https://etherscan.io/address/' + val + '" target="_blank" rel="noopener noreferrer">' + val + '</a>' ];
};

var gitcoin_ize = function(key, val) {
  if (!_truthy(val)) {
    return [ null, null ];
  }
  return [ key, '<a href="https://gitcoin.co/profile/' + val + '" target="_blank" rel="noopener noreferrer">@' + val.replace('@', '') + '</a>' ];
};

var email_ize = function(key, val) {
  if (!_truthy(val)) {
    return [ null, null ];
  }
  return [ key, '<a href="mailto:' + val + '">' + val + '</a>' ];
};

var hide_if_empty = function(key, val) {
  if (!_truthy(val)) {
    return [ null, null ];
  }
  return [ key, val ];
};

var unknown_if_empty = function(key, val) {
  if (!_truthy(val)) {
    $('#' + key).parent().hide();
    return [ key, 'Unknown' ];
  }
  return [ key, val ];
};

var link_ize = function(key, val) {
  if (!_truthy(val)) {
    return [ null, null ];
  }
  return [ key, '<a href="' + val + '" target="_blank" rel="noopener noreferrer">' + val + '</a>' ];
};

const token_value_to_display = function(val) {
  if (!val) {
    return '';
  }
  return Math.round((parseInt(val) / Math.pow(10, document.decimals)) * 1000) / 1000;
};

// rows in the 'about' page
var rows = [
  'avatar_url',
  'issuer_avatar_url',
  'title',
  'github_url',
  'value_in_token',
  'value_in_eth',
  'value_in_usdt',
  'token_value_in_usdt',
  'token_value_time_peg',
  'web3_created',
  'status',
  'project_type',
  'project_length',
  'permission_type',
  'bounty_owner_address',
  'bounty_owner_email',
  'issue_description',
  'bounty_owner_github_username',
  'fulfillments',
  'network',
  'experience_level',
  'bounty_type',
  'expires_date',
  'bounty_owner_name',
  'issue_keywords',
  'started_owners_username',
  'submitted_owners_username',
  'fulfilled_owners_username',
  'fulfillment_accepted_on',
  'additional_funding_summary'
];

var heads = {
  'avatar_url': gettext('Issue'),
  'value_in_token': gettext('Issue Funding Info'),
  'bounty_owner_address': gettext('Funder'),
  'fulfiller_address': gettext('Submitter'),
  'experience_level': gettext('Meta')
};

var callbacks = {
  'github_url': link_ize,
  'value_in_token': function(key, val, result) {
    return [ 'amount', token_value_to_display(val) + ' ' + result['token_name'] ];
  },
  'avatar_url': function(key, val, result) {
    return [ 'avatar', '<a href="/profile/' + result['org_name'] + '"><img class=avatar src="' + val + '"></a>' ];
  },
  'issuer_avatar_url': function(key, val, result) {
    var username = result['bounty_owner_github_username'] ? result['bounty_owner_github_username'] : 'Self';

    return [ 'issuer_avatar_url', '<a href="/profile/' + result['bounty_owner_github_username'] +
      '"><img class=avatar src="/funding/avatar?repo=https://github.com/' + username + '"></a>' ];
  },
  'status': function(key, val, result) {
    var ui_status = val;

    if (ui_status == 'open') {
      ui_status = '<span>' + gettext('OPEN ISSUE') + '</span>';

      let soft = result['can_submit_after_expiration_date'];

      if (soft && is_bounty_expired(result)) {
        ui_status += '<p class="text-highlight-light-blue" style="text-transform: none;">' +
          gettext('This issue is past its expiration date, but it is still active.') +
          '<br>' +
          gettext('Check with the submitter to see if they still want to see it fulfilled.') +
          '</p>';
      }
    }
    if (ui_status == 'started') {
      ui_status = '<span>' + gettext('work started') + '</span>';
    }
    if (ui_status == 'submitted') {
      ui_status = '<span>' + gettext('work submitted') + '</span>';
    }
    if (ui_status == 'done') {
      ui_status = '<span>' + gettext('done') + '</span>';
    }
    if (ui_status == 'cancelled') {
      ui_status = '<span style="color: #f9006c;">' + gettext('cancelled') + '</span>';
    }
    return [ 'status', ui_status ];
  },
  'issue_description': function(key, val, result) {
    var converter = new showdown.Converter();

    ui_body = sanitize(converter.makeHtml(val));
    return [ 'issue_description', ui_body ];
  },
  'bounty_owner_address': address_ize,
  'bounty_owner_email': email_ize,
  'experience_level': unknown_if_empty,
  'project_length': unknown_if_empty,
  'bounty_type': unknown_if_empty,
  'bounty_owner_github_username': gitcoin_ize,
  'bounty_owner_name': function(key, val, result) {
    return [ 'bounty_owner_name', result.bounty_owner_name ];
  },
  'permission_type': function(key, val, result) {
    if (val == 'approval') {
      val = 'Approval Required';
    }
    return [ 'permission_type', ucwords(val) ];
  },
  'project_type': function(key, val, result) {
    return [ 'project_type', ucwords(result.project_type) ];
  },
  'issue_keywords': function(key, val, result) {
    if (!result.keywords || result.keywords.length == 0)
      return [ 'issue_keywords', null ];

    var keywords = result.keywords.split(',');
    var tags = [];

    keywords.forEach(function(keyword) {
      tags.push('<a href="/explorer/?q=' + keyword.trim() + '"><div class="tag keyword">' + keyword + '</div></a>');
    });
    return [ 'issue_keywords', tags ];
  },
  'value_in_eth': function(key, val, result) {
    if (result['token_name'] == 'ETH' || val === null) {
      return [ null, null ];
    }
    return [ 'Amount (ETH)', Math.round((parseInt(val) / Math.pow(10, 18)) * 1000) / 1000 ];
  },
  'value_in_usdt': function(key, val, result) {
    if (val === null) {
      return [ null, null ];
    }
    var rates_estimate = get_rates_estimate(val);

    $('#value_in_usdt_wrapper').attr('title', '<div class="tooltip-info tooltip-sm">' + rates_estimate + '</div>');

    return [ 'Amount_usd', val ];
  },
  'fulfillment_accepted_on': function(key, val, result) {
    if (val === null || typeof val == 'undefined') {
      $('#fulfillment_accepted_on_wrapper').addClass('hidden');
      return [ null, null ];
    }
    var timePeg = timeDifference(new Date(), new Date(val), false, 60 * 60);

    return [ 'fulfillment_accepted_on', timePeg ];
  },
  'network': function(key, val, result) {
    if (val == 'mainnet') {
      $('#network').addClass('hidden');
      return [ null, null ];
    }
    var warning = 'WARNING: this is a ' + val + ' network bounty, and is NOT real money.  To see mainnet bounties, go to <a href="/explorer">the bounty explorer</a> and search for mainnet bounties.  ';

    return [ 'network', warning ];
  },
  'additional_funding_summary': function(key, val, result) {
    if (typeof val == 'undefined' || Object.keys(val['tokens']).length == 0) {
      $('.additional_funding_summary').addClass('hidden');
      return [ 'additional_funding_summary', '' ];
    }
    var usd_value = val['usd_value'];
    var tokens = val['tokens'];
    var decimals = 3;

    var ui_elements = [];

    for (var token in tokens) {
      if (token) {
        var val = tokens[token];

        ui_elements.push(Math.round(val * 10 ** decimals) / 10 ** decimals + ' ' + token);
      }
    }
    var str = '+ ' + ui_elements.join(', ') + ' in crowdfunding';

    if (usd_value) {
      str += ' worth $' + usd_value;
    }

    $('.additional_funding_summary  p').html(str);
    return [ 'additional_funding_summary', val ];
  },
  'token_value_time_peg': function(key, val, result) {
    if (val === null || typeof val == 'undefined') {
      $('#token_value_time_peg_wrapper').addClass('hidden');
      return [ null, null ];
    }
    var timePeg = timeDifference(new Date(), new Date(val), false, 60 * 60);

    return [ 'token_value_time_peg', timePeg ];
  },
  'token_value_in_usdt': function(key, val, result) {
    if (val === null || typeof val == 'undefined') {
      $('#value_in_usdt_wrapper').addClass('hidden');
      return [ null, null ];
    }
    return [ 'Token_amount_usd', '$' + val + '/' + result['token_name'] ];
  },
  'web3_created': function(key, val, result) {
    return [ 'updated', timeDifference(new Date(result['now']), new Date(result['web3_created'])) ];
  },
  'expires_date': function(key, val, result) {
    var label = 'expires';

    expires_date = new Date(val);
    now = new Date(result['now']);

    var expiringInPercentage = 100 * (
      (now.getTime() - new Date(result['web3_created']).getTime()) /
      (expires_date.getTime() - new Date(result['web3_created']).getTime()));

    if (expiringInPercentage > 100) {
      expiringInPercentage = 100;
    }

    $('.progress').css('width', expiringInPercentage + '%');
    var response = timeDifference(now, expires_date).split(' ');

    if (expires_date < new Date()) {
      label = 'expired';
      if (result['is_open']) {
        $('.timeleft').text('Expired');
        $('.progress-bar').addClass('expired');
        response = response.join(' ');
      } else {
        $('#timer').hide();
      }
    } else if (result['status'] === 'done' || result['status'] === 'cancelled') {
      $('#timer').hide();
    } else {
      response.shift();
      response = response.join(' ');
    }
    return [ label, response ];
  },
  'started_owners_username': function(key, val, result) {
    var started = [];

    if (result.interested) {
      var interested = result.interested;

      interested.forEach(function(_interested, position) {
        var name = (position == interested.length - 1) ?
          _interested.profile.handle : _interested.profile.handle.concat(',');

        started.push(profileHtml(_interested.profile.handle, name));
      });
      if (started.length == 0) {
        started.push('<i class="fas fa-minus"></i>');
      }
    }
    return [ 'started_owners_username', started ];
  },
  'submitted_owners_username': function(key, val, result) {
    var accepted = [];

    if (result.fulfillments) {
      var submitted = result.fulfillments;

      submitted.forEach(function(_submitted, position) {
        var name = (position == submitted.length - 1) ?
          _submitted.fulfiller_github_username : _submitted.fulfiller_github_username.concat(',');

        accepted.push(profileHtml(_submitted.fulfiller_github_username, name));
      });
      if (accepted.length == 0) {
        accepted.push('<i class="fas fa-minus"></i>');
      }
    }
    return [ 'submitted_owners_username', accepted ];
  },
  'fulfilled_owners_username': function(key, val, result) {
    var accepted = [];
    var accepted_fufillments = [];

    if (result.fulfillments) {
      var fulfillments = result.fulfillments;

      fulfillments.forEach(function(fufillment) {
        if (fufillment.accepted == true)
          accepted_fufillments.push(fufillment.fulfiller_github_username);
      });
      if (accepted_fufillments.length == 0) {
        accepted.push('<i class="fas fa-minus"></i>');
      } else {
        accepted_fufillments.forEach((github_username, position) => {
          var name = (position == accepted_fufillments.length - 1) ?
            github_username : github_username.concat(',');

          accepted.push(profileHtml(github_username, name));
        });
      }
    }
    return [ 'fulfilled_owners_username', accepted ];
  }
};

var isBountyOwner = function(result) {
  var bountyAddress = result['bounty_owner_address'];

  if (typeof web3 == 'undefined') {
    return false;
  }
  if (typeof web3.eth.coinbase == 'undefined' || !web3.eth.coinbase) {
    return false;
  }

  return (web3.eth.coinbase.toLowerCase() == bountyAddress.toLowerCase());
};

var isBountyOwnerPerLogin = function(result) {
  var bounty_owner_github_username = result['bounty_owner_github_username'];

  return bounty_owner_github_username == document.contxt['github_handle'];
};

var update_title = function() {
  document.original_title_text = $('title').text();
  setInterval(function() {
    if (document.prepend_title == '(...)') {
      document.prepend_title = '(*..)';
    } else if (document.prepend_title == '(*..)') {
      document.prepend_title = '(.*.)';
    } else if (document.prepend_title == '(.*.)') {
      document.prepend_title = '(..*)';
    } else {
      document.prepend_title = '(...)';
    }
    $('title').text(document.prepend_title + ' ' + document.original_title_text);
  }, 2000);
};

var showWarningMessage = function(txid) {

  update_title();
  $('.interior .body').addClass('open');
  $('.interior .body').addClass('loading');

  if (typeof txid != 'undefined' && txid.indexOf('0x') != -1) {
    clearInterval(interval);
    var link_url = etherscan_tx_url(txid);

    $('#transaction_url').attr('href', link_url);
  }

  $('.left-rails').hide();
  $('#bounty_details').hide();
  $('#bounty_detail').hide();

  $('.bg-container').show();
  $('.loading_img').addClass('waiting-state ');
  $('.waiting_room_entertainment').show();
  $('.issue-url').html('<a href="' + document.issueURL + '">' + document.issueURL + '</a>');

  var secondsBetweenQuoteChanges = 30;

  waitingRoomEntertainment();
  var interval = setInterval(waitingRoomEntertainment, secondsBetweenQuoteChanges * 1000);
};

// refresh page if metamask changes
waitforWeb3(function() {
  setInterval(function() {
    if (document.web3Changed) {
      return;
    }
    if (typeof document.lastWeb3Network == 'undefined') {
      document.lastWeb3Network = document.web3network;
      return;
    }
    if (typeof document.lastCoinbase == 'undefined') {
      document.lastCoinbase = web3.eth.coinbase;
      return;
    }
    var hasChanged = (document.lastCoinbase != web3.eth.coinbase) || (document.lastWeb3Network != document.web3network);

    if (hasChanged) {
      _alert(gettext('Detected a web3 change.  Refreshing the page. '), 'info');
      document.location.href = document.location.href;
      document.web3Changed = true;
    }

  }, 500);
});
var wait_for_tx_to_mine_and_then_ping_server = function() {
  console.log('checking for updates');
  if (typeof document.pendingIssueMetadata != 'undefined') {
    var txid = document.pendingIssueMetadata['txid'];

    console.log('waiting for web3 to be available');
    callFunctionWhenweb3Available(function() {
      console.log('waiting for tx to be mined');
      callFunctionWhenTransactionMined(txid, function() {
        console.log('tx mined');
        var data = {
          url: document.issueURL,
          txid: txid,
          network: document.web3network
        };
        var error = function(response) {
          // refresh upon error
          document.location.href = document.location.href;
        };
        var success = function(response) {
          if (response.status == '200') {
            console.log('success from sync/web', response);

            // clear local data
            localStorage[document.issueURL] = '';
            if (response['url']) {
              document.location.href = response['url'];
            } else {
              document.location.href = document.location.href;
            }
          } else {
            console.log('error from sync/web', response);
            error(response);
          }
        };

        console.log('syncing gitcoin with web3');
        var uri = '/sync/web3/';

        $.ajax({
          type: 'POST',
          url: uri,
          data: data,
          success: success,
          error: error,
          dataType: 'json'
        });
      });
    });
  }
};

var attach_work_actions = function() {
  $('body').delegate('a[href="/interested"], a[href="/uninterested"], a[href="/extend-deadlines"]', 'click', function(e) {
    e.preventDefault();
    if ($(this).attr('href') == '/interested') {
      show_interest_modal.call(this);
    } else if ($(this).attr('href') === '/extend-deadlines') {
      show_extend_deadline_modal.call(this);
    } else if (confirm(gettext('Are you sure you want to stop work?'))) {
      $(this).attr('href', '/interested');
      $(this).find('span').text(gettext('Start Work'));
      remove_interest(document.result['pk']);
    }
  });
};

var attach_contact_funder_options = function() {
  $('body').delegate('a.contact_bounty_hunter', 'click', function(e) {
    e.preventDefault();
    var text = window.prompt('What would you like to say to the funder?', '');
    var connector_char = document.location.href.indexOf('?') == -1 ? '?' : '&';
    var url = document.location + connector_char + 'admin_contact_funder=' + text;

    document.location.href = url;
  });
};


var attach_snoozee_options = function() {
  $('body').delegate('a.snooze_gitcoin_bot', 'click', function(e) {
    e.preventDefault();
    var text = window.prompt('How many days do you want to snooze?', '');
    var connector_char = document.location.href.indexOf('?') == -1 ? '?' : '&';
    var url = document.location + connector_char + 'snooze=' + text;

    document.location.href = url;
  });
};

var attach_override_status = function() {
  $('body').delegate('a.admin_override_satatus', 'click', function(e) {
    e.preventDefault();
    var text = window.prompt('What new status (valid choices: "open", "started", "submitted", "done", "expired", "cancelled", "" to remove override )?', '');
    var connector_char = document.location.href.indexOf('?') == -1 ? '?' : '&';
    var url = document.location + connector_char + 'admin_override_satatus=' + text;

    document.location.href = url;
  });
};


var show_interest_modal = function() {
  var self = this;

  setTimeout(function() {
    var url = '/interest/modal?redirect=' + window.location.pathname + '&pk=' + document.result['pk'];

    $.get(url, function(newHTML) {
      var modal = $(newHTML).appendTo('body').modal({
        modalClass: 'modal add-interest-modal'
      });

      var placeholder = gettext(
        'What steps will you take to complete this task?\n\n' +
        'Example:\n' +
        'I\'d start by implementing Netflify, then I\'d make mockups ' +
        'for the /blog page and individual post pages and proceed ' +
        'with building them after getting some feedback from the team. ' +
        'I will start work on this right away and have it ready by the end of the weekend.');

      var actionPlanForm = modal.find('form#action_plan');
      var issueMessage = actionPlanForm.find('#issue_message');

      issueMessage.addClass('placeholder');
      issueMessage.val(placeholder);

      issueMessage.on('focus', function() {
        if (issueMessage.val() === placeholder) {
          issueMessage.removeClass('placeholder');
        }
      });

      issueMessage.on('blur', function() {
        var val = issueMessage.val();

        if (!val || val === placeholder) {
          issueMessage.val(placeholder);
          issueMessage.addClass('placeholder');
        }
      });

      modal.on('submit', function(event) {
        event.preventDefault();

        var msg = issueMessage.val().trim();

        if (!msg || msg === placeholder || msg.length < 48) {
          _alert({message: gettext('Please provide an action plan for this ticket. At least two sentences. (48 Characters)')}, 'error');
          return false;
        }

        $(self).attr('href', '/uninterested');
        $(self).find('span').text(gettext('Stop Work'));
        add_interest(document.result['pk'], {
          issue_message: msg
        });
        $.modal.close();
      });
    });
  });
};

var set_extended_time_html = function(extendedDuration, currentExpires) {
  currentExpires.setTime(currentExpires.getTime() + (extendedDuration * 1000));
  $('input[name=updatedExpires]').val(currentExpires.getTime());
  var date = getFormattedDate(currentExpires);
  var days = timeDifference(now, currentExpires).split(' ');
  var time = getTimeFromDate(currentExpires);

  days.shift();
  days = days.join(' ');

  $('#extended-expiration-date #extended-date').html(date);
  $('#extended-expiration-date #extended-days').html(days);
};

var show_extend_deadline_modal = function() {
  var self = this;

  setTimeout(function() {
    var url = '/modal/extend_issue_deadline?pk=' + document.result['pk'];

    $.get(url, function(newHTML) {
      var modal = $(newHTML).appendTo('body').modal({
        modalClass: 'modal add-interest-modal'
      });

      // all js select 2 fields
      $('.js-select2').each(function() {
        $(this).select2();
      });
      // removes tooltip
      $('.submit_bounty select').each(function(evt) {
        $('.select2-selection__rendered').removeAttr('title');
      });
      // removes search field in all but the 'denomination' dropdown
      $('.select2-container').click(function() {
        $('.select2-container .select2-search__field').remove();
      });

      var extendedDuration = parseInt($('select[name=expirationTimeDelta]').val());
      var currentExpires = new Date(document.result['expires_date']);

      set_extended_time_html(extendedDuration, currentExpires);
      $(document).on('change', 'select[name=expirationTimeDelta]', function() {
        var previousExpires = new Date(document.result['expires_date']);

        set_extended_time_html(parseInt($(this).val()), previousExpires);
      });

      $('.btn-cancel').on('click', function() {
        $.modal.close();
        return;
      });

      modal.on('submit', function(event) {
        event.preventDefault();

        var extended_time = $('input[name=updatedExpires]').val();

        extend_expiration(document.result['pk'], {
          deadline: extended_time
        });
        $.modal.close();
        setTimeout(function() {
          window.location.reload();
        }, 2000);
      });
    });
  });
};

var build_detail_page = function(result) {

  // setup
  var decimals = 18;
  var related_token_details = tokenAddressToDetailsByNetwork(result['token_address'], result['network']);

  if (related_token_details && related_token_details.decimals) {
    decimals = related_token_details.decimals;
  }
  document.decimals = decimals;
  $('#bounty_details').css('display', 'inline');

  // title
  result['title'] = result['title'] ? result['title'] : result['github_url'];
  $('.title').html(gettext('Funded Issue Details: ') + result['title']);

  // insert table onto page
  for (var j = 0; j < rows.length; j++) {
    var key = rows[j];
    var head = null;
    var val = result[key];

    if (heads[key]) {
      head = heads[key];
    }
    if (callbacks[key]) {
      _result = callbacks[key](key, val, result);
      val = _result[1];
    }
    var _entry = {
      'head': head,
      'key': key,
      'val': val
    };
    var id = '#' + key;

    if ($(id).length) {
      $(id).html(val);
    }
  }

  $('body').delegate('#bounty_details .button.disabled', 'click', function(e) {
    e.preventDefault();
  });

  $('#bounty_details #issue_description img').on('click', function() {

    var content = $.parseHTML(
      '<div><div class="row"><div class="col-12 closebtn">' +
        '<a id="" rel="modal:close" href="javascript:void" class="close" aria-label="Close dialog">' +
          '<span aria-hidden="true">&times;</span>' +
        '</a>' +
      '</div>' +
      '<div class="col-12 pt-2 pb-2"><img class="magnify" src="' + $(this).attr('src') + '"/></div></div></div>');

    var modal = $(content).appendTo('body').modal({
      modalClass: 'modal magnify'
    });
  });

  $('#bounty_details #issue_description code').parent().addClass('code-snippet');
};

const is_current_user_interested = function(result) {
  return !!(result.interested || []).find(interest => interest.profile.handle == document.contxt.github_handle);
};

var do_actions = function(result) {
  // helper vars
  var is_legacy = result['web3_type'] == 'legacy_gitcoin';
  // var is_date_expired = (new Date(result['now']) > new Date(result['expires_date']));
  var is_status_expired = result['status'] == 'expired';
  var is_status_done = result['status'] == 'done';
  var is_status_cancelled = result['status'] == 'cancelled';
  var can_submit_after_expiration_date = result['can_submit_after_expiration_date'];
  var is_still_on_happy_path = result['status'] == 'open' || result['status'] == 'started' || result['status'] == 'submitted' || (can_submit_after_expiration_date && result['status'] == 'expired');
  var needs_review = result['needs_review'];
  const is_open = result['is_open'];
  const disabled_bc_not_funder_txt = gettext('Enabled only if you are the funder of the bounty (If you are logged in and your web3 wallet is set to ' + result['bounty_owner_address'] + '.).');

  // Find interest information
  const is_interested = is_current_user_interested(result);

  document.interested = is_interested;

  // which actions should we show?
  const should_block_from_starting_work = !is_interested && result['project_type'] == 'traditional' && (result['status'] == 'started' || result['status'] == 'submitted');
  let show_start_stop_work = is_still_on_happy_path && !should_block_from_starting_work && is_open;
  let show_github_link = result['github_url'].substring(0, 4) == 'http';
  let show_submit_work = is_open;
  let show_kill_bounty = !is_status_done && !is_status_expired && !is_status_cancelled;
  let show_job_description = result['attached_job_description'] && result['attached_job_description'].startsWith('http');
  const show_increase_bounty = !is_status_done && !is_status_expired && !is_status_cancelled;
  const kill_bounty_enabled = isBountyOwner(result);
  const submit_work_enabled = !isBountyOwner(result);
  const start_stop_work_enabled = !isBountyOwner(result);
  const increase_bounty_enabled = isBountyOwner(result);
  let show_accept_submission = isBountyOwner(result) && !is_status_expired && !is_status_done;
<<<<<<< HEAD
  let show_payout = !is_status_expired && !is_status_done;
=======
  let show_advanced_payout = isBountyOwner(result) && !is_status_expired && !is_status_done;
  let show_extend_deadline = isBountyOwner(result) && !is_status_expired && !is_status_done;
>>>>>>> 95ebbb92
  const show_suspend_auto_approval = document.isStaff && result['permission_type'] == 'approval';
  const show_admin_methods = document.isStaff;
  const show_moderator_methods = document.isModerator;

  if (is_legacy) {
    show_start_stop_work = false;
    show_github_link = true;
    show_submit_work = false;
    show_kill_bounty = false;
    show_accept_submission = false;
  }

  // actions
  const actions = [];

  if (show_submit_work) {
    const enabled = submit_work_enabled;
    const _entry = {
      enabled: enabled,
      href: result['action_urls']['fulfill'],
      text: gettext('Submit Work'),
      parent: 'right_actions',
      title: gettext('Submit work for the funder to review'),
      work_started: is_interested,
      id: 'submit'
    };

    actions.push(_entry);
  }

  if (show_start_stop_work) {
    const enabled = start_stop_work_enabled;
    const interest_entry = {
      enabled: enabled,
      href: is_interested ? '/uninterested' : '/interested',
      text: is_interested ? gettext('Stop Work') : gettext('Start Work'),
      parent: 'right_actions',
      title: is_interested ? gettext('Notify the funder that you will not be working on this project') : gettext('Notify the funder that you would like to take on this project'),
      color: is_interested ? '' : '',
      id: 'interest'
    };

    actions.push(interest_entry);
  }

  if (show_kill_bounty) {
    const enabled = kill_bounty_enabled;
    const _entry = {
      enabled: enabled,
      href: result['action_urls']['cancel'],
      text: gettext('Cancel Bounty'),
      parent: 'right_actions',
      title: enabled ? gettext('Cancel bounty and reclaim funds for this issue') : disabled_bc_not_funder_txt
    };

    actions.push(_entry);
  }

  if (show_payout) {
    const enabled = isBountyOwner(result);
    const _entry = {
      enabled: enabled,
      href: result['action_urls']['payout'],
      text: gettext('Payout Bounty'),
      title: enabled ? gettext('Payout the bounty to one or more submitters.') : disabled_bc_not_funder_txt,
      parent: 'right_actions'
    };

    actions.push(_entry);
  }


  if (show_increase_bounty) {
    const enabled = true;
    const _entry = {
      enabled: enabled,
      href: result['action_urls']['contribute'],
      text: gettext('Contribute'),
      parent: 'right_actions',
      title: gettext('Help by funding or promoting this issue')
    };

    actions.push(_entry);
  }

  if (show_extend_deadline) {
    const enabled = true;
    const _entry = {
      enabled: enabled,
      href: '/extend-deadlines',
      text: gettext('Extend Expiration'),
      parent: 'right_actions',
      title: gettext('Extend deadline of an issue')
    };

    actions.push(_entry);
  }

  if (show_github_link) {
    let github_url = result['github_url'];
    // hack to get around the renamed repo for piper's work.  can't change the data layer since blockchain is immutable

    github_url = github_url.replace('pipermerriam/web3.py', 'ethereum/web3.py');
    github_url = github_url.replace('ethereum/browser-solidity', 'ethereum/remix-ide');

    const _entry = {
      enabled: true,
      href: github_url,
      text: gettext('View On Github'),
      parent: 'right_actions',
      title: gettext('View issue details and comments on Github'),
      comments: result['github_comments'],
      color: 'white',
      is_last_non_admin_action: true
    };

    actions.push(_entry);
  }

  if (show_job_description) {
    var job_url = result['attached_job_description'];

    var _entry = {
      enabled: true,
      href: job_url,
      text: gettext('View Attached Job Description'),
      parent: 'right_actions',
      title: gettext('This bounty funder is hiring for a full time, part time, or contract role and has attached that to this bounty.'),
      color: 'white'
    };

    actions.push(_entry);
  }


  if (show_suspend_auto_approval) {
    const connector_char = result['url'].indexOf('?') == -1 ? '?' : '&';
    const url = result['url'] + connector_char + 'suspend_auto_approval=1';

    const _entry = {
      enabled: true,
      href: url,
      text: gettext('Suspend Auto Approval'),
      parent: 'right_actions',
      title: gettext('Suspend *Auto Approval* of Bounty Hunters Who Have Applied for This Bounty'),
      color: 'white',
      buttonclass: 'admin-only'
    };

    actions.push(_entry);
  }

  if (show_admin_methods) {
    const connector_char = result['url'].indexOf('?') == -1 ? '?' : '&';
    const url = result['url'] + connector_char + 'admin_override_and_hide=1';

    const _entry = {
      enabled: true,
      href: url,
      text: gettext('Hide Bounty'),
      parent: 'right_actions',
      title: gettext('Hides Bounty from Active Bounties'),
      color: 'white',
      buttonclass: 'admin-only'
    };

    actions.push(_entry);
  }

  if (show_admin_methods || show_moderator_methods) {
    const connector_char = result['url'].indexOf('?') == -1 ? '?' : '&';
    const url = result['url'] + connector_char + 'admin_toggle_as_remarket_ready=1';

    const _entry = {
      enabled: true,
      href: url,
      text: gettext('Toggle Remarket Ready'),
      parent: 'right_actions',
      title: gettext('Sets Remarket Ready if not already remarket ready.  Unsets it if already remarket ready.'),
      color: 'white',
      buttonclass: 'admin-only'
    };

    actions.push(_entry);
  }

  if ((show_admin_methods || show_moderator_methods) && needs_review) {
    const connector_char = result['url'].indexOf('?') == -1 ? '?' : '&';
    const url = result['url'] + connector_char + 'mark_reviewed=1';

    const _entry = {
      enabled: true,
      href: url,
      text: gettext('Mark as Reviewed'),
      parent: 'right_actions',
      title: gettext('Marks the bounty activity as reviewed.'),
      color: 'white',
      buttonclass: 'admin-only'
    };

    actions.push(_entry);
  }

  if (show_admin_methods) {
    const url = '';

    const _entry = {
      enabled: true,
      href: url,
      text: gettext('Contact Funder'),
      parent: 'right_actions',
      title: gettext('Contact Funder via Email'),
      color: 'white',
      buttonclass: 'admin-only contact_bounty_hunter'
    };

    actions.push(_entry);
  }

  if (show_admin_methods || show_moderator_methods) {
    const url = '';

    const _entry = {
      enabled: true,
      href: url,
      text: gettext('Snooze Gitcoinbot'),
      parent: 'right_actions',
      title: gettext('Snooze Gitcoinbot reminders'),
      color: 'white',
      buttonclass: 'admin-only snooze_gitcoin_bot'
    };

    actions.push(_entry);
  }

  if (show_admin_methods) {
    const url = '';

    const _entry = {
      enabled: true,
      href: url,
      text: gettext('Override Status'),
      parent: 'right_actions',
      title: gettext('Override Status with a status of your choosing'),
      color: 'white',
      buttonclass: 'admin-only admin_override_satatus'
    };

    actions.push(_entry);
  }

  render_actions(actions);
};

const render_actions = function(actions) {
  for (let l = 0; l < actions.length; l++) {
    const target = actions[l]['parent'];
    const tmpl = $.templates('#action');
    const html = tmpl.render(actions[l]);

    $('#' + target).append(html);
  }
};

const build_uri_for_pull_bounty_from_api = function() {
  let uri = '/actions/api/v0.1/bounties/?github_url=' + document.issueURL;

  if (typeof document.issueNetwork != 'undefined') {
    uri = uri + '&network=' + document.issueNetwork;
  }
  if (typeof document.issue_stdbounties_id != 'undefined') {
    uri = uri + '&standard_bounties_id=' + document.issue_stdbounties_id;
  }
  return uri;
};

var pull_bounty_from_api = function() {
  $.get(build_uri_for_pull_bounty_from_api()).then(results => {
    // special case: do not sanitize issue_description
    // before we pass it to the markdown parser
    return sanitizeAPIResults(results, 'issue_description');
  }).then(function(results) {
    let nonefound = true;
    // potentially make this a lot faster by only pulling the specific issue required

    for (let i = 0; i < results.length; i++) {
      var result = results[i];
      // if the result from the database matches the one in question.

      if (normalizeURL(result['github_url']) == normalizeURL(document.issueURL)) {
        nonefound = false;

        build_detail_page(result);

        do_actions(result);

        render_activity(result, results);

        document.result = result;
        return;
      }
    }
    if (nonefound) {
      $('#primary_view').css('display', 'none');
      // is there a pending issue or not?
      $('.nonefound').css('display', 'block');
    }
  }).fail(function(result) {
    console.log(result);
    _alert({ message: gettext('got an error. please try again, or contact support@gitcoin.co') }, 'error');
    $('#primary_view').css('display', 'none');
  }).always(function() {
    $('.loading').css('display', 'none');
  });
};


const process_activities = function(result, bounty_activities) {
  const activity_names = {
    new_bounty: gettext('New Bounty'),
    start_work: gettext('Work Started'),
    stop_work: gettext('Work Stopped'),
    work_submitted: gettext('Work Submitted'),
    work_done: gettext('Work Done'),
    worker_approved: gettext('Worker Approved'),
    worker_rejected: gettext('Worker Rejected'),
    worker_applied: gettext('Worker Applied'),
    increased_bounty: gettext('Increased Funding'),
    killed_bounty: gettext('Canceled Bounty'),
    new_crowdfund: gettext('New Crowdfund Contribution'),
    new_tip: gettext('New Tip'),
    receive_tip: gettext('Tip Received'),
    bounty_abandonment_escalation_to_mods: gettext('Escalated for Abandonment of Bounty'),
    bounty_abandonment_warning: gettext('Warned for Abandonment of Bounty'),
    bounty_removed_slashed_by_staff: gettext('Dinged and Removed from Bounty by Staff'),
    bounty_removed_by_staff: gettext('Removed from Bounty by Staff'),
    bounty_removed_by_funder: gettext('Removed from Bounty by Funder')
  };

  const now = new Date(result['now']);
  const is_open = result['is_open'];

  return (bounty_activities || []).map(function(_activity) {
    const meta = _activity.metadata || {};
    const fulfillment = meta.fulfillment || {};
    const new_bounty = meta.new_bounty || {};
    const old_bounty = meta.old_bounty || {};
    const has_pending_interest = !!result.interested.find(interest =>
      interest.profile.handle === _activity.profile.handle && interest.pending);
    const has_interest = !!result.interested.find(interest =>
      interest.profile.handle === _activity.profile.handle);
    const slash_possible = document.isStaff;
    const uninterest_possible = (isBountyOwnerPerLogin(result) || document.isStaff) && is_open && has_interest;

    return {
      profileId: _activity.profile.id,
      name: _activity.profile.handle,
      text: activity_names[_activity.activity_type],
      created_on: _activity.created,
      age: timeDifference(now, new Date(_activity.created)),
      activity_type: _activity.activity_type,
      status: _activity.activity_type === 'work_started' ? 'started' : 'stopped',
      uninterest_possible: uninterest_possible,
      slash_possible: slash_possible,
      approve_worker_url: meta.approve_worker_url,
      reject_worker_url: meta.reject_worker_url,
      worker_handle: meta.worker_handle,
      can_approve_worker: uninterest_possible && has_pending_interest,
      fulfiller_github_url: fulfillment.fulfiller_github_url,
      fulfillment_id: fulfillment.fulfillment_id,
      fulfiller_github_username: fulfillment.fulfiller_github_username,
      fulfiller_email: fulfillment.fulfiller_email,
      fulfiller_address: fulfillment.fulfiller_address,
      fulfillment_accepted: fulfillment.accepted,
      fulfillment_accepted_on: fulfillment.accepted_on,
      value_in_token_new: token_value_to_display(new_bounty.value_in_token),
      value_in_token_old: token_value_to_display(old_bounty.value_in_token),
      value_in_usdt_new: new_bounty.value_in_usdt_now,
      value_in_usdt_old: old_bounty.value_in_usdt_now,
      token_value_in_usdt_new: new_bounty.token_value_in_usdt,
      token_value_in_usdt_old: old_bounty.token_value_in_usdt,
      token_value_time_peg_new: new_bounty.token_value_time_peg,
      token_name: result['token_name']
    };
  });
};

const only_one_approve = function(activities) {
  const seen = {};
  const iseen = {};

  for (let activity of activities) {
    if (activity.can_approve_worker) {
      if (!seen[activity.name]) {
        seen[activity.name] = true;
      } else {
        activity.can_approve_worker = false;
      }
    }
    if (activity.uninterest_possible) {
      if (!iseen[activity.name]) {
        iseen[activity.name] = true;
      } else {
        activity.uninterest_possible = false;
        activity.slash_possible = false;
      }
    }
  }
};

const render_activity = function(result, all_results) {
  let all_activities = [];

  (all_results || []).forEach(result => {
    all_activities = all_activities.concat(result.activities);
  });

  let activities = process_activities(result, all_activities);

  activities = activities.slice().sort(function(a, b) {
    return a['created_on'] < b['created_on'] ? -1 : 1;
  }).reverse();
  only_one_approve(activities);

  var html = '<div class="row box activity"><div class="col-12 empty"><p>' + gettext('There\'s no activity yet!') + '</p></div></div>';

  if (activities.length > 0) {
    var template = $.templates('#activity_template');

    html = template.render(activities);
  }
  $('#activities').html(html);

  activities.filter(function(activity) {
    return activity.uninterest_possible;
  }).forEach(function(activity) {
    $('#remove-' + activity.name).click(() => {
      uninterested(result.pk, activity.profileId);
      return false;
    });
    $('#remove-slash-' + activity.name).click(() => {
      uninterested(result.pk, activity.profileId, true);
      return false;
    });
  });

};

const is_bounty_expired = function(bounty) {
  let expires_date = new Date(bounty['expires_date']);
  let now = new Date(bounty['now']);

  return now.getTime() >= expires_date.getTime();
};

var main = function() {
  setTimeout(function() {
    // setup
    attach_work_actions();
    attach_contact_funder_options();
    attach_snoozee_options();
    attach_override_status();

    // pull issue URL
    if (typeof document.issueURL == 'undefined') {
      document.issueURL = getParam('url');
    }
    $('#submitsolicitation a').attr('href', '/funding/new/?source=' + document.issueURL);

    // if theres a pending submission for this issue, show the warning message
    // if not, pull the data from the API
    var isPending = false;

    if (localStorage[document.issueURL]) {
      // validate pending issue metadata
      document.pendingIssueMetadata = JSON.parse(localStorage[document.issueURL]);
      var is_metadata_valid = typeof document.pendingIssueMetadata != 'undefined' && document.pendingIssueMetadata !== null && typeof document.pendingIssueMetadata['timestamp'] != 'undefined';

      if (is_metadata_valid) {
        // validate that the pending tx is within the last little while
        var then = parseInt(document.pendingIssueMetadata['timestamp']);
        var now = timestamp();
        var acceptableTimeDeltaSeconds = 60 * 60; // 1 hour
        var isWithinAcceptableTimeRange = (now - then) < acceptableTimeDeltaSeconds;

        if (isWithinAcceptableTimeRange) {
          // update from web3
          var txid = document.pendingIssueMetadata['txid'];

          showWarningMessage(txid);
          wait_for_tx_to_mine_and_then_ping_server();
          isPending = true;
        }
      }
    }
    // show the actual bounty page
    if (!isPending) {
      pull_bounty_from_api();
    }

  }, 100);
};

window.addEventListener('load', function() {
  main();
});<|MERGE_RESOLUTION|>--- conflicted
+++ resolved
@@ -774,12 +774,9 @@
   const start_stop_work_enabled = !isBountyOwner(result);
   const increase_bounty_enabled = isBountyOwner(result);
   let show_accept_submission = isBountyOwner(result) && !is_status_expired && !is_status_done;
-<<<<<<< HEAD
   let show_payout = !is_status_expired && !is_status_done;
-=======
   let show_advanced_payout = isBountyOwner(result) && !is_status_expired && !is_status_done;
   let show_extend_deadline = isBountyOwner(result) && !is_status_expired && !is_status_done;
->>>>>>> 95ebbb92
   const show_suspend_auto_approval = document.isStaff && result['permission_type'] == 'approval';
   const show_admin_methods = document.isStaff;
   const show_moderator_methods = document.isModerator;
