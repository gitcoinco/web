--- conflicted
+++ resolved
@@ -955,15 +955,9 @@
       '<span id="bounty_funded_by">' + result['bounty_owner_address'] + '</span>');
     $('#funder_notif_info').append('\
         <span class="bounty-notification ml-2">\
-<<<<<<< HEAD
-        <i class="far fa-bell"></i>\
+        <i class="far fa-bell mr-2"></i>\
         Ready to Pay? Set Your wallet to this address!\
-        <img src="' + static_url + 'v2/images/metamask.svg">\
-=======
-        <i class="far fa-bell mr-2"></i>\
-        Ready to Pay? Set Your Metamask to this address!\
         <img src="' + static_url + 'v2/images/metamask.svg" class="ml-2">\
->>>>>>> d4d24a3e
       </span>'
     );
   }
