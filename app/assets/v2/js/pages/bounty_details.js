--- conflicted
+++ resolved
@@ -724,14 +724,10 @@
   const start_stop_work_enabled = !isBountyOwner(result);
   const increase_bounty_enabled = isBountyOwner(result);
   let show_accept_submission = isBountyOwner(result) && !is_status_expired && !is_status_done;
-<<<<<<< HEAD
-  let show_advanced_payout = isBountyOwner(result) && !is_status_expired && !is_status_done;
-=======
   let show_payout = !is_status_expired && !is_status_done && isBountyOwner(result);
   let show_extend_deadline = isBountyOwner(result) && !is_status_expired && !is_status_done;
   let show_invoice = isBountyOwner(result);
   const show_suspend_auto_approval = document.isStaff && result['permission_type'] == 'approval';
->>>>>>> ad0da8d6
   const show_admin_methods = document.isStaff;
   const show_moderator_methods = document.isModerator;
 
@@ -862,65 +858,8 @@
 
     actions.push(_entry);
   }
-<<<<<<< HEAD
 
   if (show_admin_methods) {
-=======
-
-  if (show_job_description) {
-    var job_url = result['attached_job_description'];
-
-    var _entry = {
-      enabled: true,
-      href: job_url,
-      text: gettext('View Attached Job Description'),
-      parent: 'right_actions',
-      title: gettext('This bounty funder is hiring for a full time, part time, or contract role and has attached that to this bounty.'),
-      color: 'white'
-    };
-
-    actions.push(_entry);
-  }
-
-
-  if (show_suspend_auto_approval) {
-    const connector_char = result['url'].indexOf('?') == -1 ? '?' : '&';
-    const url = result['url'] + connector_char + 'suspend_auto_approval=1';
-
-    const _entry = {
-      enabled: true,
-      href: url,
-      text: gettext('Suspend Auto Approval'),
-      parent: 'right_actions',
-      title: gettext('Suspend *Auto Approval* of Bounty Hunters Who Have Applied for This Bounty'),
-      color: 'white',
-      buttonclass: 'admin-only'
-    };
-
-    actions.push(_entry);
-  }
-
-  if (show_admin_methods) {
-    const connector_char = result['url'].indexOf('?') == -1 ? '?' : '&';
-    const url = result['url'] + connector_char + 'admin_override_and_hide=1';
-
-    const _entry = {
-      enabled: true,
-      href: url,
-      text: gettext('Hide Bounty'),
-      parent: 'right_actions',
-      title: gettext('Hides Bounty from Active Bounties'),
-      color: 'white',
-      buttonclass: 'admin-only'
-    };
-
-    actions.push(_entry);
-  }
-
-  if (show_admin_methods || show_moderator_methods) {
-    const connector_char = result['url'].indexOf('?') == -1 ? '?' : '&';
-    const url = result['url'] + connector_char + 'admin_toggle_as_remarket_ready=1';
->>>>>>> ad0da8d6
 
     const _entry = {
       enabled: true,
@@ -933,10 +872,24 @@
     };
 
     actions.push(_entry);
-  }
-
-<<<<<<< HEAD
-=======
+
+    setTimeout(function(){
+      // get started modal
+      $("a[href='"+result['action_urls']['admin']+"']").click(function(e) {
+        e.preventDefault();
+        var url = result['action_urls']['admin'];;
+
+        setTimeout(function() {
+          $.get(url, function(newHTML) {
+            $(newHTML).appendTo('body').modal();
+          });
+        }, 300);
+      });
+
+    }, 200);
+
+  }
+
   if ((show_admin_methods || show_moderator_methods) && needs_review) {
     const connector_char = result['url'].indexOf('?') == -1 ? '?' : '&';
     const url = result['url'] + connector_char + 'mark_reviewed=1';
@@ -954,71 +907,6 @@
     actions.push(_entry);
   }
 
-  if (show_admin_methods) {
-    const url = '';
-
-    const _entry = {
-      enabled: true,
-      href: url,
-      text: gettext('Contact Funder'),
-      parent: 'right_actions',
-      title: gettext('Contact Funder via Email'),
-      color: 'white',
-      buttonclass: 'admin-only contact_bounty_hunter'
-    };
-
-    actions.push(_entry);
-  }
-
-  if (show_admin_methods || show_moderator_methods) {
-    const url = '';
-
-    const _entry = {
-      enabled: true,
-      href: url,
-      text: gettext('Snooze Gitcoinbot'),
-      parent: 'right_actions',
-      title: gettext('Snooze Gitcoinbot reminders'),
-      color: 'white',
-      buttonclass: 'admin-only snooze_gitcoin_bot'
-    };
-
-    actions.push(_entry);
-  }
-
-  if (show_admin_methods) {
-    const url = '';
-
-    const _entry = {
-      enabled: true,
-      href: url,
-      text: gettext('Override Status'),
-      parent: 'right_actions',
-      title: gettext('Override Status with a status of your choosing'),
-      color: 'white',
-      buttonclass: 'admin-only admin_override_satatus'
-    };
-
-    actions.push(_entry);
-  }
-
-  if (show_admin_methods) {
-    const url = '/_administrationdashboard/bounty/' + result['pk'] + '/change/';
-
-    const _entry = {
-      enabled: true,
-      href: url,
-      text: gettext('View in Admin'),
-      parent: 'right_actions',
-      title: gettext('View in Admin'),
-      color: 'white',
-      buttonclass: 'admin-only'
-    };
-
-    actions.push(_entry);
-  }
-
->>>>>>> ad0da8d6
   render_actions(actions);
 };
 
