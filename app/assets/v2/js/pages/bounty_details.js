/* eslint block-scoped-var: "warn" */
/* eslint no-redeclare: "warn" */

var _truthy = function(val) {
  if (!val || val == '0x0000000000000000000000000000000000000000') {
    return false;
  }
  return true;
};

var address_ize = function(key, val) {
  if (!_truthy(val)) {
    return [ null, null ];
  }
  return [ key, '<a href="https://etherscan.io/address/' + val + '" target="_blank" rel="noopener noreferrer">' + val + '</a>' ];
};

var gitcoin_ize = function(key, val) {
  if (!_truthy(val)) {
    return [ null, null ];
  }
  return [ key, '<a href="https://gitcoin.co/profile/' + val + '" target="_blank" rel="noopener noreferrer">@' + val.replace('@', '') + '</a>' ];
};

var email_ize = function(key, val) {
  if (!_truthy(val)) {
    return [ null, null ];
  }
  return [ key, '<a href="mailto:' + val + '">' + val + '</a>' ];
};

var hide_if_empty = function(key, val) {
  if (!_truthy(val)) {
    return [ null, null ];
  }
  return [ key, val ];
};

var unknown_if_empty = function(key, val) {
  if (!_truthy(val)) {
    $('#' + key).parent().hide();
    return [ key, 'Unknown' ];
  }
  return [ key, val ];
};

var link_ize = function(key, val) {
  if (!_truthy(val)) {
    return [ null, null ];
  }
  return [ key, '<a href="' + val + '" target="_blank" rel="noopener noreferrer">' + val + '</a>' ];
};

const token_value_to_display = function(val) {
  if (!val) {
    return '';
  }
  return Math.round((parseInt(val) / Math.pow(10, document.decimals)) * 1000) / 1000;
};

// rows in the 'about' page
var rows = [
  'avatar_url',
  'issuer_avatar_url',
  'title',
  'github_url',
  'value_in_token',
  'value_in_eth',
  'value_in_usdt',
  'token_value_in_usdt',
  'token_value_time_peg',
  'web3_created',
  'status',
  'project_type',
  'project_length',
  'permission_type',
  'bounty_owner_address',
  'bounty_owner_email',
  'issue_description',
  'bounty_owner_github_username',
  'fulfillments',
  'network',
  'experience_level',
  'bounty_type',
  'expires_date',
  'bounty_owner_name',
  'issue_keywords',
  'started_owners_username',
  'submitted_owners_username',
  'fulfilled_owners_username',
  'fulfillment_accepted_on',
  'additional_funding_summary'
];

var heads = {
  'avatar_url': gettext('Issue'),
  'value_in_token': gettext('Issue Funding Info'),
  'bounty_owner_address': gettext('Funder'),
  'fulfiller_address': gettext('Submitter'),
  'experience_level': gettext('Meta')
};

var callbacks = {
  'github_url': link_ize,
  'value_in_token': function(key, val, result) {
    return [ 'amount', token_value_to_display(val) + ' ' + result['token_name'] ];
  },
  'avatar_url': function(key, val, result) {
    return [ 'avatar', '<a href="/profile/' + result['org_name'] + '"><img class=avatar src="' + val + '"></a>' ];
  },
  'issuer_avatar_url': function(key, val, result) {
    var username = result['bounty_owner_github_username'] ? result['bounty_owner_github_username'] : 'Self';

    return [ 'issuer_avatar_url', '<a href="/profile/' + result['bounty_owner_github_username'] +
      '"><img class=avatar src="/funding/avatar?repo=https://github.com/' + username + '"></a>' ];
  },
  'status': function(key, val, result) {
    var ui_status = val;

    if (ui_status == 'open') {
      ui_status = '<span>' + gettext('OPEN ISSUE') + '</span>';

      let soft = result['can_submit_after_expiration_date'];

      if (soft && is_bounty_expired(result)) {
        ui_status += '<p class="text-highlight-light-blue" style="text-transform: none;">' +
          gettext('This issue is past its expiration date, but it is still active.') +
          '<br>' +
          gettext('Check with the submitter to see if they still want to see it fulfilled.') +
          '</p>';
      }
    }
    if (ui_status == 'started') {
      ui_status = '<span>' + gettext('work started') + '</span>';
    }
    if (ui_status == 'submitted') {
      ui_status = '<span>' + gettext('work submitted') + '</span>';
    }
    if (ui_status == 'done') {
      ui_status = '<span>' + gettext('done') + '</span>';
    }
    if (ui_status == 'cancelled') {
      ui_status = '<span style="color: #f9006c;">' + gettext('cancelled') + '</span>';
    }
    return [ 'status', ui_status ];
  },
  'issue_description': function(key, val, result) {
    var converter = new showdown.Converter();

    ui_body = sanitize(converter.makeHtml(val));
    return [ 'issue_description', ui_body ];
  },
  'bounty_owner_address': address_ize,
  'bounty_owner_email': email_ize,
  'experience_level': unknown_if_empty,
  'project_length': unknown_if_empty,
  'bounty_type': unknown_if_empty,
  'bounty_owner_github_username': gitcoin_ize,
  'bounty_owner_name': function(key, val, result) {
    return [ 'bounty_owner_name', result.bounty_owner_name ];
  },
  'permission_type': function(key, val, result) {
    if (val == 'approval') {
      val = 'Approval Required';
    }
    return [ 'permission_type', ucwords(val) ];
  },
  'project_type': function(key, val, result) {
    return [ 'project_type', ucwords(result.project_type) ];
  },
  'issue_keywords': function(key, val, result) {
    if (!result.keywords || result.keywords.length == 0)
      return [ 'issue_keywords', null ];

    var keywords = result.keywords.split(',');
    var tags = [];

    keywords.forEach(function(keyword) {
      tags.push('<a href="/explorer/?q=' + keyword.trim() + '"><div class="tag keyword">' + keyword + '</div></a>');
    });
    return [ 'issue_keywords', tags ];
  },
  'value_in_eth': function(key, val, result) {
    if (result['token_name'] == 'ETH' || val === null) {
      return [ null, null ];
    }
    return [ 'Amount (ETH)', Math.round((parseInt(val) / Math.pow(10, 18)) * 1000) / 1000 ];
  },
  'value_in_usdt': function(key, val, result) {
    if (val === null) {
      return [ null, null ];
    }
    var rates_estimate = get_rates_estimate(val);

    $('#value_in_usdt_wrapper').attr('title', '<div class="tooltip-info tooltip-sm">' + rates_estimate + '</div>');

    return [ 'Amount_usd', val ];
  },
  'fulfillment_accepted_on': function(key, val, result) {
    if (val === null || typeof val == 'undefined') {
      $('#fulfillment_accepted_on_wrapper').addClass('hidden');
      return [ null, null ];
    }
    var timePeg = timeDifference(new Date(), new Date(val), false, 60 * 60);

    return [ 'fulfillment_accepted_on', timePeg ];
  },
  'network': function(key, val, result) {
    if (val == 'mainnet') {
      $('#network').addClass('hidden');
      return [ null, null ];
    }
    var warning = 'WARNING: this is a ' + val + ' network bounty, and is NOT real money.  To see mainnet bounties, go to <a href="/explorer">the bounty explorer</a> and search for mainnet bounties.  ';

    return [ 'network', warning ];
  },
  'additional_funding_summary': function(key, val, result) {
    if (typeof val == 'undefined' || Object.keys(val['tokens']).length == 0) {
      $('.additional_funding_summary').addClass('hidden');
      return [ 'additional_funding_summary', '' ];
    }
    var usd_value = val['usd_value'];
    var tokens = val['tokens'];
    var decimals = 3;

    var ui_elements = [];

    for (var token in tokens) {
      if (token) {
        var val = tokens[token];

        ui_elements.push(Math.round(val * 10 ** decimals) / 10 ** decimals + ' ' + token);
      }
    }
    var str = '+ ' + ui_elements.join(', ') + ' in crowdfunding';

    if (usd_value) {
      str += ' worth $' + usd_value;
    }

    $('.additional_funding_summary  p').html(str);
    return [ 'additional_funding_summary', val ];
  },
  'token_value_time_peg': function(key, val, result) {
    if (val === null || typeof val == 'undefined') {
      $('#token_value_time_peg_wrapper').addClass('hidden');
      return [ null, null ];
    }
    var timePeg = timeDifference(new Date(), new Date(val), false, 60 * 60);

    return [ 'token_value_time_peg', timePeg ];
  },
  'token_value_in_usdt': function(key, val, result) {
    if (val === null || typeof val == 'undefined') {
      $('#value_in_usdt_wrapper').addClass('hidden');
      return [ null, null ];
    }
    return [ 'Token_amount_usd', '$' + val + '/' + result['token_name'] ];
  },
  'web3_created': function(key, val, result) {
    return [ 'updated', timeDifference(new Date(result['now']), new Date(result['web3_created'])) ];
  },
  'expires_date': function(key, val, result) {
    var label = 'expires';

    expires_date = new Date(val);
    now = new Date(result['now']);

    var expiringInPercentage = 100 * (
      (now.getTime() - new Date(result['web3_created']).getTime()) /
      (expires_date.getTime() - new Date(result['web3_created']).getTime()));

    if (expiringInPercentage > 100) {
      expiringInPercentage = 100;
    }

    $('.progress').css('width', expiringInPercentage + '%');
    var response = timeDifference(now, expires_date).split(' ');

    if (expires_date < new Date()) {
      label = 'expired';
      if (result['is_open']) {
        $('.timeleft').text('Expired');
        $('.progress-bar').addClass('expired');
        response = response.join(' ');
      } else {
        $('#timer').hide();
      }
    } else if (result['status'] === 'done' || result['status'] === 'cancelled') {
      $('#timer').hide();
    } else {
      response.shift();
      response = response.join(' ');
    }
    return [ label, response ];
  },
  'started_owners_username': function(key, val, result) {
    var started = [];

    if (result.interested) {
      var interested = result.interested;

      interested.forEach(function(_interested, position) {
        var name = (position == interested.length - 1) ?
          _interested.profile.handle : _interested.profile.handle.concat(',');

        started.push(profileHtml(_interested.profile.handle, name));
      });
      if (started.length == 0) {
        started.push('<i class="fas fa-minus"></i>');
      }
    }
    return [ 'started_owners_username', started ];
  },
  'submitted_owners_username': function(key, val, result) {
    var accepted = [];

    if (result.fulfillments) {
      var submitted = result.fulfillments;

      submitted.forEach(function(_submitted, position) {
        var name = (position == submitted.length - 1) ?
          _submitted.fulfiller_github_username : _submitted.fulfiller_github_username.concat(',');

        accepted.push(profileHtml(_submitted.fulfiller_github_username, name));
      });
      if (accepted.length == 0) {
        accepted.push('<i class="fas fa-minus"></i>');
      }
    }
    return [ 'submitted_owners_username', accepted ];
  },
  'fulfilled_owners_username': function(key, val, result) {
    var accepted = [];
    var accepted_fufillments = [];

    if (result.fulfillments) {
      var fulfillments = result.fulfillments;

      fulfillments.forEach(function(fufillment) {
        if (fufillment.accepted == true)
          accepted_fufillments.push(fufillment.fulfiller_github_username);
      });
      if (accepted_fufillments.length == 0) {
        accepted.push('<i class="fas fa-minus"></i>');
      } else {
        accepted_fufillments.forEach((github_username, position) => {
          var name = (position == accepted_fufillments.length - 1) ?
            github_username : github_username.concat(',');

          accepted.push(profileHtml(github_username, name));
        });
      }
    }
    return [ 'fulfilled_owners_username', accepted ];
  }
};

var isBountyOwner = function(result) {
  var bountyAddress = result['bounty_owner_address'];

  if (typeof web3 == 'undefined') {
    return false;
  }
  if (typeof web3.eth.coinbase == 'undefined' || !web3.eth.coinbase) {
    return false;
  }

  return (web3.eth.coinbase.toLowerCase() == bountyAddress.toLowerCase());
};

var isBountyOwnerPerLogin = function(result) {
  var bounty_owner_github_username = result['bounty_owner_github_username'];

  return bounty_owner_github_username == document.contxt['github_handle'];
};

var update_title = function() {
  document.original_title_text = $('title').text();
  setInterval(function() {
    if (document.prepend_title == '(...)') {
      document.prepend_title = '(*..)';
    } else if (document.prepend_title == '(*..)') {
      document.prepend_title = '(.*.)';
    } else if (document.prepend_title == '(.*.)') {
      document.prepend_title = '(..*)';
    } else {
      document.prepend_title = '(...)';
    }
    $('title').text(document.prepend_title + ' ' + document.original_title_text);
  }, 2000);
};

var showWarningMessage = function(txid) {

  update_title();
  $('.interior .body').addClass('open');
  $('.interior .body').addClass('loading');

  if (typeof txid != 'undefined' && txid.indexOf('0x') != -1) {
    clearInterval(interval);
    var link_url = etherscan_tx_url(txid);

    $('#transaction_url').attr('href', link_url);
  }

  $('.left-rails').hide();
  $('#bounty_details').hide();
  $('#bounty_detail').hide();

  $('.bg-container').show();
  $('.loading_img').addClass('waiting-state ');
  $('.waiting_room_entertainment').show();
  $('.issue-url').html('<a href="' + document.issueURL + '">' + document.issueURL + '</a>');

  var secondsBetweenQuoteChanges = 30;

  waitingRoomEntertainment();
  var interval = setInterval(waitingRoomEntertainment, secondsBetweenQuoteChanges * 1000);
};

var wait_for_tx_to_mine_and_then_ping_server = function() {
  console.log('checking for updates');
  if (typeof document.pendingIssueMetadata != 'undefined') {
    var txid = document.pendingIssueMetadata['txid'];

    console.log('waiting for web3 to be available');
    callFunctionWhenweb3Available(function() {
      console.log('waiting for tx to be mined');
      callFunctionWhenTransactionMined(txid, function() {
        console.log('tx mined');
        var data = {
          url: document.issueURL,
          txid: txid,
          network: document.web3network
        };
        var error = function(response) {
          // refresh upon error
          document.location.href = document.location.href;
        };
        var success = function(response) {
          if (response.status == '200') {
            console.log('success from sync/web', response);

            // clear local data
            localStorage[document.issueURL] = '';
            if (response['url']) {
              document.location.href = response['url'];
            } else {
              document.location.href = document.location.href;
            }
          } else {
            console.log('error from sync/web', response);
            error(response);
          }
        };

        console.log('syncing gitcoin with web3');
        var uri = '/sync/web3/';

        $.ajax({
          type: 'POST',
          url: uri,
          data: data,
          success: success,
          error: error,
          dataType: 'json'
        });
      });
    });
  }
};

var attach_work_actions = function() {
  $('body').delegate('a[href="/interested"], a[href="/uninterested"], a[href="/extend-deadlines"]', 'click', function(e) {
    e.preventDefault();
    if ($(this).attr('href') == '/interested') {
      show_interest_modal.call(this);
    } else if ($(this).attr('href') === '/extend-deadlines') {
      show_extend_deadline_modal.call(this);
    } else if (confirm(gettext('Are you sure you want to stop work?'))) {
      $(this).attr('href', '/interested');
      $(this).find('span').text(gettext('Start Work'));
      remove_interest(document.result['pk']);
    }
  });
};

var attach_contact_funder_options = function() {
  $('body').delegate('a.contact_bounty_hunter', 'click', function(e) {
    e.preventDefault();
    var text = window.prompt('What would you like to say to the funder?', '');
    var connector_char = document.location.href.indexOf('?') == -1 ? '?' : '&';
    var url = document.location + connector_char + 'admin_contact_funder=' + text;

    document.location.href = url;
  });
};


var attach_snoozee_options = function() {
  $('body').delegate('a.snooze_gitcoin_bot', 'click', function(e) {
    e.preventDefault();
    var text = window.prompt('How many days do you want to snooze?', '');
    var connector_char = document.location.href.indexOf('?') == -1 ? '?' : '&';
    var url = document.location + connector_char + 'snooze=' + text;

    document.location.href = url;
  });
};

var attach_override_status = function() {
  $('body').delegate('a.admin_override_satatus', 'click', function(e) {
    e.preventDefault();
    var text = window.prompt('What new status (valid choices: "open", "started", "submitted", "done", "expired", "cancelled", "" to remove override )?', '');
    var connector_char = document.location.href.indexOf('?') == -1 ? '?' : '&';
    var url = document.location + connector_char + 'admin_override_satatus=' + text;

    document.location.href = url;
  });
};


var show_interest_modal = function() {
  var self = this;

  setTimeout(function() {
    var url = '/interest/modal?redirect=' + window.location.pathname + '&pk=' + document.result['pk'];

    $.get(url, function(newHTML) {
      var modal = $(newHTML).appendTo('body').modal({
        modalClass: 'modal add-interest-modal'
      });

      var placeholder = gettext(
        'What steps will you take to complete this task?\n\n' +
        'Example:\n' +
        'I\'d start by implementing Netflify, then I\'d make mockups ' +
        'for the /blog page and individual post pages and proceed ' +
        'with building them after getting some feedback from the team. ' +
        'I will start work on this right away and have it ready by the end of the weekend.');

      var actionPlanForm = modal.find('form#action_plan');
      var issueMessage = actionPlanForm.find('#issue_message');

      issueMessage.addClass('placeholder');
      issueMessage.val(placeholder);

      issueMessage.on('focus', function() {
        if (issueMessage.val() === placeholder) {
          issueMessage.removeClass('placeholder');
        }
      });

      issueMessage.on('blur', function() {
        var val = issueMessage.val();

        if (!val || val === placeholder) {
          issueMessage.val(placeholder);
          issueMessage.addClass('placeholder');
        }
      });

      modal.on('submit', function(event) {
        event.preventDefault();

        var msg = issueMessage.val().trim();

        if (!msg || msg === placeholder || msg.length < 48) {
          _alert({message: gettext('Please provide an action plan for this ticket. At least two sentences. (48 Characters)')}, 'error');
          return false;
        }

        $(self).attr('href', '/uninterested');
        $(self).find('span').text(gettext('Stop Work'));
        add_interest(document.result['pk'], {
          issue_message: msg
        });
        $.modal.close();
      });
    });
  });
};

var set_extended_time_html = function(extendedDuration, currentExpires) {
  currentExpires.setTime(currentExpires.getTime() + (extendedDuration * 1000));
  $('input[name=updatedExpires]').val(currentExpires.getTime());
  var date = getFormattedDate(currentExpires);
  var days = timeDifference(now, currentExpires).split(' ');
  var time = getTimeFromDate(currentExpires);

  days.shift();
  days = days.join(' ');

  $('#extended-expiration-date #extended-date').html(date);
  $('#extended-expiration-date #extended-days').html(days);
};

var show_extend_deadline_modal = function() {
  var self = this;

  setTimeout(function() {
    var url = '/modal/extend_issue_deadline?pk=' + document.result['pk'];

    $.get(url, function(newHTML) {
      var modal = $(newHTML).appendTo('body').modal({
        modalClass: 'modal add-interest-modal'
      });

      // all js select 2 fields
      $('.js-select2').each(function() {
        $(this).select2();
      });
      // removes tooltip
      $('.submit_bounty select').each(function(evt) {
        $('.select2-selection__rendered').removeAttr('title');
      });
      // removes search field in all but the 'denomination' dropdown
      $('.select2-container').click(function() {
        $('.select2-container .select2-search__field').remove();
      });

      var extendedDuration = parseInt($('select[name=expirationTimeDelta]').val());
      var currentExpires = new Date(document.result['expires_date']);

      set_extended_time_html(extendedDuration, currentExpires);
      $(document).on('change', 'select[name=expirationTimeDelta]', function() {
        var previousExpires = new Date(document.result['expires_date']);

        set_extended_time_html(parseInt($(this).val()), previousExpires);
      });

      $('.btn-cancel').on('click', function() {
        $.modal.close();
        return;
      });

      modal.on('submit', function(event) {
        event.preventDefault();

        var extended_time = $('input[name=updatedExpires]').val();

        extend_expiration(document.result['pk'], {
          deadline: extended_time
        });
        $.modal.close();
        setTimeout(function() {
          window.location.reload();
        }, 2000);
      });
    });
  });
};

var build_detail_page = function(result) {

  // setup
  var decimals = 18;
  var related_token_details = tokenAddressToDetailsByNetwork(result['token_address'], result['network']);

  if (related_token_details && related_token_details.decimals) {
    decimals = related_token_details.decimals;
  }
  document.decimals = decimals;
  $('#bounty_details').css('display', 'inline');

  // title
  result['title'] = result['title'] ? result['title'] : result['github_url'];
  $('.title').html(gettext('Funded Issue Details: ') + result['title']);

  // insert table onto page
  for (var j = 0; j < rows.length; j++) {
    var key = rows[j];
    var head = null;
    var val = result[key];

    if (heads[key]) {
      head = heads[key];
    }
    if (callbacks[key]) {
      _result = callbacks[key](key, val, result);
      val = _result[1];
    }
    var _entry = {
      'head': head,
      'key': key,
      'val': val
    };
    var id = '#' + key;

    if ($(id).length) {
      $(id).html(val);
    }
  }

  $('#bounty_details #issue_description img').on('click', function() {

    var content = $.parseHTML(
      '<div><div class="row"><div class="col-12 closebtn">' +
        '<a id="" rel="modal:close" href="javascript:void" class="close" aria-label="Close dialog">' +
          '<span aria-hidden="true">&times;</span>' +
        '</a>' +
      '</div>' +
      '<div class="col-12 pt-2 pb-2"><img class="magnify" src="' + $(this).attr('src') + '"/></div></div></div>');

    var modal = $(content).appendTo('body').modal({
      modalClass: 'modal magnify'
    });
  });

  $('#bounty_details #issue_description code').parent().addClass('code-snippet');
};

const is_current_user_interested = function(result) {
  return !!(result.interested || []).find(interest => interest.profile.handle == document.contxt.github_handle);
};

var do_actions = function(result) {
  // helper vars
  var is_legacy = result['web3_type'] == 'legacy_gitcoin';
  // var is_date_expired = (new Date(result['now']) > new Date(result['expires_date']));
  var is_status_expired = result['status'] == 'expired';
  var is_status_done = result['status'] == 'done';
  var is_status_cancelled = result['status'] == 'cancelled';
  var can_submit_after_expiration_date = result['can_submit_after_expiration_date'];
  var is_still_on_happy_path = result['status'] == 'open' || result['status'] == 'started' || result['status'] == 'submitted' || (can_submit_after_expiration_date && result['status'] == 'expired');
  var needs_review = result['needs_review'];
  const is_open = result['is_open'];

  // Find interest information
  const is_interested = is_current_user_interested(result);

  document.interested = is_interested;

  // which actions should we show?
  const should_block_from_starting_work = !is_interested && result['project_type'] == 'traditional' && (result['status'] == 'started' || result['status'] == 'submitted');
  let show_start_stop_work = is_still_on_happy_path && !should_block_from_starting_work && is_open;
  let show_github_link = result['github_url'].substring(0, 4) == 'http';
  let show_submit_work = is_open;
  let show_kill_bounty = !is_status_done && !is_status_expired && !is_status_cancelled;
  let show_job_description = result['attached_job_description'] && result['attached_job_description'].startsWith('http');
  const show_increase_bounty = !is_status_done && !is_status_expired && !is_status_cancelled;
  const kill_bounty_enabled = isBountyOwner(result);
  const submit_work_enabled = !isBountyOwner(result);
  const start_stop_work_enabled = !isBountyOwner(result);
  const increase_bounty_enabled = isBountyOwner(result);
  let show_accept_submission = isBountyOwner(result) && !is_status_expired && !is_status_done;
  let show_advanced_payout = isBountyOwner(result) && !is_status_expired && !is_status_done;
  let show_extend_deadline = isBountyOwner(result) && !is_status_expired && !is_status_done;
  const show_suspend_auto_approval = document.isStaff && result['permission_type'] == 'approval';
  const show_admin_methods = document.isStaff;
  const show_moderator_methods = document.isModerator;

  if (is_legacy) {
    show_start_stop_work = false;
    show_github_link = true;
    show_submit_work = false;
    show_kill_bounty = false;
    show_accept_submission = false;
  }

  // actions
  const actions = [];

  if (show_submit_work) {
    const enabled = submit_work_enabled;
    const _entry = {
      enabled: enabled,
      href: result['action_urls']['fulfill'],
      text: gettext('Submit Work'),
      parent: 'right_actions',
      title: gettext('Submit work for the funder to review'),
      work_started: is_interested,
      id: 'submit'
    };

    actions.push(_entry);
  }

  if (show_start_stop_work) {
    const enabled = start_stop_work_enabled;
    const interest_entry = {
      enabled: enabled,
      href: is_interested ? '/uninterested' : '/interested',
      text: is_interested ? gettext('Stop Work') : gettext('Start Work'),
      parent: 'right_actions',
      title: is_interested ? gettext('Notify the funder that you will not be working on this project') : gettext('Notify the funder that you would like to take on this project'),
      color: is_interested ? '' : '',
      id: 'interest'
    };

    actions.push(interest_entry);
  }

  if (show_kill_bounty) {
    const enabled = kill_bounty_enabled;
    const _entry = {
      enabled: enabled,
      href: result['action_urls']['cancel'],
      text: gettext('Cancel Bounty'),
      parent: 'right_actions',
      title: gettext('Cancel bounty and reclaim funds for this issue')
    };

    actions.push(_entry);
  }

  if (show_advanced_payout) {
    const enabled = show_advanced_payout;
    const _entry = {
      enabled: enabled,
      href: result['action_urls']['payout'],
      text: gettext('Payout Bounty'),
      title: gettext('Payout the bounty to one or more submitters.'),
      parent: 'right_actions'
    };

    actions.push(_entry);
  }


  if (show_increase_bounty) {
    const enabled = true;
    const _entry = {
      enabled: enabled,
      href: result['action_urls']['contribute'],
      text: gettext('Contribute'),
      parent: 'right_actions',
      title: gettext('Help by funding or promoting this issue')
    };

    actions.push(_entry);
  }

<<<<<<< HEAD
  function get_repository_name(github_url) {
    const repo_link = document.createElement('a');

    repo_link.href = github_url;

    const hostname = repo_link.hostname;

    if (hostname.match('github')) {
      return 'GitHub';
    }

    return hostname.charAt(0).toUpperCase() + hostname.slice(1);
=======
  if (show_extend_deadline) {
    const enabled = true;
    const _entry = {
      enabled: enabled,
      href: '/extend-deadlines',
      text: gettext('Extend Expiration'),
      parent: 'right_actions',
      title: gettext('Extend deadline of an issue')
    };

    actions.push(_entry);
>>>>>>> d4837f71
  }

  if (show_github_link) {
    let github_url = result['github_url'];
    // hack to get around the renamed repo for piper's work.  can't change the data layer since blockchain is immutable

    github_url = github_url.replace('pipermerriam/web3.py', 'ethereum/web3.py');
    github_url = github_url.replace('ethereum/browser-solidity', 'ethereum/remix-ide');

    const repo_name = get_repository_name(github_url);

    const _entry = {
      enabled: true,
      href: github_url,
      text: gettext('View On ' + repo_name),
      parent: 'right_actions',
      title: gettext('View issue details and comments on ' + repo_name),
      comments: result['github_comments'],
      color: 'white',
      is_last_non_admin_action: true
    };

    actions.push(_entry);
  }

  if (show_job_description) {
    var job_url = result['attached_job_description'];

    var _entry = {
      enabled: true,
      href: job_url,
      text: gettext('View Attached Job Description'),
      parent: 'right_actions',
      title: gettext('This bounty funder is hiring for a full time, part time, or contract role and has attached that to this bounty.'),
      color: 'white'
    };

    actions.push(_entry);
  }


  if (show_suspend_auto_approval) {
    const connector_char = result['url'].indexOf('?') == -1 ? '?' : '&';
    const url = result['url'] + connector_char + 'suspend_auto_approval=1';

    const _entry = {
      enabled: true,
      href: url,
      text: gettext('Suspend Auto Approval'),
      parent: 'right_actions',
      title: gettext('Suspend *Auto Approval* of Bounty Hunters Who Have Applied for This Bounty'),
      color: 'white',
      buttonclass: 'admin-only'
    };

    actions.push(_entry);
  }

  if (show_admin_methods) {
    const connector_char = result['url'].indexOf('?') == -1 ? '?' : '&';
    const url = result['url'] + connector_char + 'admin_override_and_hide=1';

    const _entry = {
      enabled: true,
      href: url,
      text: gettext('Hide Bounty'),
      parent: 'right_actions',
      title: gettext('Hides Bounty from Active Bounties'),
      color: 'white',
      buttonclass: 'admin-only'
    };

    actions.push(_entry);
  }

  if (show_admin_methods || show_moderator_methods) {
    const connector_char = result['url'].indexOf('?') == -1 ? '?' : '&';
    const url = result['url'] + connector_char + 'admin_toggle_as_remarket_ready=1';

    const _entry = {
      enabled: true,
      href: url,
      text: gettext('Toggle Remarket Ready'),
      parent: 'right_actions',
      title: gettext('Sets Remarket Ready if not already remarket ready.  Unsets it if already remarket ready.'),
      color: 'white',
      buttonclass: 'admin-only'
    };

    actions.push(_entry);
  }

  if ((show_admin_methods || show_moderator_methods) && needs_review) {
    const connector_char = result['url'].indexOf('?') == -1 ? '?' : '&';
    const url = result['url'] + connector_char + 'mark_reviewed=1';

    const _entry = {
      enabled: true,
      href: url,
      text: gettext('Mark as Reviewed'),
      parent: 'right_actions',
      title: gettext('Marks the bounty activity as reviewed.'),
      color: 'white',
      buttonclass: 'admin-only'
    };

    actions.push(_entry);
  }

  if (show_admin_methods) {
    const url = '';

    const _entry = {
      enabled: true,
      href: url,
      text: gettext('Contact Funder'),
      parent: 'right_actions',
      title: gettext('Contact Funder via Email'),
      color: 'white',
      buttonclass: 'admin-only contact_bounty_hunter'
    };

    actions.push(_entry);
  }

  if (show_admin_methods || show_moderator_methods) {
    const url = '';

    const _entry = {
      enabled: true,
      href: url,
      text: gettext('Snooze Gitcoinbot'),
      parent: 'right_actions',
      title: gettext('Snooze Gitcoinbot reminders'),
      color: 'white',
      buttonclass: 'admin-only snooze_gitcoin_bot'
    };

    actions.push(_entry);
  }

  if (show_admin_methods) {
    const url = '';

    const _entry = {
      enabled: true,
      href: url,
      text: gettext('Override Status'),
      parent: 'right_actions',
      title: gettext('Override Status with a status of your choosing'),
      color: 'white',
      buttonclass: 'admin-only admin_override_satatus'
    };

    actions.push(_entry);
  }

  render_actions(actions);
};

const render_actions = function(actions) {
  for (let l = 0; l < actions.length; l++) {
    const target = actions[l]['parent'];
    const tmpl = $.templates('#action');
    const html = tmpl.render(actions[l]);

    $('#' + target).append(html);
  }
};

const build_uri_for_pull_bounty_from_api = function() {
  let uri = '/actions/api/v0.1/bounties/?github_url=' + document.issueURL;

  if (typeof document.issueNetwork != 'undefined') {
    uri = uri + '&network=' + document.issueNetwork;
  }
  if (typeof document.issue_stdbounties_id != 'undefined') {
    uri = uri + '&standard_bounties_id=' + document.issue_stdbounties_id;
  }
  return uri;
};

const get_bounty_by_id = function(bountyId) {
  const deferred = $.Deferred();

  return $.get('/actions/api/v0.1/bounties/' + document.bountyId)
    .then(result => deferred.resolve([result]));
};

const get_bounties = function() {
  if (document.bountyId) {
    return get_bounty_by_id(document.bountyId);
  }

  return $.get(build_uri_for_pull_bounty_from_api());
};

var pull_bounty_from_api = function() {
  get_bounties().then(function(results) {
    // special case: do not sanitize issue_description
    // before we pass it to the markdown parser
    const sanitized_results = sanitizeAPIResults(results, 'issue_description');

    let nonefound = true;
    // potentially make this a lot faster by only pulling the specific issue required

    for (let i = 0; i < sanitized_results.length; i++) {
      const result = sanitized_results[i];
      // if the result from the database matches the one in question.
      const isGithubIssueUrl = normalizeURL(result['github_url']) == normalizeURL(document.issueURL);
      const isBountyId = Number(document.bountyId) === Number(result.pk);

      if (isGithubIssueUrl || isBountyId) {
        nonefound = false;

        build_detail_page(result);

        do_actions(result);

        render_activity(result, sanitized_results);

        document.result = result;
        return;
      }
    }
    if (nonefound) {
      $('#primary_view').css('display', 'none');
      // is there a pending issue or not?
      $('.nonefound').css('display', 'block');
    }
  }).fail(function(result) {
    console.log(result);
    _alert({ message: gettext('got an error. please try again, or contact support@gitcoin.co') }, 'error');
    $('#primary_view').css('display', 'none');
  }).always(function() {
    $('.loading').css('display', 'none');
  });
};


const process_activities = function(result, bounty_activities) {
  const activity_names = {
    new_bounty: gettext('New Bounty'),
    start_work: gettext('Work Started'),
    stop_work: gettext('Work Stopped'),
    work_submitted: gettext('Work Submitted'),
    work_done: gettext('Work Done'),
    worker_approved: gettext('Worker Approved'),
    worker_rejected: gettext('Worker Rejected'),
    worker_applied: gettext('Worker Applied'),
    increased_bounty: gettext('Increased Funding'),
    killed_bounty: gettext('Canceled Bounty'),
    new_crowdfund: gettext('New Crowdfund Contribution'),
    new_tip: gettext('New Tip'),
    receive_tip: gettext('Tip Received'),
    bounty_abandonment_escalation_to_mods: gettext('Escalated for Abandonment of Bounty'),
    bounty_abandonment_warning: gettext('Warned for Abandonment of Bounty'),
    bounty_removed_slashed_by_staff: gettext('Dinged and Removed from Bounty by Staff'),
    bounty_removed_by_staff: gettext('Removed from Bounty by Staff'),
    bounty_removed_by_funder: gettext('Removed from Bounty by Funder')
  };

  const now = new Date(result['now']);
  const is_open = result['is_open'];

  return (bounty_activities || []).map(function(_activity) {
    const meta = _activity.metadata || {};
    const fulfillment = meta.fulfillment || {};
    const new_bounty = meta.new_bounty || {};
    const old_bounty = meta.old_bounty || {};
    const has_pending_interest = !!result.interested.find(interest =>
      interest.profile.handle === _activity.profile.handle && interest.pending);
    const has_interest = !!result.interested.find(interest =>
      interest.profile.handle === _activity.profile.handle);
    const slash_possible = document.isStaff;
    const uninterest_possible = (isBountyOwnerPerLogin(result) || document.isStaff) && is_open && has_interest;

    return {
      profileId: _activity.profile.id,
      name: _activity.profile.handle,
      text: activity_names[_activity.activity_type],
      created_on: _activity.created,
      age: timeDifference(now, new Date(_activity.created)),
      activity_type: _activity.activity_type,
      status: _activity.activity_type === 'work_started' ? 'started' : 'stopped',
      uninterest_possible: uninterest_possible,
      slash_possible: slash_possible,
      approve_worker_url: meta.approve_worker_url,
      reject_worker_url: meta.reject_worker_url,
      worker_handle: meta.worker_handle,
      can_approve_worker: uninterest_possible && has_pending_interest,
      fulfiller_github_url: fulfillment.fulfiller_github_url,
      fulfillment_id: fulfillment.fulfillment_id,
      fulfiller_github_username: fulfillment.fulfiller_github_username,
      fulfiller_email: fulfillment.fulfiller_email,
      fulfiller_address: fulfillment.fulfiller_address,
      fulfillment_accepted: fulfillment.accepted,
      fulfillment_accepted_on: fulfillment.accepted_on,
      value_in_token_new: token_value_to_display(new_bounty.value_in_token),
      value_in_token_old: token_value_to_display(old_bounty.value_in_token),
      value_in_usdt_new: new_bounty.value_in_usdt_now,
      value_in_usdt_old: old_bounty.value_in_usdt_now,
      token_value_in_usdt_new: new_bounty.token_value_in_usdt,
      token_value_in_usdt_old: old_bounty.token_value_in_usdt,
      token_value_time_peg_new: new_bounty.token_value_time_peg,
      token_name: result['token_name']
    };
  });
};

const only_one_approve = function(activities) {
  const seen = {};
  const iseen = {};

  for (let activity of activities) {
    if (activity.can_approve_worker) {
      if (!seen[activity.name]) {
        seen[activity.name] = true;
      } else {
        activity.can_approve_worker = false;
      }
    }
    if (activity.uninterest_possible) {
      if (!iseen[activity.name]) {
        iseen[activity.name] = true;
      } else {
        activity.uninterest_possible = false;
        activity.slash_possible = false;
      }
    }
  }
};

const render_activity = function(result, all_results) {
  let all_activities = [];

  (all_results || []).forEach(result => {
    all_activities = all_activities.concat(result.activities);
  });

  let activities = process_activities(result, all_activities);

  activities = activities.slice().sort(function(a, b) {
    return a['created_on'] < b['created_on'] ? -1 : 1;
  }).reverse();
  only_one_approve(activities);

  var html = '<div class="row box activity"><div class="col-12 empty"><p>' + gettext('There\'s no activity yet!') + '</p></div></div>';

  if (activities.length > 0) {
    var template = $.templates('#activity_template');

    html = template.render(activities);
  }
  $('#activities').html(html);

  activities.filter(function(activity) {
    return activity.uninterest_possible;
  }).forEach(function(activity) {
    $('#remove-' + activity.name).click(() => {
      uninterested(result.pk, activity.profileId);
      return false;
    });
    $('#remove-slash-' + activity.name).click(() => {
      uninterested(result.pk, activity.profileId, true);
      return false;
    });
  });

};

const is_bounty_expired = function(bounty) {
  let expires_date = new Date(bounty['expires_date']);
  let now = new Date(bounty['now']);

  return now.getTime() >= expires_date.getTime();
};

var main = function() {
  setTimeout(function() {
    // setup
    attach_work_actions();
    attach_contact_funder_options();
    attach_snoozee_options();
    attach_override_status();

    // pull issue URL
    if (typeof document.issueURL == 'undefined') {
      document.issueURL = getParam('url');
    }
    $('#submitsolicitation a').attr('href', '/funding/new/?source=' + document.issueURL);

    // if theres a pending submission for this issue, show the warning message
    // if not, pull the data from the API
    var isPending = false;

    if (localStorage[document.issueURL]) {
      // validate pending issue metadata
      document.pendingIssueMetadata = JSON.parse(localStorage[document.issueURL]);
      var is_metadata_valid = typeof document.pendingIssueMetadata != 'undefined' && document.pendingIssueMetadata !== null && typeof document.pendingIssueMetadata['timestamp'] != 'undefined';

      if (is_metadata_valid) {
        // validate that the pending tx is within the last little while
        var then = parseInt(document.pendingIssueMetadata['timestamp']);
        var now = timestamp();
        var acceptableTimeDeltaSeconds = 60 * 60; // 1 hour
        var isWithinAcceptableTimeRange = (now - then) < acceptableTimeDeltaSeconds;

        if (isWithinAcceptableTimeRange) {
          // update from web3
          var txid = document.pendingIssueMetadata['txid'];

          showWarningMessage(txid);
          wait_for_tx_to_mine_and_then_ping_server();
          isPending = true;
        }
      }
    }
    // show the actual bounty page
    if (!isPending) {
      pull_bounty_from_api();
    }

  }, 100);
};

window.addEventListener('load', function() {
  main();
});<|MERGE_RESOLUTION|>--- conflicted
+++ resolved
@@ -832,20 +832,6 @@
     actions.push(_entry);
   }
 
-<<<<<<< HEAD
-  function get_repository_name(github_url) {
-    const repo_link = document.createElement('a');
-
-    repo_link.href = github_url;
-
-    const hostname = repo_link.hostname;
-
-    if (hostname.match('github')) {
-      return 'GitHub';
-    }
-
-    return hostname.charAt(0).toUpperCase() + hostname.slice(1);
-=======
   if (show_extend_deadline) {
     const enabled = true;
     const _entry = {
@@ -857,7 +843,20 @@
     };
 
     actions.push(_entry);
->>>>>>> d4837f71
+  }
+
+  function get_repository_name(github_url) {
+    const repo_link = document.createElement('a');
+
+    repo_link.href = github_url;
+
+    const hostname = repo_link.hostname;
+
+    if (hostname.match('github')) {
+      return 'GitHub';
+    }
+
+    return hostname.charAt(0).toUpperCase() + hostname.slice(1);
   }
 
   if (show_github_link) {
