--- conflicted
+++ resolved
@@ -429,11 +429,7 @@
   $('body').delegate('a.contact_bounty_hunter', 'click', function(e) {
     e.preventDefault();
     var text = window.prompt('What would you like to say to the funder?', '');
-<<<<<<< HEAD
-    var connector_char = document.location.indexOf('?') == -1 ? '?' : '&';
-=======
     var connector_char = document.location.href.indexOf('?') == -1 ? '?' : '&';
->>>>>>> 4937ec73
     var url = document.location + connector_char + 'admin_contact_funder=' + text;
 
     document.location.href = url;
@@ -445,11 +441,7 @@
   $('body').delegate('a.snooze_gitcoin_bot', 'click', function(e) {
     e.preventDefault();
     var text = window.prompt('How many days do you want to snooze?', '');
-<<<<<<< HEAD
-    var connector_char = document.location.indexOf('?') == -1 ? '?' : '&';
-=======
     var connector_char = document.location.href.indexOf('?') == -1 ? '?' : '&';
->>>>>>> 4937ec73
     var url = document.location + connector_char + 'snooze=' + text;
 
     document.location.href = url;
@@ -717,11 +709,7 @@
       actions.push(_entry);
     }
 
-<<<<<<< HEAD
-    if (show_admin_override_and_hide) {
-=======
     if (show_admin_methods) {
->>>>>>> 4937ec73
       var connector_char = result['url'].indexOf('?') == -1 ? '?' : '&';
       var url = result['url'] + connector_char + 'admin_override_and_hide=1';
 
@@ -738,11 +726,7 @@
       actions.push(_entry);
     }
 
-<<<<<<< HEAD
-    if (show_admin_toggle_remarket) {
-=======
     if (show_admin_methods) {
->>>>>>> 4937ec73
       var connector_char = result['url'].indexOf('?') == -1 ? '?' : '&';
       var url = result['url'] + connector_char + 'admin_toggle_as_remarket_ready=1';
 
