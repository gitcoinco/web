--- conflicted
+++ resolved
@@ -221,15 +221,9 @@
     return [ 'network', warning ];
   },
   'additional_funding_summary': function(key, val, result) {
-<<<<<<< HEAD
 
     const tokens = Object.keys(val);
 
-=======
-
-    const tokens = Object.keys(val);
-
->>>>>>> a7047a95
     if (tokens.length === 0) {
       return [ key, val ];
     }
