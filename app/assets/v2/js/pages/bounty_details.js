/* eslint block-scoped-var: "warn" */
/* eslint no-redeclare: "warn" */
/* eslint no-loop-func: "warn" */

const _truthy = function(val) {
  if (!val || val == '0x0000000000000000000000000000000000000000') {
    return false;
  }
  return true;
};

var address_ize = function(key, val) {
  if (!_truthy(val)) {
    return [ null, null ];
  }
  return [ key, '<a href="https://etherscan.io/address/' + val + '" target="_blank" rel="noopener noreferrer">' + val + '</a>' ];
};

var gitcoin_ize = function(key, val) {
  if (!_truthy(val)) {
    return [ null, null ];
  }
  return [ key, '<a href="https://gitcoin.co/profile/' + val + '" target="_blank" rel="noopener noreferrer">' + val.replace('@', '') + '</a>' ];
};

var email_ize = function(key, val) {

  if (val == 'Anonymous' || val == '') {
    $('#bounty_owner_email').remove();
    $('#bounty_owner_email_label').remove();
  }

  if (!_truthy(val)) {
    return [ null, null ];
  }
  return [ key, '<a href="mailto:' + val + '">' + val + '</a>' ];
};

var hide_if_empty = function(key, val) {
  if (!_truthy(val)) {
    return [ null, null ];
  }
  return [ key, val ];
};

var unknown_if_empty = function(key, val) {
  if (!_truthy(val)) {
    $('#' + key).parent().hide();
    return [ key, 'Unknown' ];
  }
  return [ key, val ];
};

var link_ize = function(key, val) {
  if (!_truthy(val)) {
    return [ null, null ];
  }
  return [ key, '<a href="' + val + '" target="_blank" rel="noopener noreferrer">' + val + '</a>' ];
};

const token_value_to_display = function(val) {
  if (!val) {
    return '';
  }
  return Math.round((parseInt(val) / Math.pow(10, document.decimals)) * 1000) / 1000;
};

// rows in the 'about' page
var rows = [
  'avatar_url',
  'issuer_avatar_url',
  'title',
  'github_url',
  'value_in_token',
  'value_in_eth',
  'value_in_usdt',
  'token_value_in_usdt',
  'token_value_time_peg',
  'web3_created',
  'status',
  'project_type',
  'project_length',
  'permission_type',
  'bounty_owner_address',
  'bounty_owner_email',
  'issue_description',
  'bounty_owner_github_username',
  'fulfillments',
  'network',
  'experience_level',
  'reserved_for_user_handle',
  'bounty_type',
  'expires_date',
  'issue_keywords',
  'bounty_categories',
  'started_owners_username',
  'submitted_owners_username',
  'fulfilled_owners_username',
  'fulfillment_accepted_on',
  'additional_funding_summary',
  'admin_override_suspend_auto_approval'
];

var heads = {
  'avatar_url': gettext('Issue'),
  'value_in_token': gettext('Issue Funding Info'),
  'bounty_owner_address': gettext('Funder'),
  'fulfiller_address': gettext('Submitter'),
  'experience_level': gettext('Meta')
};

var callbacks = {
  'github_url': link_ize,
  'value_in_token': function(key, val, result) {
    const title = token_value_to_display(val) + ' ' + result['token_name'];
    const title_expand = title + ' in funding from original funder.';

    $('#value_in_token').parents('.token').attr('title', title_expand);
    return [ 'amount', title ];
  },
  'avatar_url': function(key, val, result) {
    return [ 'avatar', '<a href="/profile/' + result['org_name'] + '"><img class="avatar ' + result['github_org_name'] + '" src="' + val + '"></a>' ];
  },
  'issuer_avatar_url': function(key, val, result) {
    const username = result['bounty_owner_github_username'] ? result['bounty_owner_github_username'] : 'Self';

    return [ 'issuer_avatar_url', '<a href="/profile/' + result['bounty_owner_github_username'] +
      '"><img class=avatar src="/dynamic/avatar/' + username + '"></a>' ];
  },
  'status': function(key, val, result) {
    let ui_status = val;
    let ui_status_raw = val;

    if (ui_status_raw === 'open') {
      ui_status = '<span>' + gettext('OPEN ISSUE') + '</span>';

      let can_submit = result['can_submit_after_expiration_date'];

      if (!isBountyOwner(result) && can_submit && is_bounty_expired(result)) {
        ui_status += '<p class="text-highlight-light-blue font-weight-light font-body" style="text-transform: none;">' +
          gettext('This issue is past its expiration date, but it is still active.') +
          '<br>' +
          gettext('Check with the submitter to see if they still want to see it fulfilled.') +
          '</p>';
      }
    } else if (ui_status_raw === 'started') {
      ui_status = '<span>' + gettext('work started') + '</span>';
    } else if (ui_status_raw === 'submitted') {
      ui_status = '<span>' + gettext('work submitted') + '</span>';
    } else if (ui_status_raw === 'done') {
      ui_status = '<span>' + gettext('done') + '</span>';
    } else if (ui_status_raw === 'cancelled') {
      ui_status = '<span style="color: #f9006c;">' + gettext('cancelled') + '</span>';
    }

    if (isBountyOwner(result) && is_bounty_expired(result) &&
      ui_status_raw !== 'done' && ui_status_raw !== 'cancelled') {

      ui_status += '<p class="font-weight-light font-body" style="color: black; text-transform: none;">' +
      'This issue has expired. Click <a class="text-highlight-light-blue font-weight-semibold" href="/extend-deadlines">here to extend expiration</a> ' +
      'before taking any bounty actions. </p>';
    }

    return [ 'status', ui_status ];
  },
  'issue_description': function(key, val, result) {

    const _markdown = new markdownit({
      linkify: true,
      highlight: function(str, lang) {
        if (lang && hljs.getLanguage(lang)) {
          try {
            return '<pre class="hljs"><code>' +
                    hljs.highlight(lang, str, true).value +
                   '</code></pre>';
          } catch (__) {}
        }
        return sanitize('<pre class="hljs"><code>' + md.utils.escapeHtml(str) + '</code></pre>');
      }
    });

    _markdown.renderer.rules.table_open = function() {
      return '<table class="table">';
    };
    ui_body = sanitize(_markdown.render(val));
    return [ 'issue_description', ui_body ];
  },
  'bounty_owner_address': address_ize,
  'bounty_owner_email': email_ize,
  'experience_level': unknown_if_empty,
  'project_length': unknown_if_empty,
  'bounty_type': unknown_if_empty,
  'bounty_owner_github_username': gitcoin_ize,
  'funding_organisation': function(key, val, result) {
    return [ 'funding_organisation', result.funding_organisation ];
  },
  'bounty_categories': function(key, val, result) {
    if (!result.bounty_categories || result.bounty_categories.length == 0)
      return [ 'bounty_categories', null ];

    const categories = [];
    const categoryObj = {
      frontend: '<span class="badge badge-secondary mr-1"><i class="fas fa-laptop-code"></i> Front End</span>',
      backend: '<span class="badge badge-secondary mr-1"><i class="fas fa-code"></i> Back End</span>',
      design: '<span class="badge badge-secondary mr-1"><i class="fas fa-pencil-ruler"></i> Design</span>',
      documentation: '<span class="badge badge-secondary mr-1"><i class="fas fa-file-alt"></i> Documentation</span>',
      other: '<span class="badge badge-secondary mr-1"><i class="fas fa-briefcase"></i> Other</span>'
    };

    result.bounty_categories.forEach(function(category) {
      categories.push(categoryObj[category]);
    });
    return [ 'bounty_categories', categories ];
  },
  'permission_type': function(key, val, result) {
    if (val == 'approval') {
      val = 'Approval Required';
    }
    return [ 'permission_type', ucwords(val) ];
  },
  'project_type': function(key, val, result) {
    return [ 'project_type', ucwords(result.project_type) ];
  },
  'admin_override_suspend_auto_approval': function(key, val, result) {
    if (result['permission_type'] === 'approval') {
      $('#auto_approve_workers_wrapper').show();
    } else {
      $('#auto_approve_workers_wrapper').hide();
    }
    return [ 'admin_override_suspend_auto_approval', val ? 'Off' : 'On' ];
  },
  'issue_keywords': function(key, val, result) {
    if (!result.keywords || result.keywords.length == 0)
      return [ 'issue_keywords', null ];

    var keywords = result.keywords.split(',');
    var tags = [];

    keywords.forEach(function(keyword) {
      tags.push('<a href="/explorer/?q=' + keyword.trim() + '"><div class="tag keyword">' + keyword + '</div></a>');
    });
    return [ 'issue_keywords', tags ];
  },
  'value_in_eth': function(key, val, result) {
    if (result['token_name'] == 'ETH' || val === null) {
      return [ null, null ];
    }
    return [ 'Amount (ETH)', Math.round((parseInt(val) / Math.pow(10, 18)) * 1000) / 1000 ];
  },
  'value_in_usdt': function(key, val, result) {
    if (val === null) {
      return [ null, null ];
    }

    $('#value_in_usdt_wrapper').attr('title', '<div class="tooltip-info">The funding in this bounty adds up to $' + val + ' USD </div>');

    return [ 'Amount_usd', val ];
  },
  'fulfillment_accepted_on': function(key, val, result) {
    if (val === null || typeof val == 'undefined') {
      $('#fulfillment_accepted_on_wrapper').addClass('hidden');
      return [ null, null ];
    }
    var timePeg = timeDifference(new Date(), new Date(val), false, 60 * 60);

    return [ 'fulfillment_accepted_on', timePeg ];
  },
  'network': function(key, val, result) {
    if (val == 'mainnet') {
      $('#network').addClass('hidden');
      return [ null, null ];
    }
    var warning = 'WARNING: this is a ' + val + ' network bounty, and is NOT real money.  To see mainnet bounties, go to <a href="/explorer">the bounty explorer</a> and search for mainnet bounties.  ';

    return [ 'network', warning ];
  },
  'additional_funding_summary': function(key, val, result) {

    const tokens = Object.keys(val);

    if (tokens.length === 0) {
      return [ key, val ];
    }

    const tokenDecimals = 3;
    const dollarDecimals = 2;
    const bountyTokenName = result['token_name'];
    const bountyTokenAmount = token_value_to_display(result['value_in_token'], tokenDecimals);
    const dateNow = new Date();
    const dateTokenValue = new Date(result['token_value_time_peg']);
    const timePeg = timeDifference(dateNow, dateTokenValue > dateNow ? dateNow : dateTokenValue, false, 60 * 60);
    const usdTagElement = document.querySelector('#value_in_usdt_wrapper');
    const container = document.querySelector('.tags');

    let leftHtml = '';
    let rightHtml = '';

    leftHtml += '<p class="m-0">&nbsp;&nbsp;&nbsp;' +
      bountyTokenAmount + ' ' + bountyTokenName + '</p>';

    rightHtml += '<p class="m-0">@ $' +
      result['token_value_in_usdt'] + ' ' + bountyTokenName + ' as of ' + timePeg + '</p>';

    let totalUSDValue = parseFloat(result['value_in_usdt']) || 0.0;

    while (tokens.length) {
      const tokenName = tokens.shift();
      const obj = val[tokenName];
      const ratio = obj['ratio'];
      const amount = obj['amount'];
      const usd = amount * ratio;
      const funding = round(amount, 2);
      const tokenValue = Math.round(1.0 * ratio);
      const timestamp = new Date(obj['timestamp']);
      const timePeg = timeDifference(dateNow, timestamp > dateNow ? dateNow : timestamp, false, 60 * 60);
      const tooltip = `+ ${funding} ${tokenName} in crowdfunding`;

      leftHtml += '<p class="m-0">+ ' + funding + ' ' + tokenName + '</p>';
      rightHtml += '<p class="m-0">@ $' + tokenValue + ' ' + tokenName + ' as of ' + timePeg + '</p>';

      totalUSDValue += usd;

      container.insertBefore(
        newTokenTag(funding, tokenName, tooltip, true),
        usdTagElement
      );

    }

    $('#value_in_usdt').html(Math.round(totalUSDValue));

    $('#value_in_usdt_wrapper').attr('title',
      '<div class="tooltip-info tooltip-sm">' +
      '<p class="text-highlight-gc-purple">How did we calculate this?</p>' +
      '<div style="float:left; text-align:left;">' +
      leftHtml +
      '</div><div style="margin-left: .5rem; float:right; text-align:left;">' +
      rightHtml +
      '</div></div>'
    );

    return [ key, val ];
  },
  'token_value_time_peg': function(key, val, result) {
    if (val === null || typeof val == 'undefined') {
      $('#token_value_time_peg_wrapper').addClass('hidden');
      return [ null, null ];
    }
    var timePeg = timeDifference(new Date(), new Date(val), false, 60 * 60);

    return [ 'token_value_time_peg', timePeg ];
  },
  'token_value_in_usdt': function(key, val, result) {
    if (val === null || typeof val == 'undefined') {
      $('#value_in_usdt_wrapper').addClass('hidden');
      return [ null, null ];
    }
    return [ 'Token_amount_usd', '$' + val + '/' + result['token_name'] ];
  },
  'web3_created': function(key, val, result) {
    return [ 'updated', timeDifference(new Date(result['now']), new Date(result['web3_created'])) ];
  },
  'expires_date': function(key, val, result) {
    var label = 'expires';

    expires_date = new Date(val);
    now = new Date(result['now']);

    var expiringInPercentage = 100 * (
      (now.getTime() - new Date(result['web3_created']).getTime()) /
      (expires_date.getTime() - new Date(result['web3_created']).getTime()));

    if (expiringInPercentage > 100) {
      expiringInPercentage = 100;
    }

    $('.progress').css('width', expiringInPercentage + '%');
    var response = timeDifference(now, expires_date).split(' ');
    const isInfinite = expires_date - new Date().setFullYear(new Date().getFullYear() + 1) > 1;

    if (expires_date < new Date()) {
      label = 'expired';
      if (result['is_open']) {
        $('.timeleft').text('Expired');
        $('.progress-bar').addClass('expired');
        response = response.join(' ');
      } else {
        $('#timer').hide();
      }
    } else if (result['status'] === 'done' || result['status'] === 'cancelled') {
      $('#timer').hide();
    } else if (isInfinite) {
      response = '&infin;';
    } else {
      response.shift();
      response = response.join(' ');
    }
    return [ label, response ];
  },
  'started_owners_username': function(key, val, result) {
    var started = [];

    if (result.interested) {
      var interested = result.interested;

      interested.forEach(function(_interested, position) {
        var name = (position == interested.length - 1) ?
          _interested.profile.handle : _interested.profile.handle.concat(',');

        if (!_interested.pending)
          started.push(profileHtml(_interested.profile.handle, name));
      });
      if (started.length == 0)
        started.push('<i class="fas fa-minus"></i>');
    }
    return [ 'started_owners_username', started ];
  },
  'submitted_owners_username': function(key, val, result) {
    var accepted = [];

    if (result.fulfillments) {
      var submitted = result.fulfillments;

      submitted.forEach(function(_submitted, position) {
        var name = (position == submitted.length - 1) ?
          _submitted.fulfiller_github_username : _submitted.fulfiller_github_username.concat(',');

        accepted.push(profileHtml(_submitted.fulfiller_github_username, name));
      });
      if (accepted.length == 0) {
        accepted.push('<i class="fas fa-minus"></i>');
      }
    }
    return [ 'submitted_owners_username', accepted ];
  },
  'fulfilled_owners_username': function(key, val, result) {
    var accepted = [];

    if (result.paid) {
      if (result.paid.length == 0) {
        accepted.push('<i class="fas fa-minus"></i>');
      } else {
        result.paid.forEach((github_username, position) => {
          var name = (position == result.paid.length - 1) ?
            github_username : github_username.concat(',');

          accepted.push(profileHtml(github_username, name));
        });
      }
    }
    return [ 'fulfilled_owners_username', accepted ];
  },
  'reserved_for_user_handle': function(key, val, bounty) {
    if (val) {
      const reservedForHoursLeft = 72 - Math.abs(new Date() - new Date(bounty['created_on'])) / 3600000;

      // check if 24 hours have passed before setting the issue as reserved
      if (Math.round(reservedForHoursLeft) > 0) {
        const reservedForHtmlLink = '<a href="/profile/' + val + '">' + val + '</a>';
        const reservedForAvatar = '<img class="rounded-circle" src="/dynamic/avatar/' + val + '" width="25" height="25"/>';

        $('#bounty_reserved_for').html(reservedForHtmlLink + reservedForAvatar);
        return [ key, val ];
      }
    }

    $('#bounty_reserved_for').css('display', 'none');
    $('#bounty_reserved_for_label').css('display', 'none');

    return [ key, val ];
  }
};

const isAvailableIfReserved = function(bounty) {
  const reservedFor = bounty['reserved_for_user_handle'];

  if (reservedFor) {
    if (caseInsensitiveCompare(reservedFor, document.contxt['github_handle'])) {
      return true;
    }

    const reservedForHoursLeft = 72 - Math.abs(new Date() - new Date(bounty['created_on'])) / 3600000;

    // check if 24 hours have passed before setting the issue as reserved
    if (Math.round(reservedForHoursLeft) > 0) {
      return false;
    }
  }

  return true;
};

const isBountyOwner = result => {
  if (typeof web3 == 'undefined' || !web3.eth ||
      typeof web3.eth.coinbase == 'undefined' || !web3.eth.coinbase) {
    return false;
  }
  return caseInsensitiveCompare(web3.eth.coinbase, result['bounty_owner_address']);
};

const isBountyOwnerPerLogin = result => {
  return caseInsensitiveCompare(
    result['bounty_owner_github_username'], document.contxt['github_handle']
  );
};

var update_title = function() {
  document.original_title_text = $('title').text();
  setInterval(function() {
    if (document.prepend_title == '(...)') {
      document.prepend_title = '(*..)';
    } else if (document.prepend_title == '(*..)') {
      document.prepend_title = '(.*.)';
    } else if (document.prepend_title == '(.*.)') {
      document.prepend_title = '(..*)';
    } else {
      document.prepend_title = '(...)';
    }
    $('title').text(document.prepend_title + ' ' + document.original_title_text);
  }, 2000);
};

var showWarningMessage = function(txid) {
  const secondsBetweenQuoteChanges = 30;
  let interval = setInterval(waitingRoomEntertainment, secondsBetweenQuoteChanges * 1000);

  update_title();
  $('.interior .body').addClass('open');
  $('.interior .body').addClass('loading');

  if (typeof txid != 'undefined' && txid.indexOf('0x') != -1) {
    waitforWeb3(function() {
      clearInterval(interval);
      var link_url = get_etherscan_url(txid);

      $('#transaction_url').attr('href', link_url);
    });
  }

  $('.left-rails').hide();
  $('#bounty_details').hide();

  waitingStateActive();
  show_invite_users();
};

// refresh page if metamask changes
waitforWeb3(function() {
  setInterval(function() {
    if (document.web3Changed) {
      return;
    }

    if (typeof document.lastWeb3Network == 'undefined') {
      document.lastWeb3Network = document.web3network;
      return;
    }

    if (typeof document.lastCoinbase == 'undefined') {
      document.lastCoinbase = web3 ? web3.eth.coinbase : null;
      return;
    }

    if (web3 && (document.lastCoinbase != web3.eth.coinbase) ||
      (document.lastWeb3Network != document.web3network)) {
      _alert(gettext('Detected a web3 change.  Refreshing the page. '), 'info');
      document.location.reload();
      document.web3Changed = true;
    }

  }, 500);
});

var wait_for_tx_to_mine_and_then_ping_server = function() {
  console.log('checking for updates');
  if (typeof document.pendingIssueMetadata != 'undefined') {
    var txid = document.pendingIssueMetadata['txid'];

    console.log('waiting for web3 to be available');
    callFunctionWhenweb3Available(function() {
      console.log('waiting for tx to be mined');
      callFunctionWhenTransactionMined(txid, function() {
        console.log('tx mined');
        var data = {
          url: document.issueURL,
          txid: txid,
          network: document.web3network
        };
        var error = function(response) {
          // refresh upon error
          document.location.reload();
        };
        var success = function(response) {
          if (response.status == '200') {
            console.log('success from sync/web', response);

            // clear local data
            delete sessionStorage['fulfillers'];
            delete sessionStorage['bountyId'];
            localStorage[document.issueURL] = '';
            if (response['url']) {
              document.location.href = response['url'];
            } else {
              document.location.reload();
            }
          } else {
            console.log('error from sync/web', response);
            error(response);
          }
        };

        console.log('syncing gitcoin with web3');
        var uri = '/sync/web3/';

        $.ajax({
          type: 'POST',
          url: uri,
          data: data,
          success: success,
          error: error,
          dataType: 'json'
        });
      });
    });
  }
};

var attach_work_actions = function() {
  $('body').delegate('a[href="/interested"], a[href="/uninterested"], a[href="/extend-deadlines"]', 'click', function(e) {
    e.preventDefault();
    if ($(this).attr('href') == '/interested') {
      show_interest_modal.call(this);
    } else if ($(this).attr('href') === '/extend-deadlines') {
      show_extend_deadline_modal.call(this);
    } else if (confirm(gettext('Are you sure you want to stop work?'))) {
      $(this).attr('href', '/interested');
      $(this).find('span').text(gettext('Start Work'));
      $(this).parent().attr('title', '<div class="tooltip-info tooltip-sm">' + gettext('Notify the funder that you would like to take on this project') + '</div>');
      remove_interest(document.result['pk']);
    }
  });
};

var attach_contact_funder_options = function() {
  $('body').delegate('a.contact_bounty_hunter', 'click', function(e) {
    e.preventDefault();
    var text = window.prompt('What would you like to say to the funder?', '');
    var connector_char = document.location.href.indexOf('?') == -1 ? '?' : '&';
    var url = document.location + connector_char + 'admin_contact_funder=' + text;

    document.location.href = url;
  });
};


var attach_snoozee_options = function() {
  $('body').delegate('a.snooze_gitcoin_bot', 'click', function(e) {
    e.preventDefault();
    var text = window.prompt('How many days do you want to snooze?', '');
    var connector_char = document.location.href.indexOf('?') == -1 ? '?' : '&';
    var url = document.location + connector_char + 'snooze=' + text;

    document.location.href = url;
  });
};

var attach_override_status = function() {
  $('body').delegate('a.admin_override_satatus', 'click', function(e) {
    e.preventDefault();
    var text = window.prompt('What new status (valid choices: "open", "started", "submitted", "done", "expired", "cancelled", "" to remove override )?', '');
    var connector_char = document.location.href.indexOf('?') == -1 ? '?' : '&';
    var url = document.location + connector_char + 'admin_override_satatus=' + text;

    document.location.href = url;
  });
};

var show_interest_modal = function() {
  var self = this;
  var modals = $('#modalInterest');
  let modalBody = $('#modalInterest .modal-content');
  let modalUrl = `/interest/modal?redirect=${window.location.pathname}&pk=${document.result['pk']}`;

  modals.on('show.bs.modal', function() {
    modalBody.load(modalUrl, ()=> {
      if (document.result['repo_type'] === 'private') {
        document.result.unsigned_nda ? $('.nda-download-link').attr('href', document.result.unsigned_nda.doc) : $('#nda-upload').hide();
      }

      let actionPlanForm = $('#action_plan');
      let issueMessage = $('#issue_message');

      issueMessage.attr('placeholder', gettext('What steps will you take to complete this task? (min 30 chars)'));

      actionPlanForm.on('submit', function(event) {
        event.preventDefault();

        let msg = issueMessage.val().trim();

        if (!msg || msg.length < 30) {
          _alert({message: gettext('Please provide an action plan for this ticket. (min 30 chars)')}, 'error');
          return false;
        }

        const issueNDA = document.result['repo_type'] === 'private' ? $('#issueNDA')[0].files : undefined;

        if (issueNDA && typeof issueNDA[0] !== 'undefined') {

          const formData = new FormData();

          formData.append('docs', issueNDA[0]);
          formData.append('doc_type', 'signed_nda');

          const ndaSend = {
            url: '/api/v0.1/bountydocument',
            method: 'POST',
            data: formData,
            processData: false,
            dataType: 'json',
            contentType: false
          };

          $.ajax(ndaSend).done(function(response) {
            if (response.status == 200) {
              _alert(response.message, 'info');
              add_interest(document.result['pk'], {
                issue_message: msg,
                signed_nda: response.bounty_doc_id
              }).then(success => {
                if (success) {
                  $(self).attr('href', '/uninterested');
                  $(self).find('span').text(gettext('Stop Work'));
                  $(self).parent().attr('title', '<div class="tooltip-info tooltip-sm">' + gettext('Notify the funder that you will not be working on this project') + '</div>');
                  modals.bootstrapModal('hide');
                }
              }).catch((error) => {
                if (error.responseJSON.error === 'You may only work on max of 3 issues at once.')
                  return;
                throw error;
              });
            } else {
              _alert(response.message, 'error');
            }
          }).fail(function(error) {
            _alert(error, 'error');
          });
        } else {
          add_interest(document.result['pk'], {
            issue_message: msg
          }).then(success => {
            if (success) {
              $(self).attr('href', '/uninterested');
              $(self).find('span').text(gettext('Stop Work'));
              $(self).parent().attr('title', '<div class="tooltip-info tooltip-sm">' + gettext('Notify the funder that you will not be working on this project') + '</div>');
              modals.bootstrapModal('hide');
            }
          }).catch((error) => {
            if (error.responseJSON.error === 'You may only work on max of 3 issues at once.')
              return;
            throw error;
          });
        }

      });

    });
  });
  modals.bootstrapModal('show');
};

const repoInstructions = () => {
  let linkToSettings = `https://github.com/${document.result.github_org_name}/${document.result.github_repo_name}/settings/collaboration`;


  let modalTmp = `
  <div class="modal fade g-modal" id="exampleModalCenter" tabindex="-1" role="dialog" aria-labelledby="exampleModalCenterTitle" aria-hidden="true">
    <div class="modal-dialog modal-dialog-centered modal-lg" role="document">
      <div class="modal-content">
        <div class="modal-header">
          <button type="button" class="close" data-dismiss="modal" aria-label="Close">
            <span aria-hidden="true">&times;</span>
          </button>
        </div>
        <div class="modal-body text-center center-block w-75">
          <h5>
            You have successfully approved the contributor to work on your bounty!
          </h5>
          <div>
            <img src="${document.contxt.STATIC_URL}v2/images/repo-instructions.png" class="mw-100 my-4" alt="">
          </div>
          <p class="mb-4">Now you need to invite the contributor to your private repo on GitHub You can find it under <b>GitHub repository > Settings > Collaborators</b></p>
          <div>
            <img src="${document.contxt.STATIC_URL}v2/images/repo-settings.png" class="mw-100" alt="">
          </div>
        </div>
        <div class="modal-footer justify-content-center">
          <a href="${linkToSettings}" target="_blank" class="button button--primary"><i class="fab fa-github"></i> Go to Repo Settings</a>
        </div>
      </div>
    </div>
  </div>`;

  $(modalTmp).bootstrapModal('show');

  $(document, modalTmp).on('hidden.bs.modal', function(e) {
    $('#exampleModalCenter').remove();
    $(modalTmp).bootstrapModal('dispose');
  });
};

var set_extended_time_html = function(extendedDuration, currentExpires) {
  currentExpires.setTime(currentExpires.getTime() + (extendedDuration * 1000));
  $('input[name=updatedExpires]').val(currentExpires.getTime());
  const date = getFormattedDate(currentExpires);
  let days = timeDifference(now, currentExpires).split(' ');

  days.shift();
  days = days.join(' ');

  $('#extended-expiration-date #extended-date').html(date);
  $('#extended-expiration-date #extended-days').html(days);
};

var show_extend_deadline_modal = function() {
  var self = this;

  setTimeout(function() {
    var url = '/modal/extend_issue_deadline?pk=' + document.result['pk'];

    $.get(url, function(newHTML) {
      var modal = $(newHTML).appendTo('body').modal({
        modalClass: 'modal add-interest-modal'
      });

      // all js select 2 fields
      $('.js-select2').each(function() {
        $(this).select2();
      });
      // removes tooltip
      $('.submit_bounty select').each(function(evt) {
        $('.select2-selection__rendered').removeAttr('title');
      });
      // removes search field in all but the 'denomination' dropdown
      $('.select2-container').on('click', function() {
        $('.select2-container .select2-search__field').remove();
      });

      var extendedDuration = parseInt($('select[name=expirationTimeDelta]').val());
      var currentExpires = new Date(document.result['expires_date']);

      set_extended_time_html(extendedDuration, currentExpires);
      $(document).on('change', 'select[name=expirationTimeDelta]', function() {
        var previousExpires = new Date(document.result['expires_date']);

        set_extended_time_html(parseInt($(this).val()), previousExpires);
      });

      $('.btn-cancel').on('click', function() {
        $.modal.close();
        return;
      });

      modal.on('submit', function(event) {
        event.preventDefault();

        var extended_time = $('input[name=updatedExpires]').val();

        extend_expiration(document.result['pk'], {
          deadline: extended_time
        });
        $.modal.close();
        setTimeout(function() {
          window.location.reload();
        }, 2000);
      });
    });
  });
};

const appendGithubSyncButton = function(result) {
  if (isBountyOwner(result) || currentProfile.isStaff) {
    const title = gettext('Sync Issue');

    $('#github_actions').append('<button sync-github-issue id="btn-white" type="button" class="btn btn-small">' + title + '</button>');

    $('#github_actions [sync-github-issue]').on('click', function(e) {
      const bountyId = result.pk;

      e.preventDefault();

      $.get(
        '/sync/get_issue_details?url=' + encodeURIComponent(result['github_url']) + '&token=' + currentProfile.githubToken
      ).then(function(result) {
        const payload = JSON.stringify({
          issue_description: result.description
        });

        return $.post('/bounty/change/' + bountyId, payload).then(
          function(result) {
            result = sanitizeAPIResults(result);
            _alert({ message: result.msg }, 'success');

            if (result.url) {
              setTimeout(function() {
                document.location.href = result.url;
              }, 1000);
            }
          }
        ).fail(
          function(result) {
            const alertMsg = result && result.responseJSON ? result.responseJSON.error : gettext('Failed to sync issue. Please reload the page and try again.');

            _alert({ message: alertMsg }, 'error');
          }
        );
      }).fail(function(result) {
        const alertMsg = result && result.responseJSON ? result.responseJSON.error : gettext('Failed to sync issue. Please reload the page and try again.');

        _alert({ message: alertMsg }, 'error');
      });
    });
  }
};

var build_detail_page = function(result) {

  // setup
  var decimals = 18;
  var related_token_details = tokenAddressToDetailsByNetwork(result['token_address'], result['network']);

  if (related_token_details && related_token_details.decimals) {
    decimals = related_token_details.decimals;
  }
  document.decimals = decimals;
  $('#bounty_details').css('display', 'inline');

  // title
  result['title'] = result['title'] ? result['title'] : result['github_url'];
  $('.title').html(gettext('Funded Issue Details: ') + result['title']);

  // funded by
  if (isBountyOwnerPerLogin(result) && !isBountyOwner(result)) {
    $('#funder_notif_info').html(gettext('Funder Address: ') +
      '<span id="bounty_funded_by">' + result['bounty_owner_address'] + '</span>');
    $('#funder_notif_info').append('\
        <span class="bounty-notification ml-2">\
        <i class="far fa-bell"></i>\
        Ready to Pay? Set Your Metamask to this address!\
        <img src="' + static_url + 'v2/images/metamask.svg">\
      </span>'
    );
  }

  // insert table onto page
  for (var j = 0; j < rows.length; j++) {
    var key = rows[j];
    var head = null;
    var val = result[key];

    if (heads[key]) {
      head = heads[key];
    }
    if (callbacks[key]) {
      _result = callbacks[key](key, val, result);
      val = _result[1];
    }

    hljs.initHighlighting.called = false;
    hljs.initHighlighting();

    var id = '#' + key;

    if ($(id).length) {
      $(id).html(val);
    }
  }

  $('body').delegate('#bounty_details .button.disabled', 'click', function(e) {
    e.preventDefault();
  });

  $('#bounty_details #issue_description img').on('click', function() {

    var content = $.parseHTML(
      '<div><div class="row"><div class="col-12 closebtn">' +
        '<a id="" rel="modal:close" href="javascript:void" class="close" aria-label="Close dialog">' +
          '<span aria-hidden="true">&times;</span>' +
        '</a>' +
      '</div>' +
      '<div class="col-12 pt-2 pb-2"><img class="magnify" src="' + $(this).attr('src') + '"/></div></div></div>');

    $(content).appendTo('body').modal({
      modalClass: 'modal magnify'
    });
  });
<<<<<<< HEAD
=======

  $('#bounty_details #issue_description code').parent().addClass('code-snippet');
  appendGithubSyncButton(result);
>>>>>>> e7868173
};

const is_current_user_interested = function(result) {
  if (!document.contxt.github_handle) {
    return false;
  }
  return !!(result.interested || []).find(interest => caseInsensitiveCompare(interest.profile.handle, document.contxt.github_handle));
};

const is_current_user_approved = function(result) {
  if (!document.contxt.github_handle) {
    return false;
  }
  const needs_approval = result['permission_type'] === 'approval';
  const interested = result.interested || [];
  let len = interested.length;

  while (len--) {
    const interest = interested[len];
    const handle = interest.profile ? interest.profile.handle : '';

    if (handle && caseInsensitiveCompare(handle, document.contxt.github_handle)) {
      return needs_approval ? interest.pending === false : true;
    }
  }

  return false;
};

const is_funder_notifiable = (result) => {
  if (result['funder_last_messaged_on']) {
	      return false;
  }
  return true;
};

var do_actions = function(result) {
  var is_legacy = result['web3_type'] == 'legacy_gitcoin';
  var is_status_expired = result['status'] == 'expired';
  var is_status_done = result['status'] == 'done';
  var is_status_cancelled = result['status'] == 'cancelled';
  var can_submit_after_expiration_date = result['can_submit_after_expiration_date'];
  var is_still_on_happy_path = result['status'] == 'open' || result['status'] == 'started' || result['status'] == 'submitted' || (can_submit_after_expiration_date && result['status'] == 'expired');
  var needs_review = result['needs_review'];
  const is_open = result['is_open'];
  let bounty_path = result['network'] + '/' + result['standard_bounties_id'];


  // Find interest information
  const is_interested = is_current_user_interested(result);

  const has_fulfilled = result['fulfillments'].filter(fulfiller => caseInsensitiveCompare(fulfiller.fulfiller_github_username, document.contxt['github_handle'])).length > 0;

  document.interested = is_interested;

  const current_user_is_approved = is_current_user_approved(result);
  // which actions should we show?
  const should_block_from_starting_work = !is_interested && result['project_type'] == 'traditional' && (result['status'] == 'started' || result['status'] == 'submitted');
  let show_start_stop_work = is_still_on_happy_path && !should_block_from_starting_work &&
    is_open && !isBountyOwner(result) && isAvailableIfReserved(result);
  let show_github_link = result['github_url'].substring(0, 4) == 'http';
  let show_submit_work = is_open && !has_fulfilled;
  let show_kill_bounty = !is_status_done && !is_status_expired && !is_status_cancelled && isBountyOwner(result);
  let show_job_description = result['attached_job_description'] && result['attached_job_description'].startsWith('http');
  const show_increase_bounty = !is_status_done && !is_status_expired && !is_status_cancelled;
  const submit_work_enabled = !isBountyOwner(result) && current_user_is_approved;
  const notify_funder_enabled = is_funder_notifiable(result);
  let show_payout = !is_status_expired && !is_status_done && isBountyOwner(result);
  let show_extend_deadline = isBountyOwner(result) && !is_status_expired && !is_status_done;
  let show_invoice = isBountyOwner(result);
  let show_notify_funder = is_open && has_fulfilled;


  const show_suspend_auto_approval = currentProfile.isStaff && result['permission_type'] == 'approval' && !result['admin_override_suspend_auto_approval'];
  const show_admin_methods = currentProfile.isStaff;
  const show_moderator_methods = currentProfile.isModerator;
  const show_change_bounty = is_still_on_happy_path && (isBountyOwner(result) || show_admin_methods);

  if (is_legacy) {
    show_start_stop_work = false;
    show_github_link = true;
    show_submit_work = false;
    show_kill_bounty = false;
    show_accept_submission = false;
  }

  // actions
  const actions = [];

  if (show_submit_work) {
    const enabled = submit_work_enabled;
    const _entry = {
      enabled: enabled,
      href: result['action_urls']['fulfill'],
      text: gettext('Submit Work'),
      parent: 'bounty_actions',
      title: gettext('Submit work for the funder to review'),
      work_started: is_interested,
      id: 'submit'
    };

    actions.push(_entry);
  }

  if (show_notify_funder) {
    const enabled = notify_funder_enabled;
    const url = '/' + bounty_path + '/modal/funder_payout_reminder/';
    const _entry = {
	    enabled: enabled,
	    href: '#',
	    text: gettext('Send Payment Reminder'),
	    parent: 'bounty_actions',
	    title: gettext('Send Payment Reminder'),
	    id: 'notifyFunder',
	    clickhandler: show_modal_handler(url),
	    modal: true
	  };

    actions.push(_entry);
  }

  if (show_start_stop_work) {
    const enabled = true;
    let text;

    if (result['permission_type'] === 'approval')
      text = is_interested ? gettext('Stop') : gettext('Express Interest');
    else
      text = is_interested ? gettext('Stop Work') : gettext('Start Work');

    const interest_entry = {
      enabled: enabled,
      href: is_interested ? '/uninterested' : '/interested',
      text: text,
      parent: 'bounty_actions',
      title: is_interested ? gettext('Notify the funder that you will not be working on this project') : gettext('Notify the funder that you would like to take on this project'),
      color: is_interested ? '' : '',
      id: 'interest'
    };

    actions.push(interest_entry);
  }

  if (show_kill_bounty) {
    const enabled = isBountyOwner(result);
    const _entry = {
      enabled: enabled,
      href: result['action_urls']['cancel'],
      text: gettext('Cancel Bounty'),
      parent: 'bounty_actions',
      title: gettext('Cancel bounty and reclaim funds for this issue'),
      buttonclass: 'button--warning'
    };

    actions.push(_entry);
  }

  if (show_payout) {
    const enabled = isBountyOwner(result);
    const _entry = {
      enabled: enabled,
      href: result['action_urls']['payout'],
      text: gettext('Payout Bounty'),
      title: gettext('Payout the bounty to one or more submitters.'),
      parent: 'bounty_actions'
    };

    actions.push(_entry);
  }


  if (show_increase_bounty) {
    const enabled = true;
    const _entry = {
      enabled: enabled,
      href: result['action_urls']['contribute'],
      text: gettext('Contribute'),
      parent: 'bounty_actions',
      title: gettext('Help by funding or promoting this issue')
    };

    actions.push(_entry);
  }

  if (show_extend_deadline) {
    const enabled = true;
    const _entry = {
      enabled: enabled,
      href: '/extend-deadlines',
      text: gettext('Extend Expiration'),
      parent: 'bounty_actions',
      title: gettext('Extend deadline of an issue')
    };

    actions.push(_entry);
  }

  if (show_invoice) {
    const _entry = {
      enabled: true,
      href: result['action_urls']['invoice'],
      text: gettext('Show Invoice'),
      parent: 'bounty_actions',
      title: gettext('View an Invoice for this Issue')
    };

    actions.push(_entry);
  }

  if (show_change_bounty) {
    const _entry = [
      {
        enabled: true,
        href: '/bounty/change/' + result['pk'],
        text: gettext('Edit Issue Details'),
        parent: 'bounty_actions',
        title: gettext('Update your Bounty Settings to get the right Crowd')
      }
    ];

    actions.push(..._entry);
  }

  if (show_github_link) {
    let github_url = result['github_url'];
    // hack to get around the renamed repo for piper's work.  can't change the data layer since blockchain is immutable

    github_url = github_url.replace('pipermerriam/web3.py', 'ethereum/web3.py');
    github_url = github_url.replace('ethereum/browser-solidity', 'ethereum/remix-ide');

    const _entry = {
      enabled: true,
      href: github_url,
      text: (result['repo_type'] === 'private' ? '<i class="fas fa-lock"></i> ' +
        gettext('Private Repo') : gettext('View On Github')) +
        (result['is_issue_closed'] ? gettext(' (Issue is closed)') : ''),
      parent: 'github_actions',
      title: gettext('View issue details and comments on Github'),
      comments: result['github_comments'],
      color: 'white'
    };

    actions.push(_entry);
  }

  if (show_job_description) {
    var job_url = result['attached_job_description'];

    var _entry = {
      enabled: true,
      href: job_url,
      text: gettext('View Attached Job Description'),
      parent: 'bounty_actions',
      title: gettext('This bounty funder is hiring for a full time, part time, or contract role and has attached that to this bounty.'),
      color: 'white'
    };

    actions.push(_entry);
  }


  if (show_suspend_auto_approval) {
    const connector_char = result['url'].indexOf('?') == -1 ? '?' : '&';
    const url = result['url'] + connector_char + 'suspend_auto_approval=1';

    const _entry = {
      enabled: true,
      href: url,
      text: gettext('Suspend Auto Approval'),
      parent: 'moderator-admin-actions',
      title: gettext('Suspend *Auto Approval* of Bounty Hunters Who Have Applied for This Bounty'),
      color: 'white',
      buttonclass: 'admin-only'
    };

    actions.push(_entry);
  }

  if (show_admin_methods) {
    const connector_char = result['url'].indexOf('?') == -1 ? '?' : '&';
    const url = result['url'] + connector_char + 'admin_override_and_hide=1';

    const _entry = {
      enabled: true,
      href: url,
      text: gettext('Hide Bounty'),
      parent: 'moderator-admin-actions',
      title: gettext('Hides Bounty from Active Bounties'),
      color: 'white',
      buttonclass: 'admin-only'
    };

    actions.push(_entry);
  }

  if (show_admin_methods || show_moderator_methods) {
    const connector_char = result['url'].indexOf('?') == -1 ? '?' : '&';
    const url = result['url'] + connector_char + 'admin_toggle_as_remarket_ready=1';

    const _entry = {
      enabled: true,
      href: url,
      text: gettext('Toggle Remarket Ready'),
      parent: 'moderator-admin-actions',
      title: gettext('Sets Remarket Ready if not already remarket ready.  Unsets it if already remarket ready.'),
      color: 'white',
      buttonclass: 'admin-only'
    };

    actions.push(_entry);
  }

  if ((show_admin_methods || show_moderator_methods) && needs_review) {
    const connector_char = result['url'].indexOf('?') == -1 ? '?' : '&';
    const url = result['url'] + connector_char + 'mark_reviewed=1';

    const _entry = {
      enabled: true,
      href: url,
      text: gettext('Mark as Reviewed'),
      parent: 'moderator-admin-actions',
      title: gettext('Marks the bounty activity as reviewed.'),
      color: 'white',
      buttonclass: 'admin-only'
    };

    actions.push(_entry);
  }

  if (show_admin_methods) {
    const url = '';

    const _entry = {
      enabled: true,
      href: url,
      text: gettext('Contact Funder'),
      parent: 'moderator-admin-actions',
      title: gettext('Contact Funder via Email'),
      color: 'white',
      buttonclass: 'admin-only contact_bounty_hunter'
    };

    actions.push(_entry);
  }

  if (show_admin_methods || show_moderator_methods) {
    const url = '';

    const _entry = {
      enabled: true,
      href: url,
      text: gettext('Snooze Gitcoinbot'),
      parent: 'moderator-admin-actions',
      title: gettext('Snooze Gitcoinbot reminders'),
      color: 'white',
      buttonclass: 'admin-only snooze_gitcoin_bot'
    };

    actions.push(_entry);
  }

  if (show_admin_methods) {
    const url = '';

    const _entry = {
      enabled: true,
      href: url,
      text: gettext('Override Status'),
      parent: 'moderator-admin-actions',
      title: gettext('Override Status with a status of your choosing'),
      color: 'white',
      buttonclass: 'admin-only admin_override_satatus'
    };

    actions.push(_entry);
  }

  if (show_admin_methods) {
    const url = '/_administrationdashboard/bounty/' + result['pk'] + '/change/';

    const _entry = {
      enabled: true,
      href: url,
      text: gettext('View in Admin'),
      parent: 'moderator-admin-actions',
      title: gettext('View in Admin'),
      color: 'white',
      buttonclass: 'admin-only'
    };

    actions.push(_entry);
  }

  render_actions(actions);
};

const render_actions = function(actions) {
  for (let l = 0; l < actions.length; l++) {
    const target = actions[l]['parent'];
    const tmpl = $.templates('#action');
    const html = tmpl.render(actions[l]);

    let el = $(html).appendTo('#' + target);

    if (actions[l].clickhandler) {
      el.children('.button').click(actions[l].clickhandler);
    }
  }
};

const build_uri_for_pull_bounty_from_api = function() {
  let uri = '/actions/api/v0.1/bounties/?github_url=' + document.issueURL;

  if (typeof document.issueNetwork != 'undefined') {
    uri = uri + '&network=' + document.issueNetwork;
  }
  if (typeof document.issue_stdbounties_id != 'undefined') {
    uri = uri + '&standard_bounties_id=' + document.issue_stdbounties_id;
  }
  if (typeof document.eventTag != 'undefined') {
    uri = uri + '&event_tag=' + document.eventTag;
  }
  return uri;
};

var pull_bounty_from_api = function() {
  $.get(build_uri_for_pull_bounty_from_api()).then(results => {
    // special case: do not sanitize issue_description
    // before we pass it to the markdown parser
    return sanitizeAPIResults(results, 'issue_description');
  }).then(function(results) {
    let nonefound = true;
    // potentially make this a lot faster by only pulling the specific issue required

    for (let i = 0; i < results.length; i++) {
      var result = results[i];
      // if the result from the database matches the one in question.

      if (normalizeURL(result['github_url']) == normalizeURL(document.issueURL)) {
        nonefound = false;

        build_detail_page(result);

        do_actions(result);

        render_activity(result, results);

        document.result = result;

        if (typeof promptPrivateInstructions !== 'undefined' && result.repo_type === 'private') {
          repoInstructions();
        }
        return;
      }
    }
    if (nonefound) {
      $('#primary_view').css('display', 'none');
      // is there a pending issue or not?
      $('.nonefound').css('display', 'block');
    }
  }).fail(function(result) {
    console.log(result);
    _alert({ message: gettext('got an error. please try again, or contact support@gitcoin.co') }, 'error');
    $('#primary_view').css('display', 'none');
  }).always(function() {
    $('.loading').css('display', 'none');
  });
};


const process_activities = function(result, bounty_activities) {
  const activity_names = {
    new_bounty: gettext('New Bounty'),
    start_work: gettext('Work Started'),
    stop_work: gettext('Work Stopped'),
    work_submitted: gettext('Work Submitted'),
    work_done: gettext('Work Done'),
    worker_approved: gettext('Worker Approved'),
    worker_rejected: gettext('Worker Rejected'),
    worker_applied: gettext('Worker Applied'),
    increased_bounty: gettext('Increased Funding'),
    killed_bounty: gettext('Canceled Bounty'),
    new_crowdfund: gettext('New Crowdfund Contribution'),
    new_tip: gettext('New Tip'),
    receive_tip: gettext('Tip Received'),
    bounty_abandonment_escalation_to_mods: gettext('Escalated for Abandonment of Bounty'),
    bounty_abandonment_warning: gettext('Warned for Abandonment of Bounty'),
    bounty_removed_slashed_by_staff: gettext('Dinged and Removed from Bounty by Staff'),
    bounty_removed_by_staff: gettext('Removed from Bounty by Staff'),
    bounty_removed_by_funder: gettext('Removed from Bounty by Funder'),
    bounty_changed: gettext('Bounty Details Changed'),
    extend_expiration: gettext('Extended Bounty Expiration')
  };

  const now = result['now'] ? new Date(result['now']) : new Date();
  const is_open = result['is_open'];
  const _result = [];

  bounty_activities = bounty_activities || [];
  bounty_activities.forEach(function(_activity) {
    const type = _activity.activity_type;

    if (type === 'unknown_event') {
      return;
    }

    const meta = _activity.metadata || {};
    const fulfillment = meta.fulfillment || {};
    const new_bounty = meta.new_bounty || {};
    const old_bounty = meta.old_bounty || {};
    const issue_message = result.interested.length ?
      result.interested.find(interest => {
        if (interest.profile.handle === _activity.profile.handle && interest.issue_message) {
          return interest.issue_message;
        }
        return false;
      }) : false;
    const has_signed_nda = result.interested.length ?
      result.interested.find(interest => {
        if (interest.profile.handle === _activity.profile.handle && interest.signed_nda) {
          return interest.signed_nda.doc;
        }
        return false;
      }) : false;
    const has_pending_interest = !!result.interested.find(interest =>
      interest.profile.handle === _activity.profile.handle && interest.pending);
    const has_interest = !!result.interested.find(interest =>
      interest.profile.handle === _activity.profile.handle);
    const slash_possible = currentProfile.isStaff;
    const is_logged_in = currentProfile.username;
    const uninterest_possible = is_logged_in && ((isBountyOwnerPerLogin(result) || currentProfile.isStaff) && is_open && has_interest);

    let profile_id = _activity.profile.id;
    let profile_handle = _activity.profile.handle;

    if (type === 'receive_tip') {
      // TODO: is not important for now, but maybe in the future?
      profile_id = 0;
      profile_handle = _activity.metadata.to_username;
    }

    let to_username = null;
    let kudos = null;

    if (type === 'new_kudos') {
      to_username = meta.to_username.slice(1);
      kudos = _activity.kudos.kudos_token_cloned_from.image;
    }

    _result.push({
      profileId: profile_id,
      name: profile_handle,
      text: activity_names[_activity.activity_type],
      created_on: _activity.created,
      age: timeDifference(now, new Date(_activity.created)),
      activity_type: _activity.activity_type,
      status: _activity.activity_type === 'work_started' ? 'started' : 'stopped',
      signed_nda: has_signed_nda,
      issue_message: issue_message,
      uninterest_possible: uninterest_possible,
      slash_possible: slash_possible,
      approve_worker_url: meta.approve_worker_url,
      reject_worker_url: meta.reject_worker_url,
      worker_handle: meta.worker_handle,
      can_approve_worker: uninterest_possible && has_pending_interest,
      fulfiller_github_url: fulfillment.fulfiller_github_url,
      fulfillment_id: fulfillment.fulfillment_id,
      fulfiller_github_username: fulfillment.fulfiller_github_username,
      fulfiller_email: fulfillment.fulfiller_email,
      fulfiller_address: fulfillment.fulfiller_address,
      fulfillment_accepted: fulfillment.accepted,
      fulfillment_accepted_on: fulfillment.accepted_on,
      value_in_token_new: token_value_to_display(new_bounty.value_in_token),
      value_in_token_old: token_value_to_display(old_bounty.value_in_token),
      value_in_usdt_new: new_bounty.value_in_usdt_now,
      value_in_usdt_old: old_bounty.value_in_usdt_now,
      token_value_in_usdt_new: new_bounty.token_value_in_usdt,
      token_value_in_usdt_old: old_bounty.token_value_in_usdt,
      token_value_time_peg_new: new_bounty.token_value_time_peg,
      token_name: result['token_name'],
      to_username: to_username,
      kudos: kudos
    });
  });

  return _result;
};

const only_one_approve = function(activities) {
  const seen = {};
  const iseen = {};

  for (let activity of activities) {
    if (activity.can_approve_worker) {
      if (!seen[activity.name]) {
        seen[activity.name] = true;
      } else {
        activity.can_approve_worker = false;
      }
    }
    if (activity.uninterest_possible) {
      if (activity.activity_type == 'bounty_abandonment_escalation_to_mods' || activity.activity_type == 'bounty_abandonment_escalation_to_mods') {
        // pass
      } else if (!iseen[activity.name]) {
        iseen[activity.name] = true;
      } else if (activity.activity_type != 'start_work') {
        activity.uninterest_possible = false;
        activity.slash_possible = false;
      }
    }
  }
};

const render_activity = function(result, all_results) {
  let all_activities = [];

  (all_results || []).forEach(result => {
    all_activities = all_activities.concat(result.activities);
  });

  let activities = process_activities(result, all_activities);

  activities = activities.slice().sort(function(a, b) {
    return a['created_on'] < b['created_on'] ? -1 : 1;
  }).reverse();
  only_one_approve(activities);

  var html = '<div class="row box activity"><div class="col-12 empty"><p>' + gettext('There\'s no activity yet!') + '</p></div></div>';

  if (activities.length > 0) {
    var template = $.templates('#activity_template');

    html = template.render(activities);
  }
  $('#activities').html(html);

  activities.filter(function(activity) {
    return activity.uninterest_possible;
  }).forEach(function(activity) {
    $('#remove-' + activity.name).on('click', function() {
      uninterested(result.pk, activity.profileId);
      return false;
    });
    $('#remove-slash-' + activity.name).on('click', function() {
      uninterested(result.pk, activity.profileId, true);
      return false;
    });
  });

};

const is_bounty_expired = function(bounty) {
  let expires_date = new Date(bounty['expires_date']);
  let now = new Date(bounty['now']);

  return now.getTime() >= expires_date.getTime();
};

/**
 * Checks sessionStorage to toggle to show the quote
 * container vs showing the list of fulfilled users to be
 * invite.
 */
const show_invite_users = () => {

  if (sessionStorage['fulfillers']) {
    const users = sessionStorage['fulfillers'].split(',');
    const bountyId = sessionStorage['bountyId'];

    if (users.length == 1) {

      let user = users[0];
      const title = `Work with <b>${user}</b> again on your next bounty ?`;
      const invite = `
        <div class="invite-user">
          <img class="avatar" src="/dynamic/avatar/${users}" />
          <p class="mt-4">
            <a target="_blank" class="btn btn-gc-blue shadow-none py-2 px-4" href="/users?invite=${user}&current-bounty=${bountyId}">
              Yes, invite to one of my bounties
            </a>
          </p>
        </div>`;

      $('#invite-header').html(title);
      $('#invite-users').html(invite);
    } else {

      let invites = [];
      const title = 'Work with these contributors again on your next bounty?';

      users.forEach(user => {
        const invite = `
          <div class="invite-user mx-3">
            <img class="avatar" src="/dynamic/avatar/${user}"/>
            <p class="my-2">
              <a target="_blank" class="font-subheader blue" href="/profile/${user}">
                ${user}
              </a>
            </p>
            <a target="_blank" class="btn btn-gc-blue shadow-none px-4 font-body font-weight-semibold" href="/users?invite=${user}&current-bounty=${bountyId}"">
              Invite
            </a>
          </div>`;

        invites.push(invite);
      });

      $('#invite-users').addClass('d-flex justify-content-center');
      $('#invite-header').html(title);
      $('#invite-users').html(invites);
    }
    $('.invite-user-container').removeClass('hidden');
    $('.quote-container').addClass('hidden');
  } else {
    $('.invite-user-container').addClass('hidden');
    $('.quote-container').removeClass('hidden');
  }
};

var main = function() {
  const moderatorAndAdminActions = $('#moderator-admin-actions');
  const scrollHeight = 150;

  $(window).scroll(RAFThrottle(() => {
    if (window.scrollY > scrollHeight) {
      moderatorAndAdminActions.addClass('sticky');
    } else {
      moderatorAndAdminActions.removeClass('sticky');
    }
  }));

  setTimeout(function() {
    // setup
    attach_work_actions();
    attach_contact_funder_options();
    attach_snoozee_options();
    attach_override_status();

    // pull issue URL
    if (typeof document.issueURL == 'undefined') {
      document.issueURL = getParam('url');
    }
    $('#submitsolicitation a').attr('href', '/funding/new/?source=' + document.issueURL);

    // if theres a pending submission for this issue, show the warning message
    // if not, pull the data from the API
    var isPending = false;

    if (localStorage[document.issueURL]) {
      // validate pending issue metadata
      document.pendingIssueMetadata = JSON.parse(localStorage[document.issueURL]);
      var is_metadata_valid = typeof document.pendingIssueMetadata != 'undefined' && document.pendingIssueMetadata !== null && typeof document.pendingIssueMetadata['timestamp'] != 'undefined';

      if (is_metadata_valid) {
        // validate that the pending tx is within the last little while
        var then = parseInt(document.pendingIssueMetadata['timestamp']);
        var now = timestamp();
        var acceptableTimeDeltaSeconds = 60 * 60; // 1 hour
        var isWithinAcceptableTimeRange = (now - then) < acceptableTimeDeltaSeconds;

        if (isWithinAcceptableTimeRange) {
          // update from web3
          var txid = document.pendingIssueMetadata['txid'];

          showWarningMessage(txid);
          wait_for_tx_to_mine_and_then_ping_server();
          isPending = true;
        }
      }
    }
    // show the actual bounty page
    if (!isPending) {
      pull_bounty_from_api();
    }

  }, 100);
};

window.addEventListener('load', function() {
  main();
});<|MERGE_RESOLUTION|>--- conflicted
+++ resolved
@@ -993,12 +993,8 @@
       modalClass: 'modal magnify'
     });
   });
-<<<<<<< HEAD
-=======
-
-  $('#bounty_details #issue_description code').parent().addClass('code-snippet');
+
   appendGithubSyncButton(result);
->>>>>>> e7868173
 };
 
 const is_current_user_interested = function(result) {
