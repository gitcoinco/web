--- conflicted
+++ resolved
@@ -160,7 +160,6 @@
 
                 var bountyId = result['standard_bounties_id'];
                 var bountyNetwork = result['network'];
-<<<<<<< HEAD
 
                 // before committing to transaction prompt,
                 // retrieve bounty owner's address since a
@@ -168,30 +167,15 @@
                 var fromAddress = result['bounty_owner_address'];
 
                 if (fromAddress == account) {
-                  _alert({ message: 'The address that funded an issue cannot fulfill it.' });
-=======
-
-                // before committing to transaction prompt,
-                // retrieve bounty owner's address since a
-                // creator cannot fulfill their own bounty.
-                var fromAddress = result['bounty_owner_address'];
-
-                if (fromAddress == account) {
                   _alert({ message: gettext('The address that funded an issue cannot fulfill it.') }, 'error');
->>>>>>> 2d29febe
                   unloading_button($('.js-submit'));
                   return;
                 }
 
                 browserNetworkIs(bountyNetwork, function(matchingNetworks) {
                   if (!matchingNetworks) {
-<<<<<<< HEAD
-                    _alert({ message: 'Expected browser to be connected to the Ethereum network' +
-                      ' that the bounty was deployed to, ie. \'' + bountyNetwork + '\'.' });
-=======
                     _alert({ message: gettext('Expected browser to be connected to the Ethereum network' +
                       ' that the bounty was deployed to, ie. \'' + bountyNetwork + '\'.') }, 'error');
->>>>>>> 2d29febe
                     unloading_button($('.js-submit'));
                     return;
                   }
