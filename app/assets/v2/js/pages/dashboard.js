--- conflicted
+++ resolved
@@ -12,8 +12,7 @@
   'permission_type',
   'misc'
 ];
-var local_storage_keys = JSON.parse(JSON.stringify(sidebar_keys));
-
+var local_storage_keys = JSON.parse(JSON.stringify(filters));
 local_storage_keys.push('keywords');
 
 results_limit = 50;
@@ -97,140 +96,9 @@
       localStorage[filter] += $(this).val() + ',';
     });
 
-<<<<<<< HEAD
-    // Removing the start and last comma to avoid empty element when splitting with comma
-    localStorage[key] = localStorage[key].replace(/^,|,\s*$/g, '');
-  }
-
-};
-
-var get_this_search_name = function() {
-  var names = [];
-  var eles = $('.filter-tag');
-
-  for (let i = 0; i < eles.length; i++) {
-    var ele = eles[i];
-
-    names.push(ele.text.toLowerCase());
-  }
-  names = names.join(',');
-  return names;
-};
-
-var is_search_already_saved = function() {
-  var this_search = get_this_search_name();
-
-  for (let i = 0; i < 100; i++) {
-    var new_key = '_name_' + i;
-    var result = localStorage[new_key];
-
-    if (typeof result != 'undefined') {
-      if (this_search == result) {
-        return true;
-      }
-    }
-  }
-  return false;
-};
-
-// saves search info in local storage
-var save_search = function() {
-  if (typeof localStorage['searches'] == 'undefined') {
-    localStorage['searches'] = '0';
-  }
-  searches = localStorage['searches'].split(',');
-  max = parseInt(Math.max.apply(Math, searches));
-  next = max + 1;
-  searches = searches + ',' + next;
-  localStorage['searches'] = searches;
-  // save each key
-  for (let i = 0; i < local_storage_keys.length; i++) {
-    var key = local_storage_keys[i];
-    let new_key = '_' + key + '_' + next;
-
-    localStorage[new_key] = localStorage[key];
-  }
-
-  // save the name
-  let new_key = '_name_' + next;
-
-  localStorage[new_key] = get_this_search_name();
-
-=======
     localStorage[filter] = localStorage[filter].replace(/^,|,\s*$/g, '');
   });
->>>>>>> e47c3fb1
-};
-
-var get_search_tab_name = function(n) {
-  var new_key = '_name_' + n;
-
-  return localStorage[new_key];
-
-};
-
-var paint_search_tabs = function() {
-  if (!localStorage['searches'])
-    return;
-
-  var container = $('#dashboard-title');
-  var target = $('#search_nav');
-
-  searches = localStorage['searches'].split(',');
-
-  if (searches.length <= 1)
-    return target.html('');
-
-  var html = "<ul class='nav'><i class='fas fa-history'></i>";
-
-  for (var i = 0; i < searches.length; i++) {
-    var search_no = searches[i];
-    var title = get_search_tab_name(search_no);
-
-    if (title) {
-      html += "<li class='nav-item' data-num='" + search_no + "'><span>" + title + '</span><a><i class="fas fa-times"></i></a></li>';
-    }
-  }
-  html += '</ul>';
-  target.html(html);
-};
-
-
-// gets available searches
-var get_available_searches = function() {
-  if (typeof localStorage['searches'] == 'undefined') {
-    localStorage['searches'] = '';
-  }
-  return localStorage['searches'].split(',');
-};
-
-// loads search info from local storage
-var load_search = function(n) {
-
-  for (var i = 0; i < local_storage_keys.length; i++) {
-    var key = local_storage_keys[i];
-    var new_key = '_' + key + '_' + n;
-
-    localStorage[key] = localStorage[new_key];
-  }
-};
-
-// removes this search
-var remove_search = function(n) {
-  var is_last_element = ('0,' + n) == localStorage['searches'];
-
-  if (is_last_element) {
-    localStorage['searches'] = '0';
-    return;
-  }
-  search_str = ',' + n + ',';
-  replace_str = ',';
-  localStorage['searches'] = localStorage['searches'].replace(search_str, replace_str);
-  var key = '_name_' + n;
-
-  localStorage.removeItem(key);
-};
-
+};
 
 // saves search information default
 var set_sidebar_defaults = function() {
@@ -350,12 +218,8 @@
     localStorage['keywords'] = localStorage['keywords'].replace(/^,|,\s*$/g, '');
   }
 
-<<<<<<< HEAD
-  refreshBounties(true);
-=======
   reset_offset();
-  refreshBounties(null, 0, false);
->>>>>>> e47c3fb1
+  refreshBounties(null, 0, false, false);
 };
 
 var get_search_URI = function(offset) {
@@ -519,23 +383,19 @@
     $('.loading_img').css('display', 'block');
 
     document.offset = parseInt(document.offset) + parseInt(results_limit);
-    refreshBounties(null, document.offset, true);
+    refreshBounties(null, document.offset, true, false);
   }
 }, 200);
 
 $(window).scroll(trigger_scroll);
 $('body').bind('touchmove', trigger_scroll);
 
-<<<<<<< HEAD
-var refreshBounties = function(do_save_search) {
-=======
 var reset_offset = function() {
   document.done_loading_results = false;
   document.offset = 0;
 };
 
-var refreshBounties = function(event, offset, append) {
->>>>>>> e47c3fb1
+var refreshBounties = function(event, offset, append, do_save_search) {
 
   // Allow search for freeform text
   var searchInput = $('#keywords')[0];
@@ -557,7 +417,6 @@
     }
   }
   paint_search_tabs();
-
 
   window.history.pushState('', '', '/explorer?' + buildURI());
 
@@ -690,12 +549,8 @@
 
 window.addEventListener('load', function() {
   set_sidebar_defaults();
-<<<<<<< HEAD
-  refreshBounties(false);
-=======
   reset_offset();
-  refreshBounties(null, 0, false);
->>>>>>> e47c3fb1
+  refreshBounties(null, 0, false, false);
 });
 
 function getURLParams(k) {
@@ -772,12 +627,8 @@
   // Sort select menu
   $('#sort_option').selectmenu({
     select: function(event, ui) {
-<<<<<<< HEAD
-      refreshBounties(true);
-=======
       reset_offset();
-      refreshBounties(null, 0, false);
->>>>>>> e47c3fb1
+      refreshBounties(null, 0, false, true);
       event.preventDefault();
     }
   });
@@ -848,24 +699,15 @@
   // sidebar clear
   $('.dashboard #clear').click(function(e) {
     e.preventDefault();
-<<<<<<< HEAD
-    resetFilters();
-    refreshBounties(true);
-=======
     resetFilters(true);
     reset_offset();
-    refreshBounties(null, 0, false);
->>>>>>> e47c3fb1
+    refreshBounties(null, 0, false, true);
   });
 
   // search bar
   $('#bounties').delegate('#new_search', 'click', function(e) {
-<<<<<<< HEAD
-    refreshBounties(true);
-=======
     reset_offset();
-    refreshBounties(null, 0, false);
->>>>>>> e47c3fb1
+    refreshBounties(null, 0, false, true);
     e.preventDefault();
   });
 
@@ -882,78 +724,158 @@
     var n = $(this).parents('li').data('num');
 
     load_search(n);
-    refreshBounties(false);
+    refreshBounties(null, 0, false, false);
   });
 
 
   $('.search-area input[type=text]').keypress(function(e) {
     if (e.which == 13) {
-<<<<<<< HEAD
-      refreshBounties(true);
-=======
       reset_offset();
-      refreshBounties(null, 0, false);
->>>>>>> e47c3fb1
+    refreshBounties(null, 0, false, true);
       e.preventDefault();
     }
   });
 
   // sidebar filters
   $('.sidebar_search input[type=radio], .sidebar_search label').change(function(e) {
-<<<<<<< HEAD
-    refreshBounties(true);
-=======
     reset_offset();
-    refreshBounties(null, 0, false);
->>>>>>> e47c3fb1
+    refreshBounties(null, 0, false, true);
     e.preventDefault();
   });
 
   // sidebar filters
   $('.sidebar_search input[type=checkbox], .sidebar_search label').change(function(e) {
-<<<<<<< HEAD
-    refreshBounties(true);
+    reset_offset();
+    refreshBounties(null, 0, false, true);
     e.preventDefault();
   });
-
-  var emailSubscribe = function() {
-    var email = $('#save input[type=email]').val();
-    var raw_data = $('#save input[type=hidden]').val();
-    var is_validated = validateEmail(email);
-
-    if (!is_validated) {
-      _alert({ message: gettext('Please enter a valid email address.') }, 'warning');
-    } else {
-      var url = '/sync/search_save';
-
-      $.post(url, {
-        email: email,
-        raw_data: raw_data
-      }, function(response) {
-        var status = response['status'];
-
-        if (status == 200) {
-          _alert({ message: gettext("You're in! Keep an eye on your inbox for the next funding listing.") }, 'success');
-          $.modal.close();
-        } else {
-          _alert({ message: response['msg'] }, 'error');
-        }
-      });
-    }
-  };
-
-  $('body').delegate('#save input[type=email]', 'keypress', function(e) {
-    if (e.which == 13) {
-      emailSubscribe();
-      e.preventDefault();
-    }
-  });
-  $('body').delegate('#save a', 'click', function(e) {
-    emailSubscribe();
-=======
-    reset_offset();
-    refreshBounties(e, 0, false);
->>>>>>> e47c3fb1
-    e.preventDefault();
-  });
-});+});
+
+
+
+
+
+var get_this_search_name = function() {
+  var names = [];
+  var eles = $('.filter-tag');
+
+  for (let i = 0; i < eles.length; i++) {
+    var ele = eles[i];
+
+    names.push(ele.text.toLowerCase());
+  }
+  names = names.join(',');
+  return names;
+};
+
+var is_search_already_saved = function() {
+  var this_search = get_this_search_name();
+
+  for (let i = 0; i < 100; i++) {
+    var new_key = '_name_' + i;
+    var result = localStorage[new_key];
+
+    if (typeof result != 'undefined') {
+      if (this_search == result) {
+        return true;
+      }
+    }
+  }
+  return false;
+};
+
+// search sidebar saving
+
+// saves search info in local storage
+var save_search = function() {
+  if (typeof localStorage['searches'] == 'undefined') {
+    localStorage['searches'] = '0';
+  }
+  searches = localStorage['searches'].split(',');
+  max = parseInt(Math.max.apply(Math, searches));
+  next = max + 1;
+  searches = searches + ',' + next;
+  localStorage['searches'] = searches;
+  // save each key
+  for (let i = 0; i < local_storage_keys.length; i++) {
+    var key = local_storage_keys[i];
+    let new_key = '_' + key + '_' + next;
+
+    localStorage[new_key] = localStorage[key];
+  }
+
+  // save the name
+  let new_key = '_name_' + next;
+
+  localStorage[new_key] = get_this_search_name();
+
+};
+
+var get_search_tab_name = function(n) {
+  var new_key = '_name_' + n;
+
+  return localStorage[new_key];
+
+};
+
+var paint_search_tabs = function() {
+  if (!localStorage['searches'])
+    return;
+
+  var container = $('#dashboard-title');
+  var target = $('#search_nav');
+
+  searches = localStorage['searches'].split(',');
+
+  if (searches.length <= 1)
+    return target.html('');
+
+  var html = "<ul class='nav'><i class='fas fa-history'></i>";
+
+  for (var i = 0; i < searches.length; i++) {
+    var search_no = searches[i];
+    var title = get_search_tab_name(search_no);
+
+    if (title) {
+      html += "<li class='nav-item' data-num='" + search_no + "'><span>" + title + '</span><a><i class="fas fa-times"></i></a></li>';
+    }
+  }
+  html += '</ul>';
+  target.html(html);
+};
+
+
+// gets available searches
+var get_available_searches = function() {
+  if (typeof localStorage['searches'] == 'undefined') {
+    localStorage['searches'] = '';
+  }
+  return localStorage['searches'].split(',');
+};
+
+// loads search info from local storage
+var load_search = function(n) {
+
+  for (var i = 0; i < local_storage_keys.length; i++) {
+    var key = local_storage_keys[i];
+    var new_key = '_' + key + '_' + n;
+
+    localStorage[key] = localStorage[new_key];
+  }
+};
+
+// removes this search
+var remove_search = function(n) {
+  var is_last_element = ('0,' + n) == localStorage['searches'];
+
+  if (is_last_element) {
+    localStorage['searches'] = '0';
+    return;
+  }
+  search_str = ',' + n + ',';
+  replace_str = ',';
+  localStorage['searches'] = localStorage['searches'].replace(search_str, replace_str);
+  var key = '_name_' + n;
+
+  localStorage.removeItem(key);
+};
