--- conflicted
+++ resolved
@@ -159,15 +159,9 @@
 
   if (org) {
     if (localStorage['org']) {
-<<<<<<< HEAD
-      org.split(',').forEach(function(v, k) {
-        if (!localStorage['org'].includes(v)) {
-          localStorage['org'] += ',' + v;
-=======
       org.split(',').forEach(function(value) {
-        if (localStorage['org'].indexOf(value) === -1) {
+        if (!localStorage['org'].includes(value)) {
           localStorage['org'] += ',' + value;
->>>>>>> d59ae5cb
         }
       });
     } else {
