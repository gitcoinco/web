--- conflicted
+++ resolved
@@ -56,11 +56,7 @@
 
     localStorage[key] = '';
 
-<<<<<<< HEAD
-    $('input[name=' + key + ']:checked').each(function() {
-=======
     $('input[name="' + key + '"]:checked').each(function() {
->>>>>>> 1f2b4b74
       localStorage[key] += $(this).val() + ',';
     });
 
@@ -210,15 +206,11 @@
 
     $.each ($('input[name="' + key + '"]:checked'), function() {
       if (key === 'tech_stack' && $(this).val()) {
-<<<<<<< HEAD
         if (keywords.length) {
           keywords += (', ' + $(this).val());
         } else {
           keywords += $(this).val();
         }
-=======
-        keywords += $(this).val() + ',';
->>>>>>> 1f2b4b74
       } else if ($(this).val()) {
         filters.push($(this).val());
       }
@@ -257,13 +249,9 @@
     if (val !== 'any' &&
         key !== 'bounty_filter' &&
         key !== 'bounty_owner_address') {
-<<<<<<< HEAD
       val.split(',').forEach(v => {
         uri += '&' + key + '=' + v;
       });
-=======
-      uri += key + '=' + val + '&';
->>>>>>> 1f2b4b74
     }
   }
 
