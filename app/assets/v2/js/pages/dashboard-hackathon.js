--- conflicted
+++ resolved
@@ -923,7 +923,6 @@
 
         }
       },
-<<<<<<< HEAD
       computed: {
         isSponsor: () => {
           let vm = this;
@@ -946,19 +945,6 @@
           return false;
         }
       },
-      data: function() {
-        return {
-          is_registered: document.is_registered,
-          activePanel: document.activePanel,
-          hackathonObj: document.hackathonObj,
-          hackathonSponsors: document.hackathonSponsors,
-          prizeFounders: document.prizeFounders,
-          hackathonProjects: [],
-          chatURL: document.chatURL,
-          hackHasEnded: document.displayShowcase
-        };
-      }
-=======
       data: () => ({
         is_registered: document.is_registered,
         activePanel: document.activePanel,
@@ -970,7 +956,6 @@
         hackHasEnded: document.displayShowcase,
         isSponsor: document.is_sponsor
       })
->>>>>>> 477275e4
     });
   });
 
