/* eslint-disable no-loop-func */
(function($) {

  $('body').on('click', '.btn', function(e) {
    if (typeof fbq !== 'undefined' && $(this).text() == 'Register') {
      fbq('trackCustom', 'HackathonRegistration');
    }
  });

  let hackathonProjects = [];
  let projectsPage = 1;
  let hackathonSponsors = document.hackathonSponsors;
  let projectsNumPages = '';
  let projectsHasNext = false;
  let numProjects = '';
  let hackathonId = document.hasOwnProperty('hackathon_id') ? document.hackathon_id : '';

  var filters = [
    'experience_level',
    'project_length',
    'bounty_type',
    'bounty_filter',
    'moderation_filter',
    'network',
    'idx_status',
    'project_type',
    'permission_type',
    'misc',
    'applicants'
  ];
  var local_storage_keys = JSON.parse(JSON.stringify(filters));

  local_storage_keys.push('keywords');
  local_storage_keys.push('org');

  results_limit = 10;

  var localStorage;

  var explorer = {};

  try {
    localStorage = window.localStorage;
  } catch (e) {
    localStorage = {};
  }

  function scrollSlider(element, cardSize) {
    const arrowLeft = $('#arrowLeft');
    const arrowRight = $('#arrowRight');

    arrowLeft.on('click', function() {
      element[0].scrollBy({left: -cardSize, behavior: 'smooth'});
    });
    arrowRight.on('click', function() {
      element[0].scrollBy({left: cardSize, behavior: 'smooth'});
    });

    element.on('scroll mouseenter', function() {
      if (this.clientWidth === (this.scrollWidth - this.scrollLeft)) {
        arrowRight.hide();
      } else {
        arrowRight.show();
      }

      if (this.scrollLeft < 10) {
        arrowLeft.hide();
      } else {
        arrowLeft.show();
      }
    });
  }


  function debounce(func, wait, immediate) {
    var timeout;

    return function() {
      var context = this;
      var args = arguments;
      var later = function() {
        timeout = null;
        if (!immediate)
          func.apply(context, args);
      };
      var callNow = immediate && !timeout;

      clearTimeout(timeout);
      timeout = setTimeout(later, wait);
      if (callNow)
        func.apply(context, args);
    };
  }

  const scrub = value => value.replace(/[!@#$%^&*(),.?":{}|<>]+/g, '');

  /**
   * Fetches all filters options from the URI
   */
  var getActiveFilters = function() {

    if (window.location.search) {
      resetFilters();
    }
    let _filters = filters.slice();

    _filters.push('keywords', 'order_by', 'org', 'tab');
    if (document.hackathon) {
      resetFilters(true);
      filters.push('org', 'tab');

    }
    _filters.forEach(filter => {
      if (getParam(filter)) {
        localStorage[filter] = getParam(filter).replace(/^,|,\s*$/g, '');
      }
    });
  };

  /**
   * Build URI based on selected filter
   */
  var buildURI = function(custom_filters) {
    let uri = '';
    let _filters = [];

    if (custom_filters) {
      _filters = custom_filters;
    } else {
      _filters = filters.slice();
      _filters.push('keywords', 'order_by', 'org');
    }

    _filters.forEach((filter) => {
      if (localStorage[filter] && localStorage[filter] !== 'any') {
        uri += (filter + '=' + localStorage[filter] + '&');
      }
    });

    return uri.slice(0, -1);
  };

  /**
   * Updates localStorage with selected filters
   */
  var save_sidebar_latest = function() {
    localStorage['order_by'] = $('#sort_option').val();

    filters.forEach((filter) => {
      localStorage[filter] = '';
      if (filter === 'applicants') {
        localStorage[filter] = $('#applicants_box').val();
      } else {
        $('input[name="' + filter + '"]:checked').each(function() {
          localStorage[filter] += $(this).val() + ',';
        });
      }

      localStorage[filter] = localStorage[filter].replace(/^,|,\s*$/g, '');
    });
  };

  // saves search information default
  const set_sidebar_defaults = () => {
    const q = getParam('q');
    const org = getParam('org');
    const applicants = getParam('applicants');

    if (q) {
      const keywords = decodeURIComponent(q).replace(/^,|\s|,\s*$/g, '');

      if (localStorage['keywords']) {
        keywords.split(',').forEach(function(v, k) {
          if (localStorage['keywords'].indexOf(v) === -1) {
            localStorage['keywords'] += ',' + v;
          }
        });
      } else {
        localStorage['keywords'] = keywords;
      }
    }

    if (org) {
      if (localStorage['org']) {
        org.split(',').forEach(function(value) {
          if (localStorage['org'].indexOf(value) === -1) {
            localStorage['org'] += ',' + value;
          }
        });
      } else {
        localStorage['org'] = org;
      }
    }

    if (applicants) {
      if (localStorage['applicants']) {
        localStorage['applicants'] = applicants;
      }
    }
    getActiveFilters();

    if (localStorage['order_by']) {
      $('#sort_option').val(localStorage['order_by']);
      $('#sort_option').selectmenu().selectmenu('refresh');
    }

    filters.forEach((filter) => {
      if (localStorage[filter]) {
        if (filter === 'applicants') {
          $('#applicants_box').val(localStorage[filter]).trigger('change.select2');
        }

        localStorage[filter].split(',').forEach(function(val) {
          $('input[name="' + filter + '"][value="' + val + '"]').prop('checked', true);
        });

        if ($('input[name="' + filter + '"][value!=any]:checked').length > 0)
          $('input[name="' + filter + '"][value=any]').prop('checked', false);
      }
    });
  };

  var toggleAny = function(event) {
    if (!event)
      return;
    var key = event.target.name;
    var anyOption = $('input[name="' + key + '"][value=any]');

    // Selects option 'any' when no filter is applied
    if ($('input[name="' + key + '"]:checked').length === 0) {
      anyOption.prop('checked', true);
      return;
    }
    if (event.target.value === 'any') {
      // Deselect other filters when 'any' is selected
      $('input[name="' + key + '"][value!=any]').prop('checked', false);
    } else {
      // Deselect option 'any' when another filter is selected
      anyOption.prop('checked', false);
    }
  };

  var addTechStackKeywordFilters = function(value) {
    if (localStorage['keywords']) {
      const keywords = localStorage['keywords'];
      const new_value = ',' + value;

      if (keywords === value ||
        keywords.indexOf(new_value) !== -1 ||
        keywords.indexOf(value + ',') !== -1) {

        return;
      }
      localStorage['keywords'] = keywords + new_value;
    } else {
      localStorage['keywords'] = value;
    }
    $('.filter-tags').append('<a class="filter-tag keywords"><span>' + scrub(value) + '</span>' +
      '<i class="fas fa-times" onclick="removeFilter(\'keywords\', \'' + scrub(value) + '\')"></i></a>');
  };

  var addTechStackOrgFilters = function(value) {
    if (localStorage['org']) {
      const org = localStorage['org'];
      const new_value = ',' + value;

      if (org === value ||
        org.indexOf(new_value) !== -1 ||
        org.indexOf(value + ',') !== -1) {

        return;
      }
      localStorage['org'] = org + new_value;
    } else {
      localStorage['org'] = value;
    }

    $('.filter-tags').append('<a class="filter-tag keywords"><span>' + scrub(value) + '</span>' +
      '<i class="fas fa-times" onclick="removeFilter(\'org\', \'' + scrub(value) + '\')"></i></a>');
  };

  var getFilters = function() {
    var _filters = [];

    filters.forEach((filter) => {
      $.each($('input[name="' + filter + '"]:checked'), function() {
        if ($(this).attr('val-ui')) {
          _filters.push('<a class="filter-tag ' + filter + '"><span>' + $(this).attr('val-ui') + '</span>' +
            '<i class="fas fa-times" onclick="removeFilter(\'' + filter + '\', \'' + $(this).attr('value') + '\')"></i></a>');
        }
      });
    });

    if (localStorage['keywords']) {
      localStorage['keywords'].split(',').forEach(function(v, k) {
        _filters.push('<a class="filter-tag keywords"><span>' + scrub(v) + '</span>' +
          '<i class="fas fa-times" onclick="removeFilter(\'keywords\', \'' + scrub(v) + '\')"></i></a>');
      });
    }

    if (localStorage['org']) {
      localStorage['org'].split(',').forEach(function(v, k) {
        _filters.push('<a class="filter-tag keywords"><span>' + scrub(v) + '</span>' +
          '<i class="fas fa-times" onclick="removeFilter(\'org\', \'' + scrub(v) + '\')"></i></a>');
      });
    }

    $('.filter-tags').html(_filters);
  };

  var removeFilter = function(key, value) {
    if (key !== 'keywords' && key !== 'org') {
      $('input[name="' + key + '"][value="' + value + '"]').prop('checked', false);
    } else {
      localStorage[key] = localStorage[key].replace(value, '').replace(',,', ',');

      // Removing the start and last comma to avoid empty element when splitting with comma
      localStorage[key] = localStorage[key].replace(/^,|,\s*$/g, '');
    }

    reset_offset();
    refreshBounties(null, 0, false);
  };

  var get_search_URI = function(offset, order) {
    var uri = '/api/v0.1/bounties/slim/?';
    var keywords = '';
    var org = '';

    filters.forEach((filter) => {
      var active_filters = [];

      $.each($('input[name="' + filter + '"]:checked'), function() {
        if ($(this).val()) {
          active_filters.push($(this).val());
        }
      });

      var val = active_filters.toString();

      if ((filter === 'bounty_filter') && val) {
        var values = val.split(',');

        values.forEach(function(_value) {
          var _key;

          if (_value === 'createdByMe') {
            _key = 'bounty_owner_github_username';
            _value = document.contxt.github_handle;
          } else if (_value === 'startedByMe') {
            _key = 'interested_github_username';
            _value = document.contxt.github_handle;
          } else if (_value === 'fulfilledByMe') {
            _key = 'fulfiller_github_username';
            _value = document.contxt.github_handle;
          } else if (_value === 'reservedForMe') {
            _key = 'reserved_for_user_handle';
            _value = document.contxt.github_handle;
          }

          if (_value !== 'any') {
            if (!uri.endsWith('?'))
              uri += '&';
            uri += _key + '=' + _value;
          }
        });

        // TODO: Check if value myself is needed for coinbase
        if (val === 'fulfilledByMe') {
          filter = 'bounty_owner_address';
          val = 'myself';
        }
      }
      if (filter === 'applicants') {
        val = $('#applicants_box').val();
      }

      if (val && val !== 'any' &&
        filter !== 'bounty_filter' &&
        filter !== 'bounty_owner_address') {
        if (!uri.endsWith('?'))
          uri += '&';
        uri += filter + '=' + val;
      }
    });

    if (localStorage['keywords']) {
      localStorage['keywords'].split(',').forEach(function(v, pos, arr) {
        keywords += v;
        if (arr.length > pos + 1) {
          keywords += ',';
        }
      });
    }

    if (keywords) {
      uri += '&keywords=' + keywords;
    }

    if (localStorage['org']) {
      localStorage['org'].split(',').forEach(function(v, pos, arr) {
        org += v;
        if (arr.length > pos + 1) {
          org += ',';
        }
      });
    }

    if (org) {
      uri += '&org=' + org;
    }
    let order_by;

    if (order) {
      order_by = order;
    } else {
      order_by = localStorage['order_by'];
    }

    if (document.hackathon) {
      uri += `&event_tag=${document.hackathon}`;
    }

    if (typeof order_by !== 'undefined' && order_by !== 'undefined') {
      uri += '&order_by=' + order_by;
    }

    uri += '&offset=' + offset;
    uri += '&limit=' + results_limit;

    return uri;
  };

  var trigger_scroll = debounce(function() {
    var scrollPos = $(document).scrollTop();
    var last_active_bounty = $('.bounty_row.result:last-child');

    if (last_active_bounty.length == 0) {
      return;
    }

    var window_height = $(window).height();
    var have_painted_all_bounties = false;// TODO
    var buffer = 500;
    var get_more = !have_painted_all_bounties && ((last_active_bounty.offset().top) < (scrollPos + buffer + window_height));

    if (get_more && !document.done_loading_results) {

      // move loading indicator
      var loading_html = $('.loading_img').clone().wrap('<p>').parent().html();

      $('.loading_img').remove();
      $('#bounties').append(loading_html);
      $('.loading_img').css('display', 'flex');

      document.offset = parseInt(document.offset) + parseInt(results_limit);
      refreshBounties(null, document.offset, true);
    }
  }, 200);

  $(window).scroll(trigger_scroll);
  $('body').bind('touchmove', trigger_scroll);


  var addPopover = () => {
    $('.bounty_row').popover({
      html: true,
      trigger: 'hover',
      placement: 'auto',
      template: `<div class="popover popover-bounty" role="tooltip">
                <div class="arrow"></div>
                <div class="popover-body p-0"></div>
                <h3 class="popover-header"></h3>
              </div>`
    });
  };

  var reset_offset = function() {
    document.done_loading_results = false;
    document.offset = 0;
  };

  var refreshBounties = function(event, offset, append) {

    // Allow search for freeform text
    var searchInput = $('#keywords')[0];
    var orgInput = $('#org')[0];

    $('#results-count span.num').html('<i class="fas fa-spinner fa-spin"></i>');
    if (searchInput && searchInput.value.length > 0) {
      addTechStackKeywordFilters(searchInput.value.trim());
      searchInput.value = '';
      searchInput.blur();
      $('.close-icon').hide();
    }

    if (!document.hackathon) {
      if (orgInput.value.length > 0) {
        addTechStackOrgFilters(orgInput.value.trim());
        orgInput.value = '';
        orgInput.blur();
        $('.close-icon').hide();
      }

      save_sidebar_latest();
      toggleAny(event);
      getFilters();
      window.history.pushState('', '', window.location.pathname + '?' + buildURI());
    } else {
      toggleAny(event);

      const org = $("input[name='org']:checked").val();

      localStorage['org'] = org === 'any' ? '' : org;
      localStorage['order_by'] = $('#sort_option').val();
      window.history.pushState('', '', window.location.pathname + '?' + buildURI([ 'org', 'tab' ]));
    }

    if (!append) {
      $('.nonefound').css('display', 'none');
      $('.loading').css('display', 'flex');
      $('.bounty_row').remove();
    }

    const uri = get_search_URI(offset);
    const uriFeatured = get_search_URI(offset, '-featuring_date');
    let bountiesURI;
    let featuredBountiesURI;

    if (!uri.endsWith('?')) {
      bountiesURI = uri;
      featuredBountiesURI = uriFeatured + '&';
    }
    // bountiesURI += '';
    featuredBountiesURI += 'is_featured=True';

    // Abort pending request if any subsequent request
    if (explorer.bounties_request && explorer.bounties_request.readyState !== 4) {
      explorer.bounties_request.abort();
    }

    explorer.bounties_request = $.get(bountiesURI, function(results, x) {
      results = sanitizeAPIResults(results);

      if (results.length === 0 && !append) {
        if (localStorage['referrer'] === 'onboard' && !document.hackathon) {
          $('.no-results').removeClass('hidden');
          $('#dashboard-content').addClass('hidden');
        } else {
          $('.nonefound').css('display', 'block');
        }
      }

      document.last_bounty_rendered = 0;

      var html = renderBountyRowsFromResults(results, true);

      if (html) {
        $('#bounties').append(html);
      }

      document.done_loading_results = results.length < results_limit;

      $('div.bounty_row.result').each(function() {
        var href = $(this).attr('href');

        if (typeof $(this).changeElementType !== 'undefined') {
          $(this).changeElementType('a'); // hack so that users can right click on the element
        }

        $(this).attr('href', href);

      });

      if (localStorage['referrer'] === 'onboard') {
        $('.bounty_row').each(function(index) {
          if (index > 2)
            $(this).addClass('hidden');
        });
      }

      $('#results-count span.num').html(offset + results.length);
      if (results.length == results_limit) {
        $('#results-count span.plus').html('+');
      } else {
        $('#results-count span.plus').html('');
      }
    }).fail(function() {
      if (explorer.bounties_request.readyState !== 0)
        _alert({message: gettext('got an error. please try again, or contact support@gitcoin.co')}, 'error');
    }).always(function() {
      $('.loading').css('display', 'none');
      addPopover();
    });

    explorer.bounties_request = $.get(featuredBountiesURI, function(results, x) {
      results = sanitizeAPIResults(results);

      if (results.length === 0 && !append) {
        $('.featured-bounties').hide();
        $('.no-results').removeClass('hidden');
      }

      var html = renderFeaturedBountiesFromResults(results, true);

      if (html) {
        $('.featured-bounties').show();
        $('#featured-card-container').html(html);
      }
    }).fail(function() {
      if (explorer.bounties_request.readyState !== 0)
        _alert({message: gettext('got an error. please try again, or contact support@gitcoin.co')}, 'error');
    }).always(function() {
      $('.loading').css('display', 'none');
      addPopover();
    });
  };


  /**
   * removed all filters from the sidebar search
   * resetKeyword : boolean
   */
  var resetFilters = function(resetKeyword) {
    filters.forEach((filter) => {
      var tag = ($('input[name="' + filter + '"][value]'));

      for (var j = 0; j < tag.length; j++) {
        if (tag[j].value == 'any')
          $('input[name="' + filter + '"][value="any"]').prop('checked', true);
        else
          $('input[name="' + filter + '"][value="' + tag[j].value + '"]').prop('checked', false);
      }

      if (resetKeyword && filter === 'applicants' && !document.hackathon) {
        $('#applicants_box').val('ALL').trigger('change.select2');
      } else if (resetKeyword && filter === 'applicants' && document.hackathon) {
        localStorage.setItem(filter, '');
      }

      // Defaults to mainnet on clear filters to make it less confusing
      $('input[name="network"][value="mainnet"]').prop('checked', true);
    });

    if (resetKeyword && localStorage['keywords']) {
      localStorage['keywords'].split(',').forEach(function(v, k) {
        removeFilter('keywords', v);
      });
    }

    if (resetKeyword && localStorage['org'] && !document.hackathon) {
      localStorage['org'].split(',').forEach(function(v, k) {
        removeFilter('org', v);
      });
    }
  };

  var initDOM = () => {
    $('.js-select2').each(function() {
      $(this).select2({
        minimumResultsForSearch: Infinity
      });
    });

    $('#expand').on('click', () => {
      $('#expand').hide();
      $('#minimize').show();
      $('#sidebar_container form').css({
        'height': 'auto',
        'display': 'inherit'
      });
    });

    $('#minimize').on('click', () => {
      $('#minimize').hide();
      $('#expand').show();
      $('#sidebar_container form').css({
        'height': 0,
        'display': 'none'
      });
    });

    // Sort select menu
    $('#sort_option').selectmenu({
      select: function(event, ui) {
        reset_offset();
        refreshBounties(null, 0, false);
        event.preventDefault();
      }
    });

    // TODO: DRY
    function split(val) {
      return val.split(/,\s*/);
    }

    function extractLast(term) {
      return split(term).pop();
    }

    // Handle search input clear
    $('.close-icon')
      .on('click', function(e) {
        e.preventDefault();
        $('#keywords').val('');
        $(this).hide();
      });

    $('#keywords')
      .on('input', function() {
        if ($(this).val()) {
          $('.close-icon').show();
        } else {
          $('.close-icon').hide();
        }
      })
      // don't navigate away from the field on tab when selecting an item
      .on('keydown', function(event) {
        if (event.keyCode === $.ui.keyCode.TAB && $(this).autocomplete('instance').menu.active) {
          event.preventDefault();
        }
      })
      .autocomplete({
        minLength: 0,
        source: function(request, response) {
          // delegate back to autocomplete, but extract the last term
          response($.ui.autocomplete.filter(document.keywords, extractLast(request.term)));
        },
        focus: function() {
          // prevent value inserted on focus
          return false;
        },
        select: function(event, ui) {
          var terms = split(this.value);

          $('.close-icon').hide();

          // remove the current input
          terms.pop();

          // add the selected item
          terms.push(ui.item.value);

          // add placeholder to get the comma-and-space at the end
          terms.push('');

          this.value = '';

          addTechStackKeywordFilters(ui.item.value);

          return false;
        }
      });

    // sidebar clear
    $('.dashboard #clear').on('click', function(e) {
      e.preventDefault();
      resetFilters(true);
      reset_offset();
      refreshBounties(null, 0, false);
    });

    // search bar
    $('#sidebar_container').delegate('#new_search', 'click', function(e) {
      reset_offset();
      refreshBounties(null, 0, false);
      e.preventDefault();
    });

    $('.search-area input[type=text]').keypress(function(e) {
      if (e.which == 13) {
        reset_offset();
        refreshBounties(null, 0, false);
        e.preventDefault();
      }
    });

    $(`
    #sidebar_container input[type=radio], #sidebar_container input[type=checkbox],
    #sidebar_container .js-select2, #orgs`).on('change', function(e) {
      reset_offset();
      refreshBounties(null, 0, false);
      e.preventDefault();
    });

    if (localStorage['referrer'] === 'onboard' && !document.hackathon) {
      $('#sidebar_container').addClass('invisible');
      $('#dashboard-title').addClass('hidden');
      $('#onboard-dashboard').removeClass('hidden');
      $('#onboard-footer').removeClass('hidden');
      resetFilters(true);
      $('input[name=idx_status][value=open]').prop('checked', true);
      $('.search-area input[type=text]').text(getURLParams('q'));

      $('#onboard-alert').on('click', function(e) {

        if (!$('.no-results').hasClass('hidden'))
          $('.nonefound').css('display', 'block');

        $('.bounty_row').each(function(index) {
          $(this).removeClass('hidden');
        });

        $('#onboard-dashboard').addClass('hidden');
        $('#onboard-footer').addClass('hidden');
        $('#sidebar_container').removeClass('invisible');
        $('#dashboard-title').removeClass('hidden');
        $('#dashboard-content').removeClass('hidden');

        localStorage['referrer'] = '';
        e.preventDefault();
      });
    } else {
      $('#dashboard-content').removeClass('hidden');
      $('#onboard-dashboard').addClass('hidden');
      $('#onboard-footer').addClass('hidden');
      $('#sidebar_container').removeClass('invisible');
      $('#dashboard-title').removeClass('hidden');
    }
    addPopover();
    if ($('#featured-card-container').length > 0) {
      scrollSlider($('#featured-card-container'), 288);
    }
  };


  $(function() {
    Vue = Vue.extend({
      delimiters: [ '[[', ']]' ]
    });
    Vue.component('sponsor-tribes-widget', {
      delimiters: [ '[[', ']]' ],
      mounted() {
        let vm = this;
        let tribesData = {};

        vm.hackathonSponsors.map((n) => {
          tribesData[n.org_name] = n;
        });
        this.tribesData = tribesData;
      },
      methods: {
        followTribe: function(tribe, event) {
          event.preventDefault();
          let vm = this;
          let sponsorLocal = vm.tribesData[tribe];

          const url = `/tribe/${tribe}/join/`;
          const sendJoin = fetchData(url, 'POST', {}, {'X-CSRFToken': vm.csrf});

          $.when(sendJoin).then((response) => {
            if (response && response.is_member) {
              vm.tribesData[tribe].follower_count++;
              vm.tribesData[tribe].followed = true;
            } else {
              vm.tribesData[tribe].follower_count--;
              vm.tribesData[tribe].followed = false;
            }
          }).fail((error) => {
            console.log(error);
          });
        }
      },
      data: () => ({
        csrf: $("input[name='csrfmiddlewaretoken']").val(),
        tribesData: {},
        hackathonSponsors: document.hackathonSponsors
      })
    });
    var app = new Vue({
      delimiters: [ '[[', ']]' ],
      el: '#dashboard-vue-app',
      updated: () => {
        addPopover();
        if ($('#featured-card-container').length > 0) {
          scrollSlider($('#featured-card-container'), 288);
        }

      },
      mounted: () => {
        setTimeout(() => {
          set_sidebar_defaults();
          reset_offset();
          refreshBounties(null, 0, false);
          initDOM();
<<<<<<< HEAD
          addPopover();
=======
>>>>>>> 8ecc44df
          $(window).on('popstate', function(e) {
            e.preventDefault();
            // we change the url with the panels to ensure if you refresh or get linked here you're being shown what you want
            // this is so that we go back to where we got sent here from, townsquare, etc.
            window.location = document.referrer;
          });
        }, 0);
      },
      methods: {
        tabChange: function(input) {
          let vm = this;

          addPopover();


          switch (input) {
            default:
            case 0:
              newPathName = 'prizes';
              break;
            case 1:
              newPathName = 'townsquare';
              break;
            case 2:
              newPathName = 'projects';
              break;
            case 3:
              newPathName = 'chat';
              break;
            case 4:
              newPathName = 'participants';
              break;
          }
          let newUrl = `/hackathon/${vm.hackathonObj['slug']}/${newPathName}/${window.location.search}`;

          history.pushState({}, `${vm.hackathonObj['slug']} - ${newPathName}`, newUrl);

        }
      },
      data: () => ({
        is_registered: document.is_registered,
        activePanel: document.activePanel,
        hackathonObj: document.hackathonObj,
        hackathonSponsors: document.hackathonSponsors,
        hackathonProjects: [],
        chatURL: document.chatURL
      })
    });
  });

})(jQuery);
<|MERGE_RESOLUTION|>--- conflicted
+++ resolved
@@ -883,10 +883,6 @@
           reset_offset();
           refreshBounties(null, 0, false);
           initDOM();
-<<<<<<< HEAD
-          addPopover();
-=======
->>>>>>> 8ecc44df
           $(window).on('popstate', function(e) {
             e.preventDefault();
             // we change the url with the panels to ensure if you refresh or get linked here you're being shown what you want
