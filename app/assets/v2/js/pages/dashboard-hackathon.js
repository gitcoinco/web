/* eslint-disable no-loop-func */
(function($) {

  $('body').on('click', '.btn', function(e) {
    if (typeof fbq !== 'undefined' && $(this).text() == 'Register') {
      fbq('trackCustom', 'HackathonRegistration');
    }
  });

  let hackathonProjects = [];
  let projectsPage = 1;
  let hackathonSponsors = document.hackathonSponsors;
  let projectsNumPages = '';
  let projectsHasNext = false;
  let numProjects = '';
  let hackathonId = document.hasOwnProperty('hackathon_id') ? document.hackathon_id : '';

  var filters = [
    'experience_level',
    'project_length',
    'bounty_type',
    'bounty_filter',
    'moderation_filter',
    'network',
    'idx_status',
    'project_type',
    'permission_type',
    'misc',
    'applicants'
  ];
  var local_storage_keys = JSON.parse(JSON.stringify(filters));

  local_storage_keys.push('keywords');
  local_storage_keys.push('org');

  results_limit = 10;

  var localStorage;

  var explorer = {};

  try {
    localStorage = window.localStorage;
  } catch (e) {
    localStorage = {};
  }

  function scrollSlider(element, cardSize) {
    const arrowLeft = $('#arrowLeft');
    const arrowRight = $('#arrowRight');

    arrowLeft.on('click', function() {
      element[0].scrollBy({left: -cardSize, behavior: 'smooth'});
    });
    arrowRight.on('click', function() {
      element[0].scrollBy({left: cardSize, behavior: 'smooth'});
    });

    element.on('scroll mouseenter', function() {
      if (this.clientWidth === (this.scrollWidth - this.scrollLeft)) {
        arrowRight.hide();
      } else {
        arrowRight.show();
      }

      if (this.scrollLeft < 10) {
        arrowLeft.hide();
      } else {
        arrowLeft.show();
      }
    });
  }


  function debounce(func, wait, immediate) {
    var timeout;

    return function() {
      var context = this;
      var args = arguments;
      var later = function() {
        timeout = null;
        if (!immediate)
          func.apply(context, args);
      };
      var callNow = immediate && !timeout;

      clearTimeout(timeout);
      timeout = setTimeout(later, wait);
      if (callNow)
        func.apply(context, args);
    };
  }

  const scrub = value => value.replace(/[!@#$%^&*(),.?":{}|<>]+/g, '');

  /**
   * Fetches all filters options from the URI
   */
  var getActiveFilters = function() {

    if (window.location.search) {
      resetFilters();
    }
    let _filters = filters.slice();

    resetFilters(true);
    filters.push('org', 'tab', 'filter');


    _filters.forEach(filter => {
      if (getParam(filter)) {
        localStorage[filter] = getParam(filter).replace(/^,|,\s*$/g, '');
      }
    });
  };

  /**
   * Build URI based on selected filter
   */
  var buildURI = function(custom_filters) {
    let uri = '';
    let _filters = [];

    if (custom_filters) {
      _filters = custom_filters;
    } else {
      _filters = filters.slice();
      _filters.push('keywords', 'order_by', 'org');
    }

    _filters.forEach((filter) => {
      if (localStorage[filter] && localStorage[filter] !== 'any') {
        uri += (filter + '=' + localStorage[filter] + '&');
      }
    });

    return uri.slice(0, -1);
  };

  /**
   * Updates localStorage with selected filters
   */
  var save_sidebar_latest = function() {
    localStorage['order_by'] = $('#sort_option').val();

    filters.forEach((filter) => {
      localStorage[filter] = '';
      if (filter === 'applicants') {
        localStorage[filter] = $('#applicants_box').val();
      } else {
        $('input[name="' + filter + '"]:checked').each(function() {
          localStorage[filter] += $(this).val() + ',';
        });
      }

      localStorage[filter] = localStorage[filter].replace(/^,|,\s*$/g, '');
    });
  };

  // saves search information default
  const set_sidebar_defaults = () => {
    const q = getParam('q');
    const org = getParam('org');
    const applicants = getParam('applicants');

    if (q) {
      const keywords = decodeURIComponent(q).replace(/^,|\s|,\s*$/g, '');

      if (localStorage['keywords']) {
        keywords.split(',').forEach(function(v, k) {
          if (localStorage['keywords'].indexOf(v) === -1) {
            localStorage['keywords'] += ',' + v;
          }
        });
      } else {
        localStorage['keywords'] = keywords;
      }
    }

    if (org) {
      if (localStorage['org']) {
        org.split(',').forEach(function(value) {
          if (localStorage['org'].indexOf(value) === -1) {
            localStorage['org'] += ',' + value;
          }
        });
      } else {
        localStorage['org'] = org;
      }
    }

    if (applicants) {
      if (localStorage['applicants']) {
        localStorage['applicants'] = applicants;
      }
    }
    getActiveFilters();

    if (localStorage['order_by']) {
      $('#sort_option').val(localStorage['order_by']);
      $('#sort_option').selectmenu().selectmenu('refresh');
    }

    filters.forEach((filter) => {
      if (localStorage[filter]) {
        if (filter === 'applicants') {
          $('#applicants_box').val(localStorage[filter]).trigger('change.select2');
        }

        localStorage[filter].split(',').forEach(function(val) {
          $('input[name="' + filter + '"][value="' + val + '"]').prop('checked', true);
        });

        if ($('input[name="' + filter + '"][value!=any]:checked').length > 0)
          $('input[name="' + filter + '"][value=any]').prop('checked', false);
      }
    });
  };

  var toggleAny = function(event) {
    if (!event)
      return;
    var key = event.target.name;
    var anyOption = $('input[name="' + key + '"][value=any]');

    // Selects option 'any' when no filter is applied
    if ($('input[name="' + key + '"]:checked').length === 0) {
      anyOption.prop('checked', true);
      return;
    }
    if (event.target.value === 'any') {
      // Deselect other filters when 'any' is selected
      $('input[name="' + key + '"][value!=any]').prop('checked', false);
    } else {
      // Deselect option 'any' when another filter is selected
      anyOption.prop('checked', false);
    }
  };

  var addTechStackKeywordFilters = function(value) {
    if (localStorage['keywords']) {
      const keywords = localStorage['keywords'];
      const new_value = ',' + value;

      if (keywords === value ||
        keywords.indexOf(new_value) !== -1 ||
        keywords.indexOf(value + ',') !== -1) {

        return;
      }
      localStorage['keywords'] = keywords + new_value;
    } else {
      localStorage['keywords'] = value;
    }
    $('.filter-tags').append('<a class="filter-tag keywords"><span>' + scrub(value) + '</span>' +
      '<i class="fas fa-times" onclick="removeFilter(\'keywords\', \'' + scrub(value) + '\')"></i></a>');
  };

  var addTechStackOrgFilters = function(value) {
    if (localStorage['org']) {
      const org = localStorage['org'];
      const new_value = ',' + value;

      if (org === value ||
        org.indexOf(new_value) !== -1 ||
        org.indexOf(value + ',') !== -1) {

        return;
      }
      localStorage['org'] = org + new_value;
    } else {
      localStorage['org'] = value;
    }

    $('.filter-tags').append('<a class="filter-tag keywords"><span>' + scrub(value) + '</span>' +
      '<i class="fas fa-times" onclick="removeFilter(\'org\', \'' + scrub(value) + '\')"></i></a>');
  };

  var getFilters = function() {
    var _filters = [];

    filters.forEach((filter) => {
      $.each($('input[name="' + filter + '"]:checked'), function() {
        if ($(this).attr('val-ui')) {
          _filters.push('<a class="filter-tag ' + filter + '"><span>' + $(this).attr('val-ui') + '</span>' +
            '<i class="fas fa-times" onclick="removeFilter(\'' + filter + '\', \'' + $(this).attr('value') + '\')"></i></a>');
        }
      });
    });

    if (localStorage['keywords']) {
      localStorage['keywords'].split(',').forEach(function(v, k) {
        _filters.push('<a class="filter-tag keywords"><span>' + scrub(v) + '</span>' +
          '<i class="fas fa-times" onclick="removeFilter(\'keywords\', \'' + scrub(v) + '\')"></i></a>');
      });
    }

    if (localStorage['org']) {
      localStorage['org'].split(',').forEach(function(v, k) {
        _filters.push('<a class="filter-tag keywords"><span>' + scrub(v) + '</span>' +
          '<i class="fas fa-times" onclick="removeFilter(\'org\', \'' + scrub(v) + '\')"></i></a>');
      });
    }

    $('.filter-tags').html(_filters);
  };

  var removeFilter = function(key, value) {
    if (key !== 'keywords' && key !== 'org') {
      $('input[name="' + key + '"][value="' + value + '"]').prop('checked', false);
    } else {
      localStorage[key] = localStorage[key].replace(value, '').replace(',,', ',');

      // Removing the start and last comma to avoid empty element when splitting with comma
      localStorage[key] = localStorage[key].replace(/^,|,\s*$/g, '');
    }

    reset_offset();
    refreshBounties(null, 0, false);
  };

  var get_search_URI = function(offset, order) {
    var uri = '/api/v0.1/bounties/slim/?';
    var keywords = '';
    var org = '';

    filters.forEach((filter) => {
      var active_filters = [];

      $.each($('input[name="' + filter + '"]:checked'), function() {
        if ($(this).val()) {
          active_filters.push($(this).val());
        }
      });

      var val = active_filters.toString();

      if ((filter === 'bounty_filter') && val) {
        var values = val.split(',');

        values.forEach(function(_value) {
          var _key;

          if (_value === 'createdByMe') {
            _key = 'bounty_owner_github_username';
            _value = document.contxt.github_handle;
          } else if (_value === 'startedByMe') {
            _key = 'interested_github_username';
            _value = document.contxt.github_handle;
          } else if (_value === 'fulfilledByMe') {
            _key = 'fulfiller_github_username';
            _value = document.contxt.github_handle;
          } else if (_value === 'reservedForMe') {
            _key = 'reserved_for_user_handle';
            _value = document.contxt.github_handle;
          }

          if (_value !== 'any') {
            if (!uri.endsWith('?'))
              uri += '&';
            uri += _key + '=' + _value;
          }
        });

        // TODO: Check if value myself is needed for coinbase
        if (val === 'fulfilledByMe') {
          filter = 'bounty_owner_address';
          val = 'myself';
        }
      }
      if (filter === 'applicants') {
        val = $('#applicants_box').val();
      }

      if (val && val !== 'any' &&
        filter !== 'bounty_filter' &&
        filter !== 'bounty_owner_address') {
        if (!uri.endsWith('?'))
          uri += '&';
        uri += filter + '=' + val;
      }
    });

    if (localStorage['keywords']) {
      localStorage['keywords'].split(',').forEach(function(v, pos, arr) {
        keywords += v;
        if (arr.length > pos + 1) {
          keywords += ',';
        }
      });
    }

    if (keywords) {
      uri += '&keywords=' + keywords;
    }

    if (localStorage['org']) {
      localStorage['org'].split(',').forEach(function(v, pos, arr) {
        org += v;
        if (arr.length > pos + 1) {
          org += ',';
        }
      });
    }

    if (org) {
      uri += '&org=' + org;
    }
    let order_by;

    if (order) {
      order_by = order;
    } else {
      order_by = localStorage['order_by'];
    }

    if (document.hackathon) {
      uri += `&event_tag=${document.hackathon}`;
    }

    if (typeof order_by !== 'undefined' && order_by !== 'undefined') {
      uri += '&order_by=' + order_by;
    }

    uri += '&offset=' + offset;
    uri += '&limit=' + results_limit;

    return uri;
  };

  var trigger_scroll = debounce(function() {
    var scrollPos = $(document).scrollTop();
    var last_active_bounty = $('.bounty_row.result:last-child');

    if (last_active_bounty.length == 0) {
      return;
    }

    var window_height = $(window).height();
    var have_painted_all_bounties = false;// TODO
    var buffer = 500;
    var get_more = !have_painted_all_bounties && ((last_active_bounty.offset().top) < (scrollPos + buffer + window_height));

    if (get_more && !document.done_loading_results) {

      // move loading indicator
      var loading_html = $('.loading_img').clone().wrap('<p>').parent().html();

      $('.loading_img').remove();
      $('#bounties').append(loading_html);
      $('.loading_img').css('display', 'flex');

      document.offset = parseInt(document.offset) + parseInt(results_limit);
      refreshBounties(null, document.offset, true);
    }
  }, 200);

  $(window).scroll(trigger_scroll);
  $('body').bind('touchmove', trigger_scroll);


  var addPopover = () => {
    $('.bounty_row').popover({
      html: true,
      trigger: 'hover',
      placement: 'auto',
      template: `<div class="popover popover-bounty" role="tooltip">
                <div class="arrow"></div>
                <div class="popover-body p-0"></div>
                <h3 class="popover-header"></h3>
              </div>`
    });
  };

  var reset_offset = function() {
    document.done_loading_results = false;
    document.offset = 0;
  };

  var refreshBounties = function(event, offset, append) {

    // Allow search for freeform text
    var searchInput = $('#keywords')[0];
    var orgInput = $('#org')[0];

    $('#results-count span.num').html('<i class="fas fa-spinner fa-spin"></i>');
    if (searchInput && searchInput.value.length > 0) {
      addTechStackKeywordFilters(searchInput.value.trim());
      searchInput.value = '';
      searchInput.blur();
      $('.close-icon').hide();
    }

    if (!document.hackathon) {
      if (orgInput.value.length > 0) {
        addTechStackOrgFilters(orgInput.value.trim());
        orgInput.value = '';
        orgInput.blur();
        $('.close-icon').hide();
      }

      save_sidebar_latest();
      toggleAny(event);
      getFilters();
      window.history.pushState('', '', window.location.pathname + '?' + buildURI());
    } else {
      toggleAny(event);

      const org = $("input[name='org']:checked").val();

      localStorage['org'] = org === 'any' ? '' : org;
      localStorage['order_by'] = $('#sort_option').val();
      window.history.pushState('', '', window.location.pathname + '?' + buildURI([ 'org', 'tab' ]));
    }

    if (!append) {
      $('.nonefound').css('display', 'none');
      $('.loading').css('display', 'flex');
      $('.bounty_row').remove();
    }

    const uri = get_search_URI(offset);
    const uriFeatured = get_search_URI(offset, '-featuring_date');
    let bountiesURI;
    let featuredBountiesURI;

    if (!uri.endsWith('?')) {
      bountiesURI = uri;
      featuredBountiesURI = uriFeatured + '&';
    }
    // bountiesURI += '';
    featuredBountiesURI += 'is_featured=True';

    // Abort pending request if any subsequent request
    if (explorer.bounties_request && explorer.bounties_request.readyState !== 4) {
      explorer.bounties_request.abort();
    }

    explorer.bounties_request = $.get(bountiesURI, function(results, x) {
      results = sanitizeAPIResults(results);

      if (results.length === 0 && !append) {
        if (localStorage['referrer'] === 'onboard' && !document.hackathon) {
          $('.no-results').removeClass('hidden');
          $('#dashboard-content').addClass('hidden');
        } else {
          $('.nonefound').css('display', 'block');
        }
      }

      document.last_bounty_rendered = 0;

      var html = renderBountyRowsFromResults(results, true);

      if (html) {
        $('#bounties').append(html);
      }

      document.done_loading_results = results.length < results_limit;

      $('div.bounty_row.result').each(function() {
        var href = $(this).attr('href');

        if (typeof $(this).changeElementType !== 'undefined') {
          $(this).changeElementType('a'); // hack so that users can right click on the element
        }

        $(this).attr('href', href);

      });

      if (localStorage['referrer'] === 'onboard') {
        $('.bounty_row').each(function(index) {
          if (index > 2)
            $(this).addClass('hidden');
        });
      }

      $('#results-count span.num').html(offset + results.length);
      if (results.length == results_limit) {
        $('#results-count span.plus').html('+');
      } else {
        $('#results-count span.plus').html('');
      }
    }).fail(function() {
      if (explorer.bounties_request.readyState !== 0)
        _alert({message: gettext('got an error. please try again, or contact support@gitcoin.co')}, 'error');
    }).always(function() {
      $('.loading').css('display', 'none');
      addPopover();
    });

    explorer.bounties_request = $.get(featuredBountiesURI, function(results, x) {
      results = sanitizeAPIResults(results);

      if (results.length === 0 && !append) {
        $('.featured-bounties').hide();
        $('.no-results').removeClass('hidden');
      }

      var html = renderFeaturedBountiesFromResults(results, true);

      if (html) {
        $('.featured-bounties').show();
        $('#featured-card-container').html(html);
      }
    }).fail(function() {
      if (explorer.bounties_request.readyState !== 0)
        _alert({message: gettext('got an error. please try again, or contact support@gitcoin.co')}, 'error');
    }).always(function() {
      $('.loading').css('display', 'none');
      addPopover();
    });
  };


  /**
   * removed all filters from the sidebar search
   * resetKeyword : boolean
   */
  var resetFilters = function(resetKeyword) {
    filters.forEach((filter) => {
      var tag = ($('input[name="' + filter + '"][value]'));

      for (var j = 0; j < tag.length; j++) {
        if (tag[j].value == 'any')
          $('input[name="' + filter + '"][value="any"]').prop('checked', true);
        else
          $('input[name="' + filter + '"][value="' + tag[j].value + '"]').prop('checked', false);
      }

      if (resetKeyword && filter === 'applicants' && !document.hackathon) {
        $('#applicants_box').val('ALL').trigger('change.select2');
      } else if (resetKeyword && filter === 'applicants' && document.hackathon) {
        localStorage.setItem(filter, '');
      }

      // Defaults to mainnet on clear filters to make it less confusing
      $('input[name="network"][value="mainnet"]').prop('checked', true);
    });

    if (resetKeyword && localStorage['keywords']) {
      localStorage['keywords'].split(',').forEach(function(v, k) {
        removeFilter('keywords', v);
      });
    }

    if (resetKeyword && localStorage['org'] && !document.hackathon) {
      localStorage['org'].split(',').forEach(function(v, k) {
        removeFilter('org', v);
      });
    }
  };

  var initDOM = () => {
    $('.js-select2').each(function() {
      $(this).select2({
        minimumResultsForSearch: Infinity
      });
    });

    $('#expand').on('click', () => {
      $('#expand').hide();
      $('#minimize').show();
      $('#sidebar_container form').css({
        'height': 'auto',
        'display': 'inherit'
      });
    });

    $('#minimize').on('click', () => {
      $('#minimize').hide();
      $('#expand').show();
      $('#sidebar_container form').css({
        'height': 0,
        'display': 'none'
      });
    });

    // Sort select menu
    $('#sort_option').selectmenu({
      select: function(event, ui) {
        reset_offset();
        refreshBounties(null, 0, false);
        event.preventDefault();
      }
    });

    // TODO: DRY
    function split(val) {
      return val.split(/,\s*/);
    }

    function extractLast(term) {
      return split(term).pop();
    }

    // Handle search input clear
    $('.close-icon')
      .on('click', function(e) {
        e.preventDefault();
        $('#keywords').val('');
        $(this).hide();
      });

    $('#keywords')
      .on('input', function() {
        if ($(this).val()) {
          $('.close-icon').show();
        } else {
          $('.close-icon').hide();
        }
      })
      // don't navigate away from the field on tab when selecting an item
      .on('keydown', function(event) {
        if (event.keyCode === $.ui.keyCode.TAB && $(this).autocomplete('instance').menu.active) {
          event.preventDefault();
        }
      })
      .autocomplete({
        minLength: 0,
        source: function(request, response) {
          // delegate back to autocomplete, but extract the last term
          response($.ui.autocomplete.filter(document.keywords, extractLast(request.term)));
        },
        focus: function() {
          // prevent value inserted on focus
          return false;
        },
        select: function(event, ui) {
          var terms = split(this.value);

          $('.close-icon').hide();

          // remove the current input
          terms.pop();

          // add the selected item
          terms.push(ui.item.value);

          // add placeholder to get the comma-and-space at the end
          terms.push('');

          this.value = '';

          addTechStackKeywordFilters(ui.item.value);

          return false;
        }
      });

    // sidebar clear
    $('.dashboard #clear').on('click', function(e) {
      e.preventDefault();
      resetFilters(true);
      reset_offset();
      refreshBounties(null, 0, false);
    });

    // search bar
    $('#sidebar_container').delegate('#new_search', 'click', function(e) {
      reset_offset();
      refreshBounties(null, 0, false);
      e.preventDefault();
    });

    $('.search-area input[type=text]').keypress(function(e) {
      if (e.which == 13) {
        reset_offset();
        refreshBounties(null, 0, false);
        e.preventDefault();
      }
    });

    $(`
      #sidebar_container input[type=radio], #sidebar_container input[type=checkbox],
      #sidebar_container .js-select2, #orgs`).on('change', function(e) {
      reset_offset();
      refreshBounties(null, 0, false);
      e.preventDefault();
    });

    if (localStorage['referrer'] === 'onboard' && !document.hackathon) {
      $('#sidebar_container').addClass('invisible');
      $('#dashboard-title').addClass('hidden');
      $('#onboard-dashboard').removeClass('hidden');
      $('#onboard-footer').removeClass('hidden');
      resetFilters(true);
      $('input[name=idx_status][value=open]').prop('checked', true);
      $('.search-area input[type=text]').text(getURLParams('q'));

      $('#onboard-alert').on('click', function(e) {

        if (!$('.no-results').hasClass('hidden'))
          $('.nonefound').css('display', 'block');

        $('.bounty_row').each(function(index) {
          $(this).removeClass('hidden');
        });

        $('#onboard-dashboard').addClass('hidden');
        $('#onboard-footer').addClass('hidden');
        $('#sidebar_container').removeClass('invisible');
        $('#dashboard-title').removeClass('hidden');
        $('#dashboard-content').removeClass('hidden');

        localStorage['referrer'] = '';
        e.preventDefault();
      });
    } else {
      $('#dashboard-content').removeClass('hidden');
      $('#onboard-dashboard').addClass('hidden');
      $('#onboard-footer').addClass('hidden');
      $('#sidebar_container').removeClass('invisible');
      $('#dashboard-title').removeClass('hidden');
    }
    addPopover();
    if ($('#featured-card-container').length > 0) {
      scrollSlider($('#featured-card-container'), 288);
    }
  };


  $(function() {
    Vue = Vue.extend({
      delimiters: [ '[[', ']]' ]
    });
    Vue.component('sponsor-tribes-widget', {
      delimiters: [ '[[', ']]' ],
      mounted() {
        let vm = this;
        let tribesData = {};

        vm.hackathonSponsors.map((n) => {
          tribesData[n.org_name] = n;
        });
        this.tribesData = tribesData;
      },
      methods: {
        followTribe: function(tribe, event) {
          event.preventDefault();
          let vm = this;
          let sponsorLocal = vm.tribesData[tribe];

          const url = `/tribe/${tribe}/join/`;
          const sendJoin = fetchData(url, 'POST', {}, {'X-CSRFToken': vm.csrf});

          $.when(sendJoin).then((response) => {
            if (response && response.is_member) {
              vm.tribesData[tribe].follower_count++;
              vm.tribesData[tribe].followed = true;
            } else {
              vm.tribesData[tribe].follower_count--;
              vm.tribesData[tribe].followed = false;
            }
          }).fail((error) => {
            console.log(error);
          });
        }
      },
      data: function() {
        return {
          csrf: $("input[name='csrfmiddlewaretoken']").val(),
          tribesData: {},
          hackathonSponsors: document.hackathonSponsors
        };
      }
    });
    window.hackathonApp = new Vue({
      delimiters: [ '[[', ']]' ],
      el: '#dashboard-vue-app',
      updated: () => {
        addPopover();
        if ($('#featured-card-container').length > 0) {
          scrollSlider($('#featured-card-container'), 288);
        }

      },
      mounted: () => {
        setTimeout(() => {
          set_sidebar_defaults();
          reset_offset();
          refreshBounties(null, 0, false);
          initDOM();
          $(window).on('popstate', function(e) {
            e.preventDefault();
            // we change the url with the panels to ensure if you refresh or get linked here you're being shown what you want
            // this is so that we go back to where we got sent here from, townsquare, etc.
            window.location = document.referrer;
          });
        }, 0);
      },
      methods: {
        tabChange: function(input) {
          let vm = this;

          addPopover();

          switch (input) {
            default:
            case 0:
              newPathName = 'prizes';
              break;
            case 1:
              newPathName = 'townsquare';
              break;
            case 2:
              newPathName = 'projects';
              break;
            case 3:
              newPathName = 'participants';
              break;
            case 5:
              newPathName = 'showcase';
              break;

          }

          let newUrl = `/hackathon/${vm.hackathonObj['slug']}/${newPathName}/${window.location.search}`;

          history.pushState({}, `${vm.hackathonObj['slug']} - ${newPathName}`, newUrl);

        }
      },
<<<<<<< HEAD
      data: function() {
        return {
          chatMode: false,
          is_registered: document.is_registered,
          activePanel: document.activePanel,
          hackathonObj: document.hackathonObj,
          hackathonSponsors: document.hackathonSponsors,
          hackathonProjects: [],
          chatURL: document.chatURL
        };
      }
=======
      computed: {
        isSponsor: () => {
          let vm = this;

          if (document.contxt.is_staff) {
            return true;
          }

          for (let i = 0; i < vm.hackathonSponsors.length; i++) {
            if (vm.hackathonSponsors[i].org_name === document.contxt.github_handle) {
              return true;
            }
          }

          for (let i = 0; i < vm.prizeFounders.length; i++) {
            if (vm.prizeFounders[i] === document.contxt.github_handle) {
              return true;
            }
          }
          return false;
        }
      },
      data: () => ({
        is_registered: document.is_registered,
        activePanel: document.activePanel,
        hackathonObj: document.hackathonObj,
        hackathonSponsors: document.hackathonSponsors,
        prizeFounders: document.prizeFounders,
        hackathonProjects: [],
        chatURL: document.chatURL,
        hackHasEnded: document.displayShowcase
      })
>>>>>>> 7afbf875
    });
  });

})(jQuery);
<|MERGE_RESOLUTION|>--- conflicted
+++ resolved
@@ -923,19 +923,6 @@
 
         }
       },
-<<<<<<< HEAD
-      data: function() {
-        return {
-          chatMode: false,
-          is_registered: document.is_registered,
-          activePanel: document.activePanel,
-          hackathonObj: document.hackathonObj,
-          hackathonSponsors: document.hackathonSponsors,
-          hackathonProjects: [],
-          chatURL: document.chatURL
-        };
-      }
-=======
       computed: {
         isSponsor: () => {
           let vm = this;
@@ -958,17 +945,18 @@
           return false;
         }
       },
-      data: () => ({
-        is_registered: document.is_registered,
-        activePanel: document.activePanel,
-        hackathonObj: document.hackathonObj,
-        hackathonSponsors: document.hackathonSponsors,
-        prizeFounders: document.prizeFounders,
-        hackathonProjects: [],
-        chatURL: document.chatURL,
-        hackHasEnded: document.displayShowcase
-      })
->>>>>>> 7afbf875
+      data: function() {
+        return {
+          is_registered: document.is_registered,
+          activePanel: document.activePanel,
+          hackathonObj: document.hackathonObj,
+          hackathonSponsors: document.hackathonSponsors,
+          prizeFounders: document.prizeFounders,
+          hackathonProjects: [],
+          chatURL: document.chatURL,
+          hackHasEnded: document.displayShowcase
+        };
+      }
     });
   });
 
