--- conflicted
+++ resolved
@@ -9,17 +9,6 @@
       const target_id = $(this).data('target');
       const item = localStorage.getItem(target_id.replace(/^#/, ''));
 
-<<<<<<< HEAD
-      if (window_width <= 992) {
-        if (item && item !== 'false' && !$(this).hasClass('collapsed')) {
-          $(this).trigger('click', true);
-        }
-      } else if (item && item !== 'false' && $(this).hasClass('collapsed')) {
-        $(this).trigger('click', true);
-      }
-    });
-    if (window_width > 768) {
-=======
       // if we're heading into md breakpoint then close the accordions
       // if we're heading out of md breakpoint then open any closed accordions that should be open
       if (window_width <= breakpoint_lg && item && item !== 'false' && !$(this).hasClass('collapsed')) {
@@ -31,7 +20,6 @@
       }
     });
     if (window_width > breakpoint_md) {
->>>>>>> 7bf429e6
       $('#mobile_nav_toggle li a').removeClass('active');
       $('.feed_container,.actions_container').removeClass('hidden');
     }
