var appBounty;
let bounty = [];
let url = location.href;
const loadingState = {
  loading: 'loading',
  error: 'error',
  empty: 'empty',
  resolved: 'resolved'
};

document.result = bounty;

Vue.mixin({
  methods: {
    fetchBounty: function(newData) {
      let vm = this;
      let apiUrlBounty = `/actions/api/v0.1/bounty?github_url=${document.issueURL}`;
      const getBounty = fetchData(apiUrlBounty, 'GET');

      $.when(getBounty).then(function(response) {
        if (!response.length) {
          vm.loadingState = 'empty';
          return vm.syncBounty();
        }
        vm.bounty = response[0];
        vm.loadingState = 'resolved';
        vm.isOwner = vm.checkOwner(response[0].bounty_owner_github_username);
        vm.isOwnerAddress = vm.checkOwnerAddress(response[0].bounty_owner_address);
        document.result = response[0];
        if (newData) {
          delete sessionStorage['fulfillers'];
          delete sessionStorage['bountyId'];
          localStorage[document.issueURL] = '';
          document.title = `${response[0].title} | Gitcoin`;
          window.history.replaceState({}, `${response[0].title} | Gitcoin`, response[0].url);
        }
        if (vm.bounty.event && localStorage['pendingProject'] && (vm.bounty.standard_bounties_id == localStorage['pendingProject'])) {
          projectModal(vm.bounty.pk);
        }
        vm.staffOptions();
        vm.fetchIfPendingFulfillments();
        vm.initChain();
      }).catch(function(error) {
        vm.loadingState = 'error';
        _alert('Error fetching bounties. Please contact founders@gitcoin.co', 'error');
      });
    },
    getTransactionURL: function(token_name, txn) {
      let url;

      switch (token_name) {
        case 'BTC':
          url = `https://blockstream.info/tx/${txn}`;
          break;

        case 'ETC':
          url = `https://blockscout.com/etc/mainnet/tx/${txn}`;
          break;

        case 'CELO':
        case 'cUSD':
          url = `https://explorer.celo.org/tx/${txn}`;
          break;

        case 'ZIL':
          url = `https://viewblock.io/zilliqa/tx/${txn}`;
          break;

        case 'DOT':
          url = `https://polkadot.subscan.io/extrinsic/${txn}`;
          break;

        case 'KSM':
          url = `https://kusama.subscan.io/extrinsic/${txn}`;
          break;

        case 'FIL':
          url = `https://filscan.io/#/tipset/message-detail?cid=${txn}`;
          break;

<<<<<<< HEAD
        case 'BNB':
          url = `https://bscscan.com/tx/${txn}`;
=======
        case 'ONE':
          url = `https://explorer.harmony.one/#/tx/${txn}`;
>>>>>>> 4ad250a3
          break;

        default:
          url = `https://etherscan.io/tx/${txn}`;

      }
      return url;
    },
    getAddressURL: function(token_name, address) {
      let url;

      switch (token_name) {
        case 'BTC':
          url = `https://blockstream.info/address/${address}`;
          break;

        case 'ETC':
          url = `https://blockscout.com/etc/mainnet/address/${address}`;
          break;

        case 'CELO':
        case 'cUSD':
          url = `https://explorer.celo.org/address/${address}`;
          break;

        case 'ZIL':
          url = `https://viewblock.io/zilliqa/address/${address}`;
          break;

        case 'DOT':
          url = `https://polkadot.subscan.io/account/${address}`;
          break;

        case 'KSM':
          url = `https://kusama.subscan.io/account/${address}`;
          break;

        case 'FIL':
          url = `https://filscan.io/#/tipset/address-detail?address=${address}`;
          break;

<<<<<<< HEAD
        case 'BNB':
          url = `https://bscscan.com/address/${address}`;
=======
        case 'ONE':
          url = `https://explorer.harmony.one/#/address/${address}`;
>>>>>>> 4ad250a3
          break;

        default:
          url = `https://etherscan.io/address/${address}`;
      }
      return url;
    },
    getQRString: function(token_name, address, value) {
      value = value || 0;

      let qr_string;

      switch (token_name) {
        case 'BTC':
          qr_string = value ?
            `bitcoin:${address}?amount=${value}` :
            `bitcoin:${address}`;
          break;

        case 'ETC':
          qr_string = value ?
            `ethereum:${address}?value=${value}` :
            `ethereum:${address}`;
          break;

        case 'CELO':
        case 'cUSD':
          qr_string = value ?
            `celo://wallet/pay?address=${address}&amount=${value}&token=${token_name}` :
            `celo://wallet/pay?address=${address}&token=${token_name}`;
          break;

        case 'ZIL':
          qr_string = value ?
            `zilliqa://${address}?amount=${value}` :
            `zilliqa://${address}`;
          break;

        case 'FIL':
          qr_string = value ?
            `filecoin://${address}?amount=${value}` :
            `filecoin://${address}`;
          break;
      }

      return qr_string;
    },
    syncBounty: function() {
      let vm = this;

      if (!localStorage[document.issueURL]) {
        vm.loadingState = 'notfound';
        return;
      }

      let bountyMetadata = JSON.parse(localStorage[document.issueURL]);

      async function waitBlock(txid) {
        let receipt = promisify(cb => web3.eth.getTransactionReceipt(txid, cb));

        try {
          let result = await receipt;

          console.log(result);
          const data = {
            url: document.issueURL,
            txid: txid,
            network: document.web3network
          };
          let syncDb = fetchData ('/sync/web3/', 'POST', data);

          $.when(syncDb).then(function(response) {
            console.log(response);

            vm.fetchBounty(true);
          }).catch(function(error) {
            setTimeout(vm.syncBounty(), 10000);
          });
        } catch (error) {
          return error;
        }
      }
      waitBlock(bountyMetadata.txid);

    },
    checkOwner: function(handle) {
      let vm = this;

      if (vm.contxt.github_handle) {
        return caseInsensitiveCompare(document.contxt['github_handle'], handle);
      }
      return false;

    },
    checkOwnerAddress: function(bountyOwnerAddress) {
      let vm = this;

      if (cb_address) {
        return caseInsensitiveCompare(cb_address, bountyOwnerAddress);
      }
      return false;

    },
    checkInterest: function() {
      let vm = this;

      if (!vm.contxt.github_handle) {
        return false;
      }
      let isInterested = !!(vm.bounty.interested || []).find(interest => caseInsensitiveCompare(interest.profile.handle, vm.contxt.github_handle));
      // console.log(isInterested)

      return isInterested;

    },
    checkApproved: function() {
      let vm = this;

      if (!vm.contxt.github_handle) {
        return false;
      }
      // pending=false
      let result = vm.bounty.interested.find(interest => caseInsensitiveCompare(interest.profile.handle, vm.contxt.github_handle));

      return result ? !result.pending : false;

    },
    checkFulfilled: function() {
      let vm = this;

      if (!vm.contxt.github_handle) {
        return false;
      }
      return !!(vm.bounty.fulfillments || []).find(fulfiller => caseInsensitiveCompare(fulfiller.fulfiller_github_username, vm.contxt.github_handle));
    },
    syncGhIssue: function() {
      let vm = this;
      let apiUrlIssueSync = `/sync/get_issue_details?url=${encodeURIComponent(vm.bounty.github_url)}&token=${currentProfile.githubToken}`;
      const getIssueSync = fetchData(apiUrlIssueSync, 'GET');

      $.when(getIssueSync).then(function(response) {
        vm.updateGhIssue(response);
      });
    },
    updateGhIssue: function(response) {
      let vm = this;
      const payload = JSON.stringify({
        issue_description: response.description,
        title: response.title
      });
      let apiUrlUpdateIssue = `/bounty/change/${vm.bounty.pk}`;
      const postUpdateIssue = fetchData(apiUrlUpdateIssue, 'POST', payload);

      $.when(postUpdateIssue).then(function(response) {
        vm.bounty.issue_description = response.description;
        vm.bounty.title = response.title;
        _alert({ message: response.msg }, 'success');
      }).catch(function(response) {
        _alert({ message: response.responseJSON.error }, 'error');
      });
    },
    copyTextToClipboard: function(text) {
      if (!navigator.clipboard) {
        _alert('Could not copy text to clipboard', 'error', 5000);
      } else {
        navigator.clipboard.writeText(text).then(function() {
          _alert('Text copied to clipboard', 'success', 5000);
        }, function(err) {
          _alert('Could not copy text to clipboard', 'error', 5000);
        });
      }
    },
    getTenant: function(token_name, web3_type) {
      let tenant;

      if (web3_type == 'manual') {
        tenant = 'OTHERS';
        return tenant;
      }

      switch (token_name) {

        case 'ETC':
          tenant = 'ETC';
          break;

        case 'BTC':
          tenant = 'BTC';
          break;

        case 'CELO':
        case 'cUSD':
          tenant = 'CELO';
          break;

        case 'ZIL':
          tenant = 'ZIL';
          break;

        case 'DOT':
        case 'KSM':
          tenant = 'POLKADOT';
          break;

        case 'FIL':
          tenant = 'FILECOIN';
          break;

<<<<<<< HEAD
        case 'BNB':
          tenant = 'BINANCE';
=======
        case 'ONE':
          tenant = 'HARMONY';
>>>>>>> 4ad250a3
          break;

        default:
          tenant = 'ETH';
      }

      return tenant;
    },
    fulfillmentComplete: function(payout_type, fulfillment_id, event) {
      let vm = this;

      const token_name = vm.bounty.token_name;
      const decimals = tokenNameToDetails('mainnet', token_name).decimals;
      const amount = vm.fulfillment_context.amount;
      const payout_tx_id = vm.fulfillment_context.payout_tx_id ? vm.fulfillment_context.payout_tx_id : null;
      const funder_address = vm.bounty.bounty_owner_address;
      const tenant = vm.getTenant(token_name, vm.bounty.web3_type);

      const payload = {
        payout_type: payout_type,
        tenant: tenant,
        amount: amount * 10 ** decimals,
        token_name: token_name,
        funder_address: funder_address,
        payout_tx_id: payout_tx_id
      };

      const apiUrlBounty = `/api/v1/bounty/payout/${fulfillment_id}`;

      event.target.disabled = true;

      fetchData(apiUrlBounty, 'POST', payload).then(response => {
        event.target.disabled = false;
        if (200 <= response.status && response.status <= 204) {
          console.log('success', response);

          vm.fetchBounty();
          this.$refs['payout-modal'][0].closeModal();

          vm.fulfillment_context = {
            active_step: 'payout_amount'
          };

        } else {
          _alert('Unable to make payout bounty. Please try again later', 'error');
          console.error(`error: bounty payment failed with status: ${response.status} and message: ${response.message}`);
        }
      }).catch(function(error) {
        event.target.disabled = false;
        _alert('Unable to make payout bounty. Please try again later', 'error');
      });
    },
    nextStepAndLoadPYPLButton: function(fulfillment_id, fulfiller_identifier) {
      let vm = this;

      Promise.resolve(vm.goToStep('submit_transaction', 'payout_amount')).then(() => {
        const ele = '#payout-with-pypl';

        $(ele).html('');
        const modal = this.$refs['payout-modal'][0];

        payWithPYPL(fulfillment_id, fulfiller_identifier, ele, vm, modal);
      });
    },
    payWithExtension: function(fulfillment_id, fulfiller_address, payout_type) {
      let vm = this;
      const modal = this.$refs['payout-modal'][0];

      switch (payout_type) {
        case 'web3_modal':
          payWithWeb3(fulfillment_id, fulfiller_address, vm, modal);
          break;
<<<<<<< HEAD

        case 'polkadot_ext':
          payWithPolkadotExtension(fulfillment_id, fulfiller_address, vm, modal);
          break;

        case 'binance_ext':
          payWithBinanceExtension(fulfillment_id, fulfiller_address, vm, modal);
          break;
      }
=======

        case 'polkadot_ext':
          payWithPolkadotExtension(fulfillment_id, fulfiller_address, vm, modal);
          break;

        case 'harmony_ext':
          payWithHarmonyExtension(fulfillment_id, fulfiller_address, vm, modal);
          break;
      }

>>>>>>> 4ad250a3
    },
    closeBounty: function() {

      let vm = this;
      const bounty_id = vm.bounty.pk;

      const apiUrlBounty = `/api/v1/bounty/${bounty_id}/close`;

      fetchData(apiUrlBounty, 'POST').then(response => {
        if (200 <= response.status && response.status <= 204) {
          vm.bounty.status = 'done';
        } else {
          _alert('Unable to close. bounty. Please try again later', 'error');
          console.error(`error: bounty closure failed with status: ${response.status} and message: ${response.message}`);
        }
      });
    },
    show_extend_deadline_modal: function() {
      show_extend_deadline_modal();
    },
    show_interest_modal: function() {
      show_interest_modal();
    },
    staffOptions: function() {
      let vm = this;

      if (!vm.bounty.pk) {
        return;
      }

      if (vm.contxt.is_staff && !vm.quickLinks.length) {
        vm.quickLinks.push({
          label: 'View in Admin',
          href: `/_administrationdashboard/bounty/${vm.bounty.pk}/change/`,
          title: 'View in Admin Tool'
        }, {
          label: 'Hide Bounty',
          href: `${vm.bounty.url}?admin_override_and_hide=1`,
          title: 'Hides Bounty from Active Bounties'
        }, {
          label: 'Toggle Remarket Ready',
          href: `${vm.bounty.url}?admin_toggle_as_remarket_ready=1`,
          title: 'Sets Remarket Ready if not already remarket ready.  Unsets it if already remarket ready.'
        }, {
          label: 'Suspend Auto Approval',
          href: `${vm.bounty.url}?suspend_auto_approval=1`,
          title: 'Suspend *Auto Approval* of Bounty Hunters Who Have Applied for This Bounty'
        });

        if (vm.bounty.needs_review) {
          vm.quickLinks.push({
            label: 'Mark as Reviewed',
            href: `${vm.bounty.url}?mark_reviewed=1`,
            title: 'Suspend *Auto Approval* of Bounty Hunters Who Have Applied for This Bounty'
          });
        }
      }
    },
    contactFunder: function() {
      let vm = this;
      let text = window.prompt('What would you like to say to the funder?', '');

      if (text === null) {
        return;
      }
      document.location.href = `${vm.bounty.url}?admin_contact_funder=${text}`;
    },
    snoozeeGitbot: function() {
      let vm = this;
      let text = window.prompt('How many days do you want to snooze?', '');

      if (text === null) {
        return;
      }
      document.location.href = `${vm.bounty.url}?snooze=${text}`;
    },
    hasAcceptedFulfillments: function() {
      let vm = this;

      if (!vm.bounty) {
        return [];
      }

      return vm.bounty.fulfillments.filter(fulfillment =>
        fulfillment.accepted &&
          fulfillment.payout_status == 'done'
      );

    },
    fetchIfPendingFulfillments: function() {
      let vm = this;

      const pendingFulfillments = vm.bounty.fulfillments.filter(fulfillment =>
        fulfillment.payout_status == 'pending'
      );

      if (pendingFulfillments.length > 0) {
        if (!vm.pollInterval) {
          vm.pollInterval = setInterval(vm.fetchBounty, 60000);
        }
      } else {
        clearInterval(vm.pollInterval);
        vm.pollInterval = null;
      }
      return;
    },
    stopWork: function(isOwner) {
      let text = isOwner ?
        'Are you sure you would like to stop this user from working on this bounty ?' :
        'Are you sure you would like to stop working on this bounty ?';

      if (!confirm(text)) {
        return;
      }

      let vm = this;

      const headers = {
        'X-CSRFToken': csrftoken
      };

      const apiUrlBounty = `/actions/bounty/${vm.bounty.pk}/interest/remove/`;

      fetchData(apiUrlBounty, 'POST', {}, headers).then(response => {
        if (200 <= response.status && response.status <= 204) {
          this.fetchBounty();
          let text = isOwner ?
            "You\'ve stopped the user from working on this bounty ?" :
            "You\'ve stopped work on this bounty";

          _alert(text, 'success');
        } else {
          _alert('Unable to stop work on bounty. Please try again later', 'error');
          console.error(`error: stopping work on bounty failed due to : ${response}`);
        }
      });
    },
    canStopWork: function(handle) {
      let vm = this;

      if (!handle) {
        return false;
      }

      if (vm.bounty.fulfillments.filter(fulfillment =>
        fulfillment.fulfiller_github_username != handle).length
      ) {
        return true;
      }

      return false;
    },
    goToStep: function(nextStep, currentStep, flow) {
      let vm = this;

      if (flow) {
        vm.fulfillment_context.flow = flow;
      }
      vm.fulfillment_context.referrer = currentStep;
      vm.fulfillment_context.active_step = nextStep;
    },
    initFulfillmentContext: function(fulfillment) {
      let vm = this;

      switch (fulfillment.payout_type) {
        case 'fiat':
          vm.fulfillment_context.active_step = 'payout_amount';
          break;

        case 'qr':
        case 'manual':
          vm.fulfillment_context.active_step = 'check_wallet_owner';
          break;

        case 'web3_modal':
        case 'polkadot_ext':
          vm.fulfillment_context.active_step = 'payout_amount';
          break;
      }
    },
    initChain: function() {

      let vm = this;
      const token = vm.bounty.token_name;

      switch (vm.bounty.web3_type) {
        case 'polkadot_ext': {
          let polkadot_endpoint;

          if (token == 'KSM') {
            polkadot_endpoint = KUSAMA_ENDPOINT;
          } else if (token == 'DOT') {
            polkadot_endpoint = POLKADOT_ENDPOINT;
          }

          polkadot_utils.connect(polkadot_endpoint).then(res =>{
            console.log(res);
            polkadot_extension_dapp.web3Enable('gitcoin').then(() => {
              vm.fulfillment_context.active_step = 'payout_amount';
            }).catch(err => {
              _alert('Please ensure you\'ve connected your polkadot extension to Gitcoin', 'error');
              console.log(err);
            });
          });
          break;
        }
<<<<<<< HEAD
        case 'binance_ext': {
          vm.fulfillment_context.active_step = 'payout_amount';
          break;
        }
=======

        case 'harmony_ext':
          vm.fulfillment_context.active_step = 'payout_amount';
          break;
>>>>>>> 4ad250a3
      }
    }
  },
  computed: {
    sortedActivity: function() {
      const token_details = tokenAddressToDetailsByNetwork(
        this.bounty.token_address, this.bounty.network
      );
      const decimals = token_details && token_details.decimals;

      this.decimals = decimals;

      let activities = this.bounty.activities.sort((a, b) => new Date(b.created) - new Date(a.created));

      if (decimals) {
        activities.forEach((activity, index) => {
          if (activity.metadata) {
            if (activity.metadata.token_name == 'USD' && activity.activity_type == 'worker_paid') {
              activity.metadata['token_value'] = activity.metadata.payout_amount;
            } else {
              activity.metadata['token_value'] = activity.metadata.value_in_token / 10 ** decimals;
            }
          }
        });
      }
      return activities;
    }
  }
});

if (document.getElementById('gc-bounty-detail')) {
  appBounty = new Vue({
    delimiters: [ '[[', ']]' ],
    el: '#gc-bounty-detail',
    data() {
      return {
        loadingState: loadingState['loading'],
        bounty: bounty,
        url: url,
        cb_address: cb_address,
        isOwner: false,
        isOwnerAddress: false,
        fulfillment_context: {
          active_step: 'check_wallet_owner',
          include_amount_in_qr: true,
          amount: 0
        },
        decimals: 18,
        inputBountyOwnerAddress: bounty.bounty_owner_address,
        contxt: document.contxt,
        quickLinks: [],
        pollInterval: null
      };
    },
    mounted() {
      this.fetchBounty();
    }
  });
}


var show_extend_deadline_modal = function() {
  let modals = $('#modalExtend');
  let modalBody = $('#modalExtend .modal-content');
  const url = '/modal/extend_issue_deadline?pk=' + document.result['pk'];

  moment.locale('en');
  modals.on('show.bs.modal', function() {
    modalBody.load(url, ()=> {
      const currentExpires = moment.utc(document.result['expires_date']);

      $('#modalExtend input[name="expirationTimeDelta"]').daterangepicker({
        parentEl: '#extend_deadline',
        singleDatePicker: true,
        startDate: moment(currentExpires).add(1, 'month'),
        minDate: moment().add(1, 'day'),
        ranges: {
          '1 week': [ moment(currentExpires).add(7, 'days'), moment(currentExpires).add(7, 'days') ],
          '2 weeks': [ moment(currentExpires).add(14, 'days'), moment(currentExpires).add(14, 'days') ],
          '1 month': [ moment(currentExpires).add(1, 'month'), moment(currentExpires).add(1, 'month') ],
          '3 months': [ moment(currentExpires).add(3, 'month'), moment(currentExpires).add(3, 'month') ],
          '1 year': [ moment(currentExpires).add(1, 'year'), moment(currentExpires).add(1, 'year') ]
        },
        'locale': {
          'customRangeLabel': 'Custom'
        }
      }, function(start, end, label) {
        set_extended_time_html(end);
      });

      set_extended_time_html($('#modalExtend input[name="expirationTimeDelta"]').data('daterangepicker').endDate);

      $('#neverExpires').on('click', () => {
        if ($('#neverExpires').is(':checked')) {
          $('#expirationTimeDelta').attr('disabled', true);
          $('#extended-expiration-date #extended-days').html('Never');
          $('#extended-expiration-date #extended-date').html('-');
        } else {
          $('#expirationTimeDelta').attr('disabled', false);
          set_extended_time_html($('#modalExtend input[name="expirationTimeDelta"]').data('daterangepicker').endDate);
        }
      });

      modals.on('submit', function(event) {
        event.preventDefault();

        var extended_time = $('input[name=updatedExpires]').val();

        extend_expiration(document.result['pk'], {
          deadline: extended_time
        });
      });
    });
  });
  modals.bootstrapModal('show');
  $(document, modals).on('hidden.bs.modal', function(e) {
    $('#extend_deadline').remove();
    $('.daterangepicker').remove();
  });
};

var set_extended_time_html = function(extendedDuration) {
  extendedDuration = extendedDuration.set({hour: 0, minute: 0, second: 0, millisecond: 0});
  $('input[name=updatedExpires]').val(extendedDuration.utc().unix());
  $('#extended-expiration-date #extended-date').html(extendedDuration.format('MM-DD-YYYY hh:mm A'));
  $('#extended-expiration-date #extended-days').html(moment.utc(extendedDuration).fromNow());
};

var extend_expiration = function(bounty_pk, data) {
  var request_url = '/actions/bounty/' + bounty_pk + '/extend_expiration/';

  $.post(request_url, data, function(result) {

    if (result.success) {
      _alert({ message: result.msg }, 'success');
      appBounty.bounty.expires_date = moment.unix(data.deadline).utc().format();
      return appBounty.bounty.expires_date;
    }
    return false;
  }).fail(function(result) {
    _alert({ message: gettext('got an error. please try again, or contact support@gitcoin.co') }, 'error');
  });
};

const submitInterest = (bounty, msg, self, onSuccess) => {
  add_interest(bounty, {
    issue_message: msg
  }).then(success => {
    if (success) {
      $(self).attr('href', '/uninterested');
      $(self).find('span').text(gettext('Stop Work'));
      $(self).parent().attr('title', '<div class="tooltip-info tooltip-sm">' + gettext('Notify the funder that you will not be working on this project') + '</div>');


      if (onSuccess) {
        onSuccess();
      }
    }
  }).catch((error) => {
    if (error.responseJSON.error === 'You may only work on max of 3 issues at once.')
      return;
    throw error;
  });
};

var show_interest_modal = function() {
  var modals = $('#modalInterest');
  let modalBody = $('#modalInterest .modal-content');
  let modalUrl = `/interest/modal?redirect=${window.location.pathname}&pk=${document.result['pk']}`;

  modals.on('show.bs.modal', function() {
    modalBody.load(modalUrl, ()=> {
      let actionPlanForm = $('#action_plan');
      let issueMessage = $('#issue_message');
      let data = $('.team-users').data('initial') ? $('.team-users').data('initial').split(', ') : [];
      let projectForm = $('#projectForm');

      userSearch('.team-users', false, '', data, true, false);
      $('#looking-members').on('click', function() {
        $('.looking-members').toggle();
      });
      issueMessage.attr('placeholder', gettext('What steps will you take to complete this task? (min 30 chars)'));
      if (document.result.event) {
        $(document).on('change', '#project_logo', function() {
          previewFile($(this));
        });
        projectForm.on('submit', function(e) {
          e.preventDefault();
          const elements = $(this)[0];
          const logo = elements['logo'].files[0];
          const summary = elements['summary'].value;
          const data = $(this).serializeArray();

          submitInterest(document.result['pk'], summary, self, () => {
            appBounty.fetchBounty();

            submitProject(logo, data);
            modals.bootstrapModal('hide');
          });
        });

        return;
      }

      actionPlanForm.on('submit', function(event) {
        event.preventDefault();

        let msg = issueMessage.val().trim();

        if (!msg || msg.length < 30) {
          _alert({message: gettext('Please provide an action plan for this ticket. (min 30 chars)')}, 'error');
          return false;
        }

        add_interest(document.result['pk'], {
          issue_message: msg
        }).then(success => {
          if (success) {
            appBounty.fetchBounty();
            modals.bootstrapModal('hide');

            if (document.result.event) {
              projectModal(document.result.pk);
            }
          }
        }).catch((error) => {
          if (error.responseJSON.error === 'You may only work on max of 3 issues at once.')
            return;
          throw error;
        });

      });

    });
  });
  modals.bootstrapModal('show');
};

$('body').on('click', '.issue_description img', function() {
  var content = $.parseHTML(
    '<div><div class="row"><div class="col-12 closebtn">' +
      '<a id="" rel="modal:close" href="javascript:void" class="close" aria-label="Close dialog">' +
        '<span aria-hidden="true">&times;</span>' +
      '</a>' +
    '</div>' +
    '<div class="col-12 pt-2 pb-2"><img class="magnify" src="' + $(this).attr('src') + '"/></div></div></div>');

  $(content).appendTo('body').modal({
    modalClass: 'modal magnify'
  });
});

function sleep(ms) {
  return new Promise(resolve => setTimeout(resolve, ms));
}

const promisify = (inner) =>
  new Promise((resolve, reject) =>
    inner((err, res) => {
      if (err) {
        reject(err);
      } else {
        resolve(res);
      }
    })
  );<|MERGE_RESOLUTION|>--- conflicted
+++ resolved
@@ -78,13 +78,12 @@
           url = `https://filscan.io/#/tipset/message-detail?cid=${txn}`;
           break;
 
-<<<<<<< HEAD
         case 'BNB':
           url = `https://bscscan.com/tx/${txn}`;
-=======
+          break;
+
         case 'ONE':
           url = `https://explorer.harmony.one/#/tx/${txn}`;
->>>>>>> 4ad250a3
           break;
 
         default:
@@ -126,13 +125,12 @@
           url = `https://filscan.io/#/tipset/address-detail?address=${address}`;
           break;
 
-<<<<<<< HEAD
         case 'BNB':
           url = `https://bscscan.com/address/${address}`;
-=======
+          break;
+
         case 'ONE':
           url = `https://explorer.harmony.one/#/address/${address}`;
->>>>>>> 4ad250a3
           break;
 
         default:
@@ -341,13 +339,12 @@
           tenant = 'FILECOIN';
           break;
 
-<<<<<<< HEAD
         case 'BNB':
           tenant = 'BINANCE';
-=======
+          break;
+
         case 'ONE':
           tenant = 'HARMONY';
->>>>>>> 4ad250a3
           break;
 
         default:
@@ -420,7 +417,6 @@
         case 'web3_modal':
           payWithWeb3(fulfillment_id, fulfiller_address, vm, modal);
           break;
-<<<<<<< HEAD
 
         case 'polkadot_ext':
           payWithPolkadotExtension(fulfillment_id, fulfiller_address, vm, modal);
@@ -429,19 +425,11 @@
         case 'binance_ext':
           payWithBinanceExtension(fulfillment_id, fulfiller_address, vm, modal);
           break;
-      }
-=======
-
-        case 'polkadot_ext':
-          payWithPolkadotExtension(fulfillment_id, fulfiller_address, vm, modal);
-          break;
-
+          
         case 'harmony_ext':
           payWithHarmonyExtension(fulfillment_id, fulfiller_address, vm, modal);
           break;
       }
-
->>>>>>> 4ad250a3
     },
     closeBounty: function() {
 
@@ -648,17 +636,15 @@
           });
           break;
         }
-<<<<<<< HEAD
+
         case 'binance_ext': {
           vm.fulfillment_context.active_step = 'payout_amount';
           break;
         }
-=======
 
         case 'harmony_ext':
           vm.fulfillment_context.active_step = 'payout_amount';
           break;
->>>>>>> 4ad250a3
       }
     }
   },
