let bounty = [];
let url = location.href;

document.result = bounty;

Vue.mixin({
  methods: {
    fetchBounty: function() {
      let vm = this;
      let apiUrlBounty = `/actions/api/v0.1/bounty?github_url=${document.issueURL}`;
      const getBounty = fetchData(apiUrlBounty, 'GET');

      $.when(getBounty).then(function(response) {
        vm.bounty = response[0];
        vm.isOwner = vm.checkOwner(response[0].bounty_owner_github_username);
        document.result = response[0];
      });
    },
    checkOwner: function(handle) {
      let vm = this;

      if (vm.contxt.github_handle) {
        return caseInsensitiveCompare(document.contxt['github_handle'], handle);
      }
      return false;

    },
    checkInterest: function() {
      let vm = this;

      if (!vm.contxt.github_handle) {
        return false;
      }
      return !!(vm.bounty.interested || []).find(interest => caseInsensitiveCompare(interest.profile.handle, vm.contxt.github_handle));

    },
    checkApproved: function() {
      let vm = this;

      if (!vm.contxt.github_handle) {
        return false;
      }
      // pending=false
      let result = vm.bounty.interested.filter(interest => caseInsensitiveCompare(interest.profile.handle, vm.contxt.github_handle));

      return result ? !result.pending : false;

    },
    checkFulfilled: function() {
      let vm = this;

      if (!vm.contxt.github_handle) {
        return false;
      }
      return !!(vm.bounty.fulfillments || []).find(fulfiller => caseInsensitiveCompare(fulfiller.fulfiller_github_username, vm.contxt.github_handle));
    },
    syncGhIssue: function() {
      let vm = this;
      let apiUrlIssueSync = `/sync/get_issue_details?url=${encodeURIComponent(vm.bounty.github_url)}&token=${currentProfile.githubToken}`;
      const getIssueSync = fetchData(apiUrlIssueSync, 'GET');

      $.when(getIssueSync).then(function(response) {
        vm.updateGhIssue(response);
      });
    },
    updateGhIssue: function(response) {
      let vm = this;
      const payload = JSON.stringify({
        issue_description: response.description,
        title: response.title
      });
      let apiUrlUpdateIssue = `/bounty/change/${vm.bounty.pk}`;
      const postUpdateIssue = fetchData(apiUrlUpdateIssue, 'POST', payload);

      $.when(postUpdateIssue).then(function(response) {
        vm.bounty.issue_description = response.description;
        vm.bounty.title = response.title;
        _alert({ message: response.msg }, 'success');
      }).catch(function(response) {
        _alert({ message: response.responseJSON.error }, 'error');
      });
    },
    copyTextToClipboard: function(text) {
      if (!navigator.clipboard) {
        _alert('Could not copy text to clipboard', 'error', 5000);
      } else {
        navigator.clipboard.writeText(text).then(function() {
          _alert('Text copied to clipboard', 'success', 5000);
        }, function(err) {
          _alert('Could not copy text to clipboard', 'error', 5000);
        });
      }
    },
    fulfillmentComplete: function(fulfillment_id, amount, closeBounty) {
      let vm = this;
<<<<<<< HEAD
      const owner_address = vm.bounty.bounty_owner_address ?
        vm.bounty.bounty_owner_address :
        bounty_owner_address;

      const token_name = vm.bounty.token_name;
      const decimals = tokenNameToDetails('mainnet', token_name).decimals;

=======
>>>>>>> 646c2bd6
      const payload = {
        amount: amount * 10 ** decimals,
        token_name: token_name,
        close_bounty: closeBounty,
        bounty_owner_address: vm.bounty.bounty_owner_address
      };
      const apiUrlBounty = `/api/v1/bounty/payout/${fulfillment_id}`;

      fetchData(apiUrlBounty, 'POST', payload).then(response => {
        if (200 <= response.status && response.status <= 204) {
          console.log('success', response);
        } else {
          _alert('Unable to make payout bounty. Please try again later', 'error');
          console.error(`error: bounty payment failed with status: ${response.status} and message: ${response.message}`);
        }
      });

    },
    show_extend_deadline_modal: function() {
      show_extend_deadline_modal();
    },
    show_interest_modal: function() {
      show_interest_modal();
    },

  },
  computed: {
    sortedActivity: function() {
      return this.bounty.activities.sort((a, b) => new Date(b.created) - new Date(a.created));
    }

  }
});


if (document.getElementById('gc-bounty-detail')) {
  var appBounty = new Vue({
    delimiters: [ '[[', ']]' ],
    el: '#gc-bounty-detail',
    data() {
      return {
        bounty: bounty,
        url: url,
        cb_address: cb_address,
        isOwner: false,
        is_bounties_network: is_bounties_network,
        inputAmount: 0,
        inputBountyOwnerAddress: bounty.bounty_owner_address,
        contxt: document.contxt
      };
    },
    mounted() {
      this.fetchBounty();
    }
  });
}


var show_extend_deadline_modal = function() {
  let modals = $('#modalExtend');
  let modalBody = $('#modalExtend .modal-content');
  const url = '/modal/extend_issue_deadline?pk=' + document.result['pk'];

  moment.locale('en');
  modals.on('show.bs.modal', function() {
    modalBody.load(url, ()=> {
      const currentExpires = moment.utc(document.result['expires_date']);

      $('#modalExtend input[name="expirationTimeDelta"]').daterangepicker({
        parentEl: '#extend_deadline',
        singleDatePicker: true,
        startDate: moment(currentExpires).add(1, 'month'),
        minDate: moment().add(1, 'day'),
        ranges: {
          '1 week': [ moment(currentExpires).add(7, 'days'), moment(currentExpires).add(7, 'days') ],
          '2 weeks': [ moment(currentExpires).add(14, 'days'), moment(currentExpires).add(14, 'days') ],
          '1 month': [ moment(currentExpires).add(1, 'month'), moment(currentExpires).add(1, 'month') ],
          '3 months': [ moment(currentExpires).add(3, 'month'), moment(currentExpires).add(3, 'month') ],
          '1 year': [ moment(currentExpires).add(1, 'year'), moment(currentExpires).add(1, 'year') ]
        },
        'locale': {
          'customRangeLabel': 'Custom'
        }
      }, function(start, end, label) {
        set_extended_time_html(end);
      });

      set_extended_time_html($('#modalExtend input[name="expirationTimeDelta"]').data('daterangepicker').endDate);

      $('#neverExpires').on('click', () => {
        if ($('#neverExpires').is(':checked')) {
          $('#expirationTimeDelta').attr('disabled', true);
          $('#extended-expiration-date #extended-days').html('Never');
          $('#extended-expiration-date #extended-date').html('-');
        } else {
          $('#expirationTimeDelta').attr('disabled', false);
          set_extended_time_html($('#modalExtend input[name="expirationTimeDelta"]').data('daterangepicker').endDate);
        }
      });

      modals.on('submit', function(event) {
        event.preventDefault();

        var extended_time = $('input[name=updatedExpires]').val();

        extend_expiration(document.result['pk'], {
          deadline: extended_time
        });
        // setTimeout(function() {
        //   window.location.reload();
        // }, 2000);
      });
    });
  });
  modals.bootstrapModal('show');
  $(document, modals).on('hidden.bs.modal', function(e) {
    $('#extend_deadline').remove();
    $('.daterangepicker').remove();
  });
};

var set_extended_time_html = function(extendedDuration) {
  extendedDuration = extendedDuration.set({hour: 0, minute: 0, second: 0, millisecond: 0});
  $('input[name=updatedExpires]').val(extendedDuration.utc().unix());
  $('#extended-expiration-date #extended-date').html(extendedDuration.format('MM-DD-YYYY hh:mm A'));
  $('#extended-expiration-date #extended-days').html(moment.utc(extendedDuration).fromNow());
};

var extend_expiration = function(bounty_pk, data) {
  var request_url = '/actions/bounty/' + bounty_pk + '/extend_expiration/';
  $.post(request_url, data, function(result) {

    if (result.success) {
      _alert({ message: result.msg }, 'success');
      return appBounty.bounty.expires_date = moment.unix(data.deadline).utc().format();
    }
    return false;
  }).fail(function(result) {
    _alert({ message: gettext('got an error. please try again, or contact support@gitcoin.co') }, 'error');
  });
};



var show_interest_modal = function() {
  var self = this;
  var modals = $('#modalInterest');
  let modalBody = $('#modalInterest .modal-content');
  let modalUrl = `/interest/modal?redirect=${window.location.pathname}&pk=${document.result['pk']}`;

  modals.on('show.bs.modal', function() {
    modalBody.load(modalUrl, ()=> {
      if (document.result['repo_type'] === 'private') {
        document.result.unsigned_nda ? $('.nda-download-link').attr('href', document.result.unsigned_nda.doc) : $('#nda-upload').hide();
      }

      let actionPlanForm = $('#action_plan');
      let discord_username = $('#discord_username');
      let issueMessage = $('#issue_message');

      issueMessage.attr('placeholder', gettext('What steps will you take to complete this task? (min 30 chars)'));

      actionPlanForm.on('submit', function(event) {
        event.preventDefault();

        let msg = issueMessage.val().trim();

        if (!msg || msg.length < 30) {
          _alert({message: gettext('Please provide an action plan for this ticket. (min 30 chars)')}, 'error');
          return false;
        }

        const issueNDA = document.result['repo_type'] === 'private' ? $('#issueNDA')[0].files : undefined;

        if (issueNDA && typeof issueNDA[0] !== 'undefined') {

          const formData = new FormData();

          formData.append('docs', issueNDA[0]);
          formData.append('doc_type', 'signed_nda');

          const ndaSend = {
            url: '/api/v0.1/bountydocument',
            method: 'POST',
            data: formData,
            processData: false,
            dataType: 'json',
            contentType: false
          };

          $.ajax(ndaSend).done(function(response) {
            if (response.status == 200) {
              _alert(response.message, 'info');
              add_interest(document.result['pk'], {
                issue_message: msg,
                signed_nda: response.bounty_doc_id,
                discord_username: $('#discord_username').length ? $('#discord_username').val() : null
              }).then(success => {
                if (success) {
                  $(self).attr('href', '/uninterested');
                  $(self).find('span').text(gettext('Stop Work'));
                  $(self).parent().attr('title', '<div class="tooltip-info tooltip-sm">' + gettext('Notify the funder that you will not be working on this project') + '</div>');
                  modals.bootstrapModal('hide');
                }
              }).catch((error) => {
                if (error.responseJSON.error === 'You may only work on max of 3 issues at once.')
                  return;
                throw error;
              });
            } else {
              _alert(response.message, 'error');
            }
          }).fail(function(error) {
            _alert(error, 'error');
          });
        } else {
          add_interest(document.result['pk'], {
            issue_message: msg,
            discord_username: $('#discord_username').length ? $('#discord_username').val() : null
          }).then(success => {
            if (success) {
              // $(self).attr('href', '/uninterested');
              // $(self).find('span').text(gettext('Stop Work'));
              // $(self).parent().attr('title', '<div class="tooltip-info tooltip-sm">' + gettext('Notify the funder that you will not be working on this project') + '</div>');
              appBounty.fetchBounty();
              modals.bootstrapModal('hide');

              if (document.result.event) {
                projectModal(document.result.pk);
              }
            }
          }).catch((error) => {
            if (error.responseJSON.error === 'You may only work on max of 3 issues at once.')
              return;
            throw error;
          });
        }

      });

    });
  });
  modals.bootstrapModal('show');
};<|MERGE_RESOLUTION|>--- conflicted
+++ resolved
@@ -91,9 +91,9 @@
         });
       }
     },
-    fulfillmentComplete: function(fulfillment_id, amount, closeBounty) {
-      let vm = this;
-<<<<<<< HEAD
+    fulfillmentComplete: function(fulfillment_id, amount, closeBounty, bounty_owner_address) {
+
+      let vm = this;
       const owner_address = vm.bounty.bounty_owner_address ?
         vm.bounty.bounty_owner_address :
         bounty_owner_address;
@@ -101,14 +101,13 @@
       const token_name = vm.bounty.token_name;
       const decimals = tokenNameToDetails('mainnet', token_name).decimals;
 
-=======
->>>>>>> 646c2bd6
       const payload = {
         amount: amount * 10 ** decimals,
         token_name: token_name,
         close_bounty: closeBounty,
-        bounty_owner_address: vm.bounty.bounty_owner_address
+        bounty_owner_address: owner_address
       };
+
       const apiUrlBounty = `/api/v1/bounty/payout/${fulfillment_id}`;
 
       fetchData(apiUrlBounty, 'POST', payload).then(response => {
@@ -119,15 +118,13 @@
           console.error(`error: bounty payment failed with status: ${response.status} and message: ${response.message}`);
         }
       });
-
     },
     show_extend_deadline_modal: function() {
       show_extend_deadline_modal();
     },
     show_interest_modal: function() {
       show_interest_modal();
-    },
-
+    }
   },
   computed: {
     sortedActivity: function() {
@@ -233,6 +230,7 @@
 
 var extend_expiration = function(bounty_pk, data) {
   var request_url = '/actions/bounty/' + bounty_pk + '/extend_expiration/';
+
   $.post(request_url, data, function(result) {
 
     if (result.success) {
@@ -244,8 +242,6 @@
     _alert({ message: gettext('got an error. please try again, or contact support@gitcoin.co') }, 'error');
   });
 };
-
-
 
 var show_interest_modal = function() {
   var self = this;
