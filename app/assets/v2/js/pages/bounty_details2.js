var appBounty;
let bounty = [];
let url = location.href;
const loadingState = {
  loading: 'loading',
  error: 'error',
  empty: 'empty',
  resolved: 'resolved'
};

document.result = bounty;

Vue.mixin({
  methods: {
    fetchBounty: function(newData) {
      let vm = this;
      let apiUrlBounty = `/actions/api/v0.1/bounty?github_url=${document.issueURL}`;
      const getBounty = fetchData(apiUrlBounty, 'GET');

      $.when(getBounty).then(function(response) {
        if (!response.length) {
          vm.loadingState = 'empty';
          return vm.syncBounty();
        }
        vm.bounty = response[0];
        vm.loadingState = 'resolved';
        vm.isOwner = vm.checkOwner(response[0].bounty_owner_github_username);
        vm.isOwnerAddress = vm.checkOwnerAddress(response[0].bounty_owner_address);
        document.result = response[0];
        if (newData) {
          delete sessionStorage['fulfillers'];
          delete sessionStorage['bountyId'];
          localStorage[document.issueURL] = '';
          document.title = `${response[0].title} | Gitcoin`;
          window.history.replaceState({}, `${response[0].title} | Gitcoin`, response[0].url);
        }
        if (vm.bounty.event && localStorage['pendingProject'] && (vm.bounty.standard_bounties_id == localStorage['pendingProject'])) {
          projectModal(vm.bounty.pk);
        }
        vm.staffOptions();
        vm.fetchIfPendingFulfillments();
        vm.initChain();
        vm.eventParams();
      }).catch(function(error) {
        vm.loadingState = 'error';
        _alert('Error fetching bounties. Please contact founders@gitcoin.co', 'danger');
      });
    },
    eventParams: function() {
      const searchParams = new URLSearchParams(window.location.search);

      if (searchParams.has('mutate_worker_action')) {
        const action = searchParams.get('mutate_worker_action');
        const product = document.result.event ? 'hackathons' : 'bounties';
        const productPersona = document.result.event ? 'hackathon' : 'bounty';
        const persona = this.isOwner ? 'funder' : 'hunter';
        const mtcPersona = `${productPersona}-${persona}`;
        let bountyEvent = {
          'alias': 'products',
          'data': [
            {
              'name': 'product',
              'attributes': {
                'product': product,
                'persona': mtcPersona,
                'action': action
              }
            }
          ]
        };

        if (document.result.event) {
          let stopHackathonEvent = {
            'alias': 'hackathon',
            'data': [
              {
                'name': action,
                'attributes': {
                  'hackathon-slug': document.result.event.slug,
                  'hackathon-action': action
                }
              }
            ]
          };

          bountyEvent = [ bountyEvent, stopHackathonEvent ];

        }

        MauticEvent.createEvent(bountyEvent);
        window.history.pushState({}, document.title, window.location.pathname);

      }


    },
    getTransactionURL: function(token_name, txn) {
      let url;

      switch (token_name) {
        case 'BTC':
          url = `https://blockstream.info/tx/${txn}`;
          break;

        case 'ETC':
          url = `https://blockscout.com/etc/mainnet/tx/${txn}`;
          break;

        case 'CELO':
        case 'cUSD':
          url = `https://explorer.celo.org/tx/${txn}`;
          break;

        case 'ZIL':
          url = `https://viewblock.io/zilliqa/tx/${txn}`;
          break;

        case 'DOT':
          url = `https://polkadot.subscan.io/extrinsic/${txn}`;
          break;

        case 'KSM':
          url = `https://kusama.subscan.io/extrinsic/${txn}`;
          break;

        case 'FIL':
          url = `https://filscan.io/#/tipset/message-detail?cid=${txn}`;
          break;

        case 'BNB':
        case 'BUSD':
          url = `https://bscscan.com/tx/${txn}`;
          break;

        case 'ONE':
          url = `https://explorer.harmony.one/#/tx/${txn}`;
          break;

        case 'RBTC':
        case 'RDOC':
        case 'DOC':
        case 'RIF':
        case 'SOV':
          url = `https://explorer.rsk.co/tx/${txn}`;
          break;

<<<<<<< HEAD
        case 'CKB':
          url = `https://explorer.nervos.org/transaction/${txn}`;
=======
        case 'XDC':
          url = `https://explorer.xinfin.network/tx/${txn}`;
>>>>>>> 1d634cf9
          break;

        default:
          url = `https://etherscan.io/tx/${txn}`;

      }
      return url;
    },
    getAddressURL: function(token_name, address) {
      let url;

      switch (token_name) {
        case 'BTC':
          url = `https://blockstream.info/address/${address}`;
          break;

        case 'ETC':
          url = `https://blockscout.com/etc/mainnet/address/${address}`;
          break;

        case 'CELO':
        case 'cUSD':
          url = `https://explorer.celo.org/address/${address}`;
          break;

        case 'ZIL':
          url = `https://viewblock.io/zilliqa/address/${address}`;
          break;

        case 'DOT':
          url = `https://polkadot.subscan.io/account/${address}`;
          break;

        case 'KSM':
          url = `https://kusama.subscan.io/account/${address}`;
          break;

        case 'FIL':
          url = `https://filscan.io/#/tipset/address-detail?address=${address}`;
          break;

        case 'BNB':
        case 'BUSD':
          url = `https://bscscan.com/address/${address}`;
          break;

        case 'ONE':
          url = `https://explorer.harmony.one/#/address/${address}`;
          break;

        case 'RBTC':
        case 'RDOC':
        case 'DOC':
        case 'RIF':
        case 'SOV':
          url = `https://explorer.rsk.co/address/${address}`;
          break;

<<<<<<< HEAD
        case 'CKB':
          url = `https://explorer.nervos.org/address/${address}`;
=======
        case 'XDC':
          url = `https://explorer.xinfin.network/addr/${address}`;
>>>>>>> 1d634cf9
          break;

        default:
          url = `https://etherscan.io/address/${address}`;
      }
      return url;
    },
    getQRString: function(token_name, address, value) {
      value = value || 0;

      let qr_string;

      switch (token_name) {
        case 'BTC':
          qr_string = value ?
            `bitcoin:${address}?amount=${value}` :
            `bitcoin:${address}`;
          break;

        case 'ETC':
          qr_string = value ?
            `ethereum:${address}?value=${value}` :
            `ethereum:${address}`;
          break;

        case 'CELO':
        case 'cUSD':
          qr_string = value ?
            `celo://wallet/pay?address=${address}&amount=${value}&token=${token_name}` :
            `celo://wallet/pay?address=${address}&token=${token_name}`;
          break;

        case 'ZIL':
          qr_string = value ?
            `zilliqa://${address}?amount=${value}` :
            `zilliqa://${address}`;
          break;

        case 'FIL':
          qr_string = value ?
            `filecoin://${address}?amount=${value}` :
            `filecoin://${address}`;
          break;
      }

      return qr_string;
    },
    syncBounty: function() {
      let vm = this;

      if (!localStorage[document.issueURL]) {
        vm.loadingState = 'notfound';
        return;
      }

      let bountyMetadata = JSON.parse(localStorage[document.issueURL]);

      async function waitBlock(txid) {
        let receipt = promisify(cb => web3.eth.getTransactionReceipt(txid, cb));

        try {
          let result = await receipt;

          console.log(result);
          const data = {
            url: document.issueURL,
            txid: txid,
            network: document.web3network
          };
          let syncDb = fetchData('/sync/web3/', 'POST', data);

          $.when(syncDb).then(function(response) {
            console.log(response);

            vm.fetchBounty(true);
          }).catch(function(error) {
            setTimeout(vm.syncBounty(), 10000);
          });
        } catch (error) {
          return error;
        }
      }
      waitBlock(bountyMetadata.txid);

    },
    checkOwner: function(handle) {
      let vm = this;

      if (vm.contxt.github_handle) {
        return caseInsensitiveCompare(document.contxt['github_handle'], handle);
      }
      return false;

    },
    checkOwnerAddress: function(bountyOwnerAddress) {
      let vm = this;

      if (cb_address) {
        return caseInsensitiveCompare(cb_address, bountyOwnerAddress);
      }
      return false;

    },
    checkInterest: function() {
      let vm = this;

      if (!vm.contxt.github_handle) {
        return false;
      }
      let isInterested = !!(vm.bounty.interested || []).find(interest => caseInsensitiveCompare(interest.profile.handle, vm.contxt.github_handle));
      // console.log(isInterested)

      return isInterested;

    },
    checkApproved: function() {
      let vm = this;

      if (!vm.contxt.github_handle) {
        return false;
      }
      // pending=false
      let result = vm.bounty.interested.find(interest => caseInsensitiveCompare(interest.profile.handle, vm.contxt.github_handle));

      return result ? !result.pending : false;

    },
    checkFulfilled: function() {
      let vm = this;

      if (!vm.contxt.github_handle) {
        return false;
      }
      return !!(vm.bounty.fulfillments || []).find(fulfiller => caseInsensitiveCompare(fulfiller.fulfiller_github_username, vm.contxt.github_handle));
    },
    syncGhIssue: function() {
      let vm = this;
      let apiUrlIssueSync = `/sync/get_issue_details?url=${encodeURIComponent(vm.bounty.github_url)}&token=${currentProfile.githubToken}`;
      const getIssueSync = fetchData(apiUrlIssueSync, 'GET');

      $.when(getIssueSync).then(function(response) {
        vm.updateGhIssue(response);
      });
    },
    updateGhIssue: function(response) {
      let vm = this;
      const payload = JSON.stringify({
        issue_description: response.description,
        title: response.title
      });
      let apiUrlUpdateIssue = `/bounty/change/${vm.bounty.pk}`;
      const postUpdateIssue = fetchData(apiUrlUpdateIssue, 'POST', payload);

      $.when(postUpdateIssue).then(function(response) {
        vm.bounty.issue_description = response.description;
        vm.bounty.title = response.title;
        _alert({ message: response.msg }, 'success');
      }).catch(function(response) {
        _alert({ message: response.responseJSON.error }, 'danger');
      });
    },
    copyTextToClipboard: function(text) {
      if (!navigator.clipboard) {
        _alert('Could not copy text to clipboard', 'danger', 5000);
      } else {
        navigator.clipboard.writeText(text).then(function() {
          _alert('Text copied to clipboard', 'success', 5000);
        }, function(err) {
          _alert('Could not copy text to clipboard', 'danger', 5000);
        });
      }
    },
    getTenant: function(token_name, web3_type) {
      let tenant;

      if (web3_type == 'manual') {
        tenant = 'OTHERS';
        return tenant;
      }

      switch (token_name) {

        case 'ETC':
          tenant = 'ETC';
          break;

        case 'BTC':
          tenant = 'BTC';
          break;

        case 'CELO':
        case 'cUSD':
          tenant = 'CELO';
          break;

        case 'ZIL':
          tenant = 'ZIL';
          break;

        case 'DOT':
        case 'KSM':
          tenant = 'POLKADOT';
          break;

        case 'FIL':
          tenant = 'FILECOIN';
          break;

        case 'BNB':
        case 'BUSD':
          tenant = 'BINANCE';
          break;

        case 'ONE':
          tenant = 'HARMONY';
          break;

        case 'RBTC':
        case 'DOC':
        case 'RDOC':
        case 'RIF':
        case 'SOV':
          tenant = 'RSK';
          break;

<<<<<<< HEAD
        case 'CKB':
          tenant = 'NERVOS';
=======
        case 'XDC':
          tenant = 'XINFIN';
>>>>>>> 1d634cf9
          break;

        default:
          tenant = 'ETH';
      }

      return tenant;
    },
    fulfillmentComplete: function(payout_type, fulfillment_id, event) {
      let vm = this;

      const token_name = vm.bounty.token_name;
      const decimals = tokenNameToDetails('mainnet', token_name).decimals;
      const amount = vm.fulfillment_context.amount;
      const payout_tx_id = vm.fulfillment_context.payout_tx_id ? vm.fulfillment_context.payout_tx_id : null;
      const funder_address = vm.bounty.bounty_owner_address;
      const tenant = vm.getTenant(token_name, vm.bounty.web3_type);

      const payload = {
        payout_type: payout_type,
        tenant: tenant,
        amount: amount * 10 ** decimals,
        token_name: token_name,
        funder_address: funder_address,
        payout_tx_id: payout_tx_id
      };

      const apiUrlBounty = `/api/v1/bounty/payout/${fulfillment_id}`;

      event.target.disabled = true;

      fetchData(apiUrlBounty, 'POST', payload).then(response => {
        event.target.disabled = false;
        if (200 <= response.status && response.status <= 204) {
          console.log('success', response);

          vm.fetchBounty();
          this.$refs['payout-modal' + fulfillment_id][0].closeModal();

          vm.fulfillment_context = {
            active_step: 'payout_amount'
          };

        } else {
          _alert('Unable to make payout bounty. Please try again later', 'danger');
          console.error(`error: bounty payment failed with status: ${response.status} and message: ${response.message}`);
        }
      }).catch(function(error) {
        event.target.disabled = false;
        _alert('Unable to make payout bounty. Please try again later', 'danger');
      });
    },
    nextStepAndLoadPYPLButton: function(fulfillment_id, fulfiller_identifier) {
      let vm = this;

      Promise.resolve(vm.goToStep('submit_transaction', 'payout_amount')).then(() => {
        const ele = '#payout-with-pypl';

        $(ele).html('');
        const modal = this.$refs['payout-modal' + fulfillment_id][0];

        payWithPYPL(fulfillment_id, fulfiller_identifier, ele, vm, modal);
      });
    },
    payWithExtension: function(fulfillment_id, fulfiller_address, payout_type) {
      let vm = this;
      const modal = this.$refs['payout-modal' + fulfillment_id][0];

      switch (payout_type) {
        case 'web3_modal':
          payWithWeb3(fulfillment_id, fulfiller_address, vm, modal);
          break;

        case 'polkadot_ext':
          payWithPolkadotExtension(fulfillment_id, fulfiller_address, vm, modal);
          break;

        case 'binance_ext':
          payWithBinanceExtension(fulfillment_id, fulfiller_address, vm, modal);
          break;

        case 'harmony_ext':
          payWithHarmonyExtension(fulfillment_id, fulfiller_address, vm, modal);
          break;

        case 'rsk_ext':
          payWithRSKExtension(fulfillment_id, fulfiller_address, vm, modal);
          break;

        case 'xinfin_ext':
          payWithXinfinExtension(fulfillment_id, fulfiller_address, vm, modal);
          break;
      }
    },
    closeBounty: function() {

      let vm = this;
      const bounty_id = vm.bounty.pk;

      const apiUrlBounty = `/api/v1/bounty/${bounty_id}/close`;

      fetchData(apiUrlBounty, 'POST').then(response => {
        if (200 <= response.status && response.status <= 204) {
          vm.bounty.status = 'done';
        } else {
          _alert('Unable to close. bounty. Please try again later', 'danger');
          console.error(`error: bounty closure failed with status: ${response.status} and message: ${response.message}`);
        }
      });
    },
    show_extend_deadline_modal: function() {
      show_extend_deadline_modal();
    },
    show_interest_modal: function() {
      show_interest_modal();
    },
    staffOptions: function() {
      let vm = this;

      if (!vm.bounty.pk) {
        return;
      }

      if (vm.contxt.is_staff && !vm.quickLinks.length) {
        vm.quickLinks.push({
          label: 'View in Admin',
          href: `/_administrationdashboard/bounty/${vm.bounty.pk}/change/`,
          title: 'View in Admin Tool'
        }, {
          label: 'Hide Bounty',
          href: `${vm.bounty.url}?admin_override_and_hide=1`,
          title: 'Hides Bounty from Active Bounties'
        }, {
          label: 'Toggle Remarket Ready',
          href: `${vm.bounty.url}?admin_toggle_as_remarket_ready=1`,
          title: 'Sets Remarket Ready if not already remarket ready.  Unsets it if already remarket ready.'
        }, {
          label: 'Suspend Auto Approval',
          href: `${vm.bounty.url}?suspend_auto_approval=1`,
          title: 'Suspend *Auto Approval* of Bounty Hunters Who Have Applied for This Bounty'
        });

        if (vm.bounty.needs_review) {
          vm.quickLinks.push({
            label: 'Mark as Reviewed',
            href: `${vm.bounty.url}?mark_reviewed=1`,
            title: 'Suspend *Auto Approval* of Bounty Hunters Who Have Applied for This Bounty'
          });
        }
      }
    },
    contactFunder: function() {
      let vm = this;
      let text = window.prompt('What would you like to say to the funder?', '');

      if (text === null) {
        return;
      }
      document.location.href = `${vm.bounty.url}?admin_contact_funder=${text}`;
    },
    snoozeeGitbot: function() {
      let vm = this;
      let text = window.prompt('How many days do you want to snooze?', '');

      if (text === null) {
        return;
      }
      document.location.href = `${vm.bounty.url}?snooze=${text}`;
    },
    hasAcceptedFulfillments: function() {
      let vm = this;

      if (!vm.bounty) {
        return [];
      }

      return vm.bounty.fulfillments.filter(fulfillment =>
        fulfillment.accepted &&
        fulfillment.payout_status == 'done'
      );

    },
    fetchIfPendingFulfillments: function() {
      let vm = this;

      const pendingFulfillments = vm.bounty.fulfillments.filter(fulfillment =>
        fulfillment.payout_status == 'pending'
      );

      if (pendingFulfillments.length > 0) {
        if (!vm.pollInterval) {
          vm.pollInterval = setInterval(vm.fetchBounty, 60000);
        }
      } else {
        clearInterval(vm.pollInterval);
        vm.pollInterval = null;
      }
      return;
    },
    stopWork: function(isOwner, handle) {
      let text = isOwner ?
        'Are you sure you would like to stop this user from working on this bounty ?' :
        'Are you sure you would like to stop working on this bounty ?';

      if (!confirm(text)) {
        return;
      }

      let vm = this;

      const headers = {
        'X-CSRFToken': csrftoken
      };

      const apiUrlBounty = `/actions/bounty/${vm.bounty.pk}/interest/remove/`;

      fetchData(apiUrlBounty, 'POST', { handle }, headers).then(response => {
        if (200 <= response.status && response.status <= 204) {
          this.fetchBounty();
          let text = isOwner ?
            "You\'ve stopped the user from working on this bounty ?" :
            "You\'ve stopped work on this bounty";

          let product = document.result.event ? 'hackathons' : 'bounties';
          let productPersona = document.result.event ? 'hackathon' : 'bounty';
          let persona = isOwner ? 'funder' : 'hunter';
          let mtcPersona = `${productPersona}-${persona}`;

          let stopEvent = {
            'alias': 'products',
            'data': [
              {
                'name': 'product',
                'attributes': {
                  'product': product,
                  'persona': mtcPersona,
                  'action': 'stop'
                }
              }
            ]
          };

          if (document.result.event) {
            let stopHackathonEvent = {
              'alias': 'hackathon',
              'data': [
                {
                  'name': 'stop',
                  'attributes': {
                    'hackathon-slug': document.result.event.slug,
                    'hackathon-action': 'stop'
                  }
                }
              ]
            };

            stopEvent = [ stopEvent, stopHackathonEvent ];

          }

          MauticEvent.createEvent(stopEvent);

          _alert(text, 'success');
        } else {
          _alert('Unable to stop work on bounty. Please try again later', 'danger');
          console.error(`error: stopping work on bounty failed due to : ${response}`);
        }
      });
    },
    canStopWork: function(handle) {
      let vm = this;

      if (!handle) {
        return false;
      }

      if (vm.bounty.fulfillments.filter(fulfillment =>
        fulfillment.fulfiller_github_username != handle).length
      ) {
        return true;
      }

      return false;
    },
    goToStep: function(nextStep, currentStep, flow) {
      let vm = this;

      if (flow) {
        vm.fulfillment_context.flow = flow;
      }
      vm.fulfillment_context.referrer = currentStep;
      vm.fulfillment_context.active_step = nextStep;
    },
    initFulfillmentContext: function(fulfillment) {
      let vm = this;

      switch (fulfillment.payout_type) {
        case 'qr':
        case 'manual':
          vm.fulfillment_context.active_step = 'check_wallet_owner';
          break;

        case 'fiat':
        case 'web3_modal':
        case 'polkadot_ext':
        case 'rsk_ext':
        case 'xinfin_ext':
          vm.fulfillment_context.active_step = 'payout_amount';
          break;
      }
    },
    initChain: function() {

      let vm = this;
      const token = vm.bounty.token_name;

      switch (vm.bounty.web3_type) {
        case 'polkadot_ext': {
          let polkadot_endpoint;

          if (token == 'KSM') {
            polkadot_endpoint = KUSAMA_ENDPOINT;
          } else if (token == 'DOT') {
            polkadot_endpoint = POLKADOT_ENDPOINT;
          }

          polkadot_utils.connect(polkadot_endpoint).then(res => {
            console.log(res);
            polkadot_extension_dapp.web3Enable('gitcoin').then(() => {
              vm.fulfillment_context.active_step = 'payout_amount';
            }).catch(err => {
              _alert('Please ensure you\'ve connected your polkadot extension to Gitcoin', 'danger');
              console.log(err);
            });
          });
          break;
        }

        case 'binance_ext': {
          vm.fulfillment_context.active_step = 'payout_amount';
          break;
        }

        case 'harmony_ext':
          vm.fulfillment_context.active_step = 'payout_amount';
          break;
      }
    },
    showWorkSubmitted: function(handle) {
      let vm = this;

      if (
        vm.contxt.is_staff ||
        vm.isOwner ||
        (handle && handle == vm.contxt.github_handle)
      ) {
        return true;
      }
      return false;
    }
  },
  computed: {
    sortedActivity: function() {
      const token_details = tokenAddressToDetailsByNetwork(
        this.bounty.token_address, this.bounty.network
      );
      const decimals = token_details && token_details.decimals;

      this.decimals = decimals;

      let activities = this.bounty.activities.sort((a, b) => new Date(b.created) - new Date(a.created));

      if (decimals) {
        activities.forEach((activity, index) => {
          if (activity.metadata) {
            if (activity.metadata.token_name == 'USD' && activity.activity_type == 'worker_paid') {
              activity.metadata['token_value'] = activity.metadata.payout_amount;
            } else {
              activity.metadata['token_value'] = activity.metadata.value_in_token / 10 ** decimals;
            }
          }
        });
      }
      return activities;
    },
    isExpired: function() {
      return moment(document.result['expires_date']).isBefore();
    },
    expiresAfterAYear: function() {
      return moment().diff(document.result['expires_date'], 'years') < -1;
    }
  }
});

if (document.getElementById('gc-bounty-detail')) {
  appBounty = new Vue({
    delimiters: [ '[[', ']]' ],
    el: '#gc-bounty-detail',
    data() {
      return {
        loadingState: loadingState['loading'],
        bounty: bounty,
        url: url,
        cb_address: cb_address,
        isOwner: false,
        isOwnerAddress: false,
        fulfillment_context: {
          active_step: 'check_wallet_owner',
          include_amount_in_qr: true,
          amount: 0
        },
        decimals: 18,
        inputBountyOwnerAddress: bounty.bounty_owner_address,
        contxt: document.contxt,
        quickLinks: [],
        pollInterval: null
      };
    },
    mounted() {
      this.fetchBounty();
    }
  });
}


var show_extend_deadline_modal = function() {
  let modals = $('#modalExtend');
  let modalBody = $('#modalExtend .modal-content');
  const url = '/modal/extend_issue_deadline?pk=' + document.result['pk'];

  moment.locale('en');
  modals.on('show.bs.modal', function() {
    modalBody.load(url, () => {
      const currentExpires = moment.utc(document.result['expires_date']);

      $('#modalExtend input[name="expirationTimeDelta"]').daterangepicker({
        parentEl: '#extend_deadline',
        singleDatePicker: true,
        startDate: moment(currentExpires).add(1, 'month'),
        minDate: moment().add(1, 'day'),
        ranges: {
          '1 week': [ moment(currentExpires).add(7, 'days'), moment(currentExpires).add(7, 'days') ],
          '2 weeks': [ moment(currentExpires).add(14, 'days'), moment(currentExpires).add(14, 'days') ],
          '1 month': [ moment(currentExpires).add(1, 'month'), moment(currentExpires).add(1, 'month') ],
          '3 months': [ moment(currentExpires).add(3, 'month'), moment(currentExpires).add(3, 'month') ],
          '1 year': [ moment(currentExpires).add(1, 'year'), moment(currentExpires).add(1, 'year') ]
        },
        'locale': {
          'customRangeLabel': 'Custom'
        }
      }, function(start, end, label) {
        set_extended_time_html(end);
      });

      set_extended_time_html($('#modalExtend input[name="expirationTimeDelta"]').data('daterangepicker').endDate);

      $('#neverExpires').on('click', () => {
        if ($('#neverExpires').is(':checked')) {
          $('#expirationTimeDelta').attr('disabled', true);
          $('#extended-expiration-date #extended-days').html('Never');
          $('#extended-expiration-date #extended-date').html('-');
        } else {
          $('#expirationTimeDelta').attr('disabled', false);
          set_extended_time_html($('#modalExtend input[name="expirationTimeDelta"]').data('daterangepicker').endDate);
        }
      });

      modals.on('submit', function(event) {
        event.preventDefault();

        var extended_time = $('input[name=updatedExpires]').val();

        extend_expiration(document.result['pk'], {
          deadline: extended_time
        });
      });
    });
  });
  modals.bootstrapModal('show');
  $(document, modals).on('hidden.bs.modal', function(e) {
    $('#extend_deadline').remove();
    $('.daterangepicker').remove();
  });
};

var set_extended_time_html = function(extendedDuration) {
  extendedDuration = extendedDuration.set({ hour: 0, minute: 0, second: 0, millisecond: 0 });
  $('input[name=updatedExpires]').val(extendedDuration.utc().unix());
  $('#extended-expiration-date #extended-date').html(extendedDuration.format('MM-DD-YYYY hh:mm A'));
  $('#extended-expiration-date #extended-days').html(moment.utc(extendedDuration).fromNow());
};

var extend_expiration = function(bounty_pk, data) {
  var request_url = '/actions/bounty/' + bounty_pk + '/extend_expiration/';

  $.post(request_url, data, function(result) {

    if (result.success) {
      _alert({ message: result.msg }, 'success');
      appBounty.bounty.expires_date = moment.unix(data.deadline).utc().format();
      return appBounty.bounty.expires_date;
    }
    return false;
  }).fail(function(result) {
    _alert({ message: gettext('got an error. please try again, or contact support@gitcoin.co') }, 'danger');
  });
};

const submitInterest = (bounty, msg, self, onSuccess) => {
  add_interest(bounty, {
    issue_message: msg
  }).then(success => {
    if (success) {
      $(self).attr('href', '/uninterested');
      $(self).find('span').text(gettext('Stop Work'));
      $(self).parent().attr('title', '<div class="tooltip-info tooltip-sm">' + gettext('Notify the funder that you will not be working on this project') + '</div>');


      if (onSuccess) {
        onSuccess();
      }
    }
  }).catch((error) => {
    if (error.responseJSON.error === 'You may only work on max of 3 issues at once.')
      return;
    throw error;
  });
};

var show_interest_modal = function() {
  var modals = $('#modalInterest');
  let modalBody = $('#modalInterest .modal-content');
  let modalUrl = `/interest/modal?redirect=${window.location.pathname}&pk=${document.result['pk']}`;

  modals.on('show.bs.modal', function() {
    modalBody.load(modalUrl, () => {
      let actionPlanForm = $('#action_plan');
      let issueMessage = $('#issue_message');
      let data = $('.team-users').data('initial') ? $('.team-users').data('initial').split(', ') : [];
      let projectForm = $('#projectForm');

      userSearch('.team-users', false, '', data, true, false);
      $('#looking-members').on('click', function() {
        $('.looking-members').toggle();
      });
      issueMessage.attr('placeholder', gettext('What steps will you take to complete this task? (min 30 chars)'));
      if (document.result.event) {
        $(document).on('change', '#project_logo', function() {
          previewFile($(this));
        });
        projectForm.on('submit', function(e) {
          e.preventDefault();
          const elements = $(this)[0];
          const logo = elements['logo'].files[0];
          const summary = elements['summary'].value;
          const data = $(this).serializeArray();

          submitInterest(document.result['pk'], summary, self, () => {
            appBounty.fetchBounty();

            submitProject(logo, data);
            modals.bootstrapModal('hide');
          });

          MauticEvent.createEvent({
            'alias': 'hackathon',
            'data': [
              {
                'name': 'interest',
                'attributes': {
                  'hackathon-slug': document.result.event.slug,
                  'hackathon-action': 'interest'
                }
              }
            ]
          },
          {
            'alias': 'products',
            'data': [
              {
                'name': 'product',
                'attributes': {
                  'product': 'hackathon',
                  'persona': 'hackathon-hunter',
                  'action': 'interest'
                }
              }
            ]
          });

        });

        return;
      }

      actionPlanForm.on('submit', function(event) {
        event.preventDefault();

        let msg = issueMessage.val().trim();

        if (!msg || msg.length < 30) {
          _alert({ message: gettext('Please provide an action plan for this ticket. (min 30 chars)') }, 'danger');
          return false;
        }

        add_interest(document.result['pk'], {
          issue_message: msg
        }).then(success => {
          if (success) {
            appBounty.fetchBounty();
            MauticEvent.createEvent({
              'alias': 'products',
              'data': [
                {
                  'name': 'product',
                  'attributes': {
                    'product': 'bounties',
                    'persona': 'bounty-hunter',
                    'action': 'interest'
                  }
                }
              ]
            });
            modals.bootstrapModal('hide');

            if (document.result.event) {
              projectModal(document.result.pk);
            }
          }
        }).catch((error) => {
          if (error.responseJSON.error === 'You may only work on max of 3 issues at once.')
            return;
          throw error;
        });

      });

    });
  });
  modals.bootstrapModal('show');
};

// $('body').on('click', '.issue_description img', function() {
//   var content = $.parseHTML(
//     '<div><div class="row"><div class="col-12 closebtn">' +
//       '<a id="" rel="modal:close" href="javascript:void" class="close" aria-label="Close dialog">' +
//         '<span aria-hidden="true">&times;</span>' +
//       '</a>' +
//     '</div>' +
//     '<div class="col-12 pt-2 pb-2"><img class="magnify" src="' + $(this).attr('src') + '"/></div></div></div>');

//   $(content).appendTo('body').modal({
//     modalClass: 'modal magnify'
//   });
// });

function sleep(ms) {
  return new Promise(resolve => setTimeout(resolve, ms));
}

const promisify = (inner) =>
  new Promise((resolve, reject) =>
    inner((err, res) => {
      if (err) {
        reject(err);
      } else {
        resolve(res);
      }
    })
  );<|MERGE_RESOLUTION|>--- conflicted
+++ resolved
@@ -144,13 +144,12 @@
           url = `https://explorer.rsk.co/tx/${txn}`;
           break;
 
-<<<<<<< HEAD
         case 'CKB':
           url = `https://explorer.nervos.org/transaction/${txn}`;
-=======
+          break;
+
         case 'XDC':
           url = `https://explorer.xinfin.network/tx/${txn}`;
->>>>>>> 1d634cf9
           break;
 
         default:
@@ -209,13 +208,12 @@
           url = `https://explorer.rsk.co/address/${address}`;
           break;
 
-<<<<<<< HEAD
         case 'CKB':
           url = `https://explorer.nervos.org/address/${address}`;
-=======
+          break;
+
         case 'XDC':
           url = `https://explorer.xinfin.network/addr/${address}`;
->>>>>>> 1d634cf9
           break;
 
         default:
@@ -441,13 +439,12 @@
           tenant = 'RSK';
           break;
 
-<<<<<<< HEAD
         case 'CKB':
           tenant = 'NERVOS';
-=======
+          break;
+
         case 'XDC':
           tenant = 'XINFIN';
->>>>>>> 1d634cf9
           break;
 
         default:
