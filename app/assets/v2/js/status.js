--- conflicted
+++ resolved
@@ -58,8 +58,6 @@
       return;
     }
   });
-<<<<<<< HEAD
-=======
 
   // cache activity/status for if u leave page
   var lskey = 'activity_' + document.location.href;
@@ -69,7 +67,6 @@
     $('#textarea').val(current_ls_activity);
   }
 
->>>>>>> 619db57f
   // dropdown for usernames when @ is detected in the post
   $('#textarea').on('input', function(e) {
     e.preventDefault();
@@ -232,6 +229,7 @@
     
     el.toggle();
   });
+  
   
   function submitStatusUpdate() {
     if ($('#btn_post').is(':disabled')) {
@@ -285,6 +283,15 @@
     const address = $('#attachToken').val();
     const token_name = $('#attachToken :selected').text();
 
+    var fail_callback = function() {
+      message.val(the_message);
+      localStorage.setItem(lskey, the_message);
+      _alert(
+        { message: gettext('An error occurred. Please try again.') },
+        'error'
+      );
+    };
+    
     const success_callback = function(txid) {
       const url = 'https://' + etherscanDomain() + '/tx/' + txid;
       const msg = 'This payment has been sent 👌 <a target=_blank href="' + url + '">[Etherscan Link]</a>';
@@ -309,7 +316,6 @@
 
           embedded_resource = '';
 
-<<<<<<< HEAD
           _alert(
             { message: gettext('Status has been saved.') },
             'success',
@@ -331,7 +337,7 @@
             'error'
           );
         }
-      }).catch(err => console.log('Error ', err));
+      }).catch(err => fail_callback());
     };
 
     const failure_callback = function() {
@@ -377,22 +383,6 @@
         method: 'post',
         body: data
       }).then(response => {
-=======
-    var fail_callback = function() {
-      message.val(the_message);
-      localStorage.setItem(lskey, the_message);
-      _alert(
-        { message: gettext('An error occurred. Please try again.') },
-        'error'
-      );
-    };
-
-    fetch('/api/v0.1/activity', {
-      method: 'post',
-      body: data
-    })
-      .then(response => {
->>>>>>> 619db57f
         if (response.status === 200) {
           $('#thumbnail').hide();
           $('#thumbnail-title').text('');
@@ -423,13 +413,8 @@
         } else {
           fail_callback();
         }
-<<<<<<< HEAD
-      }).catch(err => console.log('Error ', err));
-    }
-=======
-      })
-      .catch(err => fail_callback());
->>>>>>> 619db57f
+      }).catch(err => fail_callback());
+    }
   }
 
   injectGiphy('latest');
