--- conflicted
+++ resolved
@@ -473,18 +473,16 @@
         data.append('image', image);
       }
     }
-<<<<<<< HEAD
 
     const attach = $('#attach-dropdown')[0].style.display;
     const amount = $('#attachAmount').val();
     const address = $('#attachToken').val();
     const token_name = $('#attachToken :selected').text();
 
-=======
     $('#bg-selector').attr('data-selected', null);
     $('#bg-selector').addClass('d-none');
     $('#bg-selector').children('div').children('div').addClass('d-none');
->>>>>>> 00bd5411
+
     var fail_callback = function() {
       message.val(the_message);
       localStorage.setItem(lskey, the_message);
