--- conflicted
+++ resolved
@@ -5,45 +5,8 @@
 $(document).ready(function() {
   var embedded_resource = '';
   const GIPHY_API_KEY = document.contxt.giphy_key;
-<<<<<<< HEAD
-  
-=======
-
->>>>>>> 2bb98f3c
+
   let button = document.querySelector('#btn_post');
-  
-  function selectGif(e) {
-    embedded_resource = $(e.target).data('src');
-    $('#preview-img').attr('src', embedded_resource);
-    $('#preview').show();
-    $('#thumbnail').hide();
-  }
-  
-  
-  function injectGiphy(query) {
-    const endpoint = 'https://api.giphy.com/v1/gifs/search?limit=13&api_key=' + GIPHY_API_KEY + '&offset=0&rating=G&lang=en&q=' + query;
-    const result = fetchData(endpoint);
-
-    $.when(result).then(function(response) {
-      $('.pick-gif').remove();
-
-      for (let i = 0; i < response.data.length; i++) {
-        let item = response.data[i];
-        let downsize = item.images.original.webp;
-        let preview = item.images.fixed_width_downsampled.webp;
-
-        $('.gif-grid').append('<img class="pick-gif" src="' + preview + '" data-src="' + downsize + '" alt="' + item.slug + '">');
-      }
-      $('.pick-gif').on('click', selectGif);
-    });
-  }
-  
-  $('#search-gif').on('input', function(e) {
-    e.preventDefault();
-    const query = e.target.value;
-    
-    injectGiphy(query);
-  });
 
   function selectGif(e) {
     embedded_resource = $(e.target).data('src');
@@ -401,11 +364,8 @@
           $('#thumbnail-img').attr('src', '');
           $('#preview').hide();
           $('#preview-img').attr('src', '');
-<<<<<<< HEAD
           $('#attach-dropdown').toggle();
           $('#attachAmount').val('');
-=======
->>>>>>> 2bb98f3c
           embedded_resource = '';
 
           _alert(
@@ -432,11 +392,7 @@
       }).catch(err => console.log('Error ', err));
     }
   }
-<<<<<<< HEAD
-  
-=======
-
->>>>>>> 2bb98f3c
+
   injectGiphy('latest');
 });
 window.addEventListener('DOMContentLoaded', function() {
