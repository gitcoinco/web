--- conflicted
+++ resolved
@@ -3,8 +3,6 @@
 let bounties = {};
 let authProfile = document.contxt.profile_id;
 let skills = document.skills;
-<<<<<<< HEAD
-=======
 
 const PTokenFactory = {
   abi: [
@@ -51,7 +49,6 @@
     }
   ]
 };
->>>>>>> da1a009f
 
 Vue.mixin({
   methods: {
