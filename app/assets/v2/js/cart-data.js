--- conflicted
+++ resolved
@@ -112,29 +112,26 @@
       if (!grantData.grant_donation_currency) {
         grantData.grant_donation_currency = 'ONE';
       }
-<<<<<<< HEAD
     } else if (grantData.tenants.includes('BINANCE')) {
-=======
+      if (!grantData.grant_donation_amount) {
+        grantData.grant_donation_amount = 1;
+      }
+      if (!grantData.grant_donation_currency) {
+        grantData.grant_donation_currency = 'BNB';
+      }
     } else if (grantData.tenants.includes('POLKADOT')) {
-
->>>>>>> f610c34e
-      if (!grantData.grant_donation_amount) {
-        grantData.grant_donation_amount = 1;
-      }
-      if (!grantData.grant_donation_currency) {
-<<<<<<< HEAD
-        grantData.grant_donation_currency = 'BNB';
-=======
+      if (!grantData.grant_donation_amount) {
+        grantData.grant_donation_amount = 1;
+      }
+      if (!grantData.grant_donation_currency) {
         grantData.grant_donation_currency = 'DOT';
       }
     } else if (grantData.tenants.includes('KUSAMA')) {
-
       if (!grantData.grant_donation_amount) {
         grantData.grant_donation_amount = 1;
       }
       if (!grantData.grant_donation_currency) {
         grantData.grant_donation_currency = 'KSM';
->>>>>>> f610c34e
       }
     } else if (acceptsAllTokens || 'DAI' == accptedTokenName) {
       if (!grantData.grant_donation_amount) {
