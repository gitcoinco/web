--- conflicted
+++ resolved
@@ -694,7 +694,6 @@
 var currentNetwork = function(network) {
 
   $('.navbar-network').removeClass('hidden');
-  let tooltip_info;
 
   document.web3network = network;
   if (document.location.href.startsWith('https://gitcoin.co')) { // Live
@@ -919,99 +918,52 @@
 
 // figure out what version of web3 this is, whether we're logged in, etc..
 var listen_for_web3_changes = async function() {
-<<<<<<< HEAD
-=======
   reloadCbAddress();
->>>>>>> 8b970da4
   if (document.location.pathname.indexOf('grants') === -1) {
+
     if (!document.listen_for_web3_iterations) {
       document.listen_for_web3_iterations = 1;
     } else {
       document.listen_for_web3_iterations += 1;
     }
-<<<<<<< HEAD
+
     if (!window.isWeb3Fired) {
       if (typeof web3 == 'undefined') {
         currentNetwork();
         trigger_form_hooks();
-      } else if (typeof web3 == 'undefined' || typeof web3.eth == 'undefined' || typeof web3.eth.coinbase == 'undefined') {
+      } else if (typeof cb_address == 'undefined' || !cb_address) {
         currentNetwork('locked');
         trigger_form_hooks();
+      } else if (typeof cb_address == 'undefined' || !cb_address) {
+        currentNetwork('not-provider');
+        is_metamask_unlocked = true;
+        trigger_form_hooks();
       } else {
-        var cb;
-
-        try {
-        // invoke infura synchronous call, if it fails metamask is locked
-          cb = web3.eth.coinbase;
-        } catch (error) {
-        // catch error so sentry doesn't alert on metamask call failure
-          console.log('web3.eth.coinbase could not be loaded');
-        }
-        if (typeof cb == 'undefined' || !cb) {
-          currentNetwork('not-provider');
-          is_metamask_unlocked = true;
-          trigger_form_hooks();
-        } else {
-          is_metamask_unlocked = true;
-          web3.eth.getBalance(web3.eth.coinbase, function(errors, result) {
-            if (errors) {
-              return;
+        is_metamask_unlocked = true;
+        web3.eth.getBalance(web3.eth.coinbase, function(errors, result) {
+          if (errors) {
+            return;
+          }
+          if (typeof result != 'undefined' && result !== null) {
+            document.balance = result.toNumber();
+            if (document.balance == 0) {
+              $('#zero_balance_error').css('display', 'block');
+              $('#admin_faucet_form').remove();
             }
-            if (typeof result != 'undefined' && result !== null) {
-              document.balance = result.toNumber();
-              if (document.balance == 0) {
-                $('#zero_balance_error').css('display', 'block');
-                $('#admin_faucet_form').remove();
-              }
-            }
-          });
-
-          web3.version.getNetwork(function(error, netId) {
-            if (error) {
-              currentNetwork();
-            } else {
-              var network = getNetwork(netId);
-
-              currentNetwork(network);
-              trigger_form_hooks();
-            }
-          });
-        }
-      }
-=======
-
-    if (typeof web3 == 'undefined') {
-      currentNetwork();
-      trigger_form_hooks();
-    } else if (typeof web3.eth == 'undefined') {
-      currentNetwork('locked');
-      trigger_form_hooks();
-    } else if (typeof cb_address == 'undefined' || !cb_address) {
-      currentNetwork('locked');
-      trigger_form_hooks();
-    } else {
-      is_metamask_unlocked = true;
-
-      web3.eth.getBalance(web3.eth.coinbase, function(errors, result) {
-        if (errors) {
-          return;
-        }
-        if (typeof result != 'undefined' && result !== null) {
-          document.balance = result.toNumber();
-        }
-      });
-
-      web3.version.getNetwork(function(error, netId) {
-        if (error) {
-          currentNetwork();
-        } else {
-          var network = getNetwork(netId);
-
-          currentNetwork(network);
-          trigger_form_hooks();
-        }
-      });
->>>>>>> 8b970da4
+          }
+        });
+
+        web3.version.getNetwork(function(error, netId) {
+          if (error) {
+            currentNetwork();
+          } else {
+            var network = getNetwork(netId);
+
+            currentNetwork(network);
+            trigger_form_hooks();
+          }
+        });
+      }
     }
 
     if (window.ethereum && !document.has_checked_for_ethereum_enable) {
