--- conflicted
+++ resolved
@@ -558,7 +558,6 @@
   return array[randomIndex];
 };
 
-<<<<<<< HEAD
 var loginPortis = function() {
   web3 = new Web3(new Provider({ network: 'mainnet' }));
   web3.eth.getAccounts(_ => _);
@@ -583,24 +582,6 @@
   return false;
 };
 
-var trigger_sidebar_web3_disabled = function() {
-  $('#upper_left').addClass('disabled');
-  $('#sidebar_head').html('<i class="fas fa-question"></i>');
-  $('#sidebar_p').html('<p>Web3 disabled</p><p>Please install <a href="https://metamask.io/?utm_source=gitcoin.co&utm_medium=referral" target="_blank" rel="noopener noreferrer">Metamask</a> <br> <a href="/web3" target="_blank" rel="noopener noreferrer">What is Metamask and why do I need it?</a>.</p><p>Or <a href="#" onClick="return usePortis();">click here</a> to use Portis instead (no installation required!)</p>');
-};
-
-var trigger_sidebar_web3_locked = function() {
-  $('#upper_left').addClass('disabled');
-  $('#sidebar_head').html('<i class="fas fa-lock"></i>');
-  if (web3.currentProvider.isPortis) {
-    $('#sidebar_p').html('<p>Web3 locked</p><p>Please unlock <a href="#" onClick="return unlockPortis();">Portis</a>.<p>');
-  } else {
-    $('#sidebar_p').html('<p>Web3 locked</p><p>Please unlock <a href="https://metamask.io/?utm_source=gitcoin.co&utm_medium=referral" target="_blank" rel="noopener noreferrer">Metamask</a>.<p>');
-  }
-};
-
-=======
->>>>>>> bc972626
 var mixpanel_track_once = function(event, params) {
   if (document.listen_for_web3_iterations == 1 && mixpanel) {
     mixpanel.track(event, params);
