/* eslint-disable no-console */
/* eslint-disable nonblock-statement-body-position */
// helper functions

/**
 *  * Generates a boostrap modal handler for when a user clicks a link to launch a boostrap modal.
 *   * @param {string} modalUrl - content url for the modal
 *    */
var show_modal_handler = (modalUrl) => {
	  const url = modalUrl;

	   return (e) => {
		       var modals = $('#modal');
		       var modalBody = $('#modal .modal-content');

	        modals.off('show.bs.modal');
		       modals.on('show.bs.modal', () => {
		         $('#modal .modal-content').load(modalUrl);
		       });
		       e.preventDefault();
		     };
};

/**
 * how many decimals are allowed in token displays
 */
let token_round_decimals = 3;

/**
 * Validates if input is a valid URL
 * @param {string} input - Input String
 */
var validURL = function(input) {
  var regex = /(([\w]+:)?\/\/)?(([\d\w]|%[a-fA-f\d]{2,2})+(:([\d\w]|%[a-fA-f\d]{2,2})+)?@)?([\d\w][-\d\w]{0,253}[\d\w]\.)+[\w]{2,63}(:[\d]+)?(\/([-+_~.\d\w]|%[a-fA-f\d]{2,2})*)*(\?(&?([-+_~.\d\w]|%[a-fA-f\d]{2,2})=?)*)?(#([-+_~.\d\w]|%[a-fA-f\d]{2,2})*)?/;

  return regex.test(input);
};

/**
 * Looks for a transaction receipt.  If it doesn't find one, it keeps running until it does.
 * @callback
 * @param {string} txhash - The transaction hash.
 * @param {function} f - The function passed into this callback.
 */
var callFunctionWhenTransactionMined = function(txHash, f) {
  var transactionReceipt = web3.eth.getTransactionReceipt(txHash, function(error, result) {
    if (result) {
      f();
    } else {
      setTimeout(function() {
        callFunctionWhenTransactionMined(txHash, f);
      }, 1000);
    }
  });
};


/**
 * Looks for web3.  Won't call the fucntion until its there
 * @callback
 * @param {function} f - The function passed into this callback.
 */
var callFunctionWhenweb3Available = function(f) {
  if (typeof document.web3network != 'undefined') {
    f();
  } else {
    setTimeout(function() {
      callFunctionWhenweb3Available(f);
    }, 1000);
  }
};

var loading_button = function(button) {
  button.prop('disabled', true);
  button.prepend('<img src=' + static_url + 'v2/images/loading_white.gif style="max-width:20px; max-height: 20px">');
};

var cb_address;
var reloadCbAddress = function() {
  if (typeof web3 == 'undefined' || !web3.eth) {
    return;
  }
  web3.eth.getCoinbase(function(error, result) {
    // console.log(error, result)
    if (!error) {
      cb_address = result;
    } else {
      console.log('web3.eth.coinbase could not be loaded: ' + error);
    }
  });
};

reloadCbAddress();

<<<<<<< HEAD

var update_metamask_conf_time_and_cost_estimate = function() {
  var confTime = 'unknown';
  var ethAmount = 'unknown';
  var usdAmount = 'unknown';

  var gasLimit = parseInt($('#gasLimit').val());
  var gasPrice = parseFloat($('#gasPrice').val());

  if (gasPrice) {
    var eth_amount_unrounded = gasLimit * gasPrice / Math.pow(10, 9);

    ethAmount = Math.round(1000000 * eth_amount_unrounded) / 1000000;
    usdAmount = Math.round(1000 * eth_amount_unrounded * document.eth_usd_conv_rate) / 1000;
  }

  if (typeof document.conf_time_spread == 'undefined') return;

  for (var i = 0; i < document.conf_time_spread.length - 1; i++) {
    var this_ele = (document.conf_time_spread[i]);
    var next_ele = (document.conf_time_spread[i + 1]);

    if (gasPrice <= parseFloat(next_ele[0]) && gasPrice > parseFloat(this_ele[0])) {
      confTime = Math.round(10 * next_ele[1]) / 10;
    }
  }

  $('#ethAmount').html(ethAmount);
  $('#usdAmount').html(usdAmount);
  $('#confTime').html(confTime);
};

var get_updated_metamask_conf_time_and_cost = function(gasPrice) {

  var confTime = 'unknown';
  var ethAmount = 'unknown';
  var usdAmount = 'unknown';

  var gasLimit = parseInt($('#gasLimit').val());

  if (gasPrice) {
    var eth_amount_unrounded = gasLimit * gasPrice / Math.pow(10, 9);

    ethAmount = Math.round(1000000 * eth_amount_unrounded) / 1000000;
    usdAmount = Math.round(100 * eth_amount_unrounded * document.eth_usd_conv_rate) / 100;
  }

  if (typeof document.conf_time_spread == 'undefined') return;

  for (var i = 0; i < document.conf_time_spread.length - 1; i++) {
    var this_ele = (document.conf_time_spread[i]);
    var next_ele = (document.conf_time_spread[i + 1]);

    if (gasPrice <= parseFloat(next_ele[0]) && gasPrice > parseFloat(this_ele[0])) {
      confTime = Math.round(10 * next_ele[1]) / 10;
    }
  }

  return {'eth': ethAmount, 'usd': usdAmount, 'time': confTime};
};
=======
const Web3Modal = window.Web3Modal.default;

window.Web3Modal.providers.push({
  id: 'injected',
  name: 'QRcode',
  logo: "data:image/svg+xml,%3Csvg xmlns='http://www.w3.org/2000/svg' width='512' height='512' fill='none'%3E%3Cpath fill='url(%23paint0_radial)' fill-rule='evenodd' d='M256 0c141.385 0 256 114.615 256 256S397.385 512 256 512 0 397.385 0 256 114.615 0 256 0z' clip-rule='evenodd'/%3E%3Cpath fill='%23fff' d='M165 243v-78h78v78h-78zm16.25-61.75v45.5h45.5v-45.5h-45.5zM269 165h78v78h-78v-78zm61.75 61.75v-45.5h-45.5v45.5h45.5zM165 347v-78h78v78h-78zm16.25-61.75v45.5h45.5v-45.5h-45.5zm13 13h19.5v19.5h-19.5v-19.5zm0-104h19.5v19.5h-19.5v-19.5zm123.5 19.5h-19.5v-19.5h19.5v19.5zM334 269h13v52h-52v-13h-13v39h-13v-78h39v13h26v-13zm0 65h13v13h-13v-13zm-26 0h13v13h-13v-13z'/%3E%3Cdefs%3E%3CradialGradient id='paint0_radial' cx='0' cy='0' r='1' gradientTransform='translate(9.283 256) scale(502.717)' gradientUnits='userSpaceOnUse'%3E%3Cstop stop-color='%237C89FF'/%3E%3Cstop offset='1' stop-color='%231E34FF'/%3E%3C/radialGradient%3E%3C/defs%3E%3C/svg%3E",
  type: 'injected',
  check: 'isQRcode',
  styled: {
    noShadow: true
  }
});

// Determine if we're on prod or not
const isProd = document.location.href.startsWith('https://gitcoin.co');
const formaticKey = isProd ? document.contxt['fortmatic_live_key'] : document.contxt['fortmatic_test_key'];
const providerOptions = {
  authereum: {
    'package': Authereum
  },
  fortmatic: {
    'package': Fortmatic,
    options: {
      key: formaticKey
    }
  }
};
const network = isProd ? 'mainnet' : 'rinkeby';

const web3Modal = new Web3Modal({
  network,
  cacheProvider: true,
  providerOptions
});

// const provider = await web3Modal.connect();
function qrcodeConnect() {
  localStorage['WEB3_CONNECT_CACHED_PROVIDER'] = '"injected"';
  web3Modal.toggleModal();
}

web3Modal.providers.push({name: 'QRcode', onClick: qrcodeConnect});

web3Modal.connect().then(function(provider) {
  window.web3 = new Web3(provider);
});

if (web3Modal.cachedProvider) {
  web3Modal.connect().then(function(provider) {
    window.web3 = new Web3(provider);
  });
}
>>>>>>> f9616af3

var unloading_button = function(button) {
  button.prop('disabled', false);
  button.removeClass('disabled');
  button.find('img').remove();
};

var sanitizeDict = function(d, keyToIgnore) {
  if (typeof d != 'object') {
    return d;
  }
  keys = Object.keys(d);
  for (var i = 0; i < keys.length; i++) {
    var key = keys[i];

    if (key === keyToIgnore) {
      continue;
    }

    d[key] = sanitize(d[key]);
  }
  return d;
};

var sanitizeAPIResults = function(results, keyToIgnore) {
  if (results.length >= 1) {
    for (let i = 0; i < results.length; i++) {
      results[i] = sanitizeDict(results[i], keyToIgnore);
    }
    return results;
  }

  return sanitizeDict(results, keyToIgnore);
};

function ucwords(str) {
  return (str + '').replace(/^([a-z])|\s+([a-z])/g, function($1) {
    return $1.toUpperCase();
  });
}

var sanitize = function(str) {
  if (typeof str != 'string') {
    return str;
  }
  result = DOMPurify.sanitize(str);

  return result;
};

var getFormattedDate = function(date) {
  var monthNames = [
    'January', 'February', 'March',
    'April', 'May', 'June', 'July',
    'August', 'September', 'October',
    'November', 'December'
  ];

  var day = date.getDate();
  var monthIndex = date.getMonth();
  var year = date.getFullYear();

  return monthNames[monthIndex] + ' ' + day + ', ' + year;
};

var getTimeFromDate = function(date) {
  return date.getHours() + ':' + date.getMinutes();
};

var waitforWeb3 = function(callback) {
  if (document.web3network && document.web3network != 'locked') {
    callback();
  } else {
    var wait_callback = function() {
      waitforWeb3(callback);
    };

    setTimeout(wait_callback, 100);
  }
};

var normalizeURL = function(url) {
  return url.replace(/\/$/, '');
};

var timestamp = function() {
  return Math.floor(Date.now() / 1000);
};


var showLoading = function() {
  $('.loading').css('display', 'flex');
  $('.nonefound').css('display', 'none');
  $('#primary_view').css('display', 'none');
  $('#actions').css('display', 'none');
  setTimeout(showLoading, 10);
};

var waitingStateActive = function() {
  $('.bg-container').show();
  $('.loading_img').addClass('waiting-state ');
  $('.waiting_room_entertainment').show();
  $('.issue-url').html('<a href="' + document.issueURL + '">' + document.issueURL + '</a>');
  waitingRoomEntertainment();
};

const notify_funder = (network, std_bounties_id, data) => {
  var request_url = '/actions/bounty/' + network + '/' + std_bounties_id + '/notify/funder_payout_reminder/';

  showBusyOverlay();
  $.post(request_url, data).then(() => {
    hideBusyOverlay();
    _alert({message: gettext('Sent payout reminder')}, 'success');
    $('#notifyFunder a').addClass('disabled');
    return true;
  }).fail(() => {
    hideBusyOverlay();
    _alert({ message: gettext('got an error. please try again, or contact support@gitcoin.co') }, 'error');
  });
};

/** Add the current profile to the interested profiles list. */
var add_interest = function(bounty_pk, data) {
  if (document.interested) {
    return;
  }

  if (typeof fbq !== 'undefined') {
    fbq('trackCustom', 'Start Work');
  }

  return mutate_interest(bounty_pk, 'new', data);
};

/** Remove the current profile from the interested profiles list. */
var remove_interest = function(bounty_pk, slash = false) {
  if (!document.interested) {
    return;
  }

  mutate_interest(bounty_pk, 'remove', slash);
};

/** Helper function -- mutates interests in either direction. */
var mutate_interest = function(bounty_pk, direction, data) {
  var request_url = '/actions/bounty/' + bounty_pk + '/interest/' + direction + '/';

  showBusyOverlay();
  return $.post(request_url, data).then(function(result) {
    hideBusyOverlay();

    result = sanitizeAPIResults(result);

    if (result.success) {
      if (direction === 'new') {
        _alert({ message: result.msg }, 'success');
        $('#interest a').attr('id', 'btn-white');
        return true;
      } else if (direction === 'remove') {
        _alert({ message: result.msg }, 'success');
        $('#interest a').attr('id', '');
      }

      pull_interest_list(bounty_pk);
      return true;
    }
    return false;
  }).fail(function(result) {
    hideBusyOverlay();

    var alertMsg = result && result.responseJSON ? result.responseJSON.error : null;

    if (alertMsg === null) {
      alertMsg = gettext('Network error. Please reload the page and try again.');
    }

    _alert({ message: alertMsg }, 'error');
  });
};


var uninterested = function(bounty_pk, profileId, slash) {
  var data = {};
  var success_message = 'Contributor removed from bounty.';

  if (slash) {
    success_message = 'Contributor removed from bounty and rep dinged';
    data.slashed = true;
  }

  var request_url = '/actions/bounty/' + bounty_pk + '/interest/' + profileId + '/uninterested/';

  showBusyOverlay();
  $.post(request_url, data, function(result) {
    hideBusyOverlay();

    result = sanitizeAPIResults(result);
    if (result.success) {
      _alert({ message: gettext(success_message) }, 'success');
      pull_interest_list(bounty_pk);
      return true;
    }
    return false;
  }).fail(function(result) {
    hideBusyOverlay();
    _alert({ message: gettext('got an error. please try again, or contact support@gitcoin.co') }, 'error');
  });
};

var extend_expiration = function(bounty_pk, data) {
  var request_url = '/actions/bounty/' + bounty_pk + '/extend_expiration/';

  showBusyOverlay();
  $.post(request_url, data, function(result) {
    hideBusyOverlay();

    result = sanitizeAPIResults(result);
    if (result.success) {
      _alert({ message: result.msg }, 'success');
      pull_interest_list(bounty_pk);
      return true;
    }
    return false;
  }).fail(function(result) {
    hideBusyOverlay();
    _alert({ message: gettext('got an error. please try again, or contact support@gitcoin.co') }, 'error');
  });
};


/** Pulls the list of interested profiles from the server. */
var pull_interest_list = function(bounty_pk, callback) {
  document.interested = false;
  var uri = '/actions/api/v0.1/bounties/?github_url=' + document.issueURL + '&not_current=1';
  var started = [];

  $.get(uri, function(results) {
    results = sanitizeAPIResults(results);
    const current = results.find(result => result.current_bounty);

    render_activity(current, results);
    if (current.interested) {
      var interested = current.interested;

      interested.forEach(function(_interested) {
        started.push(
          profileHtml(_interested.profile.handle)
        );
        if (_interested.profile.handle == document.contxt.github_handle) {
          document.interested = true;
        }
      });
    }
    if (started.length == 0) {
      started.push('<i class="fas fa-minus"></i>');
    }
    $('#started_owners_username').html(started);
    if (typeof callback != 'undefined') {
      callback(document.interested);
    }
  });
};

var profileHtml = function(handle, name) {
  return '<span><a href="/profile/' +
    handle + '" target="_blank">' + (name ? name : handle) + '</span></a>';
};

// Update the list of bounty submitters.
var update_fulfiller_list = function(bounty_pk) {
  fulfillers = [];
  $.getJSON('/api/v0.1/bounties/' + bounty_pk, function(data) {
    data = sanitizeAPIResults(data);
    var fulfillmentList = data.fulfillments;

    $.each(fulfillmentList, function(index, value) {
      var fulfiller = value;

      fulfillers.push(fulfiller);
    });
    var tmpl = $.templates('#submitters');
    var html = tmpl.render(fulfillers);

    if (fulfillers.length == 0) {
      html = 'No one has submitted work yet.';
    }
    $('#submitter_list').html(html);
  });
  return fulfillers;
};
// ETC TODO END

function validateEmail(email) {
  var re = /^(([^<>()\[\]\\.,;:\s@"]+(\.[^<>()\[\]\\.,;:\s@"]+)*)|(".+"))@((\[[0-9]{1,3}\.[0-9]{1,3}\.[0-9]{1,3}\.[0-9]{1,3}])|(([a-zA-Z\-0-9]+\.)+[a-zA-Z]{2,}))$/;

  return re.test(email);
}

function getParam(parameterName) {
  var result = null;
  var tmp = [];

  location.search
    .substr(1)
    .split('&')
    .forEach(function(item) {
      tmp = item.split('=');
      if (tmp[0] === parameterName)
        result = decodeURIComponent(tmp[1]);
    });
  return result;
}

if ($.views) {
  $.views.converters({
    timedifference: timedifferenceCvrt,
    activitytext: activitytextCvrt
  });

}

function timedifferenceCvrt(date) {
  return timeDifference(new Date(), new Date(date), false, 60 * 60);
}

const activity_names = {
  new_bounty: gettext('New bounty'),
  start_work: gettext('Work started'),
  stop_work: gettext('Work stopped'),
  work_submitted: gettext('Work submitted'),
  work_done: gettext('Work done'),
  worker_approved: gettext('Worker approved'),
  worker_rejected: gettext('Worker rejected'),
  worker_applied: gettext('Worker applied'),
  increased_bounty: gettext('Increased funding'),
  killed_bounty: gettext('Canceled bounty'),
  new_crowdfund: gettext('New crowdfund contribution'),
  new_tip: gettext('New tip'),
  receive_tip: gettext('Tip received'),
  bounty_abandonment_escalation_to_mods: gettext('Escalated for abandonment of bounty'),
  bounty_abandonment_warning: gettext('Warned for abandonment of bounty'),
  bounty_removed_slashed_by_staff: gettext('Dinged and removed from bounty by staff'),
  bounty_removed_by_staff: gettext('Removed from bounty by staff'),
  bounty_removed_by_funder: gettext('Removed from bounty by funder'),
  bounty_changed: gettext('Bounty details changed')
};

function activitytextCvrt(activity_type) {
  return activity_names[activity_type];
}

function timeDifference(current, previous, remaining, now_threshold_seconds) {

  var elapsed = current - previous;

  if (now_threshold_seconds && (now_threshold_seconds * 1000) > Math.abs(elapsed)) {
    return 'now';
  }

  if (current < previous) {
    return 'in ' + timeDifference(previous, current).replace(' ago', '');
  }

  var msPerMinute = 60 * 1000;
  var msPerHour = msPerMinute * 60;
  var msPerDay = msPerHour * 24;
  var msPerMonth = msPerDay * 30;
  var msPerYear = msPerDay * 365;

  var amt;
  var unit;

  if (elapsed < msPerMinute) {
    amt = Math.round(elapsed / 1000);
    unit = 'second';
  } else if (elapsed < msPerHour) {
    amt = Math.round(elapsed / msPerMinute);
    unit = 'minute';
  } else if (elapsed < msPerDay) {
    amt = Math.round(elapsed / msPerHour);
    unit = 'hour';
  } else if (elapsed < msPerMonth) {
    amt = Math.round(elapsed / msPerDay);
    unit = 'day';
  } else if (elapsed < msPerYear) {
    amt = Math.round(elapsed / msPerMonth);
    unit = 'month';
  } else {
    amt = Math.round(elapsed / msPerYear);
    unit = 'year';
  }
  var plural = amt != 1 ? 's' : '';

  if (remaining) return amt + ' ' + unit + plural;
  return amt + ' ' + unit + plural + ' ago';
}

var attach_change_element_type = function() {
  (function($) {
    $.fn.changeElementType = function(newType) {
      var attrs = {};

      $.each(this[0].attributes, function(idx, attr) {
        attrs[attr.nodeName] = attr.nodeValue;
      });

      this.replaceWith(function() {
        return $('<' + newType + '/>', attrs).append($(this).contents());
      });
    };
  })(jQuery);
};

// callbacks that can retrieve various metadata about a github issue URL

var retrieveAmount = function() {
  var ele = $('input[name=amount]');
  var target_ele = $('#usd_amount');

  if (target_ele.html() == '') {
    target_ele.html('<img style="width: 50px; height: 50px;" src=' + static_url + 'v2/images/loading_v2.gif>');
  }

  var amount = $('input[name=amount]').val();
  var address = $('select[name=denomination]').val();
  var denomination = tokenAddressToDetails(address)['name'];
  var request_url = '/sync/get_amount?amount=' + amount + '&denomination=' + denomination;

  // use cached conv rate if possible.
  if (document.conversion_rates && document.conversion_rates[denomination]) {
    var usd_amount = amount / document.conversion_rates[denomination];

    updateAmountUI(target_ele, usd_amount);
    return;
  }

  // if not, use remote one
  $.get(request_url, function(result) {

    // update UI
    var usd_amount = result['usdt'];
    var conv_rate = amount / usd_amount;

    updateAmountUI(target_ele, usd_amount);

    // store conv rate for later in cache
    if (typeof document.conversion_rates == 'undefined') {
      document.conversion_rates = {};
    }
    document.conversion_rates[denomination] = conv_rate;

  }).fail(function() {
    target_ele.html(' ');
    // target_ele.html('Unable to find USDT amount');
  });
};

var updateAmountUI = function(target_ele, usd_amount) {
  usd_amount = Math.round(usd_amount * 100) / 100;

  if (usd_amount > 1000000) {
    usd_amount = Math.round(usd_amount / 100000) / 10 + 'm';
  } else if (usd_amount > 1000) {
    usd_amount = Math.round(usd_amount / 100) / 10 + 'k';
  }
  target_ele.html('Approx: ' + usd_amount + ' USD');
};

const showChoices = (choice_id, selector_id, choices) => {
  let html = '';
  let selected_choices = [];

  for (let i = 0; i < choices.length; i++) {
    html += '<li class="select2-available__choice">\
      <span class="select2-available__choice__remove" role="presentation">×</span>\
      <span class="text">' + choices[i] + '</span>\
      </li>';
  }
  $(choice_id).html(html);
  $('.select2-available__choice').on('click', function() {
    selected_choices.push($(this).find('.text').text());
    $(selector_id).val(selected_choices).trigger('change');
    $(this).remove();
  });
};

var retrieveIssueDetails = function() {
  var ele = $('input[name=issueURL]');
  var target_eles = {
    'title': $('input[name=title]'),
    'description': $('textarea[name=description]')
  };
  var issue_url = ele.val();

  if (typeof issue_url == 'undefined') {
    return;
  }
  if (issue_url.length < 5 || issue_url.indexOf('github') == -1) {
    return;
  }
  var request_url = '/sync/get_issue_details?url=' + encodeURIComponent(issue_url) + '&token=' + currentProfile.githubToken;

  $.each(target_eles, function(i, ele) {
    ele.addClass('loading');
  });
  $('#sync-issue').children('.fas').addClass('fa-spin');

  $.get(request_url, function(result) {
    result = sanitizeAPIResults(result);
    if (result['keywords']) {
      let keywords = result['keywords'];

      showChoices('#keyword-suggestions', '#keywords', keywords);
      $('#keywords').select2({
        placeholder: 'Select tags',
        data: keywords,
        tags: 'true',
        allowClear: true,
        tokenSeparators: [ ',', ' ' ]
      }).trigger('change');

    }
    target_eles['title'].val(result['title']);
    target_eles['description'].val(result['description']);
    $('#no-issue-banner').hide();
    $('#issue-details, #issue-details-edit').show();

    // $('#title--text').html(result['title']); // TODO: Refactor
    $.each(target_eles, function(i, ele) {
      ele.removeClass('loading');
    });
    $('#sync-issue').children('.fas').removeClass('fa-spin');

  }).fail(function() {
    $.each(target_eles, function(i, ele) {
      ele.removeClass('loading');
    });
  });
};


const randomElement = array => {
  const length = array.length;
  const randomNumber = Math.random();
  const randomIndex = Math.floor(randomNumber * length);

  return array[randomIndex];
};

// $('#change-wallet').click(function(_) {
//   web3Modal.clearCachedProvider();
//   web3Modal.connect().then(function(provider) {
//     window.web3 = new Web3(provider);
//   });
// });

// $('#copy-address').click(function(e) {
//   var input = $('<input type="text" value="' + cb_address + '" />');

//   input.appendTo('body');
//   input.select();
//   document.execCommand('copy');
//   input.remove();
// });

/* eslint-disable no-lonely-if */
// var currentNetwork = function(network, no_ui_updates) {

//   $('.navbar-network').removeClass('hidden');

//   document.web3network = network;
//   if (typeof no_ui_updates != 'undefined') {
//     return;
//   }

//   if (document.location.href.startsWith('https://gitcoin.co')) { // Live
//     if (network == 'mainnet') {
//       $('.navbar-network').attr('title', '');
//       $('.navbar-network i').addClass('green');
//       $('.navbar-network i').removeClass('red');
//       $('#navbar-network-banner').removeClass('network-banner--warning');
//       $('#navbar-network-banner').addClass('hidden');

//       if (web3Modal.cachedProvider === 'authereum') {
//         $('#current-network').text('Main Ethereum Network (Authereum)');
//         $('#go-to-wallet').removeClass('hidden');
//         $('#go-to-wallet').attr('href', 'https://authereum.com/account');
//       } else if (web3Modal.cachedProvider === 'fortmatic') {
//         $('#current-network').text('Main Ethereum Network (Fortmatic)');
//         $('#go-to-wallet').removeClass('hidden');
//         $('#go-to-wallet').attr('href', 'https://app.zerion.io/' + cb_address + '/overview');
//       } else {
//         $('#current-network').text('Main Ethereum Network (Metamask)');
//         $('#go-to-wallet').addClass('hidden');
//       }
//     } else {
//       if (!network) {
//         info = gettext('Web3 disabled. Please install ') +
//           '<a href="https://metamask.io/?utm_source=gitcoin.co&utm_medium=referral" target="_blank" rel="noopener noreferrer">Metamask</a>';
//         $('#current-network').text(gettext('Metamask Not Enabled'));
//         $('#navbar-network-banner').html(info);
//       } else if (network == 'locked' && web3Modal.cachedProvider === 'injected') {
//         if (is_metamask_approved || !is_metamask_unlocked) {
//           info = gettext('Web3 locked. Please unlock ') +
//             '<a href="https://metamask.io/?utm_source=gitcoin.co&utm_medium=referral" target="_blank" rel="noopener noreferrer">Metamask</a>';
//           $('#current-network').text(gettext('Metamask Locked'));
//           $('#navbar-network-banner').html(info);
//         } else if (window.ethereum._metamask) {
//           info = gettext('Metamask not connected. ') +
//               '<button id="metamask_connect" onclick="approve_metamask()">Click here to connect to metamask</button>';
//           $('#current-network').text(gettext('Metamask Not Connected'));
//           $('#navbar-network-banner').html(info);
//         }
//       } else {
//         info = gettext('Connect to Mainnet via Metamask');
//         $('#current-network').text(gettext('Unsupported Network'));
//         $('#navbar-network-banner').html(info);
//       }

//       $('.navbar-network i').addClass('red');
//       $('.navbar-network i').removeClass('green');
//       $('#navbar-network-banner').addClass('network-banner--warning');
//       $('#navbar-network-banner').removeClass('hidden');

//       if ($('.ui-tooltip.ui-corner-all.ui-widget-shadow.ui-widget.ui-widget-content').length == 0) {
//         $('.navbar-network').attr('title', '<div class="tooltip-info tooltip-xs">' + info + '</div>');
//       }
//     }
//   } else { // Staging
//     if (network == 'rinkeby') {
//       $('.navbar-network').attr('title', '');
//       $('.navbar-network i').addClass('green');
//       $('.navbar-network i').removeClass('red');
//       $('#navbar-network-banner').removeClass('network-banner--warning');
//       $('#navbar-network-banner').addClass('hidden');

//       if (web3Modal.cachedProvider === 'authereum') {
//         $('#current-network').text('Rinkeby Network (Authereum)');
//         $('#go-to-wallet').removeClass('hidden');
//         $('#go-to-wallet').attr('href', 'https://rinkeby.authereum.com/account');
//       } else if (web3Modal.cachedProvider === 'fortmatic') {
//         $('#current-network').text('Rinkeby Network (Fortmatic)');
//         $('#go-to-wallet').removeClass('hidden');
//         $('#go-to-wallet').attr('href', 'https://rinkeby.etherscan.io/address/' + cb_address);
//       } else {
//         $('#current-network').text('Rinkeby Network (Metamask)');
//         $('#go-to-wallet').addClass('hidden');
//       }
//     } else {
//       if (!network) {
//         info = gettext('Web3 disabled. Please install ') +
//           '<a href="https://metamask.io/?utm_source=gitcoin.co&utm_medium=referral" target="_blank" rel="noopener noreferrer">Metamask</a>';
//         $('#current-network').text(gettext('Metamask Not Enabled'));
//         $('#navbar-network-banner').html(info);
//       } else if (network == 'locked' && web3Modal.cachedProvider === 'injected') {
//         if (is_metamask_approved || !is_metamask_unlocked) {
//           info = gettext('Web3 locked. Please unlock ') +
//             '<a href="https://metamask.io/?utm_source=gitcoin.co&utm_medium=referral" target="_blank" rel="noopener noreferrer">Metamask</a>';
//           $('#current-network').text(gettext('Metamask Locked'));
//           $('#navbar-network-banner').html(info);
//         } else if (window.ethereum._metamask) {
//           info = gettext('Metamask not connected. ') +
//               '<button id="metamask_connect" onclick="approve_metamask()">Click here to connect to metamask</button>';
//           $('#current-network').text(gettext('Metamask Not Connected'));
//           $('#navbar-network-banner').html(info);
//         }
//       } else {
//         info = gettext('Connect to Rinkeby / Custom RPC via Metamask');
//         $('#current-network').text(gettext('Unsupported Network'));
//         $('#navbar-network-banner').html(info);
//       }

//       $('.navbar-network i').addClass('red');
//       $('.navbar-network i').removeClass('green');
//       $('#navbar-network-banner').addClass('network-banner--warning');
//       $('#navbar-network-banner').removeClass('hidden');

//       if ($('.ui-tooltip.ui-corner-all.ui-widget-shadow.ui-widget.ui-widget-content').length == 0) {
//         $('.navbar-network').attr('title', '<div class="tooltip-info tooltip-xs">' + info + '</div>');
//       }
//     }
//   }
// };
/* eslint-enable no-lonely-if */

/**
 * Throws custom alert based on user
 * - has not installed metamask
 * - metamask is locked
 * - metmask connection needs to be authorized
 * - logged in address has no ETH
 */
// var trigger_primary_form_web3_hooks = function() {
//   if ($('#primary_form').length) {
//     var is_zero_balance_not_okay = document.location.href.indexOf('/faucet') == -1 && !document.suppress_faucet_solicitation;

//     if (typeof web3 == 'undefined') {
//       $('#no_metamask_error').css('display', 'block');
//       $('#zero_balance_error').css('display', 'none');
//       $('#primary_form, .primary_form-meta').addClass('hidden');
//       $('.submit_bounty .newsletter').addClass('hidden');
//       $('#unlock_metamask_error').css('display', 'none');
//       $('#connect_metamask_error').css('display', 'none');
//       $('#no_issue_error').css('display', 'none');
//     } else if (is_metamask_unlocked && !is_metamask_approved) {
//       $('#connect_metamask_error').css('display', 'block');
//       $('#unlock_metamask_error').css('display', 'none');
//       $('#zero_balance_error').css('display', 'none');
//       $('#no_metamask_error').css('display', 'none');
//       $('#primary_form, .primary_form-meta').addClass('hidden');
//       $('.submit_bounty .newsletter').addClass('hidden');
//       $('#no_issue_error').css('display', 'none');
//     } else if (!cb_address) {
//       $('#unlock_metamask_error').css('display', 'block');
//       $('#zero_balance_error').css('display', 'none');
//       $('#no_metamask_error').css('display', 'none');
//       $('#primary_form, .primary_form-meta').addClass('hidden');
//       $('#connect_metamask_error').css('display', 'none');
//       $('.submit_bounty .newsletter').addClass('hidden');
//       $('#no_issue_error').css('display', 'none');
//     } else if (is_zero_balance_not_okay && document.balance == 0) {
//       $('#zero_balance_error').css('display', 'block');
//       $('#robot_error').removeClass('hidden');
//       $('#primary_form, .primary_form-meta').addClass('hidden');
//       $('.submit_bounty .newsletter').addClass('hidden');
//       $('#unlock_metamask_error').css('display', 'none');
//       $('#connect_metamask_error').css('display', 'none');
//       $('#no_metamask_error').css('display', 'none');
//       $('#no_issue_error').css('display', 'none');
//     } else {
//       $('#zero_balance_error').css('display', 'none');
//       $('#unlock_metamask_error').css('display', 'none');
//       $('#no_metamask_error').css('display', 'none');
//       $('#connect_metamask_error').css('display', 'none');
//       $('#no_issue_error').css('display', 'block');
//       $('#robot_error').addClass('hidden');
//       $('#primary_form, .primary_form-meta').removeClass('hidden');
//       $('.submit_bounty .newsletter').removeClass('hidden');
//     }
//   }
// };


// var trigger_faucet_form_web3_hooks = function() {
//   var params = {};

//   if ($('#faucet_form').length) {
//     var balance = document.balance;

//     web3.eth.getAccounts(function(_, accounts) {
//       $('#ethAddress').val(accounts[0]);
//     });
//     var faucet_amount = parseInt($('#currentFaucet').val() * (Math.pow(10, 18)));

//     if (typeof web3 == 'undefined') {
//       $('#no_metamask_error').css('display', 'block');
//       $('#faucet_form').addClass('hidden');
//       return;
//     } else if (is_metamask_unlocked && !is_metamask_approved) {
//       $('#no_metamask_error').css('display', 'none');
//       $('#unlock_metamask_error').css('display', 'none');
//       $('#connect_metamask_error').css('display', 'block');
//       $('#over_balance_error').css('display', 'none');
//       $('#faucet_form').addClass('hidden');
//     } else if (!cb_address) {
//       $('#no_metamask_error').css('display', 'none');
//       $('#unlock_metamask_error').css('display', 'block');
//       $('#connect_metamask_error').css('display', 'none');
//       $('#over_balance_error').css('display', 'none');
//       $('#faucet_form').addClass('hidden');
//       return;
//     } else if (balance >= faucet_amount) {
//       $('#no_metamask_error').css('display', 'none');
//       $('#unlock_metamask_error').css('display', 'none');
//       $('#connect_metamask_error').css('display', 'none');
//       $('#over_balance_error').css('display', 'block');
//       $('#faucet_form').addClass('hidden');
//     } else {
//       $('#over_balance_error').css('display', 'none');
//       $('#no_metamask_error').css('display', 'none');
//       $('#unlock_metamask_error').css('display', 'none');
//       $('#connect_metamask_error').css('display', 'none');
//       $('#faucet_form').removeClass('hidden');
//     }
//   }
//   if ($('#admin_faucet_form').length) {
//     if (typeof web3 == 'undefined') {
//       $('#no_metamask_error').css('display', 'block');
//       $('#faucet_form').addClass('hidden');
//       return;
//     }
//     if (is_metamask_unlocked && !is_metamask_approved) {
//       $('#unlock_metamask_error').css('display', 'none');
//       $('#connect_metamask_error').css('display', 'block');
//       $('#faucet_form').addClass('hidden');
//     }
//     if (!cb_address) {
//       $('#unlock_metamask_error').css('display', 'block');
//       $('#faucet_form').addClass('hidden');
//       return;
//     }
//     web3.eth.getBalance(cb_address, function(errors, result) {
//       if (errors) {
//         return;
//       }
//       var balance = result.toNumber();

//       if (balance == 0) {
//         $('#zero_balance_error').css('display', 'block');
//         $('#admin_faucet_form').remove();
//       }
//     });
//   }
// };

// var trigger_form_hooks = function() {
//   trigger_primary_form_web3_hooks();
//   trigger_faucet_form_web3_hooks();
// };

function getNetwork(id) {
  var networks = {
    '1': 'mainnet',
    '2': 'morden',
    '3': 'ropsten',
    '4': 'rinkeby',
    '42': 'kovan'
  };

  return networks[id] || 'custom network';
}

// figure out what version of web3 this is, whether we're logged in, etc..
// var listen_for_web3_changes = async function(no_ui_updates) {
//   reloadCbAddress();
//   if (document.location.pathname.indexOf('grants') === -1) {
//     if (!document.listen_for_web3_iterations) {
//       document.listen_for_web3_iterations = 1;
//     } else {
//       document.listen_for_web3_iterations += 1;
//     }

//     if (typeof web3 == 'undefined') {
//       currentNetwork(undefined, no_ui_updates);
//       trigger_form_hooks();
//     } else if (typeof web3.eth == 'undefined') {
//       currentNetwork('locked', no_ui_updates);
//       trigger_form_hooks();
//     } else if (typeof cb_address == 'undefined' || !cb_address) {
//       currentNetwork('locked', no_ui_updates);
//       trigger_form_hooks();
//     } else {
//       is_metamask_unlocked = true;

//       web3.eth.getBalance(cb_address, function(errors, result) {
//         if (errors) {
//           return;
//         }
//         if (typeof result != 'undefined' && result !== null) {
//           document.balance = result.toNumber();
//         }
//       });

//       web3.version.getNetwork(function(error, netId) {
//         if (error) {
//           currentNetwork(undefined, no_ui_updates);
//         } else {
//           var network = getNetwork(netId);

//           currentNetwork(network, no_ui_updates);
//           trigger_form_hooks();
//         }
//       });
//     }
//   }

//   if (web3Modal.cachedProvider === 'injected' && window.ethereum && !document.has_checked_for_ethereum_enable) {
//     if (window.ethereum._metamask) {
//       document.has_checked_for_ethereum_enable = true;
//       is_metamask_approved = await window.ethereum._metamask.isApproved();
//       is_metamask_unlocked = await window.ethereum._metamask.isUnlocked();
//       if (is_metamask_approved && is_metamask_unlocked) {
//         var start_time = ((new Date()).getTime() / 1000);

//         await ethereum.enable();
//         var now_time = ((new Date()).getTime() / 1000);
//         var did_request_and_user_respond = (now_time - start_time) > 1.0;

//         if (did_request_and_user_respond) {
//           document.location.reload();
//         }
//       }
//     } else {
//       is_metamask_approved = true;
//       is_metamask_unlocked = true;
//     }
//   }
// };

var actions_page_warn_if_not_on_same_network = function() {
  var user_network = document.web3network;

  if (user_network === 'locked') {
    // handled by the unlock MetaMask banner
    return;
  }

  if (typeof user_network == 'undefined') {
    user_network = 'no network';
  }
  var bounty_network = $('input[name=network]').val();

  if (bounty_network != user_network) {
    var msg = 'Warning: You are on ' +
              user_network +
              ' and this bounty is on the ' +
              bounty_network +
              ' network.  Please change your network to the ' +
              bounty_network +
              ' network.';

    _alert({ message: gettext(msg) }, 'error');
  }
};

attach_change_element_type();

var setUsdAmount = function() {
  const amount = $('input[name=amount]').val();
  const denomination = $('#token option:selected').text();

  getUSDEstimate(amount, denomination, function(estimate) {
    if (estimate['value']) {
      $('#usd-amount-wrapper').css('visibility', 'visible');
      $('#usd_amount_text').css('visibility', 'visible');

      $('#usd_amount').val(estimate['value_unrounded']);
      $('#usd_amount_text').html(estimate['rate_text']);
      $('#usd_amount').removeAttr('disabled');
    } else {
      $('#usd-amount-wrapper').css('visibility', 'hidden');
      $('#usd_amount_text').css('visibility', 'hidden');

      $('#usd_amount_text').html('');
      $('#usd_amount').prop('disabled', true);
      $('#usd_amount').val('');
    }
  });
};

var usdToAmount = function(usdAmount) {
  const denomination = $('#token option:selected').text();

  getAmountEstimate(usdAmount, denomination, function(amountEstimate) {
    if (amountEstimate['value']) {
      $('#amount').val(amountEstimate['value']);
      $('#usd_amount_text').html(amountEstimate['rate_text']);
    }
  });
};

function renderBountyRowsFromResults(results, renderForExplorer) {
  let html = '';
  const tmpl = $.templates('#result');

  if (results.length === 0) {
    return html;
  }

  for (var i = 0; i < results.length; i++) {
    const result = results[i];
    const relatedTokenDetails = tokenAddressToDetailsByNetwork(result['token_address'], result['network']);
    let decimals = 18;

    if (relatedTokenDetails && relatedTokenDetails.decimals) {
      decimals = relatedTokenDetails.decimals;
    }

    result['rounded_amount'] = normalizeAmount(result['value_in_token'], decimals);

    const crowdfunding = result['additional_funding_summary'];

    if (crowdfunding) {
      const tokenDecimals = 3;
      const dollarDecimals = 2;
      const tokens = Object.keys(crowdfunding);
      let usdValue = 0.0;

      if (tokens.length) {
        const obj = {};

        while (tokens.length) {
          const tokenName = tokens.shift();
          const tokenObj = crowdfunding[tokenName];
          const amount = tokenObj['amount'];
          const ratio = tokenObj['ratio'];

          obj[tokenName] =
            normalizeAmount(amount, tokenDecimals);
          usdValue += amount * ratio;
        }
        result['tokens'] = obj;
      }

      if (usdValue && result['value_in_usdt']) {
        result['value_in_usdt'] =
          normalizeAmount(
            parseFloat(result['value_in_usdt']) + usdValue,
            dollarDecimals
          );
      }
    }

    const dateNow = new Date();
    const dateExpires = new Date(result['expires_date']);
    const isExpired = dateExpires < dateNow && !result['is_open'];
    const isInfinite = dateExpires - new Date().setFullYear(new Date().getFullYear() + 1) > 1;
    const projectType = ucwords(result['project_type']) + ' <span class="separator-bull"></span> ';

    result['action'] = result['url'];
    result['title'] = result['title'] ? result['title'] : result['github_url'];
    result['p'] = projectType + (result['experience_level'] ? (result['experience_level'] + ' <span class="separator-bull"></span> ') : '');
    result['expired'] = '';

    if (result['status'] === 'done') {
      result['p'] += 'Done';
      if (result['fulfillment_accepted_on']) {
        result['p'] += ' ' + timeDifference(dateNow, new Date(result['fulfillment_accepted_on']), false, 60 * 60);
      }
    } else if (result['status'] === 'started') {
      result['p'] += 'Started';
      if (result['fulfillment_started_on']) {
        result['p'] += ' ' + timeDifference(dateNow, new Date(result['fulfillment_started_on']), false, 60 * 60);
      }
    } else if (result['status'] === 'submitted') {
      result['p'] += 'Submitted';
      if (result['fulfillment_submitted_on']) {
        result['p'] += ' ' + timeDifference(dateNow, new Date(result['fulfillment_submitted_on']), false, 60 * 60);
      }
    } else if (result['status'] == 'cancelled') {
      result['p'] += 'Cancelled';
      if (result['canceled_on']) {
        result['p'] += ' ' + timeDifference(dateNow, new Date(result['canceled_on']), false, 60 * 60);
      }
    } else if (isExpired) {
      const timeAgo = timeDifference(dateNow, dateExpires, true);

      result['expired'] += ('Expired ' + timeAgo + ' ago');
    } else {
      const openedWhen = timeDifference(dateNow, new Date(result['web3_created']), true);

      if (isInfinite) {
        const expiredExpires = 'Never expires';

        result['p'] += ('Opened ' + openedWhen + ' ago');
        result['expired'] += (expiredExpires);
      } else {
        const timeLeft = timeDifference(dateNow, dateExpires);
        const expiredExpires = dateNow < dateExpires ? 'Expires' : 'Expired';

        result['p'] += ('Opened ' + openedWhen + ' ago');
        result['expired'] += (expiredExpires + ' ' + timeLeft);
      }
    }

    if (renderForExplorer) {

      if (typeof web3 != 'undefined' && typeof web3.eth != 'undefined' && cb_address == result['bounty_owner_address']) {
        result['my_bounty'] = '<a class="btn font-smaller-2 btn-sm btn-outline-dark" role="button" href="#">mine</span></a>';
      } else if (result['fulfiller_address'] !== '0x0000000000000000000000000000000000000000') {
        result['my_bounty'] = '<a class="btn font-smaller-2 btn-sm btn-outline-dark" role="button" href="#">' + result['status'] + '</span></a>';
      }

      result['watch'] = 'Watch';
    } else {
      result['hidden'] = (i > 4);
    }

    html += tmpl.render(result);
  }
  return html;
}

const saveAttestationData = (result, cost_eth, to_address, type) => {
  let request_url = '/revenue/attestations/new';
  let txid = result;
  let data = {
    'txid': txid,
    'amount': cost_eth,
    'network': document.web3network,
    'from_address': cb_address,
    'to_address': to_address,
    'type': type
  };

  $.post(request_url, data).then(function(result) {
    _alert('Success ✅ Loading your purchase now.', 'success');
  });
};

const renderFeaturedBountiesFromResults = (results, renderForExplorer) => {
  let html = '';
  const tmpl = $.templates('#featured-card');

  if (results.length === 0) {
    return html;
  }

  for (let i = 0; i < results.length; i++) {
    const result = results[i];
    let decimals = 18;
    const relatedTokenDetails = tokenAddressToDetailsByNetwork(result['token_address'], result['network']);

    if (relatedTokenDetails && relatedTokenDetails.decimals) {
      decimals = relatedTokenDetails.decimals;
    }
    result['rounded_amount'] = normalizeAmount(result['value_in_token'], decimals);

    html += tmpl.render(result);
  }
  return html;
};

/**
 * Fetches results from the API and paints them onto the target element
 *
 * params - query params for bounty API
 * target - element
 * limit  - number of results
 *
 * TODO: refactor explorer to reuse this
 */
function fetchBountiesAndAddToList(params, target, limit, additional_callback) {
  $.get('/api/v0.1/bounties/?' + params, function(results) {
    results = sanitizeAPIResults(results);

    var html = renderBountyRowsFromResults(results);

    if (html) {
      $(target).prepend(html);
      $(target).removeClass('profile-bounties--loading');

      if (limit) {
        results = results.slice(0, limit);
      } else if (results.length > 5) {
        var $button = $(target + ' .profile-bounties__btn-show-all');

        $button.removeClass('hidden');
        $button.on('click', function(event) {
          $(this).remove();
          $(target + ' .bounty_row').removeClass('bounty_row--hidden');
        });
      }

      $('div.bounty_row.result').each(function() {
        var href = $(this).attr('href');

        if (typeof $(this).changeElementType !== 'undefined') {
          $(this).changeElementType('a');
        }
        $(this).attr('href', href);
      });
    } else {
      console.log($(target).parent().closest('.container').addClass('hidden'));
    }
    if (typeof additional_callback != 'undefined') {
      additional_callback(results);
    }
  });
}

function showBusyOverlay() {
  let overlay = document.querySelector('.busyOverlay');

  if (overlay) {
    overlay.style['display'] = 'block';
    overlay.style['animation-name'] = 'fadeIn';
    $(overlay).fadeIn('slow');
    return;
  }

  overlay = document.createElement('div');
  overlay.className = 'busyOverlay';
  overlay.addEventListener(
    'animationend',
    function() {
      if (overlay.style['animation-name'] === 'fadeOut') {
        overlay.style['display'] = 'none';
      }
    },
    false
  );
  document.body.appendChild(overlay);
}

function hideBusyOverlay() {
  let overlay = document.querySelector('.busyOverlay');

  if (overlay) {
    setTimeout(function() {
      $(overlay).fadeOut('slow');
      overlay.style['animation-name'] = 'fadeOut';
    }, 300);
  }
}

function toggleExpandableBounty(evt, selector) {
  evt.preventDefault();

  if (evt.target.id === 'expanded') {
    evt.target.id = '';
  } else {
    evt.target.id = 'expanded';
  }

  var container = document.body.querySelector(selector).querySelector('.expandable');

  if (container) {
    if (container.id === 'expanded') {
      container.id = '';
      evt.target.id = '';
      return;
    }
    container.id = 'expanded';
    evt.target.id = 'expanded';
  }
}

function normalizeAmount(amount, decimals) {
  return Math.round((parseInt(amount) / Math.pow(10, decimals)) * 1000) / 1000;
}

function round(amount, decimals) {
  return Math.round(((amount) * Math.pow(10, decimals))) / Math.pow(10, decimals);
}

function newTokenTag(amount, tokenName, tooltipInfo, isCrowdfunded) {
  const ele = document.createElement('div');
  const p = document.createElement('p');
  const span = document.createElement('span');

  ele.className = 'tag token';
  span.innerHTML = amount + ' ' + tokenName +
    (isCrowdfunded ? '<i class="fas fa-users ml-1"></i>' : '');

  p.className = 'inner-tooltip';
  p.appendChild(span);
  ele.appendChild(p);
  if (tooltipInfo) {
    ele.title = tooltipInfo;
  }

  return ele;
}

function shuffleArray(array) {
  for (let i = array.length - 1; i > 0; i--) {
    const j = Math.floor(Math.random() * (i + 1));

    [ array[i], array[j] ] = [ array[j], array[i] ];
  }
  return array;
}

const getURLParams = (k) => {
  var p = {};

  location.search.replace(/[?&]+([^=&]+)=([^&]*)/gi, function(s, k, v) {
    p[k] = v;
  });
  return k ? p[k] : p;
};

const updateParams = (key, value) => {
  params = new URLSearchParams(window.location.search);
  if (params.get(key) === value) return;
  params.set(key, value);
  if (key != 'category') {
    params.set('category', '');
  }
  window.location.href = '/grants/?' + decodeURIComponent(params.toString());
};

/**
 * shrinks text if it exceeds a given length which introduces a button
 * which can expand / shrink the text.
 * useage: <div class="more">...</div>
 *
 * @param {number} length - text length to be wrapped.
 */
const showMore = (length = 400) => {
  const placeholder = '...';
  const expand = 'More';
  const shrink = 'Less';

  $('.wrap-text').each(function() {
    const content = $(this).html();

    if (content.length > length) {
      const shortText = content.substr(0, length);
      const remainingText = content.substr(length, content.length - length + 1);
      const html = shortText + '<span class="moreellipses">' + placeholder +
      '&nbsp;</span><span class="morecontent"><span>' + remainingText +
      '</span>&nbsp;&nbsp;<a href="#" class="morelink">' + expand +
      '</a></span>';

      $(this).html(html);
    }
  });

  $('.morelink').on('click', function(event) {
    if ($(event.currentTarget).hasClass('less')) {
      $(event.currentTarget).removeClass('less');
      $(event.currentTarget).html(expand);
    } else {
      $(event.currentTarget).addClass('less');
      $(event.currentTarget).html(shrink);
    }
    $(event.currentTarget).parent().prev().toggle();
    $(event.currentTarget).prev().toggle();
    return false;
  });
};

/**
 * Check input file size
 *
 * input - input element
 * max_img_size  - max size
 *
 * Useage: checkFileSize($(input), 4000000)
 */
const checkFileSize = (input, max_img_size) => {
  if (input.files && input.files.length > 0) {
    if (input.files[0].size > max_img_size) {
      input.value = '';
      return false;
    }
  }
  return true;
};

/**
 * Compare two strings in a case insensitive way
 *
 * Usage: caseInsensitiveCompare('gitcoinco', 'GitcoinCo')
 */
const caseInsensitiveCompare = (val1, val2) => {
  if (val1 && val2 && typeof val1 === 'string' && typeof val2 === 'string') {
    return val1.toLowerCase() === val2.toLowerCase();
  }
  return false;
};

/**
 * A popup to notify users to approve metamask transaction
 * @param {*} closePopup [boolean]
 */
const indicateMetamaskPopup = (closePopup) => {
  // Don't show popup if user is not using Metamask
  if (web3Modal.cachedProvider !== 'injected') {
    return;
  }

  if (closePopup) {
    $('#indicate-popup').hide();
  } else if ($('#indicate-popup').length) {
    if ($('#indicate-popup').is(':hidden')) {
      $('#indicate-popup').show();
    }
  } else {
    const svg = '<div id="indicate-popup"><svg width="214" height="165" xmlns="http://www.w3.org/2000/svg" xmlns:xlink="http://www.w3.org/1999/xlink"><g fill="none" fill-rule="evenodd"><g transform="translate(47 25)"><rect fill="#0FCE7C" width="147" height="19" rx="3"/><text font-family="Muli" font-weight="bold" font-size="14" fill="#FFF"><tspan x="15.268" y="13">Web3 Action Pending</tspan></text></g><path d="M119.87 21.316l-5.69 4.714c-.463.383-.014.97 1.129.97h11.377c1.025 0 1.643-.545 1.13-.97l-5.688-4.714c-.506-.42-1.753-.422-2.258 0z" fill="#0FCE7C" fill-rule="nonzero"/><g transform="translate(0 7)"><rect fill="#FF7F00" width="214" height="158" rx="3"/><text font-family="Muli" font-size="14" fill="#FFF"><tspan x="17" y="23">Action Pending</tspan></text><text font-family="Muli" font-size="12" fill="#FFF"><tspan x="18" y="43">In order to use features of the </tspan> <tspan x="18" y="57">Gitcoin network we must </tspan> <tspan x="18" y="71">confirm transactions on the </tspan> <tspan x="18" y="85">ethereum blockchain.</tspan> <tspan x="18" y="127">Please check the pending </tspan> <tspan x="18" y="141">action on your secure wallet.</tspan></text></g><path d="M108.047.974l-7.316 7.071c-.594.575-.018 1.455 1.452 1.455h14.628c1.318 0 2.113-.818 1.452-1.455L110.95.974c-.65-.631-2.253-.633-2.903 0z" fill="#FF7F00" fill-rule="nonzero"/><path fill="#25E899" d="M181.747 30.054h13.298l1.127.422-.848 2.98h-12.74z"/><path d="M181.157 28.822h-.873c-.706 0-1.284-.568-1.284-1.261v-3.203c0-.694.578-1.262 1.284-1.262h.37" fill="#FFF"/><path d="M181.157 28.822h-.873c-.706 0-1.284-.568-1.284-1.261v-3.203c0-.694.578-1.262 1.284-1.262h.37" stroke="#15003E" stroke-width="1.106" stroke-linecap="round"/><path d="M196.781 28.822h.873c.706 0 1.284-.568 1.284-1.261v-3.203c0-.694-.578-1.262-1.284-1.262h-.37" fill="#FFF"/><path d="M196.781 28.822h.873c.706 0 1.284-.568 1.284-1.261v-3.203c0-.694-.578-1.262-1.284-1.262h-.37" stroke="#15003E" stroke-width="1.106" stroke-linecap="round"/><path d="M180.498 25.392c0-4.587 3.786-8.306 8.456-8.306s8.456 3.719 8.456 8.306l-2.086 8.065h-12.74l-2.086-8.065z" fill="#FFF"/><path d="M180.498 25.392c0-4.587 3.786-8.306 8.456-8.306s8.456 3.719 8.456 8.306l-2.086 8.065h-12.74l-2.086-8.065z" stroke="#15003E" stroke-width="1.106" stroke-linecap="round"/><path d="M193.523 37.14h-9.138c-.995 0-1.8-.791-1.8-1.768v-1.915h12.74v1.915c0 .977-.807 1.769-1.802 1.769" fill="#FFF"/><path d="M193.523 37.14h-9.138c-.995 0-1.8-.791-1.8-1.768v-1.915h12.74v1.915c0 .977-.807 1.769-1.802 1.769z" stroke="#15003E" stroke-width="1.106" stroke-linecap="round"/><path d="M186.618 30.054c-2-.863-3.396-2.826-3.396-5.109 0-1.347.486-2.583 1.296-3.547 1.041-1.24 7.593-1.302 8.633-.15a5.5 5.5 0 0 1 1.426 3.697c0 2.283-1.396 4.246-3.396 5.109" fill="#FF7F00"/><path d="M186.26 30.054c-1.98-.946-3.344-2.94-3.344-5.248a5.73 5.73 0 0 1 .934-3.14m9.794-.306a5.737 5.737 0 0 1 1.147 3.446c0 2.283-1.335 4.26-3.281 5.218m-11.012-4.752v-7.905m16.912 7.905V15.135" stroke="#15003E" stroke-width="1.106" stroke-linecap="round"/><path d="M180.59 24.002a11.945 11.945 0 0 1 8.498-3.541c3.138 0 5.996 1.21 8.136 3.192m-15.477 6.4h14.425" stroke="#15003E" stroke-width="1.106" stroke-linecap="round"/><path d="M191.922 23.097c0 .803-.664 1.454-1.481 1.454-.819 0-1.482-.65-1.482-1.454 0-.804.663-1.455 1.482-1.455.817 0 1.48.651 1.48 1.455m1.059 2.175a.593.593 0 0 1-.599.588.594.594 0 0 1-.599-.588c0-.325.268-.589.6-.589.33 0 .598.264.598.589" fill="#FFF"/><path d="M194.069 32.297c-.73 0-.73-1.084-1.46-1.084-.729 0-.729 1.084-1.459 1.084-.73 0-.73-1.084-1.46-1.084s-.73 1.084-1.46 1.084-.73-1.084-1.459-1.084c-.73 0-.73 1.084-1.46 1.084s-.73-1.084-1.461-1.084" stroke="#15003E" stroke-width="1.106" stroke-linecap="round"/></g></svg></div>';

    $('body').append(svg);
  }
};

(function($) {
  $.fn.visible = function(partial) {
    let $t = $(this);
    let $w = $(window);
    let viewTop = $w.scrollTop();
    let viewBottom = viewTop + $w.height();
    let _top = $t.offset().top;
    let _bottom = _top + $t.height();
    let compareTop = partial === true ? _bottom : _top;
    let compareBottom = partial === true ? _top : _bottom;

    return ((compareBottom <= viewBottom) && (compareTop >= viewTop));
  };
})(jQuery);


$(document).ready(function() {
  $(window).scroll(function() {
    $('.g-fadein').each(function(index, element) {
      let duration = $(this).attr('data-fade-duration') ? $(this).attr('data-fade-duration') : 1500;
      let direction = $(this).attr('data-fade-direction') ? $(this).attr('data-fade-direction') : 'mid';
      let animateProps;

      switch (direction) {
        case 'left':
          animateProps = { 'opacity': '1', 'left': '0' };
          break;
        case 'right':
          animateProps = { 'opacity': '1', 'left': '0' };
          break;
        default:
          animateProps = { 'opacity': '1', 'bottom': '0' };
      }

      if ($(element).visible(true)) {
        $(this).animate(animateProps, duration);
      }

    });
  });
});

const copyToClipboard = str => {
  const el = document.createElement('textarea');

  el.value = str;
  document.body.appendChild(el);
  el.select();
  document.execCommand('copy');
  document.body.removeChild(el);
};

function check_balance_and_alert_user_if_not_enough(
  tokenAddress,
  amount,
  msg = 'You do not have enough tokens to perform this action.') {

  if (tokenAddress == '0x0' || tokenAddress == '0x0000000000000000000000000000000000000000') {
    return;
  }

  let token_contract = web3.eth.contract(token_abi).at(tokenAddress);
  let from = cb_address;
  let token_details = tokenAddressToDetails(tokenAddress);
  let token_decimals = token_details['decimals'];
  let token_name = token_details['name'];

  token_contract.balanceOf.call(from, function(error, result) {
    if (error) return;
    let balance = result.toNumber() / Math.pow(10, token_decimals);
    let balance_rounded = Math.round(balance * 10) / 10;

    if (parseFloat(amount) > balance) {
      let msg1 = gettext(msg);
      let msg2 = gettext(' You have ') + balance_rounded + ' ' + token_name + ' ' + gettext(' but you need ') + amount + ' ' + token_name;

      _alert(msg1 + msg2, 'warning');
    }
  });

}

/**
 * fetches github issue details of the issue_url
 * @param {string} issue_url
 */
const fetchIssueDetailsFromGithub = issue_url => {
  return new Promise((resolve, reject) => {
    if (!issue_url || issue_url.length < 5 || issue_url.indexOf('github') == -1) {
      reject('error: issue_url needs to be a valid github URL');
    }

    const github_token = currentProfile.githubToken;

    if (!github_token) {
      reject('error: API calls needs user to be logged in');
    }

    const request_url = '/sync/get_issue_details?url=' + encodeURIComponent(issue_url) + '&token=' + github_token;

    $.get(request_url, function(result) {
      result = sanitizeAPIResults(result);
      resolve(result);
    }).fail(err => {
      console.log(err);
      reject(error);
    });
  });
};<|MERGE_RESOLUTION|>--- conflicted
+++ resolved
@@ -91,122 +91,6 @@
 };
 
 reloadCbAddress();
-
-<<<<<<< HEAD
-
-var update_metamask_conf_time_and_cost_estimate = function() {
-  var confTime = 'unknown';
-  var ethAmount = 'unknown';
-  var usdAmount = 'unknown';
-
-  var gasLimit = parseInt($('#gasLimit').val());
-  var gasPrice = parseFloat($('#gasPrice').val());
-
-  if (gasPrice) {
-    var eth_amount_unrounded = gasLimit * gasPrice / Math.pow(10, 9);
-
-    ethAmount = Math.round(1000000 * eth_amount_unrounded) / 1000000;
-    usdAmount = Math.round(1000 * eth_amount_unrounded * document.eth_usd_conv_rate) / 1000;
-  }
-
-  if (typeof document.conf_time_spread == 'undefined') return;
-
-  for (var i = 0; i < document.conf_time_spread.length - 1; i++) {
-    var this_ele = (document.conf_time_spread[i]);
-    var next_ele = (document.conf_time_spread[i + 1]);
-
-    if (gasPrice <= parseFloat(next_ele[0]) && gasPrice > parseFloat(this_ele[0])) {
-      confTime = Math.round(10 * next_ele[1]) / 10;
-    }
-  }
-
-  $('#ethAmount').html(ethAmount);
-  $('#usdAmount').html(usdAmount);
-  $('#confTime').html(confTime);
-};
-
-var get_updated_metamask_conf_time_and_cost = function(gasPrice) {
-
-  var confTime = 'unknown';
-  var ethAmount = 'unknown';
-  var usdAmount = 'unknown';
-
-  var gasLimit = parseInt($('#gasLimit').val());
-
-  if (gasPrice) {
-    var eth_amount_unrounded = gasLimit * gasPrice / Math.pow(10, 9);
-
-    ethAmount = Math.round(1000000 * eth_amount_unrounded) / 1000000;
-    usdAmount = Math.round(100 * eth_amount_unrounded * document.eth_usd_conv_rate) / 100;
-  }
-
-  if (typeof document.conf_time_spread == 'undefined') return;
-
-  for (var i = 0; i < document.conf_time_spread.length - 1; i++) {
-    var this_ele = (document.conf_time_spread[i]);
-    var next_ele = (document.conf_time_spread[i + 1]);
-
-    if (gasPrice <= parseFloat(next_ele[0]) && gasPrice > parseFloat(this_ele[0])) {
-      confTime = Math.round(10 * next_ele[1]) / 10;
-    }
-  }
-
-  return {'eth': ethAmount, 'usd': usdAmount, 'time': confTime};
-};
-=======
-const Web3Modal = window.Web3Modal.default;
-
-window.Web3Modal.providers.push({
-  id: 'injected',
-  name: 'QRcode',
-  logo: "data:image/svg+xml,%3Csvg xmlns='http://www.w3.org/2000/svg' width='512' height='512' fill='none'%3E%3Cpath fill='url(%23paint0_radial)' fill-rule='evenodd' d='M256 0c141.385 0 256 114.615 256 256S397.385 512 256 512 0 397.385 0 256 114.615 0 256 0z' clip-rule='evenodd'/%3E%3Cpath fill='%23fff' d='M165 243v-78h78v78h-78zm16.25-61.75v45.5h45.5v-45.5h-45.5zM269 165h78v78h-78v-78zm61.75 61.75v-45.5h-45.5v45.5h45.5zM165 347v-78h78v78h-78zm16.25-61.75v45.5h45.5v-45.5h-45.5zm13 13h19.5v19.5h-19.5v-19.5zm0-104h19.5v19.5h-19.5v-19.5zm123.5 19.5h-19.5v-19.5h19.5v19.5zM334 269h13v52h-52v-13h-13v39h-13v-78h39v13h26v-13zm0 65h13v13h-13v-13zm-26 0h13v13h-13v-13z'/%3E%3Cdefs%3E%3CradialGradient id='paint0_radial' cx='0' cy='0' r='1' gradientTransform='translate(9.283 256) scale(502.717)' gradientUnits='userSpaceOnUse'%3E%3Cstop stop-color='%237C89FF'/%3E%3Cstop offset='1' stop-color='%231E34FF'/%3E%3C/radialGradient%3E%3C/defs%3E%3C/svg%3E",
-  type: 'injected',
-  check: 'isQRcode',
-  styled: {
-    noShadow: true
-  }
-});
-
-// Determine if we're on prod or not
-const isProd = document.location.href.startsWith('https://gitcoin.co');
-const formaticKey = isProd ? document.contxt['fortmatic_live_key'] : document.contxt['fortmatic_test_key'];
-const providerOptions = {
-  authereum: {
-    'package': Authereum
-  },
-  fortmatic: {
-    'package': Fortmatic,
-    options: {
-      key: formaticKey
-    }
-  }
-};
-const network = isProd ? 'mainnet' : 'rinkeby';
-
-const web3Modal = new Web3Modal({
-  network,
-  cacheProvider: true,
-  providerOptions
-});
-
-// const provider = await web3Modal.connect();
-function qrcodeConnect() {
-  localStorage['WEB3_CONNECT_CACHED_PROVIDER'] = '"injected"';
-  web3Modal.toggleModal();
-}
-
-web3Modal.providers.push({name: 'QRcode', onClick: qrcodeConnect});
-
-web3Modal.connect().then(function(provider) {
-  window.web3 = new Web3(provider);
-});
-
-if (web3Modal.cachedProvider) {
-  web3Modal.connect().then(function(provider) {
-    window.web3 = new Web3(provider);
-  });
-}
->>>>>>> f9616af3
 
 var unloading_button = function(button) {
   button.prop('disabled', false);
