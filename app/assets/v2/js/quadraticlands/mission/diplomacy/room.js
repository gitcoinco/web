document.addEventListener('DOMContentLoaded', function() {

  document.scroll_roomlog = function(){
    $(".diplomacy-roomlog .entries").animate({ scrollTop: $('.diplomacy-roomlog  .entries').prop("scrollHeight")}, 1000);
  }
  document.refresh_page = function(url){
      $.get(url, function(response){
        $(document).find('.entries').replaceWith($(response).find('.entries'))
        document.scroll_roomlog();
        $('#chat_room').focus();
      })
  }
  document.scroll_roomlog();

  console.debug('DIPLOMACY ROOM');

  // random floor polygones coloring on diplomacy image
  polygones = document.querySelectorAll('svg #hero polygon, svg #hero path');
  polygones.forEach(p => {
    p.setAttribute('data-kinetics-attraction', '');
    p.setAttribute('data-kinetics-attraction-chance', getRandomFloat(0.3, 1));
    p.setAttribute('data-kinetics-attraction-force', getRandomFloat(.7, 1.3));
    p.setAttribute('data-kinetics-attraction-grow', getRandomInt(1, 4));
    p.setAttribute('data-tone-click-random', '');
    p.style.cursor = 'pointer';
  });

  initToneJs();

  window.kinetics = new Kinetics();
  window.kinetics.interactionHook(); 
  

  last = 0;

  console.debug('ANIMATE DIPLOMACY');
  animate_diplomacy();


  //member card toggle card front back - but not on click in the input field on front card
  const membercards = document.querySelectorAll('.member-card');
  membercards.forEach(card => {
    card.addEventListener('click', (event) => {
      if (event.target.tagName != "INPUT") {
        card.classList.toggle("flip");
      }
    });    
  });


  //fetch balance of users wallet + display it
  const diplomacy_wallet_address = document.getElementById('wallet_address');
  const diplomacy_wallet_balance = document.getElementById('wallet_token_balance');
  document.addEventListener('dataWalletReady', diplomacyWallet);

  //fetch diplomacy_wallet_available from dom (comes from database)
  const used = document.getElementById('diplomacy_wallet_used');
  window.used = used.dataset.used;
  console.debug("USED", window.used)

  // copy room link to clipboard
  const room_link = document.getElementById('room_link');
  const room_link_button = document.getElementById('room_link_button');
  if(room_link){
    room_link_button.addEventListener('click', () => {
      room_link.select();
      document.execCommand('copy');
      flashMessage('copied to clipboard', 10000);
    });
  }
<<<<<<< HEAD
=======

  // no self deleegation
  $('.front input').click(function(){
    if($(this).data('username') == document.contxt['github_handle']){
      flashMessage('Cannot vouch for  self', 1000);
    }
  })


>>>>>>> 2d1f01f1

  // delete room UI
  // show delete button + warning on enter the room name what is fetched
  // by data-attribute data-roomname
  const delete_room = document.getElementById('delete_room');
  const delete_room_button = document.getElementById('delete_room_button');
  const delete_room_interface = document.getElementById('delete_room_interface');
  if(delete_room){  
    const roomname = delete_room.dataset.roomname;
    delete_room.addEventListener('input', () => {
      if (delete_room.value == roomname) {
        delete_room_button.classList.remove('disabled');
        delete_room_interface.classList.add('warning');
      } else {
        delete_room_button.classList.add('disabled');
        delete_room_interface.classList.remove('warning');
      }
    });
  }

  // leave room UI
  // show leave button + warning on enter the room name what is fetched
  // by data-attribute data-phrase
  const leave_room = document.getElementById('leave_room');
  if(leave_room){
    const leave_room_button = document.getElementById('leave_room_button');
    const leave_room_interface = document.getElementById('leave_room_interface');
    const phrase = leave_room.dataset.phrase;

    leave_room.addEventListener('input', () => {
      if (leave_room.value == phrase) {
        leave_room_button.classList.remove('disabled');
        leave_room_interface.classList.add('warning');
      } else {
        leave_room_button.classList.add('disabled');
        leave_room_interface.classList.remove('warning');
      }
    });

  }


  // vouche button trigger function vouche()
  //
  const vouche_button = document.getElementById('vouche_button');
  vouche_button.addEventListener('click', () => {
    vouche();
  });

  $("body").on('submit', '.diplomacy-chat-form', function(e){
    e.preventDefault();
    let params = {
      csrfmiddlewaretoken: $('[name=csrfmiddlewaretoken]').val(),
      chat: $("#chat_room").val(),
    }
    $('#chat_room').val('');
    var url = $("#diplomacy-chat-form").attr('action');
    $.ajax({
      type: "POST",
      url: url,
      data: params,
      success: function(response){
<<<<<<< HEAD
        alert("Message submitted");
        document.refresh_page(url);
      },
      error: function(error){
        alert('got an error - pls contact support@gitcoin.co');
=======
        flashMessage("Message submitted", 2000);
        document.refresh_page(url);
      },
      error: function(error){
        flashMessage('got an error - pls contact support@gitcoin.co', 5000);
>>>>>>> 2d1f01f1
      },
    });  
  });


  // vouche bar validations
  inputs = document.querySelectorAll('.member-card .front input');
  console.debug(inputs)
  inputs.forEach(i => {
    i.addEventListener('input', input => {
      if (i.value < 0) {
        i.value = 0;
      }

      updateVoucheBar();

      console.debug("USED", window.used)
      console.debug("USE", window.use)
      console.debug("AWAILABLE", (window.walletbalance - window.used) )

      if (window.use > (window.walletbalance - window.used) )
      {
        console.debug("you can not use so much gtc");
        i.value = 0;
        updateVoucheBar();
      }

    });
  });

});


function updateVoucheBar(){

  window.use = 0;
  inputs = document.querySelectorAll('.member-card .front input');

  inputs.forEach(i => {
    if (i.value > 0) {
      window.use += Number(i.value);
    }
  });

  diplomacy_wallet_use = document.getElementById('diplomacy_wallet_use');
  diplomacy_wallet_use.innerHTML = window.use;

  diplomacy_wallet_available = document.getElementById('diplomacy_wallet_available');
  diplomacy_wallet_available.innerHTML = window.walletbalance - window.used;
  console.debug("updateVouceBar");

}

// fetch the gtc balance
async function diplomacyWallet(){
  console.debug("diplomacy wallet");
  try {

    let balance = await getTokenBalances(gtc_address());

    diplomacy_wallet_balance.innerHTML = balance.balance.toFixed(2);
    diplomacy_wallet_address.innerHTML = truncate(selectedAccount);
    window.walletbalance = balance.balance.toFixed(2);
    console.debug("walletbalance", window.walletbalance)

    // to calc available balance
    updateVoucheBar();

  } catch (e) {
    console.error(e);
  }
}


// reads all the members input fields and generate a nice
// array of objects to do a "sign" + a "safe to db"
// not sure how to do this part.

async function vouche() {

  console.debug('VOUCHE');

  // read all input fields what have data-member
  members = document.querySelectorAll('[data-member]');

  // define a result array
  const result = [];

  // push all vouche data of each member to the result
  members.forEach(member => {
    var entry = {
      userid: member.dataset.userid,
      username: member.dataset.username,
      value: member.value ? member.value : 0
    };

    result.push(entry);
  });

  // @kev : do something with the result ( sign, safe, whatever)
  // this is how far i could come. now your turn :)
  const accounts = await web3.eth.getAccounts();
  const account = accounts[0];
  const package = {
    'votes': result,
    'balance': balance,
    'account': account,
  }
  let signature = await web3.eth.personal.sign(JSON.stringify(package) , account);
  const diplomacy_wallet_balance = document.getElementById('wallet_token_balance');
  const params = {
    package: JSON.stringify(package),
    signature: signature,
    csrfmiddlewaretoken: $('[name=csrfmiddlewaretoken]').val(),
  }
  const url = document.location.href;
  $.ajax({
    type: "POST",
    url: url,
    data: params,
    success: function(response){
<<<<<<< HEAD
      alert("Vote submitted")
=======
      flashMessage("Vote submitted", 2000)
>>>>>>> 2d1f01f1
      document.refresh_page(url);
    $('html, body').animate({
        scrollTop: $("#chat_room_interface").offset().top
     }, 500);
    },
    error: function(error){
<<<<<<< HEAD
      alert('got an error - pls contact support@gitcoin.co');
=======
      flashMessage('got an error - pls contact support@gitcoin.co', 5000);
>>>>>>> 2d1f01f1
    },
    dataType: 'json'
  });

}


// animations for hero
function animate_diplomacy(now) {

  if (!last || now - last >= 60) {

    // pick a random poly from hero-about.svg
    // to randomly color up with a little animation
    polygone = polygones[Math.floor(Math.random() * polygones.length)];
    polygone.animate({ fill: [ '#9760FF', '#FA72AF', '#7AFFF7', '#9760FF' ] },
      {
        duration: 500, delay: 0, iterations: 1
      });

    last = now;
  }

  requestAnimationFrame(animate_diplomacy);
}
<|MERGE_RESOLUTION|>--- conflicted
+++ resolved
@@ -30,6 +30,32 @@
   window.kinetics = new Kinetics();
   window.kinetics.interactionHook(); 
   
+  // ROOM CREATED NOTIFICATION + PARTICLE FANYNESS
+  const notification_room_created = document.getElementById('notification_room_created');
+  if (notification_room_created)
+  {
+    console.log("ROOM CREATED");
+    flashMessage('Room successfull created', 7000);
+
+    // special particle fx
+    window.kinetics.set({
+      particles: {
+        sizes: { min: 200, max: 400 }, rotate: { speed: 5 },
+        mode:{ type: "party", speed: 40, boundery:"endless"}
+      }
+    });
+
+     // reset to normal after 7 seconds
+    setTimeout(function() {
+      window.kinetics.set({
+        particles: {
+          sizes: { min: 5, max: 20 }, rotate: { speed: 1.5 },
+          mode:{ type: "space", speed: 2, boundery:"endless"}
+        }
+      });      
+    }, 7000);
+  }
+  
 
   last = 0;
 
@@ -68,8 +94,6 @@
       flashMessage('copied to clipboard', 10000);
     });
   }
-<<<<<<< HEAD
-=======
 
   // no self deleegation
   $('.front input').click(function(){
@@ -79,7 +103,6 @@
   })
 
 
->>>>>>> 2d1f01f1
 
   // delete room UI
   // show delete button + warning on enter the room name what is fetched
@@ -142,19 +165,11 @@
       url: url,
       data: params,
       success: function(response){
-<<<<<<< HEAD
-        alert("Message submitted");
-        document.refresh_page(url);
-      },
-      error: function(error){
-        alert('got an error - pls contact support@gitcoin.co');
-=======
         flashMessage("Message submitted", 2000);
         document.refresh_page(url);
       },
       error: function(error){
         flashMessage('got an error - pls contact support@gitcoin.co', 5000);
->>>>>>> 2d1f01f1
       },
     });  
   });
@@ -276,22 +291,14 @@
     url: url,
     data: params,
     success: function(response){
-<<<<<<< HEAD
-      alert("Vote submitted")
-=======
       flashMessage("Vote submitted", 2000)
->>>>>>> 2d1f01f1
       document.refresh_page(url);
     $('html, body').animate({
         scrollTop: $("#chat_room_interface").offset().top
      }, 500);
     },
     error: function(error){
-<<<<<<< HEAD
-      alert('got an error - pls contact support@gitcoin.co');
-=======
       flashMessage('got an error - pls contact support@gitcoin.co', 5000);
->>>>>>> 2d1f01f1
     },
     dataType: 'json'
   });
