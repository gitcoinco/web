--- conflicted
+++ resolved
@@ -19,36 +19,22 @@
 """
 from datetime import timedelta
 from unittest.mock import MagicMock, patch
-<<<<<<< HEAD
-from urllib.parse import quote_plus, urlencode
-=======
-from github import NamedUser, Repository, IssueComment, Issue
->>>>>>> 5db13f06
 
 from django.conf import settings
 from django.test.utils import override_settings
 from django.utils import timezone
-<<<<<<< HEAD
-=======
-from git.models import GitCache
-from faker import Faker
->>>>>>> 5db13f06
 
 import responses
 from faker import Faker
 from git.models import GitCache
 from git.tests.factories.git_cache_factory import GitCacheFactory
 from git.utils import (
-    HEADERS, TOKEN_URL, _get_user, build_auth_dict, delete_issue_comment, get_github_emails, get_github_primary_email,
-    get_issue_comments, get_issue_timeline_events, github_connect, is_github_token_valid, org_name, patch_issue_comment,
-<<<<<<< HEAD
-    post_issue_comment, post_issue_comment_reaction, repo_url, reset_token, revoke_token,
-=======
-    post_issue_comment, post_issue_comment_reaction, repo_url, reset_token, revoke_token, _get_user, _get_repo, _get_issue,
-    _get_issue_comment
->>>>>>> 5db13f06
+    HEADERS, TOKEN_URL, _get_issue, _get_issue_comment, _get_repo, _get_user, build_auth_dict, delete_issue_comment,
+    get_github_emails, get_github_primary_email, get_issue_comments, get_issue_timeline_events, github_connect,
+    is_github_token_valid, org_name, patch_issue_comment, post_issue_comment, post_issue_comment_reaction, repo_url,
+    reset_token, revoke_token,
 )
-from github import NamedUser
+from github import Issue, IssueComment, NamedUser, Repository
 from test_plus.test import TestCase
 
 
