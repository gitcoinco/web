--- conflicted
+++ resolved
@@ -92,16 +92,11 @@
         # multi dimensional array hack
         counter = 0
         answer_idx = 0
-<<<<<<< HEAD
-        answers = request.POST.getlist('answer[]',[])
-        answer_correct = request.POST.getlist('answer_correct[]',[])
-        seconds_to_respond = request.POST.getlist('seconds_to_respond[]',[])
-        points = abs(int(request.POST.get('points')))
-=======
+
         answers = package.getlist('answer[]',[])
         answer_correct = package.getlist('answer_correct[]',[])
         seconds_to_respond = package.getlist('seconds_to_respond[]',[])
->>>>>>> 71d5ff38
+        points = abs(int(package.get('points')))
 
         # continue building questions object
         for i in range(0, len(seconds_to_respond)):
@@ -167,18 +162,11 @@
                     cooldown_minutes=package.get('minutes'),
                     background=package.get('background'),
                     visible=False,
-<<<<<<< HEAD
-                    difficulty=request.POST.get('difficulty'),
-                    style=request.POST.get('style'),
-                    value=points,
-                    creator=request.user.profile,
-=======
                     difficulty=package.get('difficulty'),
                     style=package.get('style'),
-                    value=package.get('points'),
+                    value=points,
                     creator=quest.creator if pk else request.user.profile,
                     edit_comments=edit_comments,
->>>>>>> 71d5ff38
                     )
                 if type(quest) == int:
                     quest = Quest.objects.get(pk=pk)
