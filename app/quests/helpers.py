--- conflicted
+++ resolved
@@ -169,13 +169,8 @@
                 'recipient': request.user.profile.pk,
             },
             )
-<<<<<<< HEAD
-    tweet_url = f"{quest.url}"
-    prize_url = f"{btc.url}?cb=ref:{request.user.profile.ref_code}&tweet_url={tweet_url}&tweet=I just won a {quest.kudos_reward.humanized_name} Kudos by beating the '{quest.title} Quest' on @gitcoin quests."
-=======
     tweet_url = f"{quest.url}?cb=ref:{request.user.profile.ref_code}"
     prize_url = f"{btc.url}?tweet_url={tweet_url}&tweet=I just won a {quest.kudos_reward.humanized_name} Kudos by beating the '{quest.title} Quest' on @gitcoin quests."
->>>>>>> 96cd1998
     qa.success = True
     qa.save()
     if not qa.quest.visible:
