--- conflicted
+++ resolved
@@ -29,13 +29,8 @@
             <p class="hero-p-mobile my-4 pt-1 font-header">
               Gitcoin Quests is a fun, gamified way to learn about the web3 ecosystem, compete with your friends, earn rewards, and level up your decentralization-fu!
             </p>
-<<<<<<< HEAD
             <a id=explore_quests class="btn btn-primary px-4" href="#available_quests">
               <img class="mr-1 white-icon" height="22" src="{% static 'v2/images/top-bar/quests-symbol-neg.svg' %}" loading="lazy">
-=======
-            <a id=explore_quests class="btn btn-primary btn-lg px-4" href="#available_quests">
-              <img class="mr-1 white-icon" height="22" src="{% static "v2/images/top-bar/quests-symbol-neg.svg" %}">
->>>>>>> efc260ef
               Explore Quests
             </a>
           </div>
