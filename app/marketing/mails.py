--- conflicted
+++ resolved
@@ -324,29 +324,20 @@
 
 
 def quarterly_stats(to_emails=None, platform_wide_stats=None):
-<<<<<<< HEAD
-    # if not platform_wide_stats:
-    #     return
-=======
     if not platform_wide_stats:
         return
->>>>>>> b474d836
-
-    if to_emails is None:
-        to_emails = []
-
-    for to_email in to_emails:
-        cur_language = translation.get_language()
-        try:
-            setup_lang(to_email)
-<<<<<<< HEAD
-            subject = "Quarterly Stats at Gitcoin!"
-=======
+
+    if to_emails is None:
+        to_emails = []
+
+    for to_email in to_emails:
+        cur_language = translation.get_language()
+        try:
+            setup_lang(to_email)
             quarter = int(timezone.now().month / 3) + 1
             year = timezone.now().year
             date = f"Q{quarter} {year}"
             subject = f"Your Quarterly Gitcoin Stats ({date})"
->>>>>>> b474d836
             html, text = render_quarterly_stats(to_email, platform_wide_stats)
             print("-----" * 100)
             print(html)
