--- conflicted
+++ resolved
@@ -402,16 +402,12 @@
     highlights = JSONField(default=dict, blank=True)
     sponsor = JSONField(default=dict, blank=True)
     bounties_spec = JSONField(default=dict, blank=True)
-<<<<<<< HEAD
     news = JSONField(default=dict, blank=True)
     updates = JSONField(default=dict, blank=True)
     videos = models.TextField(max_length=15000, blank=True)
     issue = models.SmallIntegerField(default=0)
     release_date = models.DateField(default=datetime.now)
-
-=======
-    hide_dynamic = models.BooleanField(default=False)    
->>>>>>> 65e4379d
+    hide_dynamic = models.BooleanField(default=False)
 
     def get_absolute_url(self):
         return '/_administration/email/roundup'
