'''
    Copyright (C) 2017 Gitcoin Core

    This program is free software: you can redistribute it and/or modify
    it under the terms of the GNU Affero General Public License as published
    by the Free Software Foundation, either version 3 of the License, or
    (at your option) any later version.

    This program is distributed in the hope that it will be useful,
    but WITHOUT ANY WARRANTY; without even the implied warranty of
    MERCHANTABILITY or FITNESS FOR A PARTICULAR PURPOSE.  See the
    GNU Affero General Public License for more details.

    You should have received a copy of the GNU Affero General Public License
    along with this program.  If not, see <http://www.gnu.org/licenses/>.

'''

import logging
import warnings
from datetime import datetime

from django.conf import settings
from django.core.management.base import BaseCommand
from django.utils import timezone

import pytz
from dashboard.models import Bounty, Interest, UserAction
from dashboard.notifications import (
    maybe_notify_bounty_user_escalated_to_slack, maybe_notify_bounty_user_warned_removed_to_slack,
    maybe_notify_user_escalated_github, maybe_warn_user_removed_github,
)
from dashboard.utils import record_user_action_on_interest
from git.utils import get_interested_actions
from marketing.mails import bounty_startwork_expire_warning, bounty_startwork_expired

warnings.filterwarnings("ignore", category=DeprecationWarning)
logging.getLogger("requests").setLevel(logging.WARNING)
logging.getLogger("urllib3").setLevel(logging.WARNING)


class Command(BaseCommand):

    help = 'lets a user know that they expressed interest in an issue and kicks them to do something about it'

    def handle(self, *args, **options):
        if settings.DEBUG:
            print('not running start work expiration because DEBUG is on')
            return

        # TODO: DRY with dashboard/notifications.py
        num_days_back_to_warn = 3
        num_days_back_to_delete_interest = 6
        num_days_back_to_ignore_bc_mods_got_it = 9

        days = [i * 3 for i in range(1, 15)]
        days.reverse()
        if settings.DEBUG:
            days = range(1, 1000)
        for day in days:
            interests = Interest.objects.select_related('profile').filter(
                created__gte=(timezone.now() - timezone.timedelta(days=(day + 1))),
                created__lt=(timezone.now() - timezone.timedelta(days=day)),
            )
            print(f'day {day} got {interests.count()} interests')
            for interest in interests:
                bounties = Bounty.objects.current().filter(
                    interested=interest,
                    project_type='traditional',
                    network='mainnet',
                    idx_status__in=['open', 'started']
                )
                for bounty in bounties:
                    print("===========================================")
                    print(f"{interest} is interested in {bounty.pk} / {bounty.github_url}")
                    try:
                        actions = get_interested_actions(
                            bounty.github_url, interest.profile.handle, interest.profile.email
                        )
                        should_warn_user = False
                        should_delete_interest = False
                        should_ignore = False
                        last_heard_from_user_days = None

                        if not actions:
                            should_warn_user = True
                            should_delete_interest = False
                            last_heard_from_user_days = (timezone.now() - interest.created).days
                            print(" - no actions")
                        else:
                            # example format: 2018-01-26T17:56:31Z'
                            action_times = [
                                datetime.strptime(action['created_at'], '%Y-%m-%dT%H:%M:%SZ') for action in actions
                                if action.get('created_at')
                            ]
                            last_action_by_user = max(action_times).replace(tzinfo=pytz.UTC)

                            # if user hasn't commented since they expressed interest, handled this condition
                            # per https://github.com/gitcoinco/web/issues/462#issuecomment-368384384
                            if last_action_by_user.replace() < interest.created:
                                last_action_by_user = interest.created

                            # some small calcs
                            snooze_time = timezone.timedelta(days=bounty.snooze_warnings_for_days)
                            delta_now_vs_last_action = timezone.now() - snooze_time - last_action_by_user
                            last_heard_from_user_days = delta_now_vs_last_action.days

                            # decide action params
                            should_warn_user = last_heard_from_user_days >= num_days_back_to_warn
                            should_delete_interest = last_heard_from_user_days >= num_days_back_to_delete_interest
                            should_ignore = last_heard_from_user_days >= num_days_back_to_ignore_bc_mods_got_it

                            print(f"- its been {last_heard_from_user_days} days since we heard from the user")
                        if should_ignore:
                            print(f'executing should_ignore for {interest.profile} / {bounty.github_url} ')

                        elif should_delete_interest:
                            print(f'executing should_delete_interest for {interest.profile} / {bounty.github_url} ')
                            interest = interest.mark_for_review()

                            record_user_action_on_interest(
                                interest, 'bounty_abandonment_escalation_to_mods', last_heard_from_user_days
                            )

                            # commenting on the GH issue
<<<<<<< HEAD
                            maybe_notify_user_escalated_github(
                                bounty, interest.profile.handle, last_heard_from_user_days
                            )

                            # commenting in slack
                            maybe_notify_bounty_user_escalated_to_slack(
                                bounty, interest.profile.handle, last_heard_from_user_days
                            )
=======
                            maybe_notify_user_escalated_github(bounty, interest.profile.handle, last_heard_from_user_days)

                            # commenting in slack
                            maybe_notify_bounty_user_escalated_to_slack(bounty, interest.profile.handle, last_heard_from_user_days)
>>>>>>> 38780fe6

                            # send email
                            bounty_startwork_expired(
                                interest.profile.email, bounty, interest, last_heard_from_user_days
                            )

                        elif should_warn_user:
                            record_user_action_on_interest(
                                interest, 'bounty_abandonment_warning', last_heard_from_user_days
                            )

                            print(f'executing should_warn_user for {interest.profile} / {bounty.github_url} ')

                            # commenting on the GH issue
                            maybe_warn_user_removed_github(bounty, interest.profile.handle, last_heard_from_user_days)

                            # commenting in slack
<<<<<<< HEAD
                            maybe_notify_bounty_user_warned_removed_to_slack(
                                bounty, interest.profile.handle, last_heard_from_user_days
                            )
=======
                            maybe_notify_bounty_user_warned_removed_to_slack(bounty, interest.profile.handle, last_heard_from_user_days)

                            # send email
                            bounty_startwork_expire_warning(interest.profile.email, bounty, interest, last_heard_from_user_days)
>>>>>>> 38780fe6

                            # send email
                            bounty_startwork_expire_warning(
                                interest.profile.email, bounty, interest, last_heard_from_user_days
                            )
                    except Exception as e:
                        print(f'Exception in expiration_start_work.handle(): {e}')<|MERGE_RESOLUTION|>--- conflicted
+++ resolved
@@ -123,7 +123,6 @@
                             )
 
                             # commenting on the GH issue
-<<<<<<< HEAD
                             maybe_notify_user_escalated_github(
                                 bounty, interest.profile.handle, last_heard_from_user_days
                             )
@@ -132,12 +131,6 @@
                             maybe_notify_bounty_user_escalated_to_slack(
                                 bounty, interest.profile.handle, last_heard_from_user_days
                             )
-=======
-                            maybe_notify_user_escalated_github(bounty, interest.profile.handle, last_heard_from_user_days)
-
-                            # commenting in slack
-                            maybe_notify_bounty_user_escalated_to_slack(bounty, interest.profile.handle, last_heard_from_user_days)
->>>>>>> 38780fe6
 
                             # send email
                             bounty_startwork_expired(
@@ -155,16 +148,9 @@
                             maybe_warn_user_removed_github(bounty, interest.profile.handle, last_heard_from_user_days)
 
                             # commenting in slack
-<<<<<<< HEAD
                             maybe_notify_bounty_user_warned_removed_to_slack(
                                 bounty, interest.profile.handle, last_heard_from_user_days
                             )
-=======
-                            maybe_notify_bounty_user_warned_removed_to_slack(bounty, interest.profile.handle, last_heard_from_user_days)
-
-                            # send email
-                            bounty_startwork_expire_warning(interest.profile.email, bounty, interest, last_heard_from_user_days)
->>>>>>> 38780fe6
 
                             # send email
                             bounty_startwork_expire_warning(
