--- conflicted
+++ resolved
@@ -76,35 +76,24 @@
                         should_delete_interest = False
                         last_heard_from_user_days = None
 
-<<<<<<< HEAD
                         if len(actions_by_interested_party) == 0:
-=======
-                        if len(comments_by_interested_party) == 0:
->>>>>>> ffde6034
                             should_warn_user = True
                             should_delete_interest = False
                         else:
                             # example format: 2018-01-26T17:56:31Z'
-<<<<<<< HEAD
                             action_times = [datetime.strptime(action['created_at'], '%Y-%m-%dT%H:%M:%SZ') for action in actions_by_interested_party]
                             last_action_by_user = max(action_times)
-                            delta_now_vs_last_action = datetime.now() - last_action_by_user
-                            last_heard_from_user_days = delta_now_vs_last_action.days
-=======
-                            comment_times = [datetime.strptime(comment['created_at'], '%Y-%m-%dT%H:%M:%SZ') for comment in comments_by_interested_party]
-                            last_comment_by_user = max(comment_times)
 
                             # if user hasn't commented since they expressed interest, handled this condition
                             # per https://github.com/gitcoinco/web/issues/462#issuecomment-368384384
-                            if last_comment_by_user < interest.created.replace(tzinfo=None):
-                                last_comment_by_user = interest.created.replace(tzinfo=None)
+                            if last_action_by_user < interest.created.replace(tzinfo=None):
+                                last_action_by_user = interest.created.replace(tzinfo=None)
 
                             # some small calcs
-                            delta_now_vs_last_comment = datetime.now() - last_comment_by_user
-                            last_heard_from_user_days = delta_now_vs_last_comment.days
+                            delta_now_vs_last_action = datetime.now() - last_action_by_user
+                            last_heard_from_user_days = delta_now_vs_last_action.days
 
                             # decide action params
->>>>>>> ffde6034
                             should_warn_user = last_heard_from_user_days >= num_days_back_to_warn
                             should_delete_interest = last_heard_from_user_days >= num_days_back_to_delete_interest
 
