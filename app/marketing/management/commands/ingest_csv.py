--- conflicted
+++ resolved
@@ -56,13 +56,9 @@
                                 'id': profile_id,
                             }
                         if file not in outputs[lower_handle].keys():
-<<<<<<< HEAD
-                            amount = int(round(tokens, 4) * 10 ** decimals)
+                            amount = int(round(tokens, round_to) * 10 ** decimals)
                             amount = amount - (amount % 10 ** 9) # handle floating arithmetic
                             outputs[lower_handle][file] = amount
-=======
-                            outputs[lower_handle][file] = int(round(tokens, round_to) * 10 ** decimals)
->>>>>>> 0b38e4ce
                     except Exception as e:
                         if show_debug:
                             print('------------------')
