# -*- coding: utf-8 -*-
"""Handle marketing mail related tests.

Copyright (C) 2021 Gitcoin Core

This program is free software: you can redistribute it and/or modify
it under the terms of the GNU Affero General Public License as published
by the Free Software Foundation, either version 3 of the License, or
(at your option) any later version.

This program is distributed in the hope that it will be useful,
but WITHOUT ANY WARRANTY; without even the implied warranty of
MERCHANTABILITY or FITNESS FOR A PARTICULAR PURPOSE. See the
GNU Affero General Public License for more details.

You should have received a copy of the GNU Affero General Public License
along with this program. If not, see <http://www.gnu.org/licenses/>.

"""
from unittest.mock import patch

from django.utils import timezone

from dashboard.models import Profile
<<<<<<< HEAD
from marketing.mails import nth_day_email_campaign, setup_lang
=======
from marketing.mails import setup_lang
>>>>>>> 8e4cdf53
from test_plus.test import TestCase


class MarketingMailsTest(TestCase):
    """Define tests for marketing mails."""

    def setUp(self):
        """Perform setup for the testcase."""
        self.email = 'user1@gitcoin.co'
        self.user = self.make_user('user1')
        self.user.email = self.email
        self.user.profile = Profile.objects.create(
            user=self.user,
            handle='user1',
            last_sync_date=timezone.now(),
            data={},
        )
        self.user.save()
        self.days = [1, 2, 3]

    @patch('django.utils.translation.activate')
    def test_setup_lang(self, mock_translation_activate):
        """Test the marketing mails setup_lang method."""
        setup_lang(self.email)
        assert mock_translation_activate.call_count == 1
        mock_translation_activate.assert_called_once_with('en-us')

    @patch('django.utils.translation.activate')
    def test_setup_lang_no_user(self, mock_translation_activate):
        """Test the marketing mails setup_lang method."""
        setup_lang('bademail@gitcoin.co')
        assert mock_translation_activate.call_count == 0<|MERGE_RESOLUTION|>--- conflicted
+++ resolved
@@ -22,11 +22,7 @@
 from django.utils import timezone
 
 from dashboard.models import Profile
-<<<<<<< HEAD
-from marketing.mails import nth_day_email_campaign, setup_lang
-=======
 from marketing.mails import setup_lang
->>>>>>> 8e4cdf53
 from test_plus.test import TestCase
 
 
