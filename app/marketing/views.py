# -*- coding: utf-8 -*-
'''
    Copyright (C) 2017 Gitcoin Core

    This program is free software: you can redistribute it and/or modify
    it under the terms of the GNU Affero General Public License as published
    by the Free Software Foundation, either version 3 of the License, or
    (at your option) any later version.

    This program is distributed in the hope that it will be useful,
    but WITHOUT ANY WARRANTY; without even the implied warranty of
    MERCHANTABILITY or FITNESS FOR A PARTICULAR PURPOSE. See the
    GNU Affero General Public License for more details.

    You should have received a copy of the GNU Affero General Public License
    along with this program. If not, see <http://www.gnu.org/licenses/>.

'''
from __future__ import unicode_literals

import json
import math
import random

from django.conf import settings
from django.contrib import messages
from django.contrib.admin.views.decorators import staff_member_required
from django.contrib.auth.decorators import login_required
from django.core.validators import validate_email
from django.db.models import Max
from django.http import Http404, HttpResponse
from django.shortcuts import redirect
from django.template.response import TemplateResponse
from django.urls import reverse
from django.utils import timezone, translation
from django.utils.translation import LANGUAGE_SESSION_KEY
from django.utils.translation import gettext_lazy as _

from app.utils import sync_profile
from chartit import Chart, DataPool
from dashboard.models import Bounty, Profile, Tip, UserAction
from dashboard.utils import create_user_action
from enssubdomain.models import ENSSubdomainRegistration
from marketing.mails import new_feedback
from marketing.models import (
    EmailEvent, EmailSubscriber, GithubEvent, Keyword, LeaderboardRank, SlackPresence, SlackUser, Stat,
)
from marketing.utils import get_or_save_email_subscriber, validate_slack_integration
<<<<<<< HEAD
from retail.emails import render_nth_day_email_campaign
=======
from retail.emails import ALL_EMAILS
>>>>>>> 4bfbbc75
from retail.helpers import get_ip


def get_settings_navs(request):
    subdomain = f"{request.user.username}." if request.user.is_authenticated else False
    return [{
        'body': 'Email',
        'href': reverse('email_settings', args=('', ))
    }, {
        'body': 'Privacy',
        'href': reverse('privacy_settings'),
    }, {
        'body': 'Matching',
        'href': reverse('matching_settings'),
    }, {
        'body': 'Feedback',
        'href': reverse('feedback_settings'),
    }, {
        'body': 'Slack',
        'href': reverse('slack_settings'),
    }, {
        'body': "ENS",
        'href': reverse('ens_settings'),
    }, {
        'body': "Account",
        'href': reverse('account_settings'),
    }]


def settings_helper_get_auth(request, key=None):
    # setup
    github_handle = request.user.username if request.user.is_authenticated else False
    is_logged_in = bool(request.user.is_authenticated)
    es = EmailSubscriber.objects.none()

    # find the user info
    if not key:
        email = request.user.email if request.user.is_authenticated else None
        if not email:
            github_handle = request.user.username if request.user.is_authenticated else None
        if hasattr(request.user, 'profile'):
            if request.user.profile.email_subscriptions.exists():
                es = request.user.profile.email_subscriptions.first()
            if not es or es and not es.priv:
                es = get_or_save_email_subscriber(
                    request.user.email, 'settings', profile=request.user.profile)
    else:
        try:
            es = EmailSubscriber.objects.get(priv=key)
            email = es.email
        except EmailSubscriber.DoesNotExist:
            pass

    # lazily create profile if needed
    profiles = Profile.objects.none()
    if github_handle:
        profiles = Profile.objects.prefetch_related('alumni').filter(handle__iexact=github_handle).exclude(email='')
    profile = None if not profiles.exists() else profiles.first()
    if not profile and github_handle:
        profile = sync_profile(github_handle, user=request.user)

    # lazily create email settings if needed
    if not es:
        if request.user.is_authenticated and request.user.email:
            es = EmailSubscriber.objects.create(
                email=request.user.email,
                source='settings_page',
            )
            es.set_priv()
            es.save()

    return profile, es, request.user, is_logged_in


def privacy_settings(request):
    # setup
    profile, es, user, is_logged_in = settings_helper_get_auth(request)
    suppress_leaderboard = profile.suppress_leaderboard if profile else False
    if not profile:
        login_redirect = redirect('/login/github?next=' + request.get_full_path())
        return login_redirect

    msg = ''
    if request.POST and request.POST.get('submit'):
        if profile:
            profile.suppress_leaderboard = bool(request.POST.get('suppress_leaderboard', False))
            profile.hide_profile = bool(request.POST.get('hide_profile', False))
            if profile.alumni and profile.alumni.exists():
                alumni = profile.alumni.first()
                alumni.public = bool(not request.POST.get('hide_alumni', False))
                alumni.save()

            profile.save()

    context = {
        'profile': profile,
        'nav': 'internal',
        'active': '/settings/privacy',
        'title': _('Privacy Settings'),
        'navs': get_settings_navs(request),
        'is_logged_in': is_logged_in,
        'msg': msg,
    }
    return TemplateResponse(request, 'settings/privacy.html', context)


def matching_settings(request):
    """Handle viewing and updating EmailSubscriber matching settings.

    TODO:
        * Migrate this to a form and handle validation.
        * Migrate Keyword to taggit.
        * Maybe migrate keyword information to Profile instead of using ES?

    Returns:
        TemplateResponse: The populated matching template.

    """
    # setup
    profile, es, user, is_logged_in = settings_helper_get_auth(request)
    if not es:
        login_redirect = redirect('/login/github?next=' + request.get_full_path())
        return login_redirect

    msg = ''

    if request.POST and request.POST.get('submit'):
        github = request.POST.get('github', '')
        keywords = request.POST.get('keywords').split(',')
        if github:
            es.github = github
        if keywords:
            es.keywords = keywords
        ip = get_ip(request)
        if not es.metadata.get('ip', False):
            es.metadata['ip'] = [ip]
        else:
            es.metadata['ip'].append(ip)
        es.save()
        msg = _('Updated your preferences.')

    context = {
        'keywords': ",".join(es.keywords),
        'is_logged_in': is_logged_in,
        'autocomplete_keywords': json.dumps(
            [str(key) for key in Keyword.objects.all().values_list('keyword', flat=True)]),
        'nav': 'internal',
        'active': '/settings/matching',
        'title': _('Matching Settings'),
        'navs': get_settings_navs(request),
        'msg': msg,
    }
    return TemplateResponse(request, 'settings/matching.html', context)


def feedback_settings(request):
    # setup
    profile, es, user, is_logged_in = settings_helper_get_auth(request)
    if not es:
        login_redirect = redirect('/login/github?next=' + request.get_full_path())
        return login_redirect

    msg = ''
    if request.POST and request.POST.get('submit'):
        comments = request.POST.get('comments', '')[:255]
        has_comment_changed = comments != es.metadata.get('comments','')
        if has_comment_changed:
            new_feedback(es.email, comments)
        es.metadata['comments'] = comments
        ip = get_ip(request)
        if not es.metadata.get('ip', False):
            es.metadata['ip'] = [ip]
        else:
            es.metadata['ip'].append(ip)
        es.save()
        msg = _('We\'ve received your feedback.')

    context = {
        'nav': 'internal',
        'active': '/settings/feedback',
        'title': _('Feedback'),
        'navs': get_settings_navs(request),
        'msg': msg,
    }
    return TemplateResponse(request, 'settings/feedback.html', context)


def email_settings(request, key):
    """Display email settings.

    Args:
        key (str): The private key to lookup email subscriber data.

    TODO:
        * Remove all ES.priv_key lookups and use request.user only.
        * Remove settings_helper_get_auth usage.

    Returns:
        TemplateResponse: The email settings view populated with ES data.

    """
    profile, es, user, is_logged_in = settings_helper_get_auth(request, key)
    if not request.user.is_authenticated and (not es and key) or (request.user.is_authenticated and not hasattr(request.user, 'profile')):
        return redirect('/login/github?next=' + request.get_full_path())

    # handle 'noinput' case
    email = ''
    level = ''
    msg = ''
    pref_lang = 'en'
    if request.POST and request.POST.get('submit'):
        email = request.POST.get('email')
        level = request.POST.get('level')
        if profile:
            pref_lang = profile.get_profile_preferred_language()
        preferred_language = request.POST.get('preferred_language')
        validation_passed = True
        try:
            validate_email(email)
        except Exception as e:
            print(e)
            validation_passed = False
            msg = _('Invalid Email')
        if preferred_language:
            if preferred_language not in [i[0] for i in settings.LANGUAGES]:
                msg = _('Unknown language')
                validation_passed = False
        if validation_passed:
            if profile:
                profile.pref_lang_code = preferred_language
                profile.save()
                request.session[LANGUAGE_SESSION_KEY] = preferred_language
                translation.activate(preferred_language)
            if es:
                key = get_or_save_email_subscriber(email, 'settings')
                es.preferences['level'] = level
                es.email = email
                form = dict(request.POST)
                # form was not sending falses, so default them if not there
                for email_tuple in ALL_EMAILS:
                    key = email_tuple[0]
                    if key not in form.keys():
                        form[key] = False
                es.build_email_preferences(form)
                ip = get_ip(request)
                es.active = level != 'nothing'
                es.newsletter = level in ['regular', 'lite1']
                if not es.metadata.get('ip', False):
                    es.metadata['ip'] = [ip]
                else:
                    es.metadata['ip'].append(ip)
                es.save()
            msg = _('Updated your preferences.')
    context = {
        'nav': 'internal',
        'active': '/settings/email',
        'title': _('Email Settings'),
        'es': es,
        'suppression_preferences': json.dumps(es.preferences.get('suppression_preferences', {}) if es else {}),
        'msg': msg,
        'email_types': ALL_EMAILS,
        'navs': get_settings_navs(request),
        'preferred_language': pref_lang
    }
    return TemplateResponse(request, 'settings/email.html', context)


def slack_settings(request):
    """Displays and saves user's slack settings.

    Returns:
        TemplateResponse: The user's slack settings template response.

    """
    response = {'output': ''}
    profile, es, user, is_logged_in = settings_helper_get_auth(request)

    if not user or not is_logged_in:
        login_redirect = redirect('/login/github?next=' + request.get_full_path())
        return login_redirect

    if request.POST:
        test = request.POST.get('test')
        submit = request.POST.get('submit')
        token = request.POST.get('token', '')
        repos = request.POST.get('repos', '')
        channel = request.POST.get('channel', '')

        if test and token and channel:
            response = validate_slack_integration(token, channel)

        if submit or (response and response.get('success')):
            profile.update_slack_integration(token, channel, repos)
            if not response.get('output'):
                response['output'] = _('Updated your preferences.')
            ua_type = 'added_slack_integration' if token and channel and repos else 'removed_slack_integration'
            create_user_action(user, ua_type, request, {'channel': channel, 'repos': repos})

    context = {
        'repos': profile.get_slack_repos(join=True),
        'is_logged_in': is_logged_in,
        'nav': 'internal',
        'active': '/settings/slack',
        'title': _('Slack Settings'),
        'navs': get_settings_navs(request),
        'es': es,
        'profile': profile,
        'msg': response['output'],
    }
    return TemplateResponse(request, 'settings/slack.html', context)

def ens_settings(request):
    """Displays and saves user's ENS settings.

    Returns:
        TemplateResponse: The user's ENS settings template response.

    """
    response = {'output': ''}
    profile, es, user, is_logged_in = settings_helper_get_auth(request)

    if not user or not is_logged_in:
        login_redirect = redirect('/login/github?next=' + request.get_full_path())
        return login_redirect

    ens_subdomains = ENSSubdomainRegistration.objects.filter(profile=profile).order_by('-pk')
    ens_subdomain = ens_subdomains.first() if ens_subdomains.exists() else None
    
    context = {
        'is_logged_in': is_logged_in,
        'nav': 'internal',
        'ens_subdomain': ens_subdomain,
        'active': '/settings/ens',
        'title': _('ENS Settings'),
        'navs': get_settings_navs(request),
        'es': es,
        'profile': profile,
        'msg': response['output'],
    }
    return TemplateResponse(request, 'settings/ens.html', context)


def account_settings(request):
    """Displays and saves user's Account settings.

    Returns:
        TemplateResponse: The user's Account settings template response.

    """
    msg = ''
    profile, es, user, is_logged_in = settings_helper_get_auth(request)

    if not user or not is_logged_in:
        login_redirect = redirect('/login/github?next=' + request.get_full_path())
        return login_redirect

    if request.POST:

        if request.POST.get('disconnect', False):
            profile.github_access_token = ''
            profile.email = ''
            profile.save()
            messages.success(request, _('Your account has been disconnected from Github'))
            logout_redirect = redirect(reverse('logout') + '?next=/')
            return logout_redirect
        if request.POST.get('delete', False):
            profile.hide_profile = True
            profile.email = ''
            profile.save()
            if es:
                es.delete()
            request.user.delete()
            messages.success(request, _('Your account has been deleted'))
            logout_redirect = redirect(reverse('logout') + '?next=/')
            return logout_redirect
        else:
            msg = _('Error: did not understand your request')

    context = {
        'is_logged_in': is_logged_in,
        'nav': 'internal',
        'active': '/settings/account',
        'title': _('Account Settings'),
        'navs': get_settings_navs(request),
        'es': es,
        'profile': profile,
        'msg': msg,
    }
    return TemplateResponse(request, 'settings/account.html', context)


def _leaderboard(request):
    return leaderboard(request, '')


def leaderboard(request, key=''):
    """Display the leaderboard for top earning or paying profiles.

    Args:
        key (str): The leaderboard display type. Defaults to: quarterly_earners.

    Returns:
        TemplateResponse: The leaderboard template response.

    """
    if not key:
        key = 'quarterly_earners'

    titles = {
        'quarterly_payers': _('Top Payers'),
        'quarterly_earners': _('Top Earners'),
        'quarterly_orgs': _('Top Orgs'),
        #        'weekly_fulfilled': 'Weekly Leaderboard: Fulfilled Funded Issues',
        #        'weekly_all': 'Weekly Leaderboard: All Funded Issues',
        #        'monthly_fulfilled': 'Monthly Leaderboard',
        #        'monthly_all': 'Monthly Leaderboard: All Funded Issues',
        #        'yearly_fulfilled': 'Yearly Leaderboard: Fulfilled Funded Issues',
        #        'yearly_all': 'Yearly Leaderboard: All Funded Issues',
        #        'all_fulfilled': 'All-Time Leaderboard: Fulfilled Funded Issues',
        #        'all_all': 'All-Time Leaderboard: All Funded Issues',
        # TODO - also include options for weekly, yearly, and all cadences of earning
    }
    if key not in titles.keys():
        raise Http404

    title = titles[key]
    leadeboardranks = LeaderboardRank.objects.filter(active=True, leaderboard=key)
    amount = leadeboardranks.values_list('amount').annotate(Max('amount')).order_by('-amount')
    items = leadeboardranks.order_by('-amount')
    top_earners = ''

    if amount:
        amount_max = amount[0][0]
        top_earners = leadeboardranks.order_by('-amount')[0:3].values_list('github_username', flat=True)
        top_earners = ['@' + username for username in top_earners]
        top_earners = f'The top earners of this period are {", ".join(top_earners)}'
    else:
        amount_max = 0

    context = {
        'items': items,
        'titles': titles,
        'selected': title,
        'title': f'Leaderboard: {title}',
        'card_title': f'Leaderboard: {title}',
        'card_desc': f'See the most valued members in the Gitcoin community recently . {top_earners}',
        'action_past_tense': 'Transacted' if 'submitted' in key else 'bountied',
        'amount_max': amount_max,
        'podium_items': items[:3] if items else []
    }
    return TemplateResponse(request, 'leaderboard.html', context)


@staff_member_required
def day_email_campaign(request, day):
    if day not in list(range(1, 6)):
        raise Http404
    response_html, _, _ = render_nth_day_email_campaign('foo@bar.com', day, "staff member")
    return HttpResponse(response_html)<|MERGE_RESOLUTION|>--- conflicted
+++ resolved
@@ -46,11 +46,8 @@
     EmailEvent, EmailSubscriber, GithubEvent, Keyword, LeaderboardRank, SlackPresence, SlackUser, Stat,
 )
 from marketing.utils import get_or_save_email_subscriber, validate_slack_integration
-<<<<<<< HEAD
 from retail.emails import render_nth_day_email_campaign
-=======
 from retail.emails import ALL_EMAILS
->>>>>>> 4bfbbc75
 from retail.helpers import get_ip
 
 
