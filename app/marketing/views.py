# -*- coding: utf-8 -*-
'''
    Copyright (C) 2017 Gitcoin Core

    This program is free software: you can redistribute it and/or modify
    it under the terms of the GNU Affero General Public License as published
    by the Free Software Foundation, either version 3 of the License, or
    (at your option) any later version.

    This program is distributed in the hope that it will be useful,
    but WITHOUT ANY WARRANTY; without even the implied warranty of
    MERCHANTABILITY or FITNESS FOR A PARTICULAR PURPOSE. See the
    GNU Affero General Public License for more details.

    You should have received a copy of the GNU Affero General Public License
    along with this program. If not, see <http://www.gnu.org/licenses/>.

'''
from __future__ import unicode_literals

import json

from django.contrib.admin.views.decorators import staff_member_required
from django.contrib.auth.decorators import login_required
from django.core.validators import validate_email
from django.db.models import Max
from django.http import Http404
from django.template.response import TemplateResponse
from django.utils import timezone
from django.utils.translation import gettext_lazy as _

from chartit import Chart, DataPool
from dashboard.models import Profile, UserAction
from marketing.mails import new_feedback
from marketing.models import (
    EmailEvent, EmailSubscriber, GithubEvent, Keyword, LeaderboardRank, SlackPresence, SlackUser, Stat,
)
from marketing.utils import get_or_save_email_subscriber
from retail.helpers import get_ip


def filter_types(types, _filters):
    return_me = []
    for t in types:
        add = False
        for f in _filters:
            if f in t:
                add = True
        if add:
            return_me.append(t)

    return return_me


@staff_member_required
def stats(request):
    # get param
    _filter = request.GET.get('filter')
    rollup = request.GET.get('rollup')
    _format = request.GET.get('format', 'chart')

    # types
    types = list(Stat.objects.distinct('key').values_list('key', flat=True))
    types.sort()

    # filters
    if _filter == 'Activity':
        _filters = [
            'tip',
            'bount'
        ]
        types = filter_types(types, _filters)
    if _filter == 'Marketing':
        _filters = [
            'slack',
            'email',
            'whitepaper',
            'twitter'
        ]
        types = filter_types(types, _filters)
    if _filter == 'KPI':
        _filters = [
            'browser_ext_chrome',
            'medium_subscribers',
            'github_stargazers_count',
            'slack_users',
            'email_subscribers_active',
            'bounties_open',
            'bounties_ful',
            'joe_dominance_index_30_count',
            'joe_dominance_index_30_value',
            'turnaround_time_hours_30_days_back',
            'tips',
            'twitter',
            'user_action_Login',
        ]
        types = filter_types(types, _filters)

    # params
    params = {
        'format': _format,
        'types': types,
        'chart_list': [],
        'filter_params': f"?filter={_filter}&format={_format}&rollup={rollup}",
        'tables': {},
    }

    for t in types:

        # get data
        source = Stat.objects.filter(key=t)
        if rollup == 'daily':
            source = source.filter(created_on__hour=1)
            source = source.filter(created_on__gt=(timezone.now() - timezone.timedelta(days=30)))
        elif rollup == 'weekly':
            source = source.filter(created_on__hour=1, created_on__week_day=1)
            source = source.filter(created_on__gt=(timezone.now() - timezone.timedelta(days=30*3)))
        else:
            source = source.filter(created_on__gt=(timezone.now() - timezone.timedelta(days=2)))

        if source.count():
            # tables
            params['tables'][t] = source

            # charts
            # compute avg
            total = 0
            count = source.count() - 1
            avg = "NA"
            if count > 1:
                for i in range(0, count):
                    total += (source[i+1].val - source[i].val)
                avg = round(total / count, 1)
                avg = str("+{}".format(avg) if avg > 0 else avg)

            chartdata = DataPool(series=[{
                'options': {'source': source},
                'terms': [
                    'created_on',
                    'val'
                ]}])

            cht = Chart(
                datasource=chartdata,
                series_options=[{
                    'options': {
                        'type': 'line',
                        'stacking': False
                    },
                    'terms': {
                        'created_on': ['val']
                    }
                }],
                chart_options={
                    'title': {
                        'text': f'{t} trend ({avg} avg)'
                    },
                    'xAxis': {
                        'title': {
                            'text': 'Time'
                        }
                    }
                })
            params['chart_list'].append(cht)

    types = params['tables'].keys()
    params['chart_list_str'] = ",".join(types)
    params['types'] = types
    return TemplateResponse(request, 'stats.html', params)


def cohort_helper_users(start_time, end_time, data_source):
    if 'profile' in data_source:
        users = Profile.objects.filter(created_on__gte=start_time, created_on__lt=end_time).exclude(github_access_token='').distinct()
    elif data_source == 'slack-online':
        users = SlackUser.objects.filter(created_on__gte=start_time, created_on__lt=end_time).distinct()
    else:
        users = EmailSubscriber.objects.filter(created_on__gte=start_time, created_on__lt=end_time).distinct()
    return users


def cohort_helper_num(inner_start_time, inner_end_time, data_source, users):
    if 'profile' in data_source:
        if data_source == 'profile-githubinteraction':
            num = GithubEvent.objects.filter(
                profile__in=users,
                created_on__gte=inner_start_time,
                created_on__lt=inner_end_time,
                ).distinct('profile').count()
        else:
            event = 'start_work'
            if data_source == 'profile-login':
                event = 'Login'
            if data_source == 'profile-new_bounty':
                event = 'new_bounty'
            num = UserAction.objects.filter(
                profile__in=users,
                created_on__gte=inner_start_time,
                created_on__lt=inner_end_time,
                action=event,
                ).distinct('profile').count()
    elif data_source == 'slack-online':
        num = SlackPresence.objects.filter(
            slackuser__in=users,
            created_on__gte=inner_start_time,
            created_on__lt=inner_end_time,
            status='active',
            ).distinct('slackuser').count()
    else:
        event = data_source.split('-')[1]
        num = EmailEvent.objects.filter(
            email__in=users.values_list('email', flat=True),
            created_on__gte=inner_start_time,
            created_on__lt=inner_end_time,
            event=event,
            ).distinct('email').count()
    return num


def cohort_helper_timedelta(i, period_size):
    if period_size == 'months':
        return {'weeks': 4*i}
    elif period_size == 'quarters':
        return {'weeks': 4*3*i}
    else:
        return {period_size: i}


@staff_member_required
def cohort(request):
    cohorts = {}

    data_source = request.GET.get('data_source', 'slack-online')
    num_periods = request.GET.get('num_periods', 10)
    period_size = request.GET.get('period_size', 'weeks')
    kwargs = {}

    for i in range(1, num_periods):
        start_time = timezone.now() - timezone.timedelta(**cohort_helper_timedelta(i, period_size))
        end_time = timezone.now() - timezone.timedelta(**cohort_helper_timedelta(i-1, period_size))
        users = cohort_helper_users(start_time, end_time, data_source)
        num_entries = users.count()
        usage_by_time_period = {}
        for k in range(1, i):
            inner_start_time = timezone.now() - timezone.timedelta(**cohort_helper_timedelta(k, period_size))
            inner_end_time = timezone.now() - timezone.timedelta(**cohort_helper_timedelta(k-1, period_size))
            num = cohort_helper_num(inner_start_time, inner_end_time, data_source, users)
            pct = round(num/num_entries, 2) if num_entries else 0
            usage_by_time_period[k] = {
                'num': num,
                'pct_float': pct,
                'pct_int': int(pct * 100),
            }
        cohorts[i] = {
            'num': num_entries,
            'start_time': start_time,
            'end_time': end_time,
            'cohort_progression': usage_by_time_period,
        }

    params = {
        'title': "Cohort Analysis",
        'cohorts': cohorts,
        'title_rows': range(1, num_periods-1),
        'args': {
            'data_source': data_source,
            'num_periods': num_periods,
            'period_size': period_size,
        }
    }
    return TemplateResponse(request, 'cohort.html', params)

def funnel_helper_get_data(key, k, daily_source, weekly_source, start_date, end_date):
    if key == 'sessions':
        return sum(daily_source.filter(key='google_analytics_sessions_gitcoin', created_on__gte=start_date, created_on__lt=end_date).values_list('val', flat=True))
    if key == 'email_subscribers':
        return weekly_source.filter(key='email_subscriberse')[k].val - weekly_source.filter(key='email_subscriberse')[k+1].val
    if key == 'bounties_alltime':
        return weekly_source.filter(key='bounties')[k].val - weekly_source.filter(key='bounties')[k+1].val
    if key == 'bounties_fulfilled':
        return weekly_source.filter(key='bounties_fulfilled')[k].val - weekly_source.filter(key='bounties_fulfilled')[k+1].val
    if key == 'email_processed':
        return weekly_source.filter(key='email_processed')[k].val - weekly_source.filter(key='email_processed')[k+1].val
    if key == 'slack_users':
        return weekly_source.filter(key='slack_users')[k].val - weekly_source.filter(key='slack_users')[k+1].val
    if key == 'email_open':
        return weekly_source.filter(key='email_open')[k].val - weekly_source.filter(key='email_open')[k+1].val
    if key == 'email_click':
        return weekly_source.filter(key='email_click')[k].val - weekly_source.filter(key='email_click')[k+1].val
    try:
        return weekly_source.filter(key=key)[k].val - weekly_source.filter(key=key)[k+1].val
    except:
        return 0


@staff_member_required
def funnel(request):

    weekly_source = Stat.objects.filter(created_on__hour=1, created_on__week_day=1).order_by('-created_on')
    daily_source = Stat.objects.filter(created_on__hour=1).order_by('-created_on')
    funnels = [
            {
                'title': 'web => bounties_posted => bounties_fulfilled',
                'keys': [
                    'sessions',
                    'bounties_alltime',
                    'bounties_fulfilled',
                ],
                'data': []
            },
            {
                'title': 'web => bounties_posted => bounties_fulfilled (detail)',
                'keys': [
                    'sessions',
                    'bounties_alltime',
                    'bounties_started_total',
                    'bounties_submitted_total',
                    'bounties_done_total',
                    'bounties_expired_total',
                    'bounties_cancelled_total',
                ],
                'data': []
            },
            {
                'title': 'web session => email_subscribers',
                'keys': [
                    'sessions',
                    'email_subscribers',
                ],
                'data': []
            },
            {
                'title': 'web session => slack',
                'keys': [
                    'sessions',
                    'slack_users',
                ],
                'data': []
            },
            {
                'title': 'web session => create dev grant',
                'keys': [
                    'sessions',
                    'dev_grant',
                ],
                'data': []
            },
            {
                'title': 'email funnel',
                'keys': [
                    'email_processed',
                    'email_open',
                    'email_click',
                ],
                'data': []
            },
    ]

    for funnel in range(0, len(funnels)):
        keys=funnels[funnel]['keys']
        title=funnels[funnel]['title']
        print(title)
        for k in range(0, 10):
            try:
                stats = []
                end_date = weekly_source.filter(key='email_subscriberse')[k].created_on
                start_date = weekly_source.filter(key='email_subscriberse')[k+1].created_on

                for key in keys:
                    stats.append({
                        'key': key,
                        'val': funnel_helper_get_data(key, k, daily_source, weekly_source, start_date, end_date),
                    })

                for i in range(1, len(stats)):
                    try:
                        stats[i]['pct'] = round((stats[i]['val'])/stats[i-1]['val']*100, 1)
                    except:
                        stats[i]['pct'] = 0
                for i in range(0, len(stats)):
                    stats[i]['idx'] = i

                funnels[funnel]['data'].append({
                    'meta': {
                        'start_date': start_date,
                        'end_date': end_date,
                    },
                    'stats': stats,
                    'idx': k,
                })
            except Exception as e:
                print(key, k, e)

    params = {
        'title': "Funnel Analysis",
        'funnels': funnels,
    }
    return TemplateResponse(request, 'funnel.html', params)


def email_settings(request, key):

    # setup
    github_handle = request.session.get('handle', '')
    is_logged_in = bool(github_handle)
    profiles = Profile.objects.filter(handle__iexact=github_handle).exclude(email='')
    profile = None if not profiles.exists() else profiles.first()

    # handle 'noinput' case
    suppress_leaderboard = False
    es = EmailSubscriber.objects.none()
    email = ''
    level = ''
    msg = ''
    if not key:
        email = request.user.email if request.user.is_authenticated else None
        if not email:
<<<<<<< HEAD
            if profile:
                email = profile.email
        es = EmailSubscriber.objects.filter(email__iexact=email)
        if not es.exists():
=======
            github_handle = request.user.username if request.user.is_authenticated else None
            if not github_handle:
                raise Http404
        if hasattr(request.user, 'profile'):
            if request.user.profile.email_subscriptions.exists():
                es = request.user.profile.email_subscriptions.first()
            if not es or es and not es.priv:
                es = get_or_save_email_subscriber(
                    request.user.email, 'settings', profile=request.user.profile)

        if not es:
>>>>>>> bfa151ee
            raise Http404
    else:
        try:
            es = EmailSubscriber.objects.get(priv=key)
            email = es.email
            level = es.preferences.get('level', False)
        except EmailSubscriber.DoesNotExist:
            raise Http404
<<<<<<< HEAD
    suppress_leaderboard = profile.suppress_leaderboard if profile else False
    es = es.first()
    if request.POST.get('email', False):
        level = request.POST.get('level')
        comments = request.POST.get('comments')[:255]
=======

    if request.POST and request.POST.get('email'):
>>>>>>> bfa151ee
        email = request.POST.get('email')
        level = request.POST.get('level')
        comments = request.POST.get('comments', '')[:255]
        github = request.POST.get('github')
        keywords = request.POST.get('keywords').split(',')
        validation_passed = True
        if profile:
            profile.suppress_leaderboard = bool(request.POST.get('suppress_leaderboard', False))
            suppress_leaderboard = profile.suppress_leaderboard
            profile.save()
        try:
            validate_email(email)
        except Exception as e:
            print(e)
            validation_passed = False
            msg = _('Invalid Email')

        if level not in ['lite', 'lite1', 'regular', 'nothing']:
            validation_passed = False
            msg = _('Invalid Level')
        if validation_passed:
            key = get_or_save_email_subscriber(email, 'settings')
            es = EmailSubscriber.objects.get(priv=key)
            es.preferences['level'] = level
            has_comment_changed = comments != es.metadata['comments']
            if has_comment_changed:
                new_feedback(es.email, comments)
            es.metadata['comments'] = comments
            es.github = github
            es.keywords = keywords
            ip = get_ip(request)
            es.active = level != 'nothing'
            es.newsletter = level in ['regular', 'lite1']
            if not es.metadata.get('ip', False):
                es.metadata['ip'] = [ip]
            else:
                es.metadata['ip'].append(ip)

            es.save()
            msg = "Updated your preferences.  "
    context = {
        'nav': 'internal',
        'active': 'email_settings',
        'title': _('Email Settings'),
        'es': es,
        'keywords': ",".join(es.keywords),
        'msg': msg,
        'suppress_leaderboard': suppress_leaderboard,
        'is_logged_in': is_logged_in,
        'autocomplete_keywords': json.dumps(
            [str(key) for key in Keyword.objects.all().values_list('keyword', flat=True)]),
    }
    return TemplateResponse(request, 'email_settings.html', context)


def _leaderboard(request):
    return leaderboard(request, '')


def leaderboard(request, key=''):
    """Display the leaderboard for top earning or paying profiles.

    Args:
        key (str): The leaderboard display type. Defaults to: quarterly_earners.

    Returns:
        TemplateResponse: The leaderboard template response.

    """
    if not key:
        key = 'quarterly_earners'

    titles = {
        'quarterly_payers': _('Top Payers'),
        'quarterly_earners': _('Top Earners'),
        #        'weekly_fulfilled': 'Weekly Leaderboard: Fulfilled Funded Issues',
        #        'weekly_all': 'Weekly Leaderboard: All Funded Issues',
        #        'monthly_fulfilled': 'Monthly Leaderboard',
        #        'monthly_all': 'Monthly Leaderboard: All Funded Issues',
        #        'yearly_fulfilled': 'Yearly Leaderboard: Fulfilled Funded Issues',
        #        'yearly_all': 'Yearly Leaderboard: All Funded Issues',
        #        'all_fulfilled': 'All-Time Leaderboard: Fulfilled Funded Issues',
        #        'all_all': 'All-Time Leaderboard: All Funded Issues',
        # TODO - also include options for weekly, yearly, and all cadences of earning
    }
    if key not in titles.keys():
        raise Http404

    title = titles[key]
    leadeboardranks = LeaderboardRank.objects.filter(active=True, leaderboard=key)
    amount = leadeboardranks.values_list('amount').annotate(Max('amount')).order_by('-amount')
    items = leadeboardranks.order_by('-amount')
    top_earners = ''

    if amount:
        amount_max = amount[0][0]
        top_earners = leadeboardranks.order_by('-amount')[0:3].values_list('github_username', flat=True)
        top_earners = ['@' + username for username in top_earners]
        top_earners = f'The top earners of this period are {", ".join(top_earners)}'
    else:
        amount_max = 0

    context = {
        'items': items,
        'titles': titles,
        'selected': title,
        'title': f'Leaderboard: {title}',
        'card_title': f'Leaderboard: {title}',
        'card_desc': f'See the most valued members in the Gitcoin community this month. {top_earners}',
        'action_past_tense': 'Transacted' if 'submitted' in key else 'bountied',
        'amount_max': amount_max,
        'podium_items': items[:3] if items else []
    }
    return TemplateResponse(request, 'leaderboard.html', context)<|MERGE_RESOLUTION|>--- conflicted
+++ resolved
@@ -405,6 +405,7 @@
     is_logged_in = bool(github_handle)
     profiles = Profile.objects.filter(handle__iexact=github_handle).exclude(email='')
     profile = None if not profiles.exists() else profiles.first()
+    suppress_leaderboard = profile.suppress_leaderboard if profile else False
 
     # handle 'noinput' case
     suppress_leaderboard = False
@@ -415,12 +416,6 @@
     if not key:
         email = request.user.email if request.user.is_authenticated else None
         if not email:
-<<<<<<< HEAD
-            if profile:
-                email = profile.email
-        es = EmailSubscriber.objects.filter(email__iexact=email)
-        if not es.exists():
-=======
             github_handle = request.user.username if request.user.is_authenticated else None
             if not github_handle:
                 raise Http404
@@ -432,7 +427,6 @@
                     request.user.email, 'settings', profile=request.user.profile)
 
         if not es:
->>>>>>> bfa151ee
             raise Http404
     else:
         try:
@@ -441,16 +435,8 @@
             level = es.preferences.get('level', False)
         except EmailSubscriber.DoesNotExist:
             raise Http404
-<<<<<<< HEAD
-    suppress_leaderboard = profile.suppress_leaderboard if profile else False
-    es = es.first()
-    if request.POST.get('email', False):
-        level = request.POST.get('level')
-        comments = request.POST.get('comments')[:255]
-=======
 
     if request.POST and request.POST.get('email'):
->>>>>>> bfa151ee
         email = request.POST.get('email')
         level = request.POST.get('level')
         comments = request.POST.get('comments', '')[:255]
