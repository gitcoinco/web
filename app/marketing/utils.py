--- conflicted
+++ resolved
@@ -16,11 +16,8 @@
     along with this program. If not, see <http://www.gnu.org/licenses/>.
 
 '''
-<<<<<<< HEAD
 from datetime import datetime, timedelta
-=======
 import logging
->>>>>>> 7b93f52e
 
 from django.conf import settings
 from django.utils.translation import gettext
