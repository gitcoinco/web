--- conflicted
+++ resolved
@@ -167,38 +167,22 @@
         {
             'name': 'Alex Masmej',
             'role': 'TryShowtime',
-<<<<<<< HEAD
-            'avatar_url': f'{settings.STATIC_URL}v2/images/jtbd/alexmasmej.png',
-=======
             'avatar_url': static('v2/images/jtbd/alexmasmej.png'),
->>>>>>> 2ed912dd
         },
         {
             'name': 'Simona Pop',
             'role': 'Status',
-<<<<<<< HEAD
-            'avatar_url': f'{settings.STATIC_URL}v2/images/jtbd/simonapop.png',
-=======
             'avatar_url': static('v2/images/jtbd/simonapop.png'),
->>>>>>> 2ed912dd
         },
         {
             'name': 'Devin Walsh',
             'role': 'Ex-Coinfund',
-<<<<<<< HEAD
-            'avatar_url': f'{settings.STATIC_URL}v2/images/jtbd/devinwalsh.png',
-=======
             'avatar_url': static('v2/images/jtbd/devinwalsh.png'),
->>>>>>> 2ed912dd
         },
         {
             'name': 'Val Mack',
             'role': 'Cornell Alum',
-<<<<<<< HEAD
-            'avatar_url': f'{settings.STATIC_URL}v2/images/jtbd/valmack.png',
-=======
             'avatar_url': static('v2/images/jtbd/valmack.png'),
->>>>>>> 2ed912dd
         }
     ]
 
@@ -218,15 +202,9 @@
         'alumni': alumni,
         'hackathons': fetch_jtbd_hackathons(),
         'testimonial': {
-<<<<<<< HEAD
-            'handle': 'John wilkinson',
-            'role': 'Developer',
-            'comment': "I LOVE IT… The community has been outstanding. I have made contact outside of slack with a couple people. William Schwab was kind enough to ZOOM with me for an hour and tell me his story, let me pick his brain, and he shared some valuable resources with me.",
-=======
             'handle': 'Magenta Ceiba',
             'role': 'Developer',
             'comment': "I was surprised to learn I could progres on building the next phase of Bloom Network in parallel to deep dive of learning more about Web3 quickly. This fellowship has so far been the fastest skill upleveling experience I’ve ever had. Also wins - developing deeper relationships with people and projects I already knew of.",
->>>>>>> 2ed912dd
             'avatar_url': '',
             'twitter': '',
             'github_handle': 'magentaceiba',
