--- conflicted
+++ resolved
@@ -32,8 +32,6 @@
 from retail.utils import build_stat_results, programming_languages
 
 
-<<<<<<< HEAD
-=======
 def fetchPost(qt='2'):
     import requests
     """Fetch last post from wordpress blog."""
@@ -98,9 +96,6 @@
             data=json.loads(json.dumps(data, cls=EncodeAnything)),
             )
 
-
-
->>>>>>> 5ef8d50e
 def create_grants_cache():
     from grants.utils import generate_leaderboard
     print('grants')
@@ -182,16 +177,11 @@
     help = 'generates some /results data'
 
     def handle(self, *args, **options):
-<<<<<<< HEAD
         create_results_cache()
         if not settings.DEBUG:
-=======
-        create_post_cache()
-        if not settings.DEBUG:
+            create_post_cache()
             create_avatar_cache()
             create_activity_cache()
-            create_results_cache()
->>>>>>> 5ef8d50e
             create_quests_cache()
             create_grants_cache()
             create_contributor_landing_page_context()