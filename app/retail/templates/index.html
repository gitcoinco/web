--- conflicted
+++ resolved
@@ -221,11 +221,7 @@
                     <div class="tline_module mod2 animated bounceInLeft">
                       <div class="tline_heading">
                         <h5>Q2 2017: Ideation</h5>
-<<<<<<< HEAD
-                        <p>With the mentorship of Open Source Developers from the Boulder CO tech community, the idea of a decentralized network designed to <i>Grow Open Source Repos</i> is conceived. What if recruitment for software projects could be completely decentralized and automated?  What if developers could try projects before they commit?  What if repo maintainers had a way to bring new developers onto their projects?  </p>
-=======
                         <p>With the mentorship of Open Source Developers from the Boulder CO tech community, the idea of a decentralized network designed to <i>Grow Open Source</i> is conceived. What if recruitment for software projects could be completely decentralized and automated?  What if developers could try projects before they commit?  What if repo maintainers had a way to bring new developers onto their projects?  </p>
->>>>>>> 901aaaea
                       </div>
 
                     </div>
@@ -256,11 +252,7 @@
                     <div class="tline_module mod2 animated bounceInLeft">
                       <div class="tline_heading">
                         <h5>Q4 2017: Launch</h5>
-<<<<<<< HEAD
-                        <p>The Issues Explorer goes live. The code behind the project is released open source. For the first time, coders can monetize their open-source work without a centralized middleman, and an incentive is provided to the open-source community to <i>Grow Open Source Repos</i>, together.</p>
-=======
                         <p>The Issues Explorer goes live. The code behind the project is released open source. For the first time, coders can monetize their open-source work without a centralized middleman, and an incentive is provided to the open-source community to <i>Grow Open Source</i>, together.</p>
->>>>>>> 901aaaea
                       </div>
 
                     </div>
