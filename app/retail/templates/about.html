--- conflicted
+++ resolved
@@ -25,11 +25,7 @@
     <meta name="description" content="Gitcoin is a community for freelance developers to collaborate and monetize their skills 
     while working on Open Source projects through bounties paid in crypto (ETH or any ERC-20 token)."/>
     <link rel="stylesheet" href="{% static "v2/css/landing_page.css" %}" />
-<<<<<<< HEAD
-    <link rel="stylesheet" href="{% static "v2/css/about.css" %}"/>
-=======
     <link rel="stylesheet" href="{% static "v2/css/about.css" %}" />
->>>>>>> 99edf235
   </head>
   <body class="{{ active }}">
     {% include 'shared/tag_manager_2.html' %}
