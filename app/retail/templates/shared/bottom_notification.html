--- conflicted
+++ resolved
@@ -16,9 +16,5 @@
 
 {% endcomment %}
         <div class="row bottom_notification">
-<<<<<<< HEAD
-            <strong>2018 January 1</strong> - Have you seen the new <a style="margin-right: 5px;" href="{% url "toolbox" %}">Toolbox </a> page?.
-=======
             <strong>2018 January 31</strong> - Have you seen our latest Medium post, <a style="margin-right: 5px;" href="https://medium.com/gitcoin/a-brief-history-of-open-source-3928cb451767">A Brief History of Open Source</a>?.
->>>>>>> d3c8c87c
         </div>