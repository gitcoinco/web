{% comment %}
    Copyright (C) 2019 Gitcoin Core

    This program is free software: you can redistribute it and/or modify
    it under the terms of the GNU Affero General Public License as published
    by the Free Software Foundation, either version 3 of the License, or
    (at your option) any later version.

    This program is distributed in the hope that it will be useful,
    but WITHOUT ANY WARRANTY; without even the implied warranty of
    MERCHANTABILITY or FITNESS FOR A PARTICULAR PURPOSE. See the
    GNU Affero General Public License for more details.

    You should have received a copy of the GNU Affero General Public License
    along with this program. If not, see <http://www.gnu.org/licenses/>.

{% endcomment %}
{% load i18n static %}
<contribution-thanks-modal inline-template>
  <b-modal id="contribution-thanks"
    @hide="handleHide()"
    size="lg"
    center
    hide-header
    hide-footer>
      <div>
        <div class="my-2 mx-3 row justify-content-end">
            <b-button @click="close()" type="button" variant="white" class="close" data-dismiss="modal" aria-label="Close"></button>
              <span aria-hidden="true">&times;</span>
            </b-button>
        </div>
        <div class="mx-3 mx-md-5 pb-4">
          <div class="d-inline-flex flex-column-reverse flex-md-column text-left text-md-center">
<<<<<<< HEAD
            <h3 class="mb-0 mb-md-5 d-flex-inline">Thank you for your contribution to open source!</h3>
            <!-- <img class="align-self-center d-flex-inline mb-5 mb-md-0" width="35%" style="max-width: 728px;" src="{% static "v2/images/grants/space-funding-woman.png" %}" /> -->
            <div class="align-self-center d-flex-inline mb-5 mb-md-0 col-12 col-lg-6">
              <grant-collection :collection="collection" v-on:collection:show="true" :small="false"></grant-collection>
            </div>
=======
            <h3 class="mb-0 mb-md-5 d-flex-inline center">Thank you for your contribution!</h3>
            <img class="align-self-center d-flex-inline mb-5 mb-md-0" width="75%" style="max-width: 728px;" :src="imgURL" />
>>>>>>> d9d28f51
          </div>
          <div class="mt-5 my-4">

            You've successfully contributed to [[numberOfContributions]] grants:
          </div>
          <hr />
          <div>
            <template v-for="donation in donations">
              <div class="my-3">
                <a :href="donation.grant_url" target="_blank">[[donation.grant_title]]</a><br />
                [[donation.grant_donation_amount]] [[donation.grant_donation_currency]]
                <span v-if="donation.grant_donation_clr_match > 0" class="text-success"> + [[donation.grant_donation_clr_match]] DAI matching</span>
              </div>
            </template>
          </div>
          <hr />
          <div class="mt-2 mb-4 px-1 row justify-content-end">
            <b-button
              class="mt-2 mx-2 col-md-4 col-sm-12"
              variant="outline-primary"
              @click="$refs.createCollection.fetchCollections()"
            >
              Save as Collection
            </b-button>
            <b-button
              class="mt-2 mx-2 col-md-4 col-sm-12"
              variant="primary"
              :href="tweetUrl"
            >
              <i class="fab fa-twitter" aria-hidden="true"></i>
              Share on Twitter
            </b-button>
          </div>
        </div>
        {% include 'shared/create_collection_modal.html' %}
      </div>
  </b-modal>
</contribution-thanks-modal>
<|MERGE_RESOLUTION|>--- conflicted
+++ resolved
@@ -31,16 +31,12 @@
         </div>
         <div class="mx-3 mx-md-5 pb-4">
           <div class="d-inline-flex flex-column-reverse flex-md-column text-left text-md-center">
-<<<<<<< HEAD
-            <h3 class="mb-0 mb-md-5 d-flex-inline">Thank you for your contribution to open source!</h3>
+            <h3 class="mb-0 mb-md-5 d-flex-inline">Thank you for your contribution!</h3>
             <!-- <img class="align-self-center d-flex-inline mb-5 mb-md-0" width="35%" style="max-width: 728px;" src="{% static "v2/images/grants/space-funding-woman.png" %}" /> -->
             <div class="align-self-center d-flex-inline mb-5 mb-md-0 col-12 col-lg-6">
-              <grant-collection :collection="collection" v-on:collection:show="true" :small="false"></grant-collection>
+              <img class="align-self-center d-flex-inline mb-5 mb-md-0" width="75%" style="max-width: 728px;" :src="imgURL" />
+              <!-- <grant-collection :collection="collection" v-on:collection:show="true" :small="false"></grant-collection> -->
             </div>
-=======
-            <h3 class="mb-0 mb-md-5 d-flex-inline center">Thank you for your contribution!</h3>
-            <img class="align-self-center d-flex-inline mb-5 mb-md-0" width="75%" style="max-width: 728px;" :src="imgURL" />
->>>>>>> d9d28f51
           </div>
           <div class="mt-5 my-4">
 
