--- conflicted
+++ resolved
@@ -42,11 +42,7 @@
           <a class="nav-link" href="{% url "reddit" %}">
             <img {{prefix}}src="{% static "v2/images/social/reddit.png" %}" alt="Reddit">
           </a>
-<<<<<<< HEAD
-          <a class="nav-link" target="_blank" href="https://discord.com/invite/83BK5z55yB">
-=======
           <a class="nav-link" target="_blank" href="https://discord.gg/jWUzf7b8Yr">
->>>>>>> be7d5b5f
             <img {{prefix}}src="{% static "v2/images/tribes/landing/chat_round.svg" %}" alt="Discord">
           </a>
           <a class="nav-link" href="mailto:founders@gitcoin.co">
@@ -74,12 +70,7 @@
           </div>
           <div class="sitenav">
             <h5>{% trans "Community" %}</h5>
-<<<<<<< HEAD
-            <a href="https://gitcoin.co/wiki/wiki-code-conduct/">{% trans "Code of Conduct" %}</a>
-            <a class="slack{% if active == 'slack' %} selected{% endif %}" target="_blank" href="https://discord.com/invite/83BK5z55yB">
-=======
             <a class="slack{% if active == 'slack' %} selected{% endif %}" target="_blank" href="https://discord.gg/jWUzf7b8Yr">
->>>>>>> be7d5b5f
               Discord
             </a>
             <a href="https://gitcoin.co/wiki/wiki-code-conduct/">{% trans "Code of Conduct" %}</a>
