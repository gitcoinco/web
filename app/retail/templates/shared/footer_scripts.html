--- conflicted
+++ resolved
@@ -16,51 +16,6 @@
 
 {% endcomment %}
 {% load static %}
-<<<<<<< HEAD
-    <script type="text/javascript" src="{% url 'javascript-catalog' %}"></script>
-    <script src="{% static "v2/js/jquery.js" %}"></script>
-    <script src="{% static "v2/js/jquery.cookie.js" %}"></script>
-    {% if not slim %}
-        <script src="{% static "v2/js/jquery-ui.js" %}"></script>
-        <script src="{% static "v2/js/tooltip.js" %}"></script>
-    {% endif %}
-    <script src="{% static "v2/js/jquery.modal.min.js" %}"></script>
-    <script src="{% static "v2/js/jquery.select2.min.js" %}"></script>
-    <script src="{% static "v2/js/jquery.validate.min.js" %}"></script>
-    <script src="{% static "v2/js/jsrender.js" %}"></script>
-    <script src="{% static "v2/js/base.js" %}"></script>
-    <script src="{% static "v2/js/purify.min.js" %}"></script>
-    <script src="{% static "v2/js/shared.js" %}"></script>
-    <script src="{% static "v2/js/work_with_gitcoin.js" %}"></script>
-    <script src="{% static "v2/js/animate.min.js" %}"></script>
-    <script src="{% static "v2/js/note.js" %}"></script>
-    <script src="{% static "v2/js/pages/carousel.js" %}"></script>
-    <script src="{% static "v2/js/portis.js" %}"></script>
-    <script src="{% static "cookielaw/js/cookielaw.js" %}"></script>
-
-    {% if recommend_gas_price %}
-        <script type="text/javascript">
-            setInterval(function(){
-                defaultGasPrice = parseInt(10**9 * {{recommend_gas_price}});
-            },1000);
-        </script>
-    {% endif %}
-
-    {% if slideDurationInMs %}
-        <script>
-            let interval;
-            let startTimer = () => {
-                interval = setInterval(() => typeof nextSlide != 'undefined' ? nextSlide() : function(){}, {{slideDurationInMs}});
-            };
-            startTimer();
-        </script>
-    {% endif %}
-
-    <script>
-        document.contxt = {{json_context | safe}};
-    </script>
-    {% include 'shared/messages.html' %}
-=======
 <script type="text/javascript" src="{% url 'javascript-catalog' %}"></script>
 <script src="{% static "v2/js/jquery.js" %}"></script>
 <script src="{% static "v2/js/jquery.cookie.js" %}"></script>
@@ -80,6 +35,7 @@
 <script src="{% static "v2/js/note.js" %}"></script>
 <script src="{% static "v2/js/pages/carousel.js" %}"></script>
 <script src="{% static "cookielaw/js/cl.js" %}"></script>
+<script src="{% static "v2/js/portis.js" %}"></script>
 
 <script>
   var ipfsConfig = {
@@ -111,5 +67,4 @@
 <script>
   document.contxt = {{ json_context|safe }};
 </script>
-{% include 'shared/messages.html' %}
->>>>>>> bc972626
+{% include 'shared/messages.html' %}