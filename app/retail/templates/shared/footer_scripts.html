{% comment %}
    Copyright (C) 2017 Gitcoin Core

    This program is free software: you can redistribute it and/or modify
    it under the terms of the GNU Affero General Public License as published
    by the Free Software Foundation, either version 3 of the License, or
    (at your option) any later version.

    This program is distributed in the hope that it will be useful,
    but WITHOUT ANY WARRANTY; without even the implied warranty of
    MERCHANTABILITY or FITNESS FOR A PARTICULAR PURPOSE. See the
    GNU Affero General Public License for more details.

    You should have received a copy of the GNU Affero General Public License
    along with this program. If not, see <http://www.gnu.org/licenses/>.

{% endcomment %}
<<<<<<< HEAD
{% load static pipeline %}
=======
{% load static %}
<script type="text/javascript">
  var static_url = "{{ STATIC_URL }}";
  var media_url = "{{ MEDIA_URL }}";
</script>
>>>>>>> a90d5f6a
<script type="text/javascript" src="{% url 'javascript-catalog' %}"></script>
{% include 'shared/sentry.html' %}
{% if not slim %}
  {% javascript 'footer_full' %}
{% else %}
  {% javascript 'footer_slim' %}
{% endif %}
{% comment %}TODO: Fix syntax/formatting errors in the below files to allow for compression.{% endcomment %}
<script src="{% static "v2/js/shared.js" %}"></script>
<script src="{% static "v2/js/note.js" %}"></script>
<script src="{% static "v2/js/pages/carousel.js" %}"></script>

<script>
  var ipfsConfig = {
    host: "{{ ipfs_config.host }}",
    port: {{ ipfs_config.port }},
    protocol: "{{ ipfs_config.protocol }}",
    root: "{{ ipfs_config.root }}"
  };
</script>

{% if recommend_gas_price %}
<script type="text/javascript">
  setInterval(function(){
    defaultGasPrice = parseInt(10**9 * {{ recommend_gas_price }});
  }, 1000);
</script>
{% endif %}

{% if slideDurationInMs %}
<script>
  let interval;
  let startTimer = () => {
    interval = setInterval(() => typeof nextSlide != 'undefined' ? nextSlide() : function(){}, {{ slideDurationInMs }});
  };
  startTimer();
</script>
{% endif %}

<script>
  document.contxt = {{ json_context|safe }};
</script>
{% include 'shared/messages.html' %}<|MERGE_RESOLUTION|>--- conflicted
+++ resolved
@@ -15,15 +15,11 @@
     along with this program. If not, see <http://www.gnu.org/licenses/>.
 
 {% endcomment %}
-<<<<<<< HEAD
 {% load static pipeline %}
-=======
-{% load static %}
 <script type="text/javascript">
   var static_url = "{{ STATIC_URL }}";
   var media_url = "{{ MEDIA_URL }}";
 </script>
->>>>>>> a90d5f6a
 <script type="text/javascript" src="{% url 'javascript-catalog' %}"></script>
 {% include 'shared/sentry.html' %}
 {% if not slim %}
