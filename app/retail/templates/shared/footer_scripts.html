{% comment %}
    Copyright (C) 2017 Gitcoin Core

    This program is free software: you can redistribute it and/or modify
    it under the terms of the GNU Affero General Public License as published
    by the Free Software Foundation, either version 3 of the License, or
    (at your option) any later version.

    This program is distributed in the hope that it will be useful,
    but WITHOUT ANY WARRANTY; without even the implied warranty of
    MERCHANTABILITY or FITNESS FOR A PARTICULAR PURPOSE. See the
    GNU Affero General Public License for more details.

    You should have received a copy of the GNU Affero General Public License
    along with this program. If not, see <http://www.gnu.org/licenses/>.

{% endcomment %}
{% load static %}
    <script type="text/javascript" src="{% url 'javascript-catalog' %}"></script>
    <script src="{% static "v2/js/jquery.js" %}"></script>
    <script src="{% static "v2/js/jquery.cookie.js" %}"></script>
    {% if not slim %}
        <script src="{% static "v2/js/jquery-ui.js" %}"></script>
        <script src="{% static "v2/js/tooltip.js" %}"></script>
    {% endif %}
    <script src="{% static "v2/js/jquery.modal.min.js" %}"></script>
    <script src="{% static "v2/js/jquery.select2.min.js" %}"></script>
    <script src="{% static "v2/js/jquery.validate.min.js" %}"></script>
    <script src="{% static "v2/js/jsrender.js" %}"></script>
    <script src="{% static "v2/js/base.js" %}"></script>
    <script src="{% static "v2/js/purify.min.js" %}"></script>
    <script src="{% static "v2/js/shared.js" %}"></script>
    <script src="{% static "v2/js/work_with_gitcoin.js" %}"></script>
    <script src="{% static "v2/js/animate.min.js" %}"></script>
    <script src="{% static "v2/js/note.js" %}"></script>
    <script src="{% static "v2/js/pages/carousel.js" %}"></script>
<<<<<<< HEAD
    <script src="{% static "v2/js/portis.js" %}"></script>
=======
    <script src="{% static "cookielaw/js/cookielaw.js" %}"></script>
>>>>>>> 6972b3ca

    {% if recommend_gas_price %}
        <script type="text/javascript">
            setInterval(function(){
                defaultGasPrice = parseInt(10**9 * {{recommend_gas_price}});
            },1000);
        </script>
    {% endif %}

    {% if slideDurationInMs %}
        <script>
            let interval;
            let startTimer = () => {
                interval = setInterval(() => typeof nextSlide != 'undefined' ? nextSlide() : function(){}, {{slideDurationInMs}});
            };
            startTimer();
        </script>
    {% endif %}

    <script>
        document.contxt = {{json_context | safe}};
    </script>
    {% include 'shared/messages.html' %}<|MERGE_RESOLUTION|>--- conflicted
+++ resolved
@@ -34,11 +34,8 @@
     <script src="{% static "v2/js/animate.min.js" %}"></script>
     <script src="{% static "v2/js/note.js" %}"></script>
     <script src="{% static "v2/js/pages/carousel.js" %}"></script>
-<<<<<<< HEAD
     <script src="{% static "v2/js/portis.js" %}"></script>
-=======
     <script src="{% static "cookielaw/js/cookielaw.js" %}"></script>
->>>>>>> 6972b3ca
 
     {% if recommend_gas_price %}
         <script type="text/javascript">
