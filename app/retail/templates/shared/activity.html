{% comment %}
    Copyright (C) 2019 Gitcoin Core

    This program is free software: you can redistribute it and/or modify
    it under the terms of the GNU Affero General Public License as published
    by the Free Software Foundation, either version 3 of the License, or
    (at your option) any later version.

    This program is distributed in the hope that it will be useful,
    but WITHOUT ANY WARRANTY; without even the implied warranty of
    MERCHANTABILITY or FITNESS FOR A PARTICULAR PURPOSE. See the
    GNU Affero General Public License for more details.

    You should have received a copy of the GNU Affero General Public License
    along with this program. If not, see <http://www.gnu.org/licenses/>.

{% endcomment %}
{% load humanize i18n static %}
<div class="box bg-white d-block m-0 mb-3 activity {{ row.activity_type }} infinite-item px-sm-3 py-4" data-pk="{{row.pk}}">
  {% if row.activity_type == 'new_bounty' %}
    <div class="align-items-baseline d-flex font-weight-bold justify-content-between mb-2 mt-n3">
      <b>New Bounty</b>
      <i class="fad fa-sparkles" style="right: 0.2em; color: #3e00ff;"></i>
    </div>
  {% endif %}
  <div class="activity_main row">
    <div class="col-2 p-0">
      <div class="activity-avatar">
        <a href="{{ row.profile.url }}" data-toggle="tooltip" title="@{{row.profile.handle}}">
          <img class="avatar rounded-circle" src="/dynamic/avatar/{{row.profile.handle}}"/>
        </a>
        <div class="position-relative">
          {% if row.secondary_avatar_url %}
            <img class="avatar rounded-circle my-auto secondary_avatar" src="{{row.secondary_avatar_url}}" />
          {% elif row.other_profile %}
            <img class="avatar rounded-circle my-auto secondary_avatar" src="/dynamic/avatar/{{ row.other_profile.handle }}" />
          {% endif %}
        </div>
      </div>
      <div class="pt-0 text-center">
         {% if row.metadata.staff %}
            <span class="staff_tag">
              Staff
            </span>
            <BR>
         {% endif %}

        {% if row.profile.organizations|length %}
          <div>
            {% for org in row.profile.organizations %}
                <img data-toggle="tooltip" title="Member of @{{org}}" src="/dynamic/avatar/{{ org }}" style="border-radius: 15px; width: 15px; height: 15px;" />
            {% endfor %}
          </div>
        {% endif %}
        {% if row.profile.data.type == 'Organization'%}
          {% if row.profile.handle not in my_tribes|join:"," %}
            <div style="text-align:center"><a href=# class="align-middle btn btn-gc-blue btn-sm mt-2 font-smaller-7 font-weight-bold" onclick="joinTribeDirect(this);" data-jointribe='{{row.profile.handle}}'>Join Tribe</a></div>
          {% endif %}
        {% endif %}
      </div>
    </div>
    <div class="col-10 col-sm-8 pl-2 px-sm-0 activity_detail">
      <div>
         {% include 'profiles/presence_indicator.html' with last_chat_status=row.profile.last_chat_status chat_id=row.profile.chat_id handle=row.profile.handle additionalclasses="mini" show_even_if_offline=1 %}
        <b>{% firstof row.profile.data.name or row.profile.handle %}</b>
        <span class="grey">
         <a class="grey" href="/profile/{{ row.profile.handle }}">@{{ row.profile.handle }}</a>

         {% if row.hackathonevent %}
            <a href="/townsquare/?tab=hackathon:{{ row.hackathonevent.id }}" class="tag">
              via {{ row.hackathonevent.name }}
            </a>
         {% endif %}
        </span>

        {% if row.profile.match_this_round %}
          <span class="tip_activity" data-pk="{{row.pk}}" data-username="{{row.profile.handle}}" style="border-radius: 3px; border: 1px solid white; color: white; background-color: black; padding: 2px; font-size: 10px;"
            data-placement="bottom" data-toggle="tooltip" data-html="true"
            title="
                  {% include 'profiles/match_estimate_explainer.html' with profile=row.profile %}
            "
          >
            <i class="fab fa-ethereum mr-0" aria-hidden="true"></i>
            ${{row.profile.match_this_round|floatformat:2}} | +${{row.profile.matchranking_this_round.default_match_estimate|floatformat:2}}

          </span>
        {% endif %}
      </div>
      <div class="activity_detail_content font-body pb-2">
        {% if row.activity_type == 'new_tip' %}
          {% trans "tipped" %}
          <a href="https://gitcoin.co/profile/{{ row.metadata.to_username }}" >
            @{{ row.metadata.to_username }}
          </a>
        {% elif row.activity_type == 'mini_clr_payout' %}
          {% trans "got a distribution of" %} of <strong>{{row.metadata.amount|floatformat:2}} DAI<strong> in {{row.metadata.round_description}}
        {% elif row.activity_type == 'created_kudos' %}
          a new kudos has been minted:
          <a href="{{ row.kudos.external_url }}">
            {{ row.kudos.ui_name }}
          </a>
        {% elif row.activity_type == 'new_kudos' %}
          {% trans "sent a" %}
          Kudos
          {% if row.metadata.to_username %}
            {% trans "to" %}
            <a href="/profile/{{ row.metadata.to_username|cut:'@' }}">
              {{ row.metadata.to_username }}
            </a>
          {% elif row.kudos_transfer and row.kudos_transfer.username %}
            {% trans "to" %}
            <a href="/profile/{{ row.kudos_transfer.username|cut:'@' }}">
              {{ row.kudos_transfer.username }}
            </a>
          {% endif %}
        {% elif row.activity_type == 'receive_kudos' %}
          {% trans "received a" %}
          Kudos
          {% if row.metadata.from_username %}
            {% trans "from" %}
            <a href="/profile/{{ row.metadata.from_username|cut:'@' }}">
              {{ row.metadata.from_username }}
            </a>
          {% elif row.kudos %}
            {% trans "from" %}
            <a href="/profile/{{ row.kudos.from_username|cut:'@' }}">
              {{ row.kudos.from_username }}
            </a>
          {% endif %}
        {% elif row.activity_type == 'new_grant' %}
          {% trans "created a new grant" %}
          <a href="{{ row.metadata.grant_url }}" >
            {{ row.metadata.title }}
          </a>
        {% elif row.activity_type == 'joined' %}
          {% trans "joined Gitcoin" %}
        {% elif row.activity_type == 'hackathon_registration' %}
          {% trans "registered for " %}
          <a href="/{{row.hackathonevent.relative_url}}">
            {{row.hackathonevent.name}}
          </a>

        {% elif row.activity_type == 'update_grant' %}
          {% trans "updated" %}
          <a href="{{ row.metadata.grant_url }}" >
            {{ row.metadata.title }}
          </a>
        {% elif row.activity_type == 'killed_grant' %}
          {% trans "cancelled" %}
          <a href="{{ row.metadata.grant_url }}" >
            {{ row.metadata.title }}
          </a>
        {% elif row.activity_type == 'negative_contribution' %}
          {% trans "has observed an anonymous negative contribution to" %}
          <a href="{{ row.metadata.grant_url }}" >
            {{ row.metadata.title }}
          </a>
        {% elif row.activity_type == 'flagged_grant' %}
           has observed a new Flag <i class="far fa-flag"></i> for
          <a href="{{ row.grant.url }}" >
            {{ row.grant.title }}
          </a>
        {% elif row.activity_type == 'new_grant_contribution' %}
          {% trans "contributed to" %}
          <a href="{{ row.metadata.grant_url }}" >
            {{ row.metadata.title }}
          </a>
        {% elif row.activity_type == 'played_quest' %}
          {% trans "played" %}
          <a href="{{ row.metadata.quest_url }}" >
             Quest: {{ row.metadata.quest_title }}
          </a>
        {% elif row.activity_type == 'created_quest' %}
          {% trans "created " %}
          <a href="{{ row.metadata.quest_url }}" >
             Quest: {{ row.metadata.quest_title }}
          </a>
        {% elif row.activity_type == 'beat_quest' %}
          {% trans "beat " %}
          <a href="{{ row.metadata.quest_url }}" >
             Quest: {{ row.metadata.quest_title }}
          </a>
        {% elif row.activity_type == 'new_grant_subscription' %}
          {% trans "subscribed to" %}
          <a href="{{ row.metadata.grant_url }}" >
            {{ row.metadata.title }}
          </a>
          {% if row.metadata.num_tx_approved %}
            for {{row.metadata.num_tx_approved}} CLR round{{row.metadata.num_tx_approved|pluralize}}
          {% endif %}
        {% elif row.activity_type == 'killed_grant_contribution' %}
          {% trans "unsubscribed from" %}
          <a href="{{ row.metadata.grant_url }}" >
            {{ row.metadata.title }}
          </a>
        {% elif row.activity_type == 'status_update' or  row.activity_type == 'silent_status_update' %}
          {% if row.metadata.resource.type != 'background' %}
            <span>{{ row.metadata.title }} {% if row.metadata.ask != 'undefined' %}{{ row.metadata.ask }}{%endif%}</span>

            {% if row.metadata.video and row.metadata.gfx != 'undefined' %}
            <div id=meet{{row.pk}} class="click_here_to_join_video" data-roomname="meet{{row.pk}}" data-src='/static/v2/images/{{row.metadata.gfx}}'><img src='/static/v2/images/{{row.metadata.gfx}}'></div>

            <p class='num_participants m-0 p-0' data-roomname="+roomName+">
              <p class='m-0 p-0 indie_chat_indicator {% if row.video_participants_count == 0 %}offline{%endif%}'>
                •
              </p>
              <span class="participants_count">{{row.video_participants_count}}</span> users on call
            </p>

            {% endif %}
          {% endif %}
        {% elif row.activity_type == 'wall_post' %}
          &gt;
        {% if row.grant %}
          <a href="{{ row.grant.url }}">
            {{ row.grant.title }}
          </a>
        {% elif row.kudos %}
          <a href="{{ row.kudos.url }}">
            {{ row.kudos.ui_name }}
          </a>
        {% elif row.other_profile %}
          <a href="{{ row.other_profile.url }}">
            @{{ row.other_profile.handle }}
          </a>
        {% endif %}
      :
        <span>{{ row.metadata.title }}</span>
      {% elif row.activity_type == 'consolidated_leaderboard_rank'  or row.activity_type == 'consolidated_mini_clr_payout' %}
        {{row.metadata.copy|safe}}

      {% elif row.activity_type == 'leaderboard_rank' %}
        <a href="{{ row.metadata.link }}">{{ row.metadata.title }}</a>
      {% elif row.activity_type == 'new_bounty' %}
        <a href="{{row.bounty.url}}">{{ row.bounty.title | safe }}</a>
      {% elif row.activity_type == 'start_work' %}
        <span>{% trans "started work: " %}</span>
        <a href="{{row.bounty.url}}">{{ row.bounty.title | safe }}</a>
      {% elif row.activity_type == 'stop_work' %}
        <span>{% trans "stopped work: " %}</span>
        <a href="{{row.bounty.url}}">{{ row.bounty.title | safe }}</a>
      {% elif row.activity_type == 'killed_bounty' %}
        <span>{% trans "canceled bounty: " %}</span>
        <a href="{{row.bounty.url}}">{{ row.bounty.title | safe }}</a>
      {% elif row.activity_type == 'increased_bounty' %}
        <span>{% trans "increased funding: " %}</span>
        <a href="{{row.bounty.url}}">{{ row.bounty.title | safe }}</a>
      {% elif row.activity_type == 'updated_avatar' %}
        <span>{% trans "updated their avatar" %}</span>
      {% elif row.activity_type == 'unknown_event' %}
        <span>{% trans "made an update to: " %}</span>
        <a href="{{row.bounty.url}}">{{ row.bounty.title | safe }}</a>
      {% else %}
        {{row.humanized_activity_type }}
        {% if row.bounty %}
          : <a href="{{ row.bounty.url }}">{{ row.bounty.title }}</a>
        {% endif %}
      {% endif %}
      </div>
        <div class="activity-tags activity-tag-first align-items-center">
          <span class="mx-0">

            {% if not hide_likes %}
              <span class="mr-2">
                <i class="far fa-eye grey" data-toggle="tooltip" title="The number of views this post has gotten." ></i>
                <span class="grey">{{ row.view_count }}</span>
              </span>
            {% endif %}

            {% if not hide_likes %}
                <a data-pk={{row.pk}} data-username={{row.profile.handle}} class="tip_activity" href="#"
                data-toggle="tooltip" title="This activity feed has generated {{ row.tip_count_eth|floatformat:2 }} ETH (${{row.tip_count_usd|floatformat:2}}) in Tips."
                >
                  <i class="fab fa-ethereum grey" ></i>
                  <span class="amount grey">{{ row.tip_count_eth|floatformat:3}}</span>
                </a>

              <a href=# title="{{row.metadata.likes_title}}Click to {% if row.metadata.liked %}unlike{% else %}like{%endif%} feed item."
                data-affirmative=liked data-negative=unliked data-state="{% if row.metadata.liked %}liked{% else %}unliked{%endif%}"
                data-pk={{row.pk}} class="like_activity mr-2" data-action='like' data-toggle="tooltip"
              >
                <span class="action {% if row.metadata.liked %}open{%endif%}">
                  <i class="far fa-heart grey"></i>
                </span>
                <span class="num grey">{{row.likes.count}}</span>
              </a>

              <a href=# data-pk={{row.pk}} class="comment_activity mr-2" data-toggle="tooltip"
                title="Comment on this feed item." {% if row.comments.count %} data-open="true" {% endif %} >
                <span class="action"><i class="far fa-comment grey"></i></span>
                <span class="num grey">{{row.comments.count}}</span>
              </a>
            </span>

            <button class="btn-clean" data-toggle="dropdown" href="#" role="button" aria-haspopup="true" aria-expanded="false">
              <i class="fas fa-ellipsis-h"></i>
            </button>

<<<<<<< HEAD

            <div class="dropdown-menu dropdown-menu-right shadow font-smaller-4 px-0">
              <a class="copy_activity mr-2 dropdown-item px-3 font-smaller-5" data-toggle="tooltip" title="Copy a link to this feed item." href=# data-url={{row.url}}>
                <i class="fas fa-link mr-2"></i> Copy Link
              </a>
              <a href=# data-action='flag' data-toggle="tooltip" title="Flag this feed item as inappropriate." data-affirmative=flagged
                data-negative=unflagged data-state="{% if row.flagged %}flagged{% else %}unflagged{%endif%}" data-pk={{row.pk}}
                class="flag_activity mr-2 dropdown-item px-3 font-smaller-5"
              >
                <span class="action px-0 {% if row.flagged %}open{%endif%}"><i class="far fa-flag mr-2"></i></span> Report
              </a>
              {% if row.profile.handle == github_handle %}
              <a href=# data-pk={{row.pk}} class="dropdown-item delete_activity px-3 font-smaller-5">
                <i class="fas fa-trash mr-2"></i> Delete
              </a>
              {% endif %}
            </div>
          {% if row.activity_type in 'new_bounty,increased_bounty,killed_bounty,new_grant_contribution,killed_grant_contribution,new_grant_subscription,new_tip,new_crowdfund' %}
=======
          <div class="dropdown-menu dropdown-menu-right shadow font-smaller-4 px-0">
            <a class="copy_activity mr-2 dropdown-item px-3 font-smaller-5" data-toggle="tooltip" title="Copy a link to this feed item." href=# data-url={{row.url}}>
              <i class="fas fa-link mr-2"></i> Copy Link
            </a>
            <a href=# data-action='flag' data-toggle="tooltip" title="Flag this feed item as inappropriate." data-affirmative=flagged
              data-negative=unflagged data-state="{% if row.flagged %}flagged{% else %}unflagged{%endif%}" data-pk={{row.pk}}
              class="flag_activity mr-2 dropdown-item px-3 font-smaller-5"
            >
              <span class="action px-0 {% if row.flagged %}open{%endif%}"><i class="far fa-flag mr-2"></i></span> Report
            </a>
            {% if row.profile.handle|lower == github_handle|lower %}
            <a href=# data-pk={{row.pk}} class="dropdown-item delete_activity px-3 font-smaller-5">
              <i class="fas fa-trash mr-2"></i> Delete
            </a>
            {% endif %}
          </div>

          {% if row.show_token_info %}
>>>>>>> d6d1f051
            {% if row.value_in_token_disp or row.metadata.value_in_eth or row.metadata.value_in_token and row.metadata.token_name or row.bounty %}
              <div class="tag token mr-2">
                <p class="font-smaller-6 mb-0">
                  {% if row.bounty %}
                    <span class="value_in_token_bounty">{{ row.bounty.value_true | floatformat:2 }} {{row.bounty.token_name}}</span>
                  {% elif row.value_in_token_disp %}
                    <span class="value_in_token_disp">{{ row.value_in_token_disp | floatformat:2 }} {{row.token_name}}</span>
                  {% elif row.metadata.value_in_eth %}
                    <span class="value_in_eth">{{ row.metadata.value_in_eth | floatformat:2 }} ETH</span>
                  {% elif row.metadata.value_in_token and row.metadata.token_name %}
                    <span class="value_in_token">{{row.metadata.value_in_token  | floatformat:2}}  {{row.metadata.token_name}}</span>
                  {% endif %}
                </p>
              </div>
            {% endif %}
          {% endif %}
          {% if row.bounty.network and row.bounty.network != 'mainnet' %}
            <div class="tag network_warning mr-2">
              <p class="mb-0 font-smaller-6">
                <span>{{ row.bounty.network }}</span>
              </p>
            </div>
          {% endif %}

            <i class="fas fa-circle-notch fa-spin loading blue hidden"></i>
            <i class="fas fa-exclamation-triangle error red hidden"></i>
          {% endif %}
        </div>
    </div>
    <div class="d-none d-sm-inline col-sm-4 pl-0">
      <div class="activity_time font-smaller-5 text-right">
        {% if not hide_date %}
          {{ row.created_human_time }}
        {% endif %}
      </div>
      <div class="mt-3 text-right pr-3 activity-img">
        {% if row.kudos %}
          <a href="{{row.kudos.external_url}}">
            <img src="{{row.kudos.preview_img_url}}" alt="{{row.kudos.ui_name }}" class="mw-100">
          </a>
        {% elif row.activity_type == 'leaderboard_rank' %}
          <img src="{% static "/v2/images/kudos/money.svg" %}" alt="" class="w-100 mw-100">
        {% elif row.metadata.quest_reward %}
          <a href="{{row.metadata.quest_url}}">
            <img src="{{row.metadata.quest_reward}}" alt="" class="mw-100">
          </a>
        {% else %}
          <i class="{{ row.icon }} last-icon"></i>
        {% endif %}
      </div>
    </div>
    {% if row.metadata.resource.type == 'background' %}
      <div class="status_background_container">
        <img class="status_background" src="/static/status_backgrounds/{{row.metadata.resource.id}}.png" />
        <div class="image-text-container">
          <p style="margin: 0pt;">
            {{row.metadata.title}}
          </p>
        </div>
      </div>
    {% endif %}
  </div>
  {% if row.metadata.poll_choices %}
  <div class="poll_choices {% if row.metadata.poll_answered %}answered{%endif%}">
    {% for ele in row.metadata.poll_choices %}
      <div data-vote="{{ forloop.counter0 }}" class=" vote {% if row.metadata.poll_answered == ele.i %}answer{%endif%}">
        <p>
          {{ele.question}}
        <span>
          {{ele.answers|length}}
        </span>
        </p>
      </div>
    {% endfor %}
  </div>
  {% elif row.metadata.resource.type == 'gif' %}
  <div class="mt-1 mb-2" >
    <div class="row align-items-center bg-light">
        <img class="attachment" loading="lazy" data-src="{{ row.metadata.resource.id }}">
    </div>
  </div>
  {% elif row.metadata.resource.provider == 'youtube' %}
  <div class="embed-responsive embed-responsive-16by9 mt-2">
    <iframe class="embed-responsive-item" height="315" src="https://www.youtube.com/embed/{{ row.metadata.resource.id }}"
    frameborder="0" allow="accelerometer; autoplay; encrypted-media; gyroscope; picture-in-picture"
    allowfullscreen></iframe>
  </div>
  {% elif row.metadata.resource.type == 'content' %}
  <div class="mt-1 mb-2">
    <div class="row align-items-center bg-light content">
      <div class="col-12 col-md-3 text-center">
        {% if not row.metadata.resource.image or row.metadata.resource.image  == 'undefined' %}
          <img class="py-2" style="max-height: 7rem;" src="{% static 'v2/images/team/gitcoinbot.png' %}">
        {% else %}
          <img class="mw-100" src="{{ row.metadata.resource.image }}">
        {% endif %}
      </div>
      <div class="col-12 col-md-9 text-left">
        <p class="mt-2 mb-1 font-weight-bold" style="font-size: 1.2em;">{{ row.metadata.resource.title }}</p>
        <p class="small">{{ row.metadata.resource.description|truncatechars:200}}
          <a href="{{ row.metadata.resource.provider }}" target="_blank" rel="nofollow" style="color: #0056b3" class="d-block">{{ row.metadata.resource.provider }}</a>
        </p>
      </div>
    </div>
  </div>
  {% endif %}
    <div class="activity_comments">
      <div class="comment_container">

      </div>
    </div>
</div><|MERGE_RESOLUTION|>--- conflicted
+++ resolved
@@ -295,27 +295,6 @@
             <button class="btn-clean" data-toggle="dropdown" href="#" role="button" aria-haspopup="true" aria-expanded="false">
               <i class="fas fa-ellipsis-h"></i>
             </button>
-
-<<<<<<< HEAD
-
-            <div class="dropdown-menu dropdown-menu-right shadow font-smaller-4 px-0">
-              <a class="copy_activity mr-2 dropdown-item px-3 font-smaller-5" data-toggle="tooltip" title="Copy a link to this feed item." href=# data-url={{row.url}}>
-                <i class="fas fa-link mr-2"></i> Copy Link
-              </a>
-              <a href=# data-action='flag' data-toggle="tooltip" title="Flag this feed item as inappropriate." data-affirmative=flagged
-                data-negative=unflagged data-state="{% if row.flagged %}flagged{% else %}unflagged{%endif%}" data-pk={{row.pk}}
-                class="flag_activity mr-2 dropdown-item px-3 font-smaller-5"
-              >
-                <span class="action px-0 {% if row.flagged %}open{%endif%}"><i class="far fa-flag mr-2"></i></span> Report
-              </a>
-              {% if row.profile.handle == github_handle %}
-              <a href=# data-pk={{row.pk}} class="dropdown-item delete_activity px-3 font-smaller-5">
-                <i class="fas fa-trash mr-2"></i> Delete
-              </a>
-              {% endif %}
-            </div>
-          {% if row.activity_type in 'new_bounty,increased_bounty,killed_bounty,new_grant_contribution,killed_grant_contribution,new_grant_subscription,new_tip,new_crowdfund' %}
-=======
           <div class="dropdown-menu dropdown-menu-right shadow font-smaller-4 px-0">
             <a class="copy_activity mr-2 dropdown-item px-3 font-smaller-5" data-toggle="tooltip" title="Copy a link to this feed item." href=# data-url={{row.url}}>
               <i class="fas fa-link mr-2"></i> Copy Link
@@ -334,7 +313,6 @@
           </div>
 
           {% if row.show_token_info %}
->>>>>>> d6d1f051
             {% if row.value_in_token_disp or row.metadata.value_in_eth or row.metadata.value_in_token and row.metadata.token_name or row.bounty %}
               <div class="tag token mr-2">
                 <p class="font-smaller-6 mb-0">
