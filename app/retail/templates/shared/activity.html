--- conflicted
+++ resolved
@@ -290,55 +290,35 @@
       </div>
     </div>
   </div>
-  {% if row.metadata.resource.provider == 'youtube' %}
+
+  {% if row.metadata.resource.type == 'gif' %}
+  <div class="mt-1 mb-2" >
+    <div class="row align-items-center bg-light">
+        <img class="lazy" style="max-width: 80%; max-height: 350px;" src="{{ row.metadata.resource.id }}">
+    </div>
+  </div>
+  {% elif row.metadata.resource.provider == 'youtube' %}
   <div class="embed-responsive embed-responsive-16by9 mt-2">
     <iframe class="embed-responsive-item" height="315" src="https://www.youtube.com/embed/{{ row.metadata.resource.id }}"
     frameborder="0" allow="accelerometer; autoplay; encrypted-media; gyroscope; picture-in-picture"
     allowfullscreen></iframe>
   </div>
-<<<<<<< HEAD
-  {% if row.metadata.resource.type == 'gif' %}
-  <div class="mt-1 mb-2" style="top: initial; left: initial;">
-    <div class="row ml-2">
-        <img class="lazy" style="max-width: 80%; max-height: 350px;" src="{{ row.metadata.resource.id }}">
-    </div>
-  </div>
-  {% elif row.metadata.resource.provider == 'youtube' %}
-  <div class="ml-md-5 col-md-10 col-sm-12">
-    <iframe class="col-sm-12" height="315" src="https://www.youtube.com/embed/{{ row.metadata.resource.id }}"
-            frameborder="0" allow="accelerometer; autoplay; encrypted-media; gyroscope; picture-in-picture"
-            allowfullscreen></iframe>
-  </div>
   {% elif row.metadata.resource.type == 'content' %}
-  <div class="mt-1 mb-2" style="top: initial; left: initial; background-color: #FAFAFA">
-    <div class="row" style="display: flex; justify-content: center; align-items: center; ">
-    <div class="col ml-1 col-sm-3 col-md-2"><img style="width: 130%;" src="{{ row.metadata.resource.image }}"></div>
-      <div class="col ml-2 text-left">
+  <div class="mt-1 mb-2">
+    <div class="row align-items-center bg-light">
+      <div class="col-12 col-md-3"><img class="mw-100" src="{{ row.metadata.resource.image }}"></div>
+      <div class="col-12 col-md-9 text-left">
         <p class="mt-2 mb-1" style="font-size: 1.2em; font-weight: bold">{{ row.metadata.resource.title }}</p>
-        <p class="small">{{ row.metadata.resource.description|truncatechars:200}}</p>
-        <p class="small" style="color: #0056b3">{{ row.metadata.resource.provider }}</p>
+        <p class="small">{{ row.metadata.resource.description|truncatechars:200}}
+          <a href="{{ row.metadata.resource.provider }}" target="_blank" rel="nofollow" style="color: #0056b3" class="d-block">{{ row.metadata.resource.provider }}</a>
+        </p>
       </div>
     </div>
   </div>
   {% endif %}
-=======
-  {% elif row.metadata.resource.type == 'content' %}
-  <div class="mt-1 mb-2">
-      <div class="row align-items-center bg-light">
-        <div class="col-12 col-md-3"><img class="mw-100" src="{{ row.metadata.resource.image }}"></div>
-        <div class="col-12 col-md-9 text-left">
-          <p class="mt-2 mb-1" style="font-size: 1.2em; font-weight: bold">{{ row.metadata.resource.title }}</p>
-          <p class="small">{{ row.metadata.resource.description|truncatechars:200}}
-            <a href="{{ row.metadata.resource.provider }}" target="_blank" rel="nofollow" style="color: #0056b3" class="d-block">{{ row.metadata.resource.provider }}</a>
-          </p>
-        </div>
-      </div>
-    </div>
-    {% endif %}
     <div class="activity_comments">
       <div class="comment_container">
 
       </div>
     </div>
->>>>>>> ab113127
 </div>