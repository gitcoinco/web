--- conflicted
+++ resolved
@@ -407,13 +407,10 @@
           {{ row.created_human_time }}
         {% endif %}
       </div>
-<<<<<<< HEAD
       <div class="activity_pinned font-smaller-5 text-right">
          <i class="fas fa-map-pin mr-2"></i> Pinned
         </div>
-=======
-    </div>
->>>>>>> 45b7dbb0
+    </div>
       <div class="mt-3 text-right pr-3 activity-img">
         {% if row.kudos %}
           <a href="{{row.kudos.external_url}}">
