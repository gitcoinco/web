--- conflicted
+++ resolved
@@ -368,7 +368,6 @@
         {% endif %}
       </div>
     </div>
-<<<<<<< HEAD
     <div class="d-none d-sm-inline col-sm-2 pl-0 position-relative">
       {% if row.activity_type == 'new_bounty' %}
         <div class="bg-gc-blue card-ribbon px-2 text-center">
@@ -391,15 +390,13 @@
           <span class="text-white font-weight-bold font-smaller-2 text-capitalize">New Grant</span>
         </div>
       {% endif %}
-      <div class="activity_time font-smaller-5 mt-4 text-right">
-=======
     <div class="d-none d-sm-inline col-sm-4 pl-0">
       <div class="activity_time font-smaller-5 text-right">
->>>>>>> ccc44cf7
         {% if not hide_date %}
           {{ row.created_human_time }}
         {% endif %}
       </div>
+    </div>
       <div class="mt-3 text-right pr-3 activity-img">
         {% if row.kudos %}
           <a href="{{row.kudos.external_url}}">
