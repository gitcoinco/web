--- conflicted
+++ resolved
@@ -15,21 +15,9 @@
     along with this program. If not, see <http://www.gnu.org/licenses/>.
 
 {% endcomment %}
-<<<<<<< HEAD
-{% load humanize i18n static markdown %}
-<div class="box bg-white d-block m-0 mb-3 activity {{ row.activity_type }} infinite-item px-sm-3 py-4" data-pk="{{row.pk}}">
-  {% if row.activity_type == 'new_bounty' %}
-    <div class="align-items-baseline d-flex font-weight-bold justify-content-between mb-2 mt-n3">
-      <b>New Bounty</b>
-      <i class="fad fa-sparkles" style="right: 0.2em; color: #3e00ff;"></i>
-    </div>
-  {% endif %}
-=======
-
-{% load humanize i18n static grants_extra %}
+
+{% load humanize i18n static grants_extra markdown %}
 <div class="box d-block m-0 mb-3 activity {{ row.activity_type }} infinite-item px-sm-3 py-4" data-pk="{{row.pk}}">
-
->>>>>>> 037aeaba
   <div class="activity_main row">
     <div class="col-2 p-0">
       <div class="activity-avatar">
@@ -204,22 +192,23 @@
             {{ row.metadata.title }}
           </a>
         {% elif row.activity_type == 'status_update' or  row.activity_type == 'silent_status_update' %}
-<<<<<<< HEAD
-          <span>{{ row.metadata.title | markdown | safe }} {% if row.metadata.ask != 'undefined' %}{{ row.metadata.ask }}{%endif%}</span>
-=======
+
           {% if row.metadata.resource.type != 'background' %}
-            <span>{{ row.metadata.title }} {% if row.metadata.ask != 'undefined' %}{{ row.metadata.ask }}{%endif%}</span>
+            <span>{{ row.metadata.title | markdown | safe }} {% if row.metadata.ask != 'undefined' %}{{ row.metadata.ask }}{%endif%}</span>
 
             {% if row.metadata.video and row.metadata.gfx != 'undefined' %}
-            <div id="{% if row.metadata.roomname %}{{row.metadata.roomname}}{%else%}meet{{row.pk}}{%endif%}" class="click_here_to_join_video" data-roomname="{% if row.metadata.roomname %}{{row.metadata.roomname}}{%else%}meet{{row.pk}}{%endif%}" data-src='/static/v2/images/{{row.metadata.gfx}}'><img src='/static/v2/images/{{row.metadata.gfx}}'></div>
->>>>>>> 037aeaba
-
-            <p class='num_participants m-0 p-0' data-roomname="+roomName+">
-              <p class='m-0 p-0 indie_chat_indicator {% if row.video_participants_count == 0 %}offline{%endif%}'>
-                •
+              <div id="{% if row.metadata.roomname %}{{row.metadata.roomname}}{%else%}meet{{row.pk}}{%endif%}" 
+                   class="click_here_to_join_video" data-roomname="{% if row.metadata.roomname %}{{row.metadata.roomname}}{%else%}meet{{row.pk}}{%endif%}" data-src='/static/v2/images/{{row.metadata.gfx}}'
+              >
+                <img src='/static/v2/images/{{row.metadata.gfx}}'>
+              </div>
+
+              <p class='num_participants m-0 p-0' data-roomname="+roomName+">
+                <p class='m-0 p-0 indie_chat_indicator {% if row.video_participants_count == 0 %}offline{%endif%}'>
+                  •
+                </p>
+                <span class="participants_count">{{row.video_participants_count}}</span> users on call
               </p>
-              <span class="participants_count">{{row.video_participants_count}}</span> users on call
-            </p>
 
             {% endif %}
           {% endif %}
