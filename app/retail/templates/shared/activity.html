{% comment %}
    Copyright (C) 2019 Gitcoin Core

    This program is free software: you can redistribute it and/or modify
    it under the terms of the GNU Affero General Public License as published
    by the Free Software Foundation, either version 3 of the License, or
    (at your option) any later version.

    This program is distributed in the hope that it will be useful,
    but WITHOUT ANY WARRANTY; without even the implied warranty of
    MERCHANTABILITY or FITNESS FOR A PARTICULAR PURPOSE. See the
    GNU Affero General Public License for more details.

    You should have received a copy of the GNU Affero General Public License
    along with this program. If not, see <http://www.gnu.org/licenses/>.

{% endcomment %}

{% load humanize i18n static grants_extra %}
<div class="box d-block m-0 mb-3 activity {% if is_pin %} pinned-activity {% else %} infinite-item {% endif %} {{ row.activity_type }} px-sm-3 py-4" {% if not is_pin %} data-pk="{{row.pk}}" {% endif %}>
  <div class="activity_main pl-2 row bg_{{ row.activity_type }}">
    <div class="col-2 p-0">
      <div class="activity-avatar">
        <a id="profile-avatar-link" href="{{ row.profile.url }}" data-toggle="tooltip" title="@{{row.profile.handle}}">
          <img class="avatar rounded-circle" src="https://gitcoin.co/dynamic/avatar/{{row.profile.handle}}"/>
        </a>
        <div class="position-relative">
          {% if row.secondary_avatar_url %}
            <img class="avatar rounded-circle my-auto secondary_avatar" src="{{row.secondary_avatar_url}}" />
          {% elif row.other_profile %}
            <img class="avatar rounded-circle my-auto secondary_avatar" src="/dynamic/avatar/{{ row.other_profile.handle }}" />
          {% endif %}
        </div>
      </div>
      <div class="pt-0 text-center">
         {% if row.metadata.staff %}
            <span class="staff_tag">
              Staff
            </span>
            <BR>
         {% endif %}

        {% if row.profile.organizations|length %}
          <div>
            {% for org in row.profile.organizations %}
                <img data-toggle="tooltip" title="Member of @{{org}}" src="/dynamic/avatar/{{ org }}" style="border-radius: 15px; width: 15px; height: 15px;" />
            {% endfor %}
          </div>
        {% endif %}
        {% if row.profile.data.type == 'Organization'%}
          {% if row.profile.handle not in my_tribes|join:"," %}
            <div style="text-align:center">
              <a href=# class="align-middle btn btn-gc-blue btn-sm mt-2 font-smaller-7 font-weight-bold" onclick="joinTribeDirect(this);" data-jointribe='{{row.profile.handle}}'>follow</a>
            </div>
          {% endif %}
        {% endif %}
      </div>
    </div>
    <div class="col-10 col-sm-8 pl-3 activity_detail">
      <div>
        {% include 'profiles/presence_indicator.html' with last_chat_status=row.profile.last_chat_status chat_id=row.profile.chat_id handle=row.profile.handle additionalclasses="mini" show_even_if_offline=1 %}
        <b>{% firstof row.profile.data.name or row.profile.handle %}</b>
        <span class="grey">
          <a class="grey" href="/profile/{{ row.profile.handle }}" data-usercard="{{ row.profile.handle }}">@{{ row.profile.handle }}</a>
          {% if row.metadata.looking_team_members %}
            <span class="font-body"> is
              <i class="fas fa-users gc-text-blue"></i>
              <span>Looking for Team Members</span>
            </span>
          {% elif row.metadata.looking_project %}
            <span class="font-body"> is
              <i class="far font-body fa-lightbulb gc-text-blue"></i>
              <span>Looking for a Project</span>
            </span>
            <br>
          {% endif %}
          {% if row.project %}
<<<<<<< HEAD
            <a href="{% if row.project.name%}
                      {% url 'hackathon_project_page' hackathon=row.project.hackathon.slug project_id=row.project.id project_name=row.project.name|slugify %}
                    {% else %}
                      {% url 'hackathon_project_page' hackathon=row.project.hackathon.slug project_id=row.project.id  %}
                    {% endif %}" class="tag"   data-toggle="tooltip" title="Go to {{ row.project.name }}">via {{ row.project.name }}</a>
=======
            {% if row.project.name %}
              <a href="{% url 'hackathon_project_page' hackathon=row.project.hackathon.slug project_id=row.project.id project_name=row.project.name|slugify %}" class="tag"   data-toggle="tooltip" title="Go to {{ row.project.name }}">via {{ row.project.name }}</a>
            {% else %}
              <a href="{% url 'hackathon_project_page' hackathon=row.project.hackathon.slug project_id=row.project.id %}" class="tag"   data-toggle="tooltip" title="Go to project {{ row.project.id }}">via project {{ row.project.id }}</a>
            {% endif %}
>>>>>>> a3b1ab74
          {% endif %}

          {% if row.hackathonevent %}
            <a href="{% url 'hackathon' row.hackathonevent.slug %}townsquare/?tab=hackathon:{{row.hackathonevent.id}}" class="tag" data-toggle="tooltip" title="Go to {{ row.hackathonevent.name }} Townsquare">via {{ row.hackathonevent.name }}</a>
            <a href="/townsquare/?tab=hackathon:{{ row.hackathonevent.id }}" data-toggle="tooltip" title="Filter {{ row.hackathonevent.name }} Posts">
              <i class="fas fa-filter"></i>
            </a>
         {% endif %}
        </span>

        {% if row.profile.match_this_round %}
          <span class="tip_activity" data-pk="{{row.pk}}" data-username="{{row.profile.handle}}" style="border-radius: 3px; border: 1px solid white; color: white; background-color: black; padding: 2px; font-size: 10px;"
            data-placement="bottom" data-toggle="tooltip" data-html="true"
            title="
                  {% include 'profiles/match_estimate_explainer.html' with profile=row.profile %}
            "
          >
            <i class="fab fa-ethereum mr-0" aria-hidden="true"></i>
            ${{row.profile.match_this_round|floatformat:2}} | +${{row.profile.matchranking_this_round.default_match_estimate|floatformat:2}}

          </span>
        {% endif %}
      </div>
      <div class="activity_detail_content font-body pb-2">
        {% if row.activity_type == 'new_tip' %}
          {% trans "tipped" %}
          <a data-usercard="{{ row.metadata.to_username }}" href="https://gitcoin.co/profile/{{ row.metadata.to_username }}" >
            @{{ row.metadata.to_username }}
          </a>
        {% elif row.activity_type == 'create_ptoken' %}
          @{{ row.ptoken.token_owner_profile.handle }} {% trans "created the" %} {{ row.ptoken.token_symbol }} token.
        {% elif row.activity_type == 'complete_redemption_ptoken' %}
          @{{ row.ptoken.token_owner_profile.handle }} {% trans "marked his "%} {{ row.ptoken.token_symbol }}  {% trans "token request from" %}  {{ row.metadata.redemption_requester_name }} {% trans "as complete" %}
        {% elif row.activity_type == 'mint_ptoken' %}
          @{{ row.ptoken.token_owner_profile.handle }} {% trans "minted "%} {{ row.ptoken.token_symbol }} tokens.
        {% elif row.activity_type == 'burn_ptoken' %}
          @{{ row.ptoken.token_owner_profile.handle }} {% trans "burned "%} {{ row.ptoken.token_symbol }} tokens.
        {% elif row.activity_type == 'buy_ptoken' %}
           {% trans "Purchased" %} {{ row.ptoken.token_symbol }} {% trans "personal token from" %}  <a href="/{{ row.ptoken.token_owner_profile.handle }}">@{{ row.ptoken.token_owner_profile.handle }}</a>.
        {% elif row.activity_type == 'edit_price_ptoken' %}
          @{{ row.ptoken.token_owner_profile.handle }} {% trans "edited the"%} {{ row.ptoken.token_symbol }}  {% trans "token price." %}
        {% elif row.activity_type == 'accept_redemption_ptoken' %}
          @{{ row.ptoken.token_owner_profile.handle }} {% trans "accepted a redemption" %} {{ row.ptoken.token_symbol }} {% trans "token request from"%} @{{ row.redemption.redemption_requester.handle }}
        {% elif row.activity_type == 'denies_redemption_ptoken' and row.profile.id == row.ptoken.token_owner_profile.id and row.metadata.redemption_state == 'cancelled'%}
          @{{ row.ptoken.token_owner_profile.handle }} {% trans "cancelled a redemption" %} {{ row.ptoken.token_symbol }} {% trans "token request from"%} @{{ row.redemption.redemption_requester.handle }}
        {% elif row.activity_type == 'denies_redemption_ptoken' and row.profile.id == row.ptoken.token_owner_profile.id %}
          @{{ row.ptoken.token_owner_profile.handle }} {% trans "denied a redemption" %} {{ row.ptoken.token_symbol }} {% trans "token request from"%} @{{ row.ptoken.token_owner_profile.handle }}
        {% elif row.activity_type == 'denies_redemption_ptoken' %}
          @{{ row.redemption.redemption_requester.handle }} {% trans "denied a redemption" %} {{ row.ptoken.token_symbol }} {% trans "token request to"%} @{{ row.ptoken.token_owner_profile.handle }}
        {% elif row.activity_type == 'incoming_redemption_ptoken' %}
          @{{ row.ptoken.token_owner_profile.handle }} {% trans " has an incoming redemption finalized by the Buyer "%}
        {% elif row.activity_type == 'mini_clr_payout' %}
          {% trans "got a distribution of" %} <strong>{{row.metadata.amount|floatformat:2}} DAI</strong> in {{row.metadata.round_description}}
        {% elif row.activity_type == 'created_kudos' %}
          a new kudos, created by the illustrious <img style="height: 20px; width: 20px; border-radius: 20px;" src="/dynamic/avatar/{{row.kudos.artist}}"> <a href={{row.kudos.artist}}>@{{row.kudos.artist}}</a>, has been minted:
          <a href="{{ row.kudos.external_url }}">
            {{ row.kudos.ui_name }}
          </a>
        {% elif row.activity_type == 'new_kudos' %}
          {% trans "sent a" %}
          Kudos
          {% if row.metadata.to_username %}
            {% trans "to" %}
            <a href="/profile/{{ row.metadata.to_username|cut:'@' }}">
              {{ row.metadata.to_username }}
            </a>
          {% elif row.kudos_transfer and row.kudos_transfer.username %}
            {% trans "to" %}
            <a href="/profile/{{ row.kudos_transfer.username|cut:'@' }}">
              {{ row.kudos_transfer.username }}
            </a>
          {% endif %}
        {% elif row.activity_type == 'receive_kudos' %}
          {% trans "received a" %}
          Kudos
          {% if row.metadata.from_username %}
            {% trans "from" %}
            <a href="/profile/{{ row.metadata.from_username|cut:'@' }}">
              {{ row.metadata.from_username }}
            </a>
          {% elif row.kudos %}
            {% trans "from" %}
            <a href="/profile/{{ row.kudos.from_username|cut:'@' }}">
              {{ row.kudos.from_username }}
            </a>
          {% endif %}
        {% elif row.activity_type == 'new_grant' %}
          {% trans "created a new grant" %}
          <a href="{{ row.metadata.grant_url }}" >
            {{ row.metadata.title }}
          </a>
        {% elif row.activity_type == 'joined' %}
          {% trans "joined Gitcoin" %}
        {% elif row.activity_type == 'hackathon_registration' %}
          {% trans "registered for " %}
          <a href="/{{row.hackathonevent.relative_url}}">
            {{row.hackathonevent.name}}
          </a>
        {% elif row.activity_type == 'hackathon_new_hacker' %}
          <br>
          {% if row.metadata.intro_text %}
            {{ row.metadata.intro_text }}
            <br>
          {% endif %}
          <span class="font-weight-bold mt-2">{% trans "Skills" %}</span>
          <div class="tag-list mt-1">
            {% for keyword in row.profile.keywords %}
              <small class="tag-list__item">{{keyword}}</small>
            {% endfor %}
          </div>
        {% elif row.activity_type == 'update_grant' %}
          {% trans "updated" %}
          <a href="{{ row.metadata.grant_url }}" >
            {{ row.metadata.title }}
          </a>
        {% elif row.activity_type == 'killed_grant' %}
          {% trans "cancelled" %}
          <a href="{{ row.metadata.grant_url }}" >
            {{ row.metadata.title }}
          </a>
        {% elif row.activity_type == 'negative_contribution' %}
          {% trans "has observed an anonymous negative contribution to" %}
          <a href="{{ row.metadata.grant_url }}" >
            {{ row.metadata.title }}
          </a>
        {% elif row.activity_type == 'flagged_grant' %}
           has observed a new Flag <i class="far fa-flag"></i> for
          <a href="{{ row.grant.url }}" >
            {{ row.grant.title }}
          </a>
        {% elif row.activity_type == 'new_grant_contribution' %}
          {% trans "contributed to" %}
          <a href="{{ row.metadata.grant_url }}" >
            {{ row.metadata.title }}
          </a>
        {% elif row.activity_type == 'played_quest' %}
          {% trans "played" %}
          <a href="{{ row.metadata.quest_url }}" >
             Quest: {{ row.metadata.quest_title }}
          </a>
        {% elif row.activity_type == 'created_quest' %}
          {% trans "created " %}
          <a href="{{ row.metadata.quest_url }}" >
             Quest: {{ row.metadata.quest_title }}
          </a>
        {% elif row.activity_type == 'beat_quest' %}
          {% trans "beat " %}
          <a href="{{ row.metadata.quest_url }}" >
             Quest: {{ row.metadata.quest_title }}
          </a>
        {% elif row.activity_type == 'new_grant_subscription' %}
          {% trans "subscribed to" %}
          <a href="{{ row.metadata.grant_url }}" >
            {{ row.metadata.title }}
          </a>
          {% if row.metadata.num_tx_approved %}
            for {{row.metadata.num_tx_approved}} CLR round{{row.metadata.num_tx_approved|pluralize}}
          {% endif %}
        {% elif row.activity_type == 'killed_grant_contribution' %}
          {% trans "unsubscribed from" %}
          <a href="{{ row.metadata.grant_url }}" >
            {{ row.metadata.title }}
          </a>
        {% elif row.activity_type == 'status_update' or  row.activity_type == 'silent_status_update' %}
          {% if row.metadata.resource.type != 'background' %}
            <span>{{ row.metadata.title }} {% if row.metadata.ask != 'undefined' %}{{ row.metadata.ask }}{%endif%}</span>

            {% if row.metadata.video and row.metadata.gfx != 'undefined' %}
            <div id="{% if row.metadata.roomname %}{{row.metadata.roomname}}{%else%}meet{{row.pk}}{%endif%}" class="click_here_to_join_video" data-roomname="{% if row.metadata.roomname %}{{row.metadata.roomname}}{%else%}meet{{row.pk}}{%endif%}" data-src='/static/v2/images/{{row.metadata.gfx}}'><img src='/static/v2/images/{{row.metadata.gfx}}'></div>

            <p class='num_participants m-0 p-0' data-roomname="+roomName+">
              <p class='m-0 p-0 indie_chat_indicator {% if row.video_participants_count == 0 %}offline{%endif%}'>
                •
              </p>
              <span class="participants_count">{{row.video_participants_count}}</span> users on call
            </p>

            {% endif %}
          {% endif %}
        {% elif row.activity_type == 'wall_post' %}
          &gt;
        {% if row.grant %}
          <a href="{{ row.grant.url }}">
            {{ row.grant.title }}
          </a>
        {% elif row.kudos %}
          <a href="{{ row.kudos.url }}">
            {{ row.kudos.ui_name }}
          </a>
        {% elif row.other_profile %}
          <a href="{{ row.other_profile.url }}">
            @{{ row.other_profile.handle }}
          </a>
        {% endif %}
      :
        <span>{{ row.metadata.title }}</span>
      {% elif row.activity_type == 'consolidated_leaderboard_rank'  or row.activity_type == 'consolidated_mini_clr_payout' %}
        {{row.metadata.copy|safe}}

      {% elif row.activity_type == 'leaderboard_rank' %}
        <a href="{{ row.metadata.link }}">{{ row.metadata.title }}</a>
      {% elif row.activity_type == 'hypercharge_bounty' %}
        <a href="{{row.bounty.url}}">{{ row.metadata.title | safe }}</a>
      {% elif row.activity_type == 'new_bounty' %}
        <a href="{{row.bounty.url}}">{{ row.bounty.title | safe }}</a>
      {% elif row.activity_type == 'start_work' %}
        <span>{% trans "started work: " %}</span>
        <a href="{{row.bounty.url}}">{{ row.bounty.title | safe }}</a>
      {% elif row.activity_type == 'stop_work' %}
        <span>{% trans "stopped work: " %}</span>
        <a href="{{row.bounty.url}}">{{ row.bounty.title | safe }}</a>
      {% elif row.activity_type == 'killed_bounty' %}
        <span>{% trans "canceled bounty: " %}</span>
        <a href="{{row.bounty.url}}">{{ row.bounty.title | safe }}</a>
      {% elif row.activity_type == 'increased_bounty' %}
        <span>{% trans "increased funding: " %}</span>
        <a href="{{row.bounty.url}}">{{ row.bounty.title | safe }}</a>
      {% elif row.activity_type == 'updated_avatar' %}
        <span>{% trans "updated their avatar" %}</span>
      {% elif row.activity_type == 'unknown_event' %}
        <span>{% trans "made an update to: " %}</span>
        <a href="{{row.bounty.url}}">{{ row.bounty.title | safe }}</a>
      {% else %}
        {{row.humanized_activity_type }}
        {% if row.bounty %}
          : <a href="{{ row.bounty.url }}">{{ row.bounty.title }}</a>
        {% endif %}
      {% endif %}
      </div>
      <div class="activity-tags activity-tag-first align-items-center">
        <span class="mx-0">

          {% if not hide_likes %}
            <span class="mr-2">
              {% if for_email %}
                <img class="fa-icon-png" src="{% static "v2/images/emails/eye-regular.png" %}">
              {% else %}
                <i class="far fa-eye grey" data-toggle="tooltip" title="The number of views this post has gotten." ></i>
              {% endif %}
              <span class="grey">{{ row.view_count }}</span>
            </span>
          {% endif %}

          {% if not hide_likes %}
              <a data-pk={{row.pk}} data-username={{row.profile.handle}} class="tip_activity" href="#"
              data-toggle="tooltip" title="This activity feed has generated {{ row.tip_count_eth|floatformat:2 }} ETH (${{row.tip_count_usd|floatformat:2}}) in Tips."
              >
                {% if for_email %}
                  <img class="fa-icon-png small" src="{% static "v2/images/emails/ethereum-brands-1.png" %}">
                {% else %}
                  <i class="fab fa-ethereum grey" ></i>
                {% endif %}
                <span class="amount grey">{{ row.tip_count_eth|floatformat:3}}</span>
              </a>

            <a href=# title="{{row.metadata.likes_title}}Click to {% if row.metadata.liked %}unlike{% else %}like{%endif%} feed item."
              data-affirmative=liked data-negative=unliked data-state="{% if row.metadata.liked %}liked{% else %}unliked{%endif%}"
              data-pk={{row.pk}} class="like_activity mr-2" data-action='like' data-toggle="tooltip"
            >
              <span class="action {% if row.metadata.liked %}open{%endif%}">
                {% if for_email %}
                  <img class="fa-icon-png" src="{{base_url}}static/v2/images/emails/heart-regular.png">
                {% else %}
                  <i class="far fa-heart grey" ></i>
                {% endif %}
              </span>
              <span class="num grey">{{row.likes.count}}</span>
            </a>

            <a href=# data-pk={{row.pk}} class="comment_activity mr-2" data-toggle="tooltip"
              title="Comment on this feed item." {% if row.comments.count %} data-open="true" {% endif %} >
              <span class="action">
                {% if for_email %}
                  <img class="fa-icon-png" src="{% static "v2/images/emails/comment-regular.png" %}">
                {% else %}
                  <i class="far fa-comment grey" ></i>
                {% endif %}
              </span>
              <span class="num grey">{{row.comments.count}}</span>
            </a>
          </span>

          {% if not for_email %}
            <button class="btn-clean" data-toggle="dropdown" href="#" role="button" aria-haspopup="true" aria-expanded="false">
              <i class="fas fa-ellipsis-h grey" ></i>
            </button>
          {% else %}
          <a href={{row.url}}>
            <img class="fa-icon-png" src="{% static "v2/images/emails/link-regular.png" %}">
          </a>
          {% endif %}


          <div class="dropdown-menu dropdown-menu-right shadow font-smaller-4 px-0">
            {% if can_pin %}
              <a class="pin_activity mr-2 dropdown-item px-3 font-smaller-5" data-toggle="tooltip" title="Pinned post will display at the top of the feed." href=#
              data-url="{{row.url}}"
              data-action="pin"
              data-state="{% if row.pin.what == what or is_pin %}unpin{% else %}pin{%endif%}"
              data-pk="{{row.pk}}">

              <i class="fas fa-map-pin mr-2"></i><span class="pin-title">{% if row.pin.what == what or is_pin %}Unpin {% else %} Pin {% endif %} Post</span>
              </a>
            {% endif %}
            <a class="copy_activity mr-2 dropdown-item px-3 font-smaller-5" data-toggle="tooltip" title="Copy a link to this feed item." href=# data-url={{row.url}}>
              <i class="fas fa-link mr-2"></i> Copy Link
            </a>
            <a href=# data-action='favorite' data-toggle="tooltip" title="Mark as favorite this activity" data-affirmative=favorite
              data-negative=unfavorite data-state="{% if row.metadata.favorite %}favorite{% else %}unfavorite{%endif%}" data-pk="{{row.pk}}"
              class="favorite_activity mr-2 dropdown-item px-3 font-smaller-5">
              {% if row.metadata.favorite %}
                  <i class="fas fa-star mr-2"></i>
              {% else %}
                  <i class="far fa-star mr-2"></i>
              {%endif%} Favorite
            </a>
            <a href=# data-action='flag' data-toggle="tooltip" title="Flag this feed item as inappropriate." data-affirmative=flagged
              data-negative=unflagged data-state="{% if row.flagged %}flagged{% else %}unflagged{%endif%}" data-pk={{row.pk}}
              class="flag_activity mr-2 dropdown-item px-3 font-smaller-5"
            >
              <span class="action px-0 {% if row.flagged %}open{%endif%}"><i class="far fa-flag mr-2"></i></span> Report
            </a>
            {% if row.metadata.fund_able and not row.bounty  %}
              <a class="mr-2 dropdown-item px-3 font-smaller-5" data-toggle="tooltip" title="Create new bounty." href='/funding/new?type=public&activity={{ row.id }}&url={{ row.metadata.resource.provider }}'>
                <i class="fab fa-ethereum mr-2"></i> Fund Issue
              </a>
            {% endif %}
            {% if row.profile.handle|lower == github_handle|lower %}
              <a href=# data-pk={{row.pk}} class="dropdown-item delete_activity px-3 font-smaller-5">
                <i class="fas fa-trash mr-2"></i> Delete
              </a>
            {% endif %}
          </div>

          {% if row.show_token_info %}
            {% if row.value_in_token_disp or row.metadata.value_in_eth or row.metadata.value_in_token and row.metadata.token_name or row.bounty %}
              <div class="tag token mr-2">
                <p class="font-smaller-6 mb-0">
                  {% if row.activity_type == 'new_tip' %}
                    <span class="value_in_token">{{ row.metadata.amount  | floatformat:2}} {{row.metadata.token_name}}</span>
                  {% elif row.bounty %}
                    <span class="value_in_token_bounty">{{ row.bounty.value_true | floatformat:2 }} {{row.bounty.token_name}}</span>
                  {% elif row.value_in_token_disp %}
                    <span class="value_in_token_disp">{{ row.value_in_token_disp | floatformat:2 }} {{row.token_name}}</span>
                  {% elif row.metadata.value_in_eth %}
                    <span class="value_in_eth">{{ row.metadata.value_in_eth | floatformat:2 }} ETH</span>
                  {% elif row.metadata.value_in_token and row.metadata.token_name %}
                    <span class="value_in_token">{{ row.metadata.value_in_token | floatformat:2}} {{row.metadata.token_name}}</span>
                  {% endif %}
                </p>
              </div>
            {% endif %}
          {% if row.value_in_usdt_now %}
            <div class="tag usd mr-2">
              <p class="font-smaller-6 mb-0">
                <span>{{ row.value_in_usdt_now }} USD</span>
              </p>
            </div>
          {% endif %}
        {% endif %}
        {% if row.bounty.network and row.bounty.network != 'mainnet' %}
          <div class="tag network_warning mr-2">
            <p class="mb-0 font-smaller-6">
              <span>{{ row.bounty.network }}</span>
            </p>
          </div>
        {% endif %}
          <i class="fas fa-circle-notch fa-spin loading blue hidden"></i>
          <i class="fas fa-exclamation-triangle error red hidden"></i>
        {% endif %}
        {% if row.metadata.attach.token %}
          | <button class="btn btn-sm btn-link" style="color: #3E00FF;">
          <i class="fas fa-coins gc-blue-text" ></i>
          <span class="value_in_token">{{row.metadata.attach.amount}}  {{row.metadata.attach.token_name}} attached</span>
          </button>
        {% endif %}
      </div>
    </div>
    <div class="d-none pt-4 d-sm-inline col-sm-2 pl-0 position-relative">
      {% if row.activity_type == 'new_bounty' %}
        <div class="bg-gc-blue card-ribbon px-2 text-center">
          <!-- <i style="font-size: 14px" class="text-white fas fa-tools"></i> -->
          <img height="15" src="{% static 'v2/images/top-bar/bounties-symbol-neg.svg' %}" alt="">
          <span class="text-white font-weight-bold font-smaller-2 text-capitalize">New bounty</span>
        </div>
      {% elif row.activity_type == 'new_kudos' %}
        <div class="bg-light-blue card-ribbon px-2 text-center">
          <img height="15" src="{% static 'v2/images/top-bar/kudos-symbol-neg.svg' %}" alt="">
          <span class="text-white font-weight-bold font-smaller-2 text-capitalize">New kudos</span>
        </div>
      {% elif row.activity_type == 'hackathon_new_hacker' %}
      <div class="bg-gc-dark-blue card-ribbon px-2 text-center">
        <span class="text-white font-weight-bold font-smaller-2 text-capitalize">New Hacker</span>
      </div>
      {% elif row.activity_type == 'new_hackathon_project' %}
        <div class="bg-gc-green card-ribbon px-2 text-center">
          <img height="15" src="{% static 'v2/images/top-bar/hackathons-symbol-neg.svg' %}" alt="">
          <span class="text-white font-weight-bold font-smaller-2 text-capitalize">New Project</span>
        </div>
      {% elif row.activity_type == 'new_grant' %}
        <div class="bg-gc-dark-blue card-ribbon px-2 text-center">
          <img height="15" src="{% static 'v2/images/top-bar/grants-symbol-neg.svg' %}" alt="">
          <span class="text-white font-weight-bold font-smaller-2 text-capitalize">New Grant</span>
        </div>
      {% endif %}
    <div class="d-none d-sm-inline col-sm-4 pl-0">
      <div class="activity_time font-smaller-5 text-right">
        {% if not hide_date %}
        {{ row.created_human_time }}
        {% endif %}
      </div>

    </div>
      <div class="mt-3 text-right pr-3 activity-img">
        {% if row.kudos %}
          <a href="{{row.kudos.external_url}}">
            <img src="{{row.kudos.preview_img_url}}" alt="{{row.kudos.ui_name }}" class="mw-100">
          </a>
        {% elif row.activity_type == 'leaderboard_rank' %}
          <img src="{% static "/v2/images/kudos/money.svg" %}" alt="" class="w-100 mw-100">
        {% elif row.metadata.quest_reward %}
          <a href="{{row.metadata.quest_url}}">
            <img src="{{row.metadata.quest_reward}}" alt="" class="mw-100">
          </a>
        {% else %}
          <i class="{{ row.icon }} last-icon"></i>
        {% endif %}
      </div>
    </div>
    {% if row.metadata.resource.type == 'background' and not for_email %}
      <div class="status_background_container">
        <img class="status_background" src="/static/status_backgrounds/{{row.metadata.resource.id}}.png" />
        <div class="image-text-container">
          <p style="margin: 0pt;">
            {{row.metadata.title}}
          </p>
        </div>
      </div>
    {% endif %}
  </div>
  {% if row.activity_type == 'hypercharge_bounty'%}
  <div class="mt-1 mb-2">
    <div class="row align-items-center bg-light content py-3">
      <div class="col-12 col-md-2 text-center">
        {% if row.bounty.funding_organisation %}
          <img class="logo-metacard rounded-circle" src="{% url 'org_avatar' row.bounty.funding_organisation %}">
        {% else %}
          <img class="logo-metacard rounded-circle" src="{% url 'org_avatar' row.bounty.bounty_owner_github_username %}">
        {% endif %}
      </div>
      <div class="col-12 col-md-7 d-flex flex-column pl-5">
        <div class="bounty-detail">
          <div class="title font-subheader font-weight-bold">
            {{ row.metadata.description }}
          </div>

          <div class="bounty-summary p-0 col-12">
            <div class="info font-caption">
              {% if row.bounty.funding_organisation %}
                {{ row.bounty.funding_organisation }}
              {% else %}
                {{ row.bounty.bounty_owner_github_username }}
              {% endif %}
            </div>
          </div>
        </div>
      </div>
    </div>
  </div>
  {% elif row.activity_type == 'new_bounty' and not for_email %}
  <div class="mt-1 mb-2">
    <div class="row align-items-center bg-light content py-3">
      <div class="col-12 col-md-2 text-center">
        {% if row.bounty.funding_organisation %}
          <img class="logo-metacard rounded-circle" src="{% url 'org_avatar' row.bounty.funding_organisation %}">
        {% else %}
          <img class="logo-metacard rounded-circle" src="{% url 'org_avatar' row.bounty.bounty_owner_github_username %}">
        {% endif %}
      </div>
      <div class="col-12 col-md-7 d-flex flex-column pl-5">
        <div class="bounty-detail">
          <div class="title font-subheader font-weight-bold">
            {{ row.bounty.title }}
          </div>

          <div class="bounty-summary p-0 col-12">
            <div class="info font-caption">
              {% if row.bounty.funding_organisation %}
                {{ row.bounty.funding_organisation }}
              {% else %}
                {{ row.bounty.bounty_owner_github_username }}
              {% endif %}
            </div>
          </div>
        </div>
      </div>
      <div class="col-12 col-md-3 tags fixed font-caption justify-content-end text-right">
        <div class="tag token">
          <p>
            {{ row.bounty.value_true }}
            <span>{{ row.bounty.token_name }}</span>
          </p>
        </div>
        {% if row.bounty.value_in_usdt_now %}
          <div class="tag usd">
            <p>
              {{ row.bounty.value_in_usdt_now }}
              <span>USD</span>
            </p>
          </div>
        {% endif %}
      </div>
    </div>
  </div>
  {% elif row.activity_type == 'new_kudos' and not for_email %}
  <div class="mt-1 mb-2">
    <div class="row align-items-center bg-light content py-3">
      <div class="col-12 col-md-3 text-center">
          <img class="logo-metacard" src="{{ row.kudos.img_url }}">
      </div>
      <div class="col-12 col-md-9 text-left">
        <p class="mt-2 mb-1 font-weight-bold" style="font-size: 1.2em;">{{ row.kudos.ui_name }}</p>
        <p class="small">{{ row.kudos.description|truncatechars:200}}</p>
      </div>
    </div>
  </div>
  {% elif row.activity_type == 'new_hackathon_project' and not for_email %}
  <div class="mt-1 mb-2">
    <div class="row align-items-center bg-light content py-3">
      <div class="col-12 col-md-2 text-center">
         {% if row.project.logo %}
           <img class="logo-metacard rounded-circle" src="{{MEDIA_URL}}{{row.project.logo}}" alt="Hackathon logo" />
         {% else %}
           <img class="logo-metacard rounded-circle" src="{{ row.project.bounty.avatar_url }}" alt="{{row.project.bounty.org_name}}" />
         {% endif %}
      </div>
      <div class="col-12 col-md-6 text-left">
        <p class="mt-2 mb-1 font-weight-bold" style="font-size: 1.2em;">{{ row.project.name }}</p>
        <p class="small">for {% if row.project.bounty.funding_organisation %}
          <img class="rounded-circle" height="20" src="{% url 'org_avatar' row.project.bounty.funding_organisation %}"> {{ row.project.bounty.funding_organisation }}
        {% else %}
          <img class="rounded-circle" height="20" src="{% url 'org_avatar' row.project.bounty.bounty_owner_github_username %}"> {{ row.project.bounty.bounty_owner_github_username }}
        {% endif %} on <span class="font-weight-bold">{{ row.project.hackathon.name }}</span></p>
      </div>
      <div class="col-12 col-md-3 text-left d-flex">
        <i class="fas fa-wrench gc-text-blue mr-2 mt-4"></i> <p class="gc-text-blue text-capitalize font-smaller-1"> Looking for<br> team members</p>
      </div>
    </div>
  </div>
  {% elif row.activity_type == 'new_grant' and not for_email %}
  <div class="mt-1 mb-2">
    <div class="row align-items-center bg-light content py-3">
      <div class="col-12 col-md-2 text-center">
          <img class="logo-metacard" src="{% if row.grant.logo and row.grant.logo.url %}{{ row.grant.logo.url }}{% else %}{% with grant_logo='v2/images/grants/logos/' id=row.grant.id|modulo:3 %}{% static grant_logo|addstr:id|add:'.png' %}{% endwith %}{% endif %}">
      </div>
      <div class="col-12 col-md-9 text-left">
        <p class="mt-2 mb-1 font-weight-bold" style="font-size: 1.2em;">{{ row.grant.title }}</p>
        <p class="small">{{ row.grant.description|truncatechars:200}}</p>
      </div>
    </div>
  </div>
  {% elif row.metadata.poll_choices and not for_email %}
  <div class="poll_choices {% if row.metadata.poll_answered %}answered{%endif%}">
    {% for ele in row.metadata.poll_choices %}
      <div data-vote="{{ forloop.counter0 }}" class=" vote {% if row.metadata.poll_answered == ele.i %}answer{%endif%}">
        <p>
          {{ele.question}}
        <span>
          {{ele.answers|length}}
        </span>
        </p>
      </div>
    {% endfor %}
  </div>
  {% elif row.metadata.resource.type == 'gif' and not for_email %}
  <div class="mt-1 mb-2" >
    <div class="row align-items-center">
        <img class="attachment" {% if not is_pin %} loading="lazy" data-src="{{ row.metadata.resource.id }} {% else %} src="{{ row.metadata.resource.id }} {% endif %} ">
    </div>
  </div>
  {% elif row.metadata.resource.provider == 'youtube' and not for_email %}
  <div class="embed-responsive embed-responsive-16by9 mt-2">
    <iframe class="embed-responsive-item" height="315" src="https://www.youtube.com/embed/{{ row.metadata.resource.id }}"
    frameborder="0" allow="accelerometer; autoplay; encrypted-media; gyroscope; picture-in-picture"
    allowfullscreen></iframe>
  </div>
  {% elif row.metadata.resource.type == 'content' and not for_email %}
  <div class="mt-1 mb-2">
    <div class="row align-items-center bg-light content">
      <div class="col-12 col-md-3 text-center">
        {% if not row.metadata.resource.image or row.metadata.resource.image  == 'undefined' %}
          <img class="py-2" style="max-height: 7rem;" src="{% static 'v2/images/team/gitcoinbot.png' %}">
        {% else %}
          <img class="mw-100" src="{{ row.metadata.resource.image }}">
        {% endif %}
      </div>
      <div class="col-12 col-md-9 text-left">
        <p class="mt-2 mb-1 font-weight-bold" style="font-size: 1.2em;">{{ row.metadata.resource.title }}</p>
        <p class="small">{{ row.metadata.resource.description|truncatechars:200}}
          <a href="{{ row.metadata.resource.provider }}" target="_blank" rel="nofollow" style="color: #0056b3" class="d-block">{{ row.metadata.resource.provider }}</a>
        </p>
      </div>
    </div>
  </div>
  {% endif %}
    <div class="activity_comments">
      <div class="comment_container"></div>
    </div>
  {% if pinned %}
    <div class="pinned-by small mt-2">
      <div class="col">
        <i class="fal fa-map-pin"></i> Pinned by @{{pinned.user.handle}}
      </div>
    </div>
  {% endif %}
</div><|MERGE_RESOLUTION|>--- conflicted
+++ resolved
@@ -75,19 +75,11 @@
             <br>
           {% endif %}
           {% if row.project %}
-<<<<<<< HEAD
-            <a href="{% if row.project.name%}
-                      {% url 'hackathon_project_page' hackathon=row.project.hackathon.slug project_id=row.project.id project_name=row.project.name|slugify %}
-                    {% else %}
-                      {% url 'hackathon_project_page' hackathon=row.project.hackathon.slug project_id=row.project.id  %}
-                    {% endif %}" class="tag"   data-toggle="tooltip" title="Go to {{ row.project.name }}">via {{ row.project.name }}</a>
-=======
             {% if row.project.name %}
               <a href="{% url 'hackathon_project_page' hackathon=row.project.hackathon.slug project_id=row.project.id project_name=row.project.name|slugify %}" class="tag"   data-toggle="tooltip" title="Go to {{ row.project.name }}">via {{ row.project.name }}</a>
             {% else %}
               <a href="{% url 'hackathon_project_page' hackathon=row.project.hackathon.slug project_id=row.project.id %}" class="tag"   data-toggle="tooltip" title="Go to project {{ row.project.id }}">via project {{ row.project.id }}</a>
             {% endif %}
->>>>>>> a3b1ab74
           {% endif %}
 
           {% if row.hackathonevent %}
