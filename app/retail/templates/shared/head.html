--- conflicted
+++ resolved
@@ -31,9 +31,6 @@
     <link rel="stylesheet" href="{% static "v2/css/buttons.css" %}" />
     <link rel="stylesheet" href="{% static "v2/css/timeline.css" %}" />
     <link rel="stylesheet" href="{% static "v2/css/carousel.css" %}" />
-<<<<<<< HEAD
-    <link rel="stylesheet" href="{% static "v2/css/faucet.css" %}" />
-=======
 
     <!-- Forms -->
     <link rel="stylesheet" href="{% static "v2/css/forms/button.css" %}" />
@@ -50,7 +47,6 @@
     <link rel="stylesheet" href="{% static "v2/css/external_bounties/bounty.css" %}" />
 
     <link rel="stylesheet" href="{% static "v2/css/bounty.css" %}" />
->>>>>>> 1aa1ce92
     {% if request.path == '/ios' %}
     <link rel="stylesheet" href="{% static "v2/css/toolbox.css" %}">
     <link rel="stylesheet" href="{% static "v2/css/card.css" %}">
