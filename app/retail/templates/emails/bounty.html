{% comment %}
    Copyright (C) 2017 Gitcoin Core

    This program is free software: you can redistribute it and/or modify
    it under the terms of the GNU Affero General Public License as published
    by the Free Software Foundation, either version 3 of the License, or
    (at your option) any later version.

    This program is distributed in the hope that it will be useful,
    but WITHOUT ANY WARRANTY; without even the implied warranty of
    MERCHANTABILITY or FITNESS FOR A PARTICULAR PURPOSE. See the
    GNU Affero General Public License for more details.

    You should have received a copy of the GNU Affero General Public License
    along with this program. If not, see <http://www.gnu.org/licenses/>.

{% endcomment %}
<<<<<<< HEAD
{% load humanize %}

<style>
    .bounty-box {
        margin-bottom: 2em;
        border-style: solid;
        border-width: 1px;
        border-color: #e0e0e0;
    }
    .bounty-avatar {
        text-align: right;
        margin: 1em;
    }
    .bounty-avatar img {
        max-height: 50px;
        max-width: 100%;
    }
    .bounty-contents {
        text-align: left;
    }
    .bounty {
        display: flex;
        padding: 0.5em;
    }
</style>

<div class="centered-contents bounty-box">
    <div class="bounty">
        {% if primer %}
            <p>
            {{primer}}
            <p>
        {% endif %}

        <div class="bounty-avatar">
            <img src="{{bounty.local_avatar_url}}">
        </div>

        <div class="bounty-contents">
            {% if bounty.title %}
                <p>
                    <b>{{bounty.org_name}}</b>: {{bounty.title}}
                </p>
=======
{% load i18n humanize %}

<style>

.bounty{

}
.bounty tr{
    height: 40px;
}

.bounty tr td.label{
    text-align: right;
    padding-right: 5px;
    vertical-align:
}
.bounty tr td.label span{
    font-weight: bold;
}
.bounty tr.extra_high,
.bounty tr.cta{
    height: 60px;
}
</style>


    <table cellspacing="0" cellpadding="0" border="0" class='bounty'>
        {% if primer %}
        <tr class="odd">
            <td width="460" colspan="2" style="text-align: center;">
                <p>
                {{primer}}
                <p>

        </tr>
        {% endif %}
        <tr class="odd">
            <td width="460" colspan="2" style="text-align: center;">
                <img src="{{bounty.local_avatar_url}}" width=50px height=50px>
        </tr>
        {% if bounty.title %}
        <tr class="odd">
            <td width="60" class="label">
                <span>
                    {% trans "Title" %}
                </span>
            </td>
            <td width="400">
                <span>
                    {{bounty.org_name}}: {{bounty.title}}
                </span>
            </td>
        </tr>
        {% endif %}

        {% if not small %}
            {% if bounty.keywords %}
            <tr class="even">
                <td width="60" class="label">
                    <span>
                        {% trans "Keywords" %}
                    </span>
                </td>
                <td width="400">
                    <span>
                        {{bounty.keywords}}
                    </span>
                </td>
            </tr>
>>>>>>> f912f7d9
            {% endif %}

            {% if not small %}
                {% if bounty.keywords %}
                <p>
                    <b>Keywords:</b> {{bounty.keywords}}
                </p>
                {% endif %}

<<<<<<< HEAD
                <p>
                    <b>Github:</b> <a href="{{bounty.github_url}}">{{bounty.github_url}}</a>
                </p>
            {% endif %}

            <p>
                <b>Amount:</b> {{bounty.value_true}} {{bounty.token_name}}
                {% if bounty.value_in_usdt %}
                    (about {{bounty.value_in_usdt}} USD @ ${{bounty.token_value_in_usdt}}/{{bounty.token_name}})
                {% endif %}
            </p>

            {% if not small %}
                <p>
                    <b>Status:</b> {{bounty.status}}
                    {% if bounty.status == 'submitted' %}
                        ({{bounty.status}} by
                        {% for fulfillment in bounty.fulfillments.all %}
                            {% if fulfillment.fulfiller_github_username %}
                                <a href="https://gitcoin.co/profile/{{fulfillment.fulfiller_github_username}}">{{fulfillment.fulfiller_github_username}}</a>
                            {% elif fulfillment.fulfiller_email %}
                                <a href="mailto:{{fulfillment.fulfiller_email}}">{{fulfillment.fulfiller_email}}</a>
                            {% else %}
                                <a href="https://etherscan.io/address/{{fulfillment.fulfiller_address}}">{{fulfillment.fulfiller_address}}</a>
=======
        <tr class="even">
            <td width="60" class="label">
                <span>
                    {% trans "Amount" %}
                </span>
            </td>
            <td width="400">
                <span>
                    {{bounty.value_true}} {{bounty.token_name}}
                    {% if bounty.value_in_usdt %}
                        (about {{bounty.value_in_usdt}} USD @ ${{bounty.token_value_in_usdt}}/{{bounty.token_name}})
                    {% endif %}
                </span>
            </td>
        </tr>
        {% if not small %}
            <tr class="odd">
                <td width="60" class="label">
                    <span>
                        {% trans "Status" %}
                    </span>
                </td>
                <td width="400">
                    <span>
                        {{bounty.status}}

                        {% if bounty.status == 'submitted' %}
                            ({{bounty.status}} by
                            {% for fulfillment in bounty.fulfillments.all %}
                                {% if fulfillment.fulfiller_github_username %}
                                    <a href="https://gitcoin.co/profile/{{fulfillment.fulfiller_github_username}}">{{fulfillment.fulfiller_github_username}}</a>
                                {% elif fulfillment.fulfiller_email %}
                                    <a href="mailto:{{fulfillment.fulfiller_email}}">{{fulfillment.fulfiller_email}}</a>
                                {% else %}
                                    <a href="https://etherscan.io/address/{{fulfillment.fulfiller_address}}">{{fulfillment.fulfiller_address}}</a>
                                {% endif %}
                            {% endfor %}
                            )
                        {% elif bounty.status == 'started' %}
                            {% if bounty.interested.all|length > 0 %}
                                by
>>>>>>> f912f7d9
                            {% endif %}
                        {% endfor %}
                        )
                    {% elif bounty.status == 'started' %}
                        {% if bounty.interested.all|length > 0 %}
                            by
                        {% endif %}
                        {% for interested in bounty.interested.all %}
                        <a href="https://gitcoin.co/profile/{{interested.profile.handle}}"> {{interested}}</a>
                        {% endfor %}
                    {% endif %}
                </p>

                <p>
                    <b>Expires:</b> {{bounty.expires_date | naturaltime}}
                </p>

<<<<<<< HEAD
                <p>
                    <b>Specs:</b><br>
                    Project Length: {% if bounty.project_length %}{{bounty.project_length}}{%else%}Not specified{%endif%}
                    <br>
                    Type: {% if bounty.bounty_type %}{{bounty.bounty_type}}{%else%}Not specified{%endif%}
                    <br>
                    Experience Level: {% if bounty.experience_level %}{{bounty.experience_level}}{%else%}Not specified{%endif%}
                </p>
            {% endif %}
        </div>
    </div>

    <div style="margin-bottom: 1.5em;">
        <a class="button" href="{{bounty.absolute_url}}">View on Gitcoin</a>
    </div>
</div>
=======
                    </span>
                </td>
            </tr>

            <tr class="even">
                <td width="60" class="label">
                    <span>
                        {% trans "Expires" %}
                    </span>
                </td>
                <td width="400">
                    <span>
                        {{bounty.expires_date | naturaltime}}
                    </span>
                </td>
            </tr>

            <tr class="odd extra_high">
                <td width="60" class="label">
                    <span>
                        {% trans "Specs" %}
                    </span>
                </td>
                <td width="400">
                    <span>
                        {% trans "Project Length:" %} {% if bounty.project_length %}{{bounty.project_length}}{%else%}{% trans "Not specified" %}{%endif%}
                        <br>
                        {% trans "Type:" %} {% if bounty.bounty_type %}{{bounty.bounty_type}}{%else%}{% trans "Not specified" %}{%endif%}
                        <br>
                        {% trans "Experience Level:" %} {% if bounty.experience_level %}{{bounty.experience_level}}{%else%}{% trans "Not specified" %}{%endif%}
                        <br>
                    </span>
                </td>
            </tr>
        {% endif %}

        <tr class="cta">
            <td width="60" class="label">
                <span>

                </span>
            </td>
            <td width="400">
                <a class="button" href="{{bounty.absolute_url}}" style="float:right;">{% trans "View on Gitcoin.co" %}</a>
            </td>
        </tr>

    </table>
>>>>>>> f912f7d9
<|MERGE_RESOLUTION|>--- conflicted
+++ resolved
@@ -15,8 +15,7 @@
     along with this program. If not, see <http://www.gnu.org/licenses/>.
 
 {% endcomment %}
-<<<<<<< HEAD
-{% load humanize %}
+{% load i18n humanize %}
 
 <style>
     .bounty-box {
@@ -59,77 +58,6 @@
                 <p>
                     <b>{{bounty.org_name}}</b>: {{bounty.title}}
                 </p>
-=======
-{% load i18n humanize %}
-
-<style>
-
-.bounty{
-
-}
-.bounty tr{
-    height: 40px;
-}
-
-.bounty tr td.label{
-    text-align: right;
-    padding-right: 5px;
-    vertical-align:
-}
-.bounty tr td.label span{
-    font-weight: bold;
-}
-.bounty tr.extra_high,
-.bounty tr.cta{
-    height: 60px;
-}
-</style>
-
-
-    <table cellspacing="0" cellpadding="0" border="0" class='bounty'>
-        {% if primer %}
-        <tr class="odd">
-            <td width="460" colspan="2" style="text-align: center;">
-                <p>
-                {{primer}}
-                <p>
-
-        </tr>
-        {% endif %}
-        <tr class="odd">
-            <td width="460" colspan="2" style="text-align: center;">
-                <img src="{{bounty.local_avatar_url}}" width=50px height=50px>
-        </tr>
-        {% if bounty.title %}
-        <tr class="odd">
-            <td width="60" class="label">
-                <span>
-                    {% trans "Title" %}
-                </span>
-            </td>
-            <td width="400">
-                <span>
-                    {{bounty.org_name}}: {{bounty.title}}
-                </span>
-            </td>
-        </tr>
-        {% endif %}
-
-        {% if not small %}
-            {% if bounty.keywords %}
-            <tr class="even">
-                <td width="60" class="label">
-                    <span>
-                        {% trans "Keywords" %}
-                    </span>
-                </td>
-                <td width="400">
-                    <span>
-                        {{bounty.keywords}}
-                    </span>
-                </td>
-            </tr>
->>>>>>> f912f7d9
             {% endif %}
 
             {% if not small %}
@@ -139,7 +67,6 @@
                 </p>
                 {% endif %}
 
-<<<<<<< HEAD
                 <p>
                     <b>Github:</b> <a href="{{bounty.github_url}}">{{bounty.github_url}}</a>
                 </p>
@@ -154,7 +81,7 @@
 
             {% if not small %}
                 <p>
-                    <b>Status:</b> {{bounty.status}}
+                    <b>{% trans "Status" %}:</b> {{bounty.status}}
                     {% if bounty.status == 'submitted' %}
                         ({{bounty.status}} by
                         {% for fulfillment in bounty.fulfillments.all %}
@@ -164,49 +91,6 @@
                                 <a href="mailto:{{fulfillment.fulfiller_email}}">{{fulfillment.fulfiller_email}}</a>
                             {% else %}
                                 <a href="https://etherscan.io/address/{{fulfillment.fulfiller_address}}">{{fulfillment.fulfiller_address}}</a>
-=======
-        <tr class="even">
-            <td width="60" class="label">
-                <span>
-                    {% trans "Amount" %}
-                </span>
-            </td>
-            <td width="400">
-                <span>
-                    {{bounty.value_true}} {{bounty.token_name}}
-                    {% if bounty.value_in_usdt %}
-                        (about {{bounty.value_in_usdt}} USD @ ${{bounty.token_value_in_usdt}}/{{bounty.token_name}})
-                    {% endif %}
-                </span>
-            </td>
-        </tr>
-        {% if not small %}
-            <tr class="odd">
-                <td width="60" class="label">
-                    <span>
-                        {% trans "Status" %}
-                    </span>
-                </td>
-                <td width="400">
-                    <span>
-                        {{bounty.status}}
-
-                        {% if bounty.status == 'submitted' %}
-                            ({{bounty.status}} by
-                            {% for fulfillment in bounty.fulfillments.all %}
-                                {% if fulfillment.fulfiller_github_username %}
-                                    <a href="https://gitcoin.co/profile/{{fulfillment.fulfiller_github_username}}">{{fulfillment.fulfiller_github_username}}</a>
-                                {% elif fulfillment.fulfiller_email %}
-                                    <a href="mailto:{{fulfillment.fulfiller_email}}">{{fulfillment.fulfiller_email}}</a>
-                                {% else %}
-                                    <a href="https://etherscan.io/address/{{fulfillment.fulfiller_address}}">{{fulfillment.fulfiller_address}}</a>
-                                {% endif %}
-                            {% endfor %}
-                            )
-                        {% elif bounty.status == 'started' %}
-                            {% if bounty.interested.all|length > 0 %}
-                                by
->>>>>>> f912f7d9
                             {% endif %}
                         {% endfor %}
                         )
@@ -221,73 +105,22 @@
                 </p>
 
                 <p>
-                    <b>Expires:</b> {{bounty.expires_date | naturaltime}}
+                    <b>{% trans "Expires:" %}</b> {{bounty.expires_date | naturaltime}}
                 </p>
 
-<<<<<<< HEAD
                 <p>
-                    <b>Specs:</b><br>
-                    Project Length: {% if bounty.project_length %}{{bounty.project_length}}{%else%}Not specified{%endif%}
+                    <b>{% trans "Specs:" %}</b><br>
+                    {% trans "Project Length" %}: {% if bounty.project_length %}{{bounty.project_length}}{%else%}Not specified{%endif%}
                     <br>
-                    Type: {% if bounty.bounty_type %}{{bounty.bounty_type}}{%else%}Not specified{%endif%}
+                    {% trans "Type:" %} {% if bounty.bounty_type %}{{bounty.bounty_type}}{%else%}Not specified{%endif%}
                     <br>
-                    Experience Level: {% if bounty.experience_level %}{{bounty.experience_level}}{%else%}Not specified{%endif%}
+                    {% trans "Experience Level:" %} {% if bounty.experience_level %}{{bounty.experience_level}}{%else%}Not specified{%endif%}
                 </p>
             {% endif %}
         </div>
     </div>
 
     <div style="margin-bottom: 1.5em;">
-        <a class="button" href="{{bounty.absolute_url}}">View on Gitcoin</a>
+        <a class="button" href="{{bounty.absolute_url}}">{% trans "View on Gitcoin.co" %}</a>
     </div>
-</div>
-=======
-                    </span>
-                </td>
-            </tr>
-
-            <tr class="even">
-                <td width="60" class="label">
-                    <span>
-                        {% trans "Expires" %}
-                    </span>
-                </td>
-                <td width="400">
-                    <span>
-                        {{bounty.expires_date | naturaltime}}
-                    </span>
-                </td>
-            </tr>
-
-            <tr class="odd extra_high">
-                <td width="60" class="label">
-                    <span>
-                        {% trans "Specs" %}
-                    </span>
-                </td>
-                <td width="400">
-                    <span>
-                        {% trans "Project Length:" %} {% if bounty.project_length %}{{bounty.project_length}}{%else%}{% trans "Not specified" %}{%endif%}
-                        <br>
-                        {% trans "Type:" %} {% if bounty.bounty_type %}{{bounty.bounty_type}}{%else%}{% trans "Not specified" %}{%endif%}
-                        <br>
-                        {% trans "Experience Level:" %} {% if bounty.experience_level %}{{bounty.experience_level}}{%else%}{% trans "Not specified" %}{%endif%}
-                        <br>
-                    </span>
-                </td>
-            </tr>
-        {% endif %}
-
-        <tr class="cta">
-            <td width="60" class="label">
-                <span>
-
-                </span>
-            </td>
-            <td width="400">
-                <a class="button" href="{{bounty.absolute_url}}" style="float:right;">{% trans "View on Gitcoin.co" %}</a>
-            </td>
-        </tr>
-
-    </table>
->>>>>>> f912f7d9
+</div>