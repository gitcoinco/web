--- conflicted
+++ resolved
@@ -104,16 +104,7 @@
   </div>
 
   <br>
-<<<<<<< HEAD
-  <a class="button" href="{% url 'grants:details' grant.id grant.slug %}?{{ utm_tracking }}">{% trans "View Updates" %}</a>
-=======
   <a class="btn" href="{% url 'grants:details' grant.id grant.slug %}?{{ utm_tracking }}">{% trans "View Updates" %}</a>
-  <br>
-  <br>
-  <p>{% trans "If you ever need to, you can cancel your support" %}
-    <a href="{% url 'grants:subscription_cancel' grant.id grant.slug subscription.id %}?{{ utm_tracking }}">{% trans "here." %}</a>
-  </p>
->>>>>>> 80534e2e
   <hr style="margin-left: 0;">
   {% endwith %}
   {% endfor %}
