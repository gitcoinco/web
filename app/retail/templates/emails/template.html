{% comment %}
  Copyright (C) 2020 Gitcoin Core

  This program is free software: you can redistribute it and/or modify
  it under the terms of the GNU Affero General Public License as published
  by the Free Software Foundation, either version 3 of the License, or
  (at your option) any later version.

  This program is distributed in the hope that it will be useful,
  but WITHOUT ANY WARRANTY; without even the implied warranty of
  MERCHANTABILITY or FITNESS FOR A PARTICULAR PURPOSE. See the
  GNU Affero General Public License for more details.

  You should have received a copy of the GNU Affero General Public License
  along with this program. If not, see <http://www.gnu.org/licenses/>.
{% endcomment %}
{% load i18n static %}
<!DOCTYPE html>
<html>
<meta name="viewport" content="width=device-width, initial-scale=1">
<meta name="x-apple-disable-message-reformatting" />
<head>
  <link rel="stylesheet" href="{% static "v2/css/lib/typography.css" %}" data-premailer="ignore">
  <link href="https://fonts.googleapis.com/css2?family=Roboto:wght@100;300;400;500;700;900&display=swap" rel="stylesheet" data-premailer="ignore">
</head>

<style>
  body {
    margin: 0px;
    padding: 0px;
    font-family: 'Roboto', sans-serif;
  }

  .rounded {
    border-radius: 50%;
  }

  .mb-0 {
    margin-bottom: 0;
  }

  .mt-1 {
    margin-top: .5rem;
  }

  .mt-2 {
    margin-top: 1rem;
  }

  .mt-3 {
    margin-top: 1.5rem;
  }

  .mt-4 {
    margin-top: 2rem;
  }

  .my-3 {
    margin-top: 1.5rem;
    margin-bottom: 1.5rem;
  }

  .my-4 {
    margin-top: 2rem;
    margin-bottom: 2rem;
  }

  h1, h2, h3, h4, h5, h6,
  .h1, .h2, .h3, .h4, .h5, .h6 {
    text-transform: capitalize;
    font-weight: 500;
  }

  h3 {
    line-height: 30px;
  }

  h3{
    color: #000000;
    font-weight: bold;
    margin-bottom: 10px;
    margin-top: 40px;
  }


  h5{
    color: #000000;
    font-size: 0.8em;
    margin-top:5px; 
    margin-bottom: 0;
    font-weight: 400;
  }

  hr {
    width: 90%;
  }

  h1 {
    font-size: 1.8rem;
    color: black;
    font-weight: bold;
  }

  h2 {
    font-size: 1.6rem;
  }

  h3 {
    font-size: 1.4rem;
  }

  h4 {
    font-size: 1.1rem;
  }

  h4, .h4 {
    text-align: center;
    padding-top: 40px;
  }

  body {
    {% if override_back_color %}
      background-color: {{ override_back_color }};
    {% else %}
      background-color: #f2f6f9;
    {% endif %}
  }

  a.button {
    color: #fff;
    background-color: #3E00FF;
    border-radius: 3px;
    cursor: pointer;
    padding: 10px 15px;
    font-size: 14px;
    line-height: 1.5;
    text-align: center;
    text-decoration: none;
    font-family: 'Muli';
  }

  #logo {
    vertical-align: middle;
    display: inline-block;
    {% if email_style %}
      max-height: 100%;
      width: 80%;
    {% else %}
      max-height: 80px;
    {% endif %}
  }

  #grow-oss {
    display: inline-block;
    max-width: 100%;
  }

  #header {
    {% if email_style %}
      max-height: 100%;
    {% else %}
      height: 100px;
      padding: 30px 50px;
    {% endif %}
  }

  #header, #footer {
    color: white;
    align-content: center;
    text-align: center;
  }
  
  body, #header, #footer {
      {% if email_style == 1 %}
        background-color: #3E00FF;
      {% elif email_style == 2 %}
        background-color: #8934b3;
      {% elif email_style == 3 or email_style == 4 %}
        background-color: #dbdbdb;
      {% elif email_style == 5 %}
        background-color: #1f8de3;
      {% elif email_style == 6 %}
        background-color: #2bffbc;
      {% elif email_style == 0 %}
        background-color: #15003e;
      {% elif email_style == 7 or email_style == 8 or email_style == 9 or email_style == 11 or email_style == 15 or email_style == 16 or email_style == 18 or email_style == 19 %}
        background-color: #150065;
      {% elif email_style == 12 or  email_style == 25 %}
        background-color: #ffffff;
      {% elif email_style == 13 %}
        background-color: #f2f2f2;
      {% elif email_style == 17 or email_style == 22 or email_style == 24 %}
        background-color: #fccf0e;
      {% elif email_style == 20 or email_style == 10 or email_style == 14 %}
        background-color: #3e00ff;
      {% elif email_style == 23 %}
        background-color: #ffc000;
      {% elif email_style == 21 %}
        background-color: #f7ecbc;
<<<<<<< HEAD
      {% elif email_style == 26 %}
        background-color: #170640;
=======
      {% elif email_style == 27 %}
        background-color: #15053F;
>>>>>>> 9e9329f9
      {% else %}
        background-color: #15003e;
      {% endif %}
  } 
  #footer {
    padding: 30px 50px;
  }

  #preferred_payout{
    margin-top: 20px;
    background-color: #eee;
    padding: 10px 50px;
    text-align: center;
  }

  #footer p {
    color: #ccc;
  }

  #footer a {
    color: #70b2ff;
  }

  #copyright, #legal-contact {

  }

  a {
    color: #70b2ff;
    text-decoration: none;
  }

  p, li, a{
    color: #000000;
    line-height: 26px;
    font-size: 16px;
    list-style: none;
    margin-top: 1.5em;
  }

  li {
    margin-top: 2em;
    margin-bottom: 1.5em;
  }

  .text-center {
    text-align: center;
  }

  .primary-content {
    padding: 2em;
    background-color: white;
    overflow: hidden;
    padding-bottom: 0;
  }

  @media screen and (min-width: 35.5em) {
    .social-img {
      max-height: 50px;
      max-width: 50px;
      margin-left: 0.2rem;
      margin-right: 0.2rem;
    }

    .primary-content {
      margin-left: 20%;
      margin-right: 20%;
    }
  }

  @media screen and (max-width: 35.5em) {
    .social-img {
      max-height: 45px;
      max-width: 45px;
    }
  }

  @media screen and (min-width: 48em) {
    .primary-content {
      margin-left: 10%;
      margin-right: 10%;
    }
  }

  @media screen and (max-width: 48em) {
    .primary-content {
      margin-left: 0;
      margin-right: 0;
    }
  }
</style>

<body class="g-font-muli">
  {% if not hide_header %}
  <div id="header">
    <a href="{% url 'funder_bounties' %}">
      <span style="display: inline-block;height: 100%;vertical-align: middle;"></span>
      {% if email_style == 1 %}
        <img id="logo" src="{% static "v2/images/emails/email_header1.gif" %}" alt="Gitcoin" title="Gitcoin Logo">
      {% elif email_style == 2 %}
        <img id="logo" src="{% static "v2/images/emails/email_header2.gif" %}" alt="Gitcoin" title="Gitcoin Logo">
      {% elif email_style == 3 %}
        <img id="logo" src="{% static "v2/images/emails/email_header3.png" %}" alt="Gitcoin" title="Gitcoin Logo">
      {% elif email_style == 4 %}
        <img id="logo" src="{% static "v2/images/emails/email_header4.png" %}" alt="Gitcoin" title="Gitcoin Logo">
      {% elif email_style == 5 %}
        <img id="logo" src="{% static "v2/images/emails/email_header5.png" %}" alt="Gitcoin" title="Gitcoin Logo">
      {% elif email_style == 6 %}
        <img id="logo" src="{% static "v2/images/emails/email_header6.png" %}" alt="Gitcoin" title="Gitcoin Logo">
      {% elif email_style == 0 %}
        <img id="logo" src="{% static "v2/images/logo_large.png" %}" alt="Gitcoin" title="Gitcoin Logo">
      {% elif email_style == 7 %} <img id="logo" src="{% static "v2/images/emails/email_header7.png" %}" alt="Gitcoin" title="Gitcoin Logo">
      {% elif email_style == 8 %} <img id="logo" src="{% static "v2/images/emails/email_header8.png" %}" alt="Gitcoin" title="Gitcoin Logo">
      {% elif email_style == 9 %} <img id="logo" src="{% static "v2/images/emails/email_header9.png" %}" alt="Gitcoin" title="Gitcoin Logo">
      {% elif email_style == 10 %} <img id="logo" src="{% static "v2/images/emails/email_header10.png" %}" alt="Gitcoin" title="Gitcoin Logo">
      {% elif email_style == 11 %} <img id="logo" src="{% static "v2/images/emails/email_header11.png" %}" alt="Gitcoin" title="Gitcoin Logo">
      {% elif email_style == 12 %} <img id="logo" src="{% static "v2/images/emails/email_header12.png" %}" alt="Gitcoin" title="Gitcoin Logo">
      {% elif email_style == 13 %} <img id="logo" src="{% static "v2/images/emails/email_header13.png" %}" alt="Gitcoin" title="Gitcoin Logo">
      {% elif email_style == 14 %} <img id="logo" src="{% static "v2/images/emails/email_header14.png" %}" alt="Gitcoin" title="Gitcoin Logo">
      {% elif email_style == 15 %} <img id="logo" src="{% static "v2/images/emails/email_header15.png" %}" alt="Gitcoin" title="Gitcoin Logo">
      {% elif email_style == 16 %} <img id="logo" src="{% static "v2/images/emails/email_header16.png" %}" alt="Gitcoin" title="Gitcoin Logo">
      {% elif email_style == 17 %} <img id="logo" src="{% static "v2/images/emails/email_header17.png" %}" alt="Gitcoin" title="Gitcoin Logo">
      {% elif email_style == 18 %} <img id="logo" src="{% static "v2/images/emails/email_header18.png" %}" alt="Gitcoin" title="Gitcoin Logo">
      {% elif email_style == 19 %} <img id="logo" src="{% static "v2/images/emails/email_header19.png" %}" alt="Gitcoin" title="Gitcoin Logo">
      {% elif email_style == 20 %} <img id="logo" src="{% static "v2/images/emails/email_header20.png" %}" alt="Gitcoin" title="Gitcoin Logo">
      {% elif email_style == 21 %} <img id="logo" src="{% static "v2/images/emails/email_header21.png" %}" alt="Gitcoin" title="Gitcoin Logo">
      {% elif email_style == 22 %} <img id="logo" src="{% static "v2/images/emails/email_header22.png" %}" alt="Gitcoin" title="Gitcoin Logo">
      {% elif email_style == 23 %} <img id="logo" src="{% static "v2/images/emails/email_header23.png" %}" alt="Gitcoin" title="Gitcoin Logo">
      {% elif email_style == 24 %} <img id="logo" src="{% static "v2/images/emails/email_header24.png" %}" alt="Gitcoin" title="Gitcoin Logo">
<<<<<<< HEAD
      {% elif email_style == 26 %} <img id="logo" src="{% static "v2/images/emails/email_header26.png" %}" alt="Gitcoin" title="Gitcoin Logo">
=======
      {% elif email_style == 27 %} <img id="logo" src="{% static "v2/images/emails/email_header27.png" %}" alt="Gitcoin" title="Gitcoin Logo">
>>>>>>> 9e9329f9
      {% else %}
        <img id="logo" src="{% static "v2/images/logo_large.png" %}" alt="Gitcoin" title="Gitcoin Logo">
      {% endif %}
    </a>
  </div>
  {% endif %}

    <div class="primary-content text-center">
        {% block content %}
        {% endblock %}
        {% if not hide_bottom_logo %}
          <img id="grow-oss" width="259" src="{% static "v2/images/grow_open_source_new.png" %}" alt="Gitcoin Open Source" title="Grow Open Source Image">
        {% endif %}
    </div>

  {% if not hide_preferred_payout %}
  <div id="preferred_payout">
    {% if subscriber.profile.preferred_payout_address %}
      Your Gitcoin preferred payout address is <strong>{{subscriber.profile.preferred_payout_address}}</strong>.  Payments will be auto-sent to this address (unless otherwise specified upon work submission).
      <a href="https://gitcoin.co/settings/account">New Wallet? Click here to update Payout Address.</a>
    {% else %}
      You do not have a preferred payout address on file.
      <a href="https://gitcoin.co/settings/account">Click here to set a Payout Address.</a>    
    {% endif %}

  </div>
  {% endif %}
  <div id="footer" class="text-center">
    <div>
      <a href="https://www.twitter.com/gitcoin"><img class="social-img" src="{% static "v2/images/social/twitter_new.png" %}"></a>

      <a href="https://www.medium.com/gitcoin"><img class="social-img" src="{% static "v2/images/social/medium_new.png" %}"></a>

      <a href="https://www.facebook.com/GetGitcoin"><img class="social-img" src="{% static "v2/images/social/facebook_new.png" %}"></a>

      <a href="https://reddit.com/r/gitcoincommunity"><img class="social-img" src="{% static "v2/images/social/reddit_new.png" %}"></a>

      <a href="{% url 'slack' %}"><img class="social-img" src="{% static "v2/images/social/slack_new.png" %}"></a>
    </div>
    <div>
      <div id="copyright">
        <p>
          <span>&copy; {% now "Y" %} Gitcoin Core, Inc. {% trans "All rights reserved." %}</span>
        </p>
      </div>
      <div id="legal-contact">
        <p>
          {% trans "Want to change how you receive these emails?" %}
          <br>
          {% trans "You can update your " %} <a href="{% url "email_settings" subscriber.priv %}{% if email_type %}?type={{email_type}}{% endif %}">{% trans "preferences" %}</a> or <a href="{% url "email_settings" subscriber.priv %}{% if email_type %}?type={{email_type}}{% endif %}">{% trans "unsubscribe" %}</a> {% trans "from this list." %}
        </p>
      </div>
    </div>
  </div>
</body>
</html><|MERGE_RESOLUTION|>--- conflicted
+++ resolved
@@ -197,13 +197,10 @@
         background-color: #ffc000;
       {% elif email_style == 21 %}
         background-color: #f7ecbc;
-<<<<<<< HEAD
       {% elif email_style == 26 %}
         background-color: #170640;
-=======
       {% elif email_style == 27 %}
         background-color: #15053F;
->>>>>>> 9e9329f9
       {% else %}
         background-color: #15003e;
       {% endif %}
@@ -333,11 +330,8 @@
       {% elif email_style == 22 %} <img id="logo" src="{% static "v2/images/emails/email_header22.png" %}" alt="Gitcoin" title="Gitcoin Logo">
       {% elif email_style == 23 %} <img id="logo" src="{% static "v2/images/emails/email_header23.png" %}" alt="Gitcoin" title="Gitcoin Logo">
       {% elif email_style == 24 %} <img id="logo" src="{% static "v2/images/emails/email_header24.png" %}" alt="Gitcoin" title="Gitcoin Logo">
-<<<<<<< HEAD
       {% elif email_style == 26 %} <img id="logo" src="{% static "v2/images/emails/email_header26.png" %}" alt="Gitcoin" title="Gitcoin Logo">
-=======
       {% elif email_style == 27 %} <img id="logo" src="{% static "v2/images/emails/email_header27.png" %}" alt="Gitcoin" title="Gitcoin Logo">
->>>>>>> 9e9329f9
       {% else %}
         <img id="logo" src="{% static "v2/images/logo_large.png" %}" alt="Gitcoin" title="Gitcoin Logo">
       {% endif %}
