--- conflicted
+++ resolved
@@ -20,16 +20,12 @@
 <html lang="en">
   {% include 'shared/head.html' %}
   {% include 'shared/cards_pic.html' %}
-<<<<<<< HEAD
   <head>
     <meta name="title" content="Gitcoin Platform Stats & Testimonials | Gitcoin">
     <meta name="description" content="See the Cumulative Bounty History of Gitcoin in USD, Bounty Completion Rate, Median Bounty Turnaround Time, Testimonials and more.">
   </head>
-  <body class="{{ active }}">
-=======
-
   <body class="{{ active }} g-font-muli">
->>>>>>> 4c6b7213
+
     {% include 'shared/tag_manager_2.html' %}
     <div class="container-fluid header">
       {% include 'shared/nav.html' %}
