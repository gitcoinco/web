--- conflicted
+++ resolved
@@ -87,11 +87,7 @@
             <img class="icon" src="{% static "v2/images/results/hourly_rate_distribution.svg" %}" />
             <h3 class="text-highlight-light-blue mt-3">{{ hourly_rate_distribution }}</h3>
             <p>{% trans "Hourly Rate Distribution" %}</p>
-<<<<<<< HEAD
-            <span class="mt-0">(up to 2 std-deviations from the mean; <a target="_blank" href="https://medium.com/gitcoin/tutorial-how-to-price-work-on-gitcoin-49bafcdd201e">more details here</a>)</span>
-=======
             <span class="mt-0">(for most bounties; <a href="#price_per_hour">more details here</a>)</span>
->>>>>>> d86ec45a
           </div>
 
           <div class="col-6 col-md-4 text-center py-4">
