--- conflicted
+++ resolved
@@ -242,11 +242,7 @@
           {% for the_title, hrd in hourly_rate_distribution_by_range.items %}
             {% if hrd %}
               <div class="col-2 {% cycle 'odd' 'even' %}" style="margin: 10px auto; border: 1px solid #6c757d; padding: 5px 10px; max-width: 150px; height: 110px;">
-<<<<<<< HEAD
-                  <strong>{{the_title | title}}</strong>
-=======
-                  <span>{{the_title | title}}</span> 
->>>>>>> e412750f
+                  <span>{{the_title | title}}</span>
                   <br>
                   {% trans "Bounties Pay" %}
                   <br>
@@ -265,11 +261,7 @@
           {% for the_title, hrd in skill_rate_distribution_by_range.items %}
             {% if hrd %}
               <div class="col-2 {% cycle 'odd' 'even' %}" style="margin: 10px auto; border: 1px solid #6c757d; padding: 5px 10px; max-width: 150px; height: 110px;">
-<<<<<<< HEAD
-                  <strong>{{the_title | title}}</strong>
-=======
-                  <span>{{the_title | title}}</span> 
->>>>>>> e412750f
+                  <span>{{the_title | title}}</span>
                   <br>
                   {% trans "Bounties Pay" %}
                   <br>
@@ -296,7 +288,7 @@
         <div class="row py-2 animatedParent">
           <div class="col-12 col-lg-10 offset-md-0 offset-lg-1 d-flex justify-content-center align-items-center">
             <h2 class="text-center pb-1">
-              {% trans "Top Kudos" %} 
+              {% trans "Top Kudos" %}
             </h2>
           </div>
         </div>
