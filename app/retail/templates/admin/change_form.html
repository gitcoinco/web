--- conflicted
+++ resolved
@@ -19,11 +19,7 @@
       {% endif %}
     {% elif 'dashboard/activity' in request.build_absolute_uri %}
       <input type="submit" value="Make Into Nano Bounty" name="_make_nano_bounty" value="1">
-<<<<<<< HEAD
-    {% elif 'arketing/roundupemail' in request.build_absolute_uri %}
-=======
     {% elif 'marketing/roundupemail' in request.build_absolute_uri %}
->>>>>>> 5ebdc376
       <input type="submit" value="Send Roundup Email to myself" name="_send_roundup_email_myself" value="1">
       <input type="submit" value="Send Roundup Email to EVERYONE (WARNING: BE CAREFUL!)" name="_send_roundup_email_everyone" onclick='javascript:if(!confirm("are you sure")){return false};' value="1">
     {% elif 'townsquare/offer/' in request.build_absolute_uri %}
