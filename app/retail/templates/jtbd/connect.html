{% comment %}
Copyright (C) 2019 Gitcoin Core

This program is free software: you can redistribute it and/or modify
it under the terms of the GNU Affero General Public License as published
by the Free Software Foundation, either version 3 of the License, or
(at your option) any later version.

This program is distributed in the hope that it will be useful,
but WITHOUT ANY WARRANTY; without even the implied warranty of
MERCHANTABILITY or FITNESS FOR A PARTICULAR PURPOSE. See the
GNU Affero General Public License for more details.

You should have received a copy of the GNU Affero General Public License
along with this program. If not,see
<http://www.gnu.org/licenses/>.

{% endcomment %}
<<<<<<< HEAD
{% load i18n static to_date %}
=======
{% load i18n static date_fromisoformat %}
>>>>>>> 2ed912dd
<!DOCTYPE html>
<html lang="en">

<head>
<<<<<<< HEAD
{% include 'shared/head.html' %}
{% include 'shared/cards_pic.html' %}
<meta name="title" content="Connect | Gitcoin">
<meta name="description" content="Connect">


<style>

  .img-accordion .collapsing {
    transition: none !important;
  }

  .accordion:not(.collapsed) {
    pointer-events: none;
  }

  @media screen and (max-width: 768px) {
    .img-accordion > div {
      left: 0;
    }
  }

  @media screen and (min-width: 768px) {
    .row > .col-gaps-2:nth-of-type(1) {
      padding-right: 0.5rem!important;
    }
    .row > .col-gaps-2:nth-of-type(2) {
      padding-left: 0.5rem!important;
    }

    .row > .col-gaps-3:nth-of-type(1) {
      padding-right: 0.25rem!important;
    }
    .row > .col-gaps-3:nth-of-type(2) {
      padding-left: 0.25rem!important;
      padding-right: 0.25rem!important;
    }
    .row > .col-gaps-3:nth-of-type(3) {
      padding-left: 0.25rem!important;
    }

    .row > .col-gap-border {
      box-sizing: border-box;
      border: 0.5rem solid transparent;
      background-clip: padding-box;
    }

    .btn-explore {
      position: absolute;
      bottom: 3em;
      min-width: 15rem;
    }
  }


</style>


</head>

<body class="{{ active }} g-font-muli">
<div class="content__main min-vh-100 d-md-flex flex-column">
  {% include 'shared/tag_manager_2.html' %}
  {% include 'shared/top_nav.html' with class='d-md-flex' %}
  <div class="header">
    {% include 'home/nav.html' %}
  </div>

  <div class="container-xl px-5">

    <div class="row mt-5">
      <div class="col-12 col-md-8 p-0">
        <h1 class="mb-4">
          Connect And Build With Top Open Source Developers
        </h1>
        <h3 class="font-bigger-2 text-grey-400 mb-5">
          Gitcoin is home to an exceptional blockchain community. Develop lasting relationships and technologies here.
        </h3>
        <div class="row mt-5 mx-0">
          <button class="btn btn-primary col-12 col-md-auto p-3 px-5 scrollToBottom">
            I'm ready to connect
          </button>
        </div>
      </div>
      <div class="d-none d-md-inline col-md-4 m-auto ">
        <svg viewBox="0 0 379 299" fill="none" xmlns="http://www.w3.org/2000/svg">
          <path d="M22.9384 228.018C9.6286 245.304 67.6819 270.973 110.868 282.928C206.373 309.373 339.258 299.075 348.462 281.427C352.497 273.612 333.099 263.21 314.975 258.552C276.178 248.616 247.576 268.851 186.266 261.45C177.912 260.415 149.452 255.551 132.532 242.405C107.328 222.791 171.045 223.982 167.293 217.978C161.204 208.249 39.6464 206.282 22.9384 228.018Z" fill="#FFE0EB"/>
          <path d="M123.331 107.935C123.669 108.14 124.055 108.288 124.477 108.368C125.613 108.585 126.87 108.272 127.84 107.53L132.479 103.979C133.448 103.237 134.021 102.15 134.011 101.072C134.002 100.146 133.582 99.3312 132.829 98.7761L125.525 93.3874C124.228 92.4258 122.234 92.5321 120.791 93.6363L119.177 94.8716C117.735 95.9754 117.241 97.7722 118.003 99.144L118.002 99.1442L122.282 106.848C122.532 107.298 122.89 107.666 123.331 107.935ZM124.229 94.7443C124.259 94.7627 124.289 94.7822 124.317 94.8031L131.622 100.192C131.986 100.46 132.065 100.827 132.068 101.088C132.073 101.626 131.765 102.185 131.244 102.584L126.605 106.135C126.084 106.533 125.435 106.706 124.868 106.598C124.594 106.546 124.221 106.403 124.008 106.019L119.729 98.3146L119.729 98.3148C119.39 97.7046 119.684 96.8243 120.411 96.2673L122.025 95.0319C122.718 94.502 123.643 94.3872 124.229 94.7443Z" fill="#F3587D"/>
          <path d="M41.1388 108.232C41.4476 108.42 41.7863 108.574 42.1465 108.687L47.9619 110.505C49.1643 110.881 50.4758 110.755 51.4699 110.167C52.3315 109.658 52.868 108.875 52.9811 107.964L54.0819 99.0773C54.2763 97.5076 53.1111 95.9602 51.3112 95.3968L49.2877 94.7645C47.4879 94.2018 45.5541 94.7808 44.6894 96.1417L39.7962 103.842C39.2943 104.632 39.2137 105.558 39.5695 106.447C39.8574 107.166 40.4163 107.792 41.1388 108.232ZM51.2528 97.3626C51.8543 97.7288 52.2209 98.3121 52.1515 98.8704L51.0503 107.757C50.9934 108.218 50.6802 108.493 50.4279 108.642C49.9236 108.94 49.2333 108.996 48.5809 108.792L42.7655 106.974C42.1129 106.77 41.5989 106.337 41.3907 105.817C41.2864 105.556 41.2151 105.161 41.4691 104.762L46.3628 97.0608C46.7567 96.4407 47.7483 96.1898 48.669 96.4775L50.6923 97.1099C50.8946 97.1733 51.0831 97.2593 51.2528 97.3626Z" fill="#F3587D"/>
          <path d="M77.5703 128.743C78.3157 129.197 79.1881 129.457 80.1022 129.485L88.1994 129.728C89.6603 129.771 91.0555 129.214 92.0276 128.199C92.9993 127.184 93.4333 125.831 93.2179 124.487L91.0452 110.926C90.6952 108.74 88.7183 107.102 86.3437 107.031L83.5268 106.947C81.1524 106.876 79.0658 108.391 78.5654 110.551L75.4574 123.954C75.1491 125.283 75.4885 126.659 76.3883 127.731C76.7247 128.131 77.125 128.472 77.5703 128.743ZM87.8119 109.287C88.5015 109.707 88.9945 110.388 89.1231 111.192L91.2958 124.753C91.4261 125.566 91.1637 126.384 90.5764 126.997C89.9886 127.611 89.1449 127.948 88.262 127.921L80.1648 127.679C79.2821 127.652 78.4632 127.266 77.9196 126.618C77.3758 125.97 77.1706 125.138 77.3569 124.335L80.4649 110.932C80.7675 109.626 82.0287 108.71 83.4641 108.753L86.281 108.838C86.8429 108.855 87.3681 109.017 87.8119 109.287Z" fill="#F3587D"/>
          <path d="M55.2738 110.472C59.871 113.271 66.9497 116.163 77.5535 117.535L77.8208 115.745C64.3783 114.006 56.8713 109.792 52.9411 106.565L51.6547 107.92C52.6393 108.729 53.835 109.596 55.2738 110.472Z" fill="#F3587D"/>
          <path d="M90.9584 118.251C110.892 117.411 118.317 105.482 120.584 100.393L118.79 99.7012C116.15 105.626 109.013 115.681 90.8706 116.446L90.9584 118.251Z" fill="#F3587D"/>
          <path d="M50.0268 96.599L51.9308 96.9596L62.961 46.6246C63.0681 46.2324 66.0196 36.2125 87.0981 37.4427C107.442 38.6302 108.078 43.9288 108.082 43.9822L108.101 44.1383L119.342 95.0272L121.245 94.6633L110.021 43.848C109.946 42.7353 108.533 36.883 87.2194 35.639C64.4048 34.3073 61.1898 45.7462 61.064 46.2335L50.0268 96.599Z" fill="#F3587D"/>
          <path d="M112.001 59.5605L117.37 81.8474C117.37 81.8474 97.2338 94.0967 93.7154 85.7543C90.1933 77.417 90.2759 69.3375 90.2759 69.3375C90.2759 69.3375 87.8319 64.8466 112.001 59.5605ZM107.176 67.5462L109.614 77.7867C109.914 79.0426 111.064 79.8725 112.187 79.6416C112.675 79.5427 113.075 79.2605 113.348 78.8725C113.71 78.3583 113.849 77.6655 113.679 76.95L111.242 66.7095C110.941 65.4536 109.791 64.6237 108.669 64.8546C108.181 64.9537 107.786 65.2391 107.513 65.6272C107.155 66.1362 107.012 66.8341 107.176 67.5462ZM94.986 71.3129C95.4252 72.4157 96.9996 72.8847 98.5114 72.3652C100.02 71.8506 100.895 70.5405 100.462 69.4411C100.022 68.3383 98.4478 67.8692 96.9361 68.3889C95.4281 68.9034 94.5523 70.2135 94.986 71.3129Z" fill="#6F3FF5"/>
          <path d="M69.7301 50.4387C72.6202 52.1986 77.4886 54.0954 85.3526 54.5544C99.9912 55.4088 105.769 48.092 106.008 47.78L104.425 46.7316L105.216 47.2558L104.427 46.7291C104.374 46.7974 98.9721 53.5387 85.4742 52.7509C71.32 51.9244 67.7063 46.3095 67.6706 46.2529L65.9844 47.1508C66.0633 47.2789 67.0382 48.7996 69.7301 50.4387Z" fill="#F3587D"/>
          <path d="M54.1808 86.9327C54.3168 86.9272 67.8574 86.3537 74.0211 85.7296C77.9181 85.3357 78.7896 87.8143 78.8758 88.0977L80.209 94.0485C80.8693 96.993 83.1507 99.4364 86.1611 100.427C102.157 105.686 118.648 91.3769 119.342 90.7649L118.006 89.453C117.844 89.595 101.677 103.612 86.8089 98.7232C84.4337 97.9428 82.6336 96.0099 82.1111 93.6794L80.7639 87.6744C80.3306 86.149 78.3382 83.4749 73.8109 83.9329C67.7074 84.5508 54.2286 85.1218 54.093 85.1275L54.1808 86.9327Z" fill="#F3587D"/>
          <path d="M85.6751 17.1656C83.4821 17.1656 81.7043 15.5121 81.7043 13.4725C81.7043 11.4328 83.4821 9.7793 85.6751 9.7793C87.8682 9.7793 89.646 11.4328 89.646 13.4725C89.646 15.5121 87.8682 17.1656 85.6751 17.1656Z" fill="#F3587D"/>
          <path d="M86.3305 43.3462L88.2705 43.2443L86.622 16.0361L84.682 16.1381L86.3305 43.3462Z" fill="#F3587D"/>
          <path d="M84.5531 44.4174C85.2524 44.8433 86.3559 45.004 87.6488 44.8181C89.7383 44.5174 91.0622 43.4932 90.8685 42.3278C90.6749 41.1615 89.0797 40.5575 86.9904 40.8576C86.1658 40.9764 85.3989 41.2312 84.8312 41.5753C84.0489 42.0497 83.6627 42.6959 83.7714 43.3487C83.8454 43.7928 84.1229 44.1554 84.5531 44.4174ZM88.6381 42.6482C88.3704 42.7885 87.9447 42.9468 87.3519 43.0323C86.7594 43.1173 86.3022 43.086 86.0016 43.0274C86.2694 42.8871 86.6949 42.7289 87.2874 42.6438C87.8801 42.5586 88.3376 42.5897 88.6381 42.6482Z" fill="#F3587D"/>
          <path d="M77.7381 24.7467C84.4223 28.817 93.4211 27.0708 97.7976 20.8542C102.174 14.6375 100.297 6.26812 93.6124 2.19776C86.9282 -1.8726 77.9293 -0.126375 73.5528 6.09028C69.1764 12.3069 71.0539 20.6763 77.7381 24.7467ZM92.5478 3.70977C98.3359 7.23441 99.9616 14.481 96.1719 19.8642C92.3822 25.2473 84.5906 26.7592 78.8025 23.2346C73.0145 19.7101 71.3889 12.4634 75.1785 7.08029C78.9683 1.69715 86.7599 0.18518 92.5478 3.70977Z" fill="#F3587D"/>
          <path d="M68.1718 78.4042C67.1219 78.4042 66.2708 77.6126 66.2708 76.6362C66.2708 75.6597 67.1219 74.8682 68.1718 74.8682C69.2216 74.8682 70.0728 75.6597 70.0728 76.6362C70.0728 77.6126 69.2216 78.4042 68.1718 78.4042Z" fill="#F3587D"/>
          <path d="M69.5761 69.0223C68.5262 69.0223 67.6751 68.2308 67.6751 67.2543C67.6751 66.2779 68.5262 65.4863 69.5761 65.4863C70.6259 65.4863 71.4771 66.2779 71.4771 67.2543C71.4771 68.2308 70.6259 69.0223 69.5761 69.0223Z" fill="#F3587D"/>
          <path d="M69.3969 60.7421C68.347 60.7421 67.4959 59.9505 67.4959 58.9741C67.4959 57.9976 68.347 57.2061 69.3969 57.2061C70.4467 57.2061 71.2979 57.9976 71.2979 58.9741C71.2979 59.9505 70.4467 60.7421 69.3969 60.7421Z" fill="#F3587D"/>
          <path d="M83.2636 132.49L85.2061 132.44L85.1063 129.139L83.164 129.189L83.2636 132.49Z" fill="#F3587D"/>
          <path d="M89.5648 132.272L89.5703 134.079L79.0958 134.111L79.0903 132.303L89.5648 132.272Z" fill="#F3587D"/>
          <path d="M43.4818 112.301L45.3678 112.736L46.2236 109.531L44.3376 109.096L43.4818 112.301Z" fill="#F3587D"/>
          <path d="M38.9996 112.824L49.0995 115.405L49.6143 113.663L39.5142 111.081L38.9996 112.824Z" fill="#F3587D"/>
          <path d="M131.64 108.854L133.146 107.711L130.9 105.152L129.395 106.295L131.64 108.854Z" fill="#F3587D"/>
          <path d="M129.401 112.503L137.678 106.532L136.487 105.104L128.21 111.075L129.401 112.503Z" fill="#F3587D"/>
          <path d="M236.837 158.766C236.347 159.065 235.786 159.279 235.173 159.396C233.523 159.711 231.697 159.256 230.289 158.178L223.551 153.021C222.143 151.943 221.311 150.365 221.326 148.798C221.339 147.454 221.949 146.27 223.042 145.464L233.651 137.637C235.535 136.241 238.432 136.395 240.527 137.999L242.871 139.793C244.966 141.396 245.684 144.006 244.577 145.998L244.577 145.999L238.361 157.188C237.999 157.841 237.478 158.376 236.837 158.766ZM235.533 139.608C235.489 139.635 235.447 139.663 235.405 139.693L224.796 147.52C224.268 147.91 224.152 148.443 224.149 148.822C224.141 149.603 224.588 150.416 225.345 150.994L232.082 156.151C232.839 156.73 233.782 156.982 234.605 156.825C235.003 156.748 235.545 156.541 235.854 155.983L242.069 144.794L242.07 144.794C242.562 143.908 242.135 142.629 241.078 141.82L238.734 140.026C237.729 139.256 236.385 139.089 235.533 139.608Z" fill="#F3587D"/>
          <path d="M356.215 159.199C355.767 159.472 355.275 159.696 354.752 159.86L346.305 162.5C344.559 163.046 342.654 162.863 341.21 162.01C339.959 161.27 339.179 160.134 339.015 158.809L337.416 145.903C337.134 143.623 338.827 141.375 341.441 140.557L344.38 139.639C346.994 138.821 349.802 139.662 351.058 141.639L358.165 152.823C358.894 153.971 359.011 155.315 358.495 156.607C358.076 157.651 357.265 158.56 356.215 159.199ZM341.525 143.412C340.652 143.944 340.119 144.791 340.22 145.602L341.82 158.509C341.902 159.179 342.357 159.577 342.724 159.794C343.456 160.227 344.459 160.308 345.406 160.012L353.853 157.372C354.8 157.076 355.547 156.447 355.849 155.691C356.001 155.312 356.104 154.739 355.735 154.159L348.628 142.974C348.056 142.073 346.615 141.709 345.278 142.127L342.34 143.045C342.046 143.137 341.772 143.262 341.525 143.412Z" fill="#F3587D"/>
          <path d="M303.301 188.988C302.218 189.647 300.951 190.026 299.624 190.065L287.863 190.418C285.741 190.482 283.715 189.673 282.303 188.198C280.892 186.724 280.261 184.758 280.574 182.806L283.73 163.11C284.238 159.936 287.11 157.556 290.558 157.454L294.65 157.331C298.098 157.227 301.129 159.429 301.856 162.566L306.37 182.032C306.818 183.962 306.325 185.961 305.018 187.517C304.529 188.099 303.948 188.594 303.301 188.988ZM288.426 160.729C287.424 161.339 286.708 162.329 286.521 163.496L283.366 183.193C283.177 184.373 283.558 185.561 284.411 186.452C285.264 187.344 286.49 187.833 287.772 187.795L299.533 187.442C300.815 187.403 302.004 186.842 302.794 185.901C303.584 184.961 303.882 183.752 303.611 182.586L299.097 163.119C298.657 161.222 296.826 159.892 294.741 159.954L290.649 160.077C289.833 160.102 289.07 160.337 288.426 160.729Z" fill="#F3587D"/>
          <path d="M335.685 162.452C329.008 166.518 318.727 170.718 303.326 172.711L302.938 170.111C322.462 167.584 333.365 161.465 339.073 156.778L340.942 158.746C339.512 159.92 337.775 161.18 335.685 162.452Z" fill="#F3587D"/>
          <path d="M283.856 173.75C254.905 172.529 244.12 155.204 240.827 147.812L243.434 146.808C247.268 155.413 257.634 170.016 283.984 171.128L283.856 173.75Z" fill="#F3587D"/>
          <path d="M343.306 142.302L340.541 142.826L324.52 69.7187C324.365 69.149 320.078 54.5959 289.463 56.3827C259.915 58.1075 258.991 65.8032 258.985 65.8808L258.958 66.1075L242.632 140.02L239.867 139.491L256.169 65.6858C256.278 64.0697 258.33 55.5698 289.287 53.763C322.423 51.8288 327.093 68.4428 327.275 69.1506L343.306 142.302Z" fill="#F3587D"/>
          <path d="M253.294 88.5068L245.495 120.877C245.495 120.877 274.742 138.668 279.852 126.551C284.967 114.442 284.847 102.707 284.847 102.707C284.847 102.707 288.397 96.1844 253.294 88.5068ZM260.301 100.105L256.76 114.979C256.324 116.803 254.654 118.008 253.023 117.673C252.315 117.529 251.734 117.119 251.337 116.556C250.811 115.809 250.609 114.803 250.856 113.764L254.396 98.8901C254.833 97.066 256.503 95.8607 258.133 96.196C258.842 96.3399 259.415 96.7544 259.811 97.3181C260.332 98.0575 260.54 99.071 260.301 100.105ZM278.006 105.576C277.368 107.178 275.082 107.859 272.886 107.105C270.695 106.357 269.423 104.454 270.053 102.858C270.692 101.256 272.978 100.575 275.174 101.329C277.364 102.077 278.636 103.979 278.006 105.576Z" fill="#6F3FF5"/>
          <path d="M314.689 75.2583C310.491 77.8144 303.42 80.5693 291.998 81.2359C270.737 82.4769 262.345 71.8498 261.998 71.3967L264.297 69.874L263.148 70.6353L264.294 69.8702C264.371 69.9695 272.217 79.7607 291.821 78.6164C312.379 77.4161 317.628 69.2609 317.68 69.1787L320.129 70.4828C320.014 70.6689 318.598 72.8775 314.689 75.2583Z" fill="#F3587D"/>
          <path d="M337.273 128.262C337.075 128.254 317.409 127.421 308.456 126.514C302.796 125.942 301.53 129.542 301.405 129.954L299.469 138.597C298.51 142.873 295.196 146.422 290.824 147.861C267.592 155.499 243.639 134.716 242.631 133.828L244.572 131.922C244.806 132.128 268.288 152.487 289.883 145.386C293.333 144.253 295.947 141.445 296.706 138.061L298.663 129.339C299.292 127.123 302.186 123.239 308.762 123.905C317.626 124.802 337.203 125.632 337.4 125.64L337.273 128.262Z" fill="#F3587D"/>
          <path d="M291.53 26.9322C294.715 26.9322 297.297 24.5306 297.297 21.5681C297.297 18.6057 294.715 16.2041 291.53 16.2041C288.344 16.2041 285.762 18.6057 285.762 21.5681C285.762 24.5306 288.344 26.9322 291.53 26.9322Z" fill="#F3587D"/>
          <path d="M290.578 64.9568L287.76 64.8087L290.155 25.291L292.972 25.4391L290.578 64.9568Z" fill="#F3587D"/>
          <path d="M293.159 66.5137C292.144 67.1322 290.541 67.3656 288.663 67.0957C285.628 66.6589 283.705 65.1714 283.987 63.4786C284.268 61.7847 286.585 60.9075 289.619 61.3433C290.817 61.5158 291.931 61.886 292.755 62.3857C293.892 63.0747 294.453 64.0134 294.295 64.9614C294.187 65.6064 293.784 66.1332 293.159 66.5137ZM287.226 63.944C287.615 64.1479 288.233 64.3777 289.094 64.5019C289.955 64.6253 290.619 64.5799 291.055 64.4948C290.667 64.291 290.049 64.0612 289.188 63.9377C288.327 63.8138 287.663 63.859 287.226 63.944Z" fill="#F3587D"/>
          <path d="M303.058 37.9426C293.349 43.8544 280.279 41.3182 273.923 32.289C267.566 23.2598 270.293 11.1039 280.002 5.19208C289.71 -0.719798 302.78 1.81645 309.137 10.8456C315.493 19.8748 312.766 32.0307 303.058 37.9426ZM281.548 7.38815C273.141 12.5074 270.78 23.0326 276.284 30.8511C281.788 38.6697 293.105 40.8657 301.512 35.7465C309.918 30.6273 312.279 20.1021 306.775 12.2836C301.271 4.46498 289.954 2.26896 281.548 7.38815Z" fill="#F3587D"/>
          <path d="M316.952 115.877C318.477 115.877 319.713 114.727 319.713 113.309C319.713 111.891 318.477 110.741 316.952 110.741C315.427 110.741 314.191 111.891 314.191 113.309C314.191 114.727 315.427 115.877 316.952 115.877Z" fill="#F3587D"/>
          <path d="M314.912 102.25C316.437 102.25 317.673 101.1 317.673 99.6821C317.673 98.2639 316.437 97.1143 314.912 97.1143C313.388 97.1143 312.151 98.2639 312.151 99.6821C312.151 101.1 313.388 102.25 314.912 102.25Z" fill="#F3587D"/>
          <path d="M315.173 90.2227C316.698 90.2227 317.934 89.073 317.934 87.6548C317.934 86.2366 316.698 85.0869 315.173 85.0869C313.648 85.0869 312.412 86.2366 312.412 87.6548C312.412 89.073 313.648 90.2227 315.173 90.2227Z" fill="#F3587D"/>
          <path d="M295.032 194.43L292.211 194.357L292.356 189.562L295.177 189.636L295.032 194.43Z" fill="#F3587D"/>
          <path d="M285.88 194.114L285.872 196.739L301.085 196.786L301.093 194.16L285.88 194.114Z" fill="#F3587D"/>
          <path d="M352.812 165.108L350.073 165.741L348.83 161.086L351.569 160.453L352.812 165.108Z" fill="#F3587D"/>
          <path d="M359.322 165.867L344.653 169.617L343.905 167.086L358.575 163.336L359.322 165.867Z" fill="#F3587D"/>
          <path d="M224.769 160.1L222.583 158.44L225.843 154.725L228.03 156.385L224.769 160.1Z" fill="#F3587D"/>
          <path d="M228.021 165.402L216 156.73L217.73 154.656L229.751 163.328L228.021 165.402Z" fill="#F3587D"/>
          <path d="M192.435 123.871C194.333 123.871 195.871 122.333 195.871 120.435C195.871 118.538 194.333 117 192.435 117C190.538 117 189 118.538 189 120.435C189 122.333 190.538 123.871 192.435 123.871Z" fill="#02E2AC"/>
          <path d="M179.435 204.871C181.333 204.871 182.871 203.333 182.871 201.435C182.871 199.538 181.333 198 179.435 198C177.538 198 176 199.538 176 201.435C176 203.333 177.538 204.871 179.435 204.871Z" fill="#02E2AC"/>
          <path d="M92.4355 101.871C94.3328 101.871 95.871 100.333 95.871 98.4354C95.871 96.5381 94.3328 95 92.4355 95C90.5381 95 89 96.5381 89 98.4354C89 100.333 90.5381 101.871 92.4355 101.871Z" fill="#02E2AC"/>
          <path d="M36.4355 266.871C38.3328 266.871 39.871 265.333 39.871 263.435C39.871 261.538 38.3328 260 36.4355 260C34.5381 260 33 261.538 33 263.435C33 265.333 34.5381 266.871 36.4355 266.871Z" fill="#02E2AC"/>
          <path d="M328.435 165.871C330.333 165.871 331.871 164.333 331.871 162.435C331.871 160.538 330.333 159 328.435 159C326.538 159 325 160.538 325 162.435C325 164.333 326.538 165.871 328.435 165.871Z" fill="#02E2AC"/>
          <path d="M143.435 26.8709C145.333 26.8709 146.871 25.3328 146.871 23.4354C146.871 21.5381 145.333 20 143.435 20C141.538 20 140 21.5381 140 23.4354C140 25.3328 141.538 26.8709 143.435 26.8709Z" fill="#02E2AC"/>
          <path d="M5.43548 167.871C7.33282 167.871 8.87096 166.333 8.87096 164.435C8.87096 162.538 7.33282 161 5.43548 161C3.53814 161 2 162.538 2 164.435C2 166.333 3.53814 167.871 5.43548 167.871Z" fill="#02E2AC"/>
          <path d="M206.435 57.8709C208.333 57.8709 209.871 56.3328 209.871 54.4354C209.871 52.5381 208.333 51 206.435 51C204.538 51 203 52.5381 203 54.4354C203 56.3328 204.538 57.8709 206.435 57.8709Z" fill="#02E2AC"/>
          <path d="M233.435 248.871C235.333 248.871 236.871 247.333 236.871 245.435C236.871 243.538 235.333 242 233.435 242C231.538 242 230 243.538 230 245.435C230 247.333 231.538 248.871 233.435 248.871Z" fill="#02E2AC"/>
          <path d="M351.435 191.871C353.333 191.871 354.871 190.333 354.871 188.435C354.871 186.538 353.333 185 351.435 185C349.538 185 348 186.538 348 188.435C348 190.333 349.538 191.871 351.435 191.871Z" fill="#02E2AC"/>
          <path d="M357.367 270L355 268.62C355.013 268.608 356.303 267.359 358.207 264.988L360.778 266.146C358.769 268.646 357.423 269.946 357.367 270Z" fill="#6F3FF5"/>
          <path d="M366.577 257.792L363.842 256.869C365.483 254.143 366.989 251.269 368.318 248.327L371.16 249.047C369.8 252.058 368.258 255 366.577 257.792ZM374.633 240.028L371.716 239.502C372.662 236.559 373.456 233.525 374.075 230.484L377.041 230.823C376.409 233.926 375.599 237.023 374.633 240.028ZM378.421 221.504L375.429 221.346C375.687 218.602 375.817 215.792 375.817 212.995L375.813 212.152L378.813 212.137L378.817 212.995C378.817 215.845 378.684 218.708 378.421 221.504ZM375.275 202.958C374.952 199.943 374.478 196.865 373.866 193.81L376.833 193.477C377.455 196.583 377.937 199.712 378.265 202.778L375.275 202.958ZM371.644 184.749C370.788 181.792 369.787 178.782 368.669 175.803L371.558 175.196C372.691 178.218 373.707 181.272 374.576 184.273L371.644 184.749Z" fill="#6F3FF5"/>
          <path d="M364.999 166.986C364.36 165.592 363.687 164.177 362.995 162.781L365.807 162C366.508 163.413 367.19 164.846 367.836 166.258L364.999 166.986Z" fill="#6F3FF5"/>
          <path d="M245.33 136.016C245.317 136.01 243.984 135.338 241.195 134.491L241.865 132.282C244.883 133.197 246.324 133.931 246.384 133.962L245.328 136.015L245.856 134.989L245.33 136.016Z" fill="#6F3FF5"/>
          <path d="M65.2807 155.5C64.3924 155.382 63.5149 155.249 62.6477 155.101L63.0365 152.824C65.8943 153.312 68.895 153.632 71.9344 153.768L71.8313 156.074C69.6176 155.976 67.4139 155.782 65.2807 155.5ZM53.6631 152.926C50.7009 151.984 47.8113 150.823 45.0737 149.476L46.0937 147.404C48.7279 148.701 51.5103 149.818 54.3626 150.726L53.6631 152.926ZM81.0511 155.971L80.9022 153.666C83.8039 153.479 86.8083 153.138 89.8314 152.653L90.1974 154.933C87.1023 155.429 84.0251 155.778 81.0511 155.971ZM99.2033 153.101L98.6535 150.858C101.488 150.163 104.406 149.335 107.327 148.397L108.033 150.596C105.061 151.55 102.09 152.393 99.2033 153.101ZM37.1028 144.759C34.5885 142.995 32.1808 141.012 29.9465 138.867L31.5457 137.201C33.6953 139.265 36.0114 141.172 38.4293 142.868L37.1028 144.759ZM116.692 147.835L116.007 145.629C118.94 144.72 121.878 143.836 124.738 143.003L125.384 145.22C122.536 146.049 119.612 146.929 116.692 147.835ZM23.7591 131.976C21.8966 129.571 20.1674 126.983 18.6189 124.285L20.6222 123.136C22.1176 125.742 23.7873 128.241 25.5851 130.563L23.7591 131.976ZM134.122 142.76L133.517 140.531C136.488 139.726 139.458 138.952 142.343 138.231L142.902 140.472C140.032 141.189 137.078 141.958 134.122 142.76ZM151.728 138.368L151.217 136.115C154.213 135.436 157.215 134.793 160.14 134.204L160.596 136.468C157.689 137.054 154.706 137.693 151.728 138.368ZM14.5521 115.985C13.3893 113.171 12.3809 110.232 11.5551 107.247L13.7804 106.632C14.5814 109.526 15.5592 112.376 16.686 115.103L14.5521 115.985ZM169.508 134.793L169.112 132.518C172.144 131.99 175.178 131.506 178.13 131.081L178.458 133.367C175.53 133.789 172.518 134.269 169.508 134.793ZM187.445 132.222L187.192 129.927C190.276 129.586 193.338 129.305 196.294 129.091L196.461 131.394C193.534 131.607 190.501 131.885 187.445 132.222ZM205.496 130.932L205.43 128.624C208.558 128.534 211.639 128.522 214.585 128.588L214.533 130.897C211.626 130.831 208.585 130.843 205.496 130.932ZM223.543 131.375L223.741 129.074C226.934 129.348 230.02 129.736 232.861 130.218L232.474 132.495C229.696 132.023 226.673 131.644 223.543 131.375ZM9.62147 98.2159C9.15512 95.1797 8.8626 92.085 8.75289 89.0184L11.0607 88.9359C11.1675 91.9131 11.4511 94.9175 11.9041 97.8654L9.62147 98.2159ZM8.97238 79.7872C9.07091 78.6143 9.19901 77.4271 9.35351 76.2582C9.6041 74.3669 9.93057 72.478 10.3245 70.6439L12.5821 71.1288C12.2015 72.9029 11.8853 74.7309 11.6428 76.5612C11.4932 77.6935 11.3688 78.8441 11.2736 79.9806L8.97238 79.7872ZM15.0541 62.5476L12.8863 61.7508C13.9752 58.7887 15.2769 55.9527 16.7561 53.3217L18.7688 54.4529C17.3504 56.9774 16.1005 59.7005 15.0541 62.5476ZM23.7938 47.1376L22.0214 45.657C24.0461 43.2333 26.2903 41.0438 28.6929 39.1494L30.1224 40.9631C27.8454 42.7585 25.7162 44.8358 23.7938 47.1376Z" fill="#6F3FF5"/>
          <path d="M37.6787 36.2585L36.684 34.1741C38.0985 33.4993 39.5748 32.8934 41.0723 32.3733L41.8297 34.5552C40.4129 35.0469 39.0163 35.6202 37.6787 36.2585Z" fill="#6F3FF5"/>
        </svg>
      </div>
    </div>


    <div class="row my-5" id="accordion-group">
      <h2 class="d-block w-100 my-5 pt-4">
        Connect on Gitcoin
      </h2>
      <div class="col-12 col-md-6 pl-0">
        <div class="accordion-group img-accordion" style="min-height: min(115vw, 30rem);">
          <div class="pr-md-4 position-absolute h-100 w-100" style="z-index: -1">
            <img class="d-block m-auto ml-md-0" src="{% static "v2/images/jtbd/jtbd-7.svg" %}" style="max-width: 19rem;"/>
          </div>
          <div class="collapseOne pr-md-4 position-absolute h-100 w-100 collapse show bg-white" data-parent="#accordion-group">
            <img class="d-block m-auto ml-md-0" src="{% static "v2/images/jtbd/jtbd-7.svg" %}" style="max-width: 19rem;"/>
          </div>
          <div class="collapseTwo pr-md-4 position-absolute h-100 w-100 collapse bg-white" data-parent="#accordion-group">
            <img class="d-block m-auto ml-md-0" src="{% static "v2/images/jtbd/jtbd-8.svg" %}" style="max-width: 19rem;"/>
          </div>
          <div class="collapseThree pr-md-4 position-absolute h-100 w-100 collapse bg-white" data-parent="#accordion-group">
            <img class="d-block m-auto ml-md-0" src="{% static "v2/images/jtbd/jtbd-9.svg" %}" style="max-width: 19rem;"/>
          </div>
        </div>
      </div>
      <div class="col-12 col-md-5 pt-4">
        <div class="accordion-group gc-accordion gc-accordion-border">
          <h5 class="accordion" id="headingOne" data-parent="#accordion-group" data-toggle="collapse" data-target=".collapseOne">
            <span class="accordion-title">Join the Kernel Fellowship</span>
          </h5>
          <div class="accordion-panel collapse show font-subheader text-grey-400 collapseOne" aria-labelledby="headingOne" data-parent="#accordion-group">
            <p>Join a cohort of Web3’s brightest minds and create the next great open source project. Build a lifetime community through weekly workshops, roundtable discussions, and direct connection with accomplished mentors.</p>
          </div>

          <h5 class="accordion collapsed" id="headingTwo" data-parent="#accordion-group" data-toggle="collapse" data-target=".collapseTwo">
            <span class="accordion-title">Build with your peers</span>
          </h5>
          <div class="accordion-panel collapse font-subheader text-grey-400 collapseTwo" aria-labelledby="headingTwo" data-parent="#accordion-group">
            <p>Gitcoin is the town square of Web3. Find collaborators and squad up to take on bigger and better projects. </p>
          </div>

          <h5 class="accordion collapsed" id="headingThree" data-parent="#accordion-group" data-toggle="collapse" data-target=".collapseThree">
            <span class="accordion-title">Connect to Web3 projects</span>
          </h5>
          <div class="accordion-panel collapse font-subheader text-grey-400 collapseThree" aria-labelledby="headingThree" data-parent="#accordion-group">
            <p>Tackle bounties and hackathons sponsored by established and up-and-coming Web3 organizations, and develop your reputation as an open web builder.</p>
          </div>
        </div>
      </div>
    </div>


    <div class="row">
      <h2 class="d-block w-100 mt-5">
        Connect with top developers
      </h2>
      <h3 class="col-10 p-0 my-4">
        If you were in a room with 250 of the brightest minds in Web3 for 8 weeks, what would you build?
      </h3>
      <h4 class="my-5 pl-3 w-100">
        Sucessful Projects
      </h4>

      {% for project in projects %}
      {% with name=project.name logo_url=project.logo_url description=project.description %}
      <div class="col-12 col-md-6 p-0 col-gaps-2">
        <div class="w-100 rounded shadow-sm">
          <img class="w-100 rounded p-4" style="max-height: 10rem; object-fit: contain;" src="{{ logo_url }}"/>
        </div>
        <p class="font-bigger-3 mt-4 mb-2">{{ name }}</p>
        <p class="text-grey-400">{{ description }}</p>
      </div>
      {% endwith %}
      {% endfor %}

      <div class="col-12 col-md-8 p-0 mt-5 mb-4">
        <p class="font-bigger-1">The Kernel fellowship program is an opportunity to join a lifelong network of talented individuals and mentors in blockchain.</p>
      </div>
    </div>


    <div class="row">
      {% for alumn in alumni %}
      {% with avatar_url=alumn.avatar_url name=alumn.name role=alumn.role avatar_url=alumn.avatar_url %}
      <div class="col-12 col-md-6 col-lg-3 text-center p-5 mb-2">
        <div class="row">
          <div class="col-5 col-md-12">
            <img class="rounded-circle w-100" style="max-width: 15rem;" src="{{ avatar_url }}" />
          </div>
          <div class="col-7 col-md-12 pt-2 font-bigger-1 m-auto">
            <span class="d-block w-100">{{ name }}</span>
            <span class="d-block w-100">{{ role }}</span>
          </div>
        </div>
      </div>
      {% endwith %}
      {% endfor %}

      <div class="col-12">
        <div class="row my-4">
          <a class="btn btn-primary col-12 col-md-auto p-3 px-5" href="https://gitcoin.typeform.com/to/Sy0qlDwu" target="_blank">Apply to Kernel</a>
        </div>
      </div>
    </div>


    <div class="row my-5">
      <h2 class="d-block w-100 mt-5">Meet other passionate builders in hackathons</h2>
      <div class="col-12">
        <div class="row">
          {% for hackathon in hackathons %}
          <div class="col-12 col-md-4 p-0 col-gaps-3 font-body">
            <img class="w-100 rounded shadow-sm" style="object-fit: cover;" src="{{ hackathon.logo }}"/>
            <p class="font-bigger-3 mt-4 mb-2" style="min-height: 74px">{{ hackathon.name }}</p>
            <p class="text-grey-400" style="min-height: 100px">{{ hackathon.summary }}</p>
            <p class="text-grey-400">
              {{ hackathon.start_date|to_date|date:"M j, Y"}} - {{ hackathon.end_date|to_date|date:"M j, Y" }}
            </p>
            <p class="text-grey-400">
              Sponsored by
              {% for sponsor in hackathon.sponsor_profiles %}
                <img class="rounded-circle" style="max-height: 1rem; object-fit: contain;" src="https://gitcoin.co/dynamic/avatar/{{ sponsor.handle }}" alt="{{ sponsor.handle }}" />
              {% endfor %}
            </p>
          </div>
          {% endfor %}
        </div>
      </div>
    </div>


    <div class="row my-5">
      <div class="col-12 col-md-6 order-1 order-md-0 font-body">
        <div class="row">
          <div class="col-auto m-0 p-0 px-2 mt-n3"><span class="font-bigger-4">“</span></div>
          <div class="col text-grey-400">
            <div class="row">
              <p>{{ testimonial.comment }}</p>
            </div>
            <div class="row">
              <p>{{ testimonial.handle }}</p>
            </div>
            <div class="row">
              <p>{{ testimonial.role }}</p>
            </div>
            <div class="row">
              <a class="pr-2" rel=nofollow href="https://www.twitter.com/{{testimonial.twitter_handle}}" target="_blank" rel="noopener noreferrer"><i class="fab fa-twitter text-grey-400 text-primary-hover font-bigger-2"></i></a>
              <a class="pl-2" rel=nofollow href="https://github.com/{{testimonial.github_handle}}" target="_blank" rel="noopener noreferrer"><i class="fab fa-github text-grey-400 text-primary-hover font-bigger-2"></i></a>
            </div>
          </div>
        </div>
      </div>
      <div class="col-12 col-md-2 order-0 order-md-1">
        <div class="row mb-5">
          <img class="mx-auto mx-md-0 rounded-circle" style="max-height: 12rem; object-fit: contain;" src="https://gitcoin.co/dynamic/avatar/{{ testimonial.avatar_url }}" alt="{{ testimonial.handle }}" />
        </div>
      </div>
    </div>


    <div class="row my-4 border-top-1 border-bottom-1 border-grey">
      <div class="col-12 col-md-9 p-0 py-5">
        <h2>Have questions before you start with Gitcoin?</h2>
        <p class="text-grey-400 font-bigger-2">Connect with the Gitcoin community in Discord</p>
        <div class="row mt-4 mx-0">
          <a class="btn btn-primary col-12 col-md-auto p-3 px-5" href="https://discord.com/invite/83BK5z55yB" target="_blank">Join Discord</a>
        </div>
      </div>
      <div class="d-none d-md-inline col-md-3 p-0 align-self-center">
        <svg width="140" height="140" viewBox="0 0 140 140" fill="none" xmlns="http://www.w3.org/2000/svg" xmlns:xlink="http://www.w3.org/1999/xlink">
          <rect width="140" height="140" fill="url(#pattern0)"/>
          <defs>
          <pattern id="pattern0" patternContentUnits="objectBoundingBox" width="1" height="1">
          <use xlink:href="#image0" transform="scale(0.00444444)"/>
          </pattern>
          <image id="image0" width="225" height="225" xlink:href="data:image/png;base64,iVBORw0KGgoAAAANSUhEUgAAAOEAAADhCAYAAAA+s9J6AAAV6ElEQVR4Ae2dL3PcOheH9wuUBxR1JigzhQGZKSq6uCC0MCT0sqKioKCgfoCyoKCwfoCLSoJKwgKKApIQv/PsXPX1Vda27NWx/v00025212tLR+fROTo6tjbdiuX5+bl7enrqfv361d3c3HRXV1fd169fuy9fvuifZJBEB9C/b9++dT9+/Oh+//691c+Xl5cVqei6jfXVaBjQff/+vfv06VO32Wz0TzLIVgcODw+7v//+ewvlw8NDh+GwLmYQ3t/fd7e3t93Z2Vm2AteAoAFxTAeOj4+3VvKff/7pLK1jdAhxN4Hv8+fPgk8WrwodODo62k6d7u7uTIxiVAipJD72mzdvqhD+2Cip79qzokynrq+vo1vFaBBi/f766y/BJ+tXtQ4cHBx0FxcXHfPFWCUKhIwOVE7WoT3r0GqfM90i7hGj7AUhk1Winq12hNrd9qBzcnKyjfzvC+JeEArAtpVQg9Cm+/Dhw94gLoaQxU11giCUDmy609PT7vHxcbFBXAQhvvC7d+8EoYIw0oF/dYBgzdKyCMLz83MJXwBKBzwdYIVgSZkNITmfioTKDZUb+loHWKIjTXNumQUhF1AmzGvhSyElE6cDl5eXcxmcl8BNNFTZMFI4p3B6fa0LWMO56W3BlpDoD9nlEvxrwUsmkklfB7g1ak4JhpAlCRJZ+xfT31I+6cBrHeDOoTlpbcEQamH+tbClgJLJLh3gnkSMVmgJghBXlLsjdl1Qn0kRpQOvdQCjFVqCIOTOeN0V/1rQUj7JZEgHiJ+ELlcEQfjz588OEzt0QX0uZZQO/FcHiJJivEJKEITc3i8h/1fIkofkMaYDb9++7TBeIUUQeqlHY4LVdwJvjg5gvEKKIBSE8nKMdEAQGgl2zkioY9u2nIJQEMrCJdYBQZi4A2QF27aC9L8gFISyhIl1QBAm7gBZQllCQSgIZQkT64AgTNwBsoSyhIJQEMoSJtYBQZi4A2QJZQkFoSCUJUysA4IwcQfIEsoSCkJBKEuYWAcEYeIOkCWUJRSEglCWMLEOCMLEHSBLKEsoCAWhLGFiHRCEiTtAllCWUBAKQlnCxDogCBN3gCyhLKEgFISyhIl1QBAm7gBZQllCQSgIZQkT64AgTNwBsoSyhIJQEMoSJtYBQZi4A2QJZQkFoSCUJUysA4IwcQfIEsoSCkJBKEuYWAcEYeIOkCWUJRSEGUD4/v37js0iP3/+3LFzK1uOX1xcdFdXV9vPcwOVPfWo5/n5+bbO7M784cOH7t27d7KqC/RJEC4Q2r5QfPz4cavE7Fd+fX3d/fjxY7tR5P39fff09PRnq7rHx8ctjPteL+bvAY36Pj8/d9SPOrPTLIp0e3u7bQ/t+vLly3br9IODA4E5oWOCcEJAsRT47OysQzkR+N3d3eA+5XzHcVhCLOPJyUlWSowVpH7Uc6ywD3sfTqA8OjrKqi2x+nbf8whCQwhPT0+7m5ubrTKilEOF7ZIvLy+30GElc7ce1A/3k0EClzlkz3VnNVE4XNnc27gvWHN+LwgNIMSK+a6lDyBKiUUBupLnUm/evNnWnzkt7QkpLy8vW1cW95X2z1HYGo8VhBEgRBFxG7F6Y4X5HgInkLFEmbgOFgRoDw8POwI6WCTOh1UiUMIAgFXlH1Aw53T/eI/l4juO43jcZH4PDJyP8+Jych2ut6SenBPrDmwhhQGLunDdJdcr/TeCcA8IgQGXkxF9qAAeSgYAKHmIwqCMx8fHfyKmDi7OQVAE9y9UwYfqNfQ5ARfOz3W4noOVdmLtaEOoK8nxDEy0P6S+Dw8P28gwA0uInGo5RhAugBAlZLRHwYaUC/gIXmB5sC5jCoNio+TMlZwFo2NQ3pwKkPThpL5Y0amAC+0DaOQxJK9+OzkO+FuBURDOhBClw70bC7QgVGDCmu2CD0sHdCjaGtatr+Ax/wYorCaegLOayGfIjcVl//bt29ZVDakHckRGQ+fbJdsSPxOEMyBEgcYigWMjONYQywHACJ3z4PrVVLD+fVd2aJ6Hm8oghbymCufE+jJolQhYSJ0FYQCEjO4IasyVwu30I32M4Ciig27Mek4pY4nf4746S4kcfIVEXsBIpHiq4JozCPrnqOG9IJyAELjG4EGAQNpXBkZtRm9+x0iu0m3lgDzwBPzBCrd9LLjVlx/yxpL25V3634JwAEKCDWOKwehNjqdTANxNRuqQUb2vVK3+jZVkvtcP6jB4hQSjGNhw7Z3sS38VhAMQoiBDxY3GLFEQJR2Ddegc+vz/EkB+rHMiTyLPBHmmBjPmk7VETwXhDgiJ4rHY7BdGYNwp3E+s4K5j/N/ofbgEUEbkirtKrulU4Ib5ZOlWkPoLwh0Qogi7CiM2LueUcuz6rT4LlwDyRc54I8ythwoubWgCRM6wCkIPQtbwhuYlY8sTQ4qiz5dLwC13ANtQqSFiKgg9CHGDVPKSwNj8kGWjnK1cSN0EoQfhWIfnpZqqjZMAbmuIsud6jCDsQciCskp5EmDgzBWwkHoJwh6EY3OP8lSznRrjkpJUEaLwOR4jCP+FECs4lpbWjkqX2VKCaaG3WOUGoiD8F8JQQZSpovXXGpe0n8GUG2hj9QnVvU1IN3KysYvl+h3pUnJFQ3o472NYUyzxtidBuNlMPpYib9VT7ZwEGEh33a2R6+Dv6tU8hKRIKQPGqXH5r+SdOuUu5bV5CImqKSBTPnyuBQyo/q1lucPYNITcRjOWm+g6Vq9lSaC0xO6mIWT+MHbDblmqp9o6CZBoX1Jid7MQEkUj+VelPglwyxn3J+buhrr6NQuhAjL1wddvEXP9UpYrmoVQeaJ9la3vbzJo+o/OcFYnx9cmIWSEJJStUrcESnlMYpMQMmnXLUt1A0jreBRJjpbPr1OTEPJwJpU2JOArfI7vm4RQa4NtAEgrS3BJm4SwHRVUS1kzzNH69evUHISsH6m0IwHWDPsKn+PfzUEoV7QdAGkpecHEAHKEz9WpOQgVFW0LQlqbu0vaFIRk1+uOifYgZOHeWZ0cX5uCkHWjXAtzFx6rz6jNPzqGz3IsDGR+XXP2MEjSzzmXtCkIh56snULRUWTuBCeJfCy9im3DyO5BkVJa8aFtzfqWxe1MRbtS1tXvT+qS882+zUDInna5PEcGhUYppvay7ys4MGLJ17Y4XO/m5mbWDkjsruQGDh+IVO9R9L48c/q7GQi50TMH9w5rvM/eejxRDIjXKFyHp1svvRuBdubifbCvRa6bizYDYQ5LE1jiGOFylNt6QOH8+wwWztIwF8vBA8Gi5/pIxCYgxD1KvZcg85IYSu2Ue2wT0xhWMuYjImh3DnPEXBO6m4CQ0Ti1W2SxVmU1sPCwJAd7rFfan7rgDTEgx2pTrPM0AWEO88FYHdY/D9tFWxSrbagt6jrnnLk+ia0JCInupSwWVtDBGNqBoe23sIKurqmtIfNc9p909cnlNbQPi30Mfg6PNbS8nSb2pqaWSppD8nyOO/tWDyGpaozuKcuc9cC5ozNh95jFMoyPHFIXgjO5zQurh5DI3NoL3H1FIyBkuWXXyclJtOUK5MT55g4Eoce/ffs2eYAMhbea84bKwT+uegh59F3KgoAtIeR5OSxExyicx/KhucjBKqIb2n4SEHLLI60awhyeqobSWUMYy93mPLVDCKy57dxUNYQoVOqInDWE5JTGykjBdeZ8vrsU6z2DUawBI9Ty7TqORIdYbYpxnqohJMgQy1Xb1Zkhnz0/P5sGAniSeMzC+WIo1q5zEBDJIXOG5HJL72RX28c+qxpC8jRz6HTLQEDsxzdazpdiDxhLBx+8E0u3ewy4Xd9VDSGR0RxKzDxMvxNjJyJY3neXOkjmdIHgjOXA6PfR1PuqIbROcnadOvXKnG2qI5Z8j0sV+24KlimW3ro01Ya1bsGa6g++t1wPnZKD/321EKJIOW19FvMOCteJWC2LYpFVwm1EORVLt9v1T+hrtRASBEgdGe0rHZHHscdYhHaYO475VWwr6OqLNYzprjH/ihXBdXXc99UyPc/1UehrtRDS8akXhn1F4Vaa0I6ZOs466stSwlQdQr8PVTJfXpbvLax9qDz840LlU1wCNyN5ynS1IQXCOpO+5XdE6Hus6VqDC9fZJ+8VbyRUwYbkZfV5zAExtO+GjguVUXEQxk5sjqkMCJ3E8qFO2fU5c1zmMWsvdnM9rjs3WMOdI6HKFVO2oefCk9gl5xSfhcqpOAhR8pwLcyRcIpR1TMGxJkCQ8ullRDW5PvWgPkOKSrSW9tCu3OaAvi6wfjzUjrU/rxbC2IvYfifGes+IzO01KC4RRPIaiaSyvMJnrAPmotAEl6gP9aJ+1JN/1NvVlWNKKWvDNnS9aiFEOUorzGEBjn9Wkc9YMqF+rq45zr1D2jlm1YeAsfi8WgjJUlGRBMYkYJmsPgfWaiHEPVKRBMYkYPnYEUG42WznLmMdoO8kAQJNc2CxOrZaS2j5xO0c7sxoASHmnJb5prk8kbtaCK0WtAlCECEsKQpYGrBOxkACiFZFEG42pq6AFYTcpOvWzMh+sU4fs1LAXM+LVSCyvcZT8ogbWLmYc85brSW0tFSE54m+EuJGWYBy7UyWXCFaWi/kh0xJyyM5PVQxl16P3wlCY0toOZegA3GZ+s8qIU0O98ZyLrqPwuX6W9xNbvZ19/cBoJUX48tAEBYOIR1KgMa/a56RHOuIYlnOZ3yFKu09gxgQOPhw3/jb0oPxZSQIK4DQderQllvkhAJkTvc1ujqneu278v15E+l6axcCbP06pPo71PUuLoF77UdbMKeZengQAQcEjhXIPS0tJhC0lekB7fcVHZkBw9oFl9evS6r31ULIPXtrz8+cok3dg8f3zB8RPtFVoKytEEXGtaQPdj1sF7cdKNd0P52MkXsueaOAXy2ENG7NSb7rYOaJjOyhKVHkL2K1cVnpjNLnkQwqgMd8C/n71gUXnTtcaG+KpAdkbLnfht/ekPdVQ4gAgCHFWh4jPIo451ktAInV4HeAjMtUgtuKfIGKeiPvofsjHXwpBhqAZ3DYNTCEgGJ5TPUQpgSRjmeuyDri3Cc+czzRQqDEUnIOOisH1xW321k7HpgEeGPuHW3g+BTwOQ+F4Fkud034QDcBIY1GoVNYRJQAGLGMgDQVvPE7yL1njosS0Q4Sj1F+B6blmih1xyKjxAwGXJs60I4hi0edmfNhGRmELOvnIBt7dYkVTpa5vTYDIYJHkVGKlAX3EqGHzhnHFAYIsJhYIZdp4gBlnRJwsEBcjwEIS+T/43O+5zig5ndYLpZWgJ5zI7cx4FwdOYbBAWiBN4fCgOHql+trUxC6TkA5cykovatXDa8pXc5+nzKohAwcOci8SQgRPCN2aoXh+nMCNzkozFQdsJ4p5624/bncHTElK/d9sxAiAFwVonoplAYAc7mp1ClDrFfW/9aWKfDh4eQY/ZySa9MQIhw3j8F9WaugoKWN1lOK1P+eeSpBmTXmhQxmwFfygNY8hE55cKMAg6CCZUExCYDMXbJw9SzllegpXoZVcdFm1h5LkclQPQWhl0jOHM3leFooEBZ3bE1tqKNK/JzMlNjRaBSWwZLobSmBl6m+E4QehE5ggEJHY7ViZa0werOU4K7Rwivz7n3XCZEba5TM92ocwAThAIQ+ICgTQDKfw6WcO9/hd7i8/nlbeM+a6FSgxsmUV+Z5pO3hatZi7cb6WRAGQtgXIvMdXFbmPCx2M1KjOIz4DlLfleX4/jla+9stCSEr988lCjC4IZ8SFtYt+k0QLoDQ7wiX58nIjdtEZBBAmf8hYJTM/02L78m8qT0gtaRfBWEECJcIXr+xfdpeSfIVhIJQVjqxDgjCxB1Q0oitutpYb0EoCGUJE+uAIEzcAbIuNtalJLkKQkEoS5hYBwRh4g4oacRWXW2stiAUhLKEiXVAECbuAFkXG+tSklwFoSCUJUysA4IwcQeUNGKrrjZWWxAKQlnCxDogCBN3gKyLjXUpSa6CUBDKEibWAUGYuANKGrFVVxurLQgFoSxhYh0QhIk7QNbFxrqUJFdBKAhlCRPrgCBM3AEljdiqq43VFoSCUJYwsQ4IwsQdIOtiY11KkqsgFISyhIl1QBAm7oCSRmzV1cZqC0JBKEuYWAcEYeIOkHWxsS4lyVUQCkJZwsQ6IAgTd0BJI7bqamO1BaEglCVMrAOCMHEHyLrYWJeS5CoIBaEsYWIdiAoh+73XuJNqSaNqrXVFr87Pz6scMKJCyKaPrW70WKvy59Iu9jZkn0f2fsylTrHqERVCdqptfUfaWB2j87yeK7LbLwUYa9pGOyqECOj6+rq6kUpAvAYihUw+ffq03ZYcPWMXZLYtT1GP2NeMDiHCOTo6qkI4sYWt8+0H8+HhYXdzc7O1hvx3d3dXxfQnOoQPDw/VTqAF0X4QxZDf5eXlHwj5gynQ6elp0YN+dAgRTG0+ewzl0TniAHx2dvbHJXU0Pj4+dswXS5WxCYT39/cd/nupQlG94wBjIUfmgUx5/AKIV1dX3cHBQXF6ZwIhAiKUXFMEy0KhdM5lsBP821Wenp62XlhpMQkzCJ+fn6uYNAuUZaBYyo1lMOaCQ6W04KAZhAiI6JVlZ+jc+QGyRp/gkpKdNVZIHCnFIppCiJC0btgmKNYw3t7ejjH457sSMrjMIUQaFxcXsoiJk4StoVj7/ERDCcZMlZeXl+2SWc7xiVUgZML89etXBWoEYrTBmIV7ovAhBf1jfZHfrD1YhFxvFQgRlAsh6y4LuachihlyTKjyon+AyNTo+Pg4OxBD27EJGXGmjkEQpB3lKIiQTtcxeQ0guKS4m6GFY4mcnpycZAXiqhA6YeFGkPkgpc5LqUvrD25vYilsbiFympMhSAKhExqjUmkdr/rmNXCwDLakMD3KBcSkEDrhASNpbswXc45iCcC8AKQ/WLjfp+TgkWUBoRMibirpbggGKPHdiWgJzPyUP5cBCd3Yt5Bzimubqk1ZQdgXJmlJVI5ADmAiKP2TDHwd8G9t6utQ6N8EbFJGTrOFMFSAOk4SiCEBFzn9+PHj6hZREMboQZ2jGgmQk7p2qpsgrEZ91JBYEuDpEGveDysIY/WczlOVBEgsWes5p4KwKtVRY2JLYI3nnArC2L2m81UnASL0lsnfgrA6lVGDLCRAQolV5FQQWvSYzlmlBIDFImAjCKtUFzXKSgIkf8cO2AhCq97SeauVANlcMZ9zKgirVRU1zFIC3IURK3IqCC17SueuXgJETvdN/BaE1auJGmgtgX3v1heE1j2k8zchAUBaujGNIGxCRdTINSRA5HTJJrmCcI3e0TWakQCRUx7vOWeeKAibUQ81dC0JzI2cCsK1ekbXaUoC7m79EIsoCJtSDTV2bQkQOZ1K/haEa/eKrtecBLhbfyznVBA2pxJqcAoJjD3wWhCm6BFds0kJDEVOBWGT6qBGp5IAARse29gP2AjCVL2h6zYrAUD8/v379onzwCgIm1UFNTy1BIicsvW3IEzdE7p+0xJgQxsesRhS/gew1yNMJN/cwwAAAABJRU5ErkJggg=="/>
          </defs>
        </svg>
      </div>
    </div>

    <div class="row my-4">
      <h2 class="pb-4 pt-5">Ready to connect?</h2>
      <div class="col-12">
        <div class="row">
          <div class="col-12 col-md-6 p-5 col-gap-border bg-lighter mt-2">
            <h4 class="py-2 font-weight-normal">Connect through fellowship</h4>
            <h4 class="py-2 pb-md-5 mb-md-5 font-weight-normal">Join the Kernel fellowship program and receive mentorship and access to a lifelong community.</h4>
            <a class="col-12 col-md-auto btn btn-primary mt-3 p-3 btn-explore" href="/hackathon-list/" target="_self">Explore Kernel</a>
          </div>
          <div class="col-12 col-md-6 p-5 col-gap-border bg-lighter mt-5 mb-4 mt-md-2 mb-md-0">
            <h4 class="py-2 font-weight-normal">Connect through Fellowship</h4>
            <h4 class="py-2 pb-md-5 mb-md-5 font-weight-normal">Connect with your peers while working on top open source projects.</h4>
            <a class="col-12 col-md-auto btn btn-primary mt-3 p-3 btn-explore" href="https://kernel.community/" target="_self">Explore Hackathons</a>
          </div>
        </div>
      </div>
    </div>

  </div>


  {% include 'shared/footer.html' %}
</div>

</body>

{% include 'shared/analytics.html' %}
{% include 'shared/footer_scripts.html' with slim=1 %}

<script>
  $(".scrollToBottom").click(function() {
    $("html, body").animate({ scrollTop: $(document).height() }, "slow");
    return false;
  });
</script>

=======
  {% include 'shared/head.html' %}
  {% include 'shared/cards_pic.html' %}
  <meta name="title" content="Connect | Gitcoin">
  <meta name="description" content="Connect">

  <style>

    section {
      margin-top: 7em;
    }

    .bg-img-cover {
      background-repeat: no-repeat;
      background-size: cover;
    }

    .img-accordion .collapsing {
      transition: none !important;
    }

    .accordion:not(.collapsed) {
      pointer-events: none;
    }

    @media screen and (max-width: 768px) {
      .img-accordion > div {
        left: 0;
      }
    }

    .line-clamp-2 {
      display: -webkit-box;
      -webkit-line-clamp: 4;
      -webkit-box-orient: vertical;
      text-overflow: ellipsis;
      overflow: hidden;
    }

    .line-clamp-4 {
      display: -webkit-box;
      -webkit-line-clamp: 4;
      -webkit-box-orient: vertical;
      text-overflow: ellipsis;
      overflow: hidden;
    }

    @media screen and (min-width: 768px) {
      .row > .col-gaps-2-sm:nth-of-type(1) {
        padding-right: 0.5rem!important;
      }
      .row > .col-gaps-2-sm:nth-of-type(2) {
        padding-left: 0.5rem!important;
      }

      .row > .col-gaps-2:nth-of-type(1) {
        padding-right: 2rem!important;
      }
      .row > .col-gaps-2:nth-of-type(2) {
        padding-left: 2rem!important;
      }

      .row > .col-gaps-3:nth-of-type(1) {
        padding-right: 2rem!important;
      }
      .row > .col-gaps-3:nth-of-type(2) {
        padding-left: 1rem!important;
        padding-right: 1rem!important;
      }
      .row > .col-gaps-3:nth-of-type(3) {
        padding-left: 2rem!important;
      }

      .btn-explore {
        position: absolute;
        bottom: 4em;
        min-width: 15rem;
      }
    }

  </style>

</head>

<body>
  <div class="content__main min-vh-100 d-md-flex flex-column">
    {% include 'shared/tag_manager_2.html' %}
    {% include 'shared/top_nav.html' with class='d-md-flex' %}
    <div class="header">
      {% include 'home/nav.html' %}
    </div>

    <div class="container px-5">

      <div class="row mt-5">
        <div class="col-12 col-md-8 p-0">
          <h1 class="mb-4">
            Connect And Build With Top Open Source Developers
          </h1>
          <p class="text-wrap mb-5 text-grey-400 font-bigger-2">
            Gitcoin is home to an exceptional blockchain community. Develop lasting relationships and technologies here.
          </p>
          <div class="row mt-5 mx-0">
            <a class="btn btn-primary col-12 col-md-auto p-3 px-5 scroll-to-ready" href="#ready-to-connect">
              I’m ready to connect
            </a>
          </div>
        </div>
        <div class="d-none d-md-inline col-md-4 m-auto ">
          <svg viewBox="0 0 379 299" fill="none" xmlns="http://www.w3.org/2000/svg">
            <path d="M22.9384 228.018C9.6286 245.304 67.6819 270.973 110.868 282.928C206.373 309.373 339.258 299.075 348.462 281.427C352.497 273.612 333.099 263.21 314.975 258.552C276.178 248.616 247.576 268.851 186.266 261.45C177.912 260.415 149.452 255.551 132.532 242.405C107.328 222.791 171.045 223.982 167.293 217.978C161.204 208.249 39.6464 206.282 22.9384 228.018Z" fill="#FFE0EB"/>
            <path d="M123.331 107.935C123.669 108.14 124.055 108.288 124.477 108.368C125.613 108.585 126.87 108.272 127.84 107.53L132.479 103.979C133.448 103.237 134.021 102.15 134.011 101.072C134.002 100.146 133.582 99.3312 132.829 98.7761L125.525 93.3874C124.228 92.4258 122.234 92.5321 120.791 93.6363L119.177 94.8716C117.735 95.9754 117.241 97.7722 118.003 99.144L118.002 99.1442L122.282 106.848C122.532 107.298 122.89 107.666 123.331 107.935ZM124.229 94.7443C124.259 94.7627 124.289 94.7822 124.317 94.8031L131.622 100.192C131.986 100.46 132.065 100.827 132.068 101.088C132.073 101.626 131.765 102.185 131.244 102.584L126.605 106.135C126.084 106.533 125.435 106.706 124.868 106.598C124.594 106.546 124.221 106.403 124.008 106.019L119.729 98.3146L119.729 98.3148C119.39 97.7046 119.684 96.8243 120.411 96.2673L122.025 95.0319C122.718 94.502 123.643 94.3872 124.229 94.7443Z" fill="#F3587D"/>
            <path d="M41.1388 108.232C41.4476 108.42 41.7863 108.574 42.1465 108.687L47.9619 110.505C49.1643 110.881 50.4758 110.755 51.4699 110.167C52.3315 109.658 52.868 108.875 52.9811 107.964L54.0819 99.0773C54.2763 97.5076 53.1111 95.9602 51.3112 95.3968L49.2877 94.7645C47.4879 94.2018 45.5541 94.7808 44.6894 96.1417L39.7962 103.842C39.2943 104.632 39.2137 105.558 39.5695 106.447C39.8574 107.166 40.4163 107.792 41.1388 108.232ZM51.2528 97.3626C51.8543 97.7288 52.2209 98.3121 52.1515 98.8704L51.0503 107.757C50.9934 108.218 50.6802 108.493 50.4279 108.642C49.9236 108.94 49.2333 108.996 48.5809 108.792L42.7655 106.974C42.1129 106.77 41.5989 106.337 41.3907 105.817C41.2864 105.556 41.2151 105.161 41.4691 104.762L46.3628 97.0608C46.7567 96.4407 47.7483 96.1898 48.669 96.4775L50.6923 97.1099C50.8946 97.1733 51.0831 97.2593 51.2528 97.3626Z" fill="#F3587D"/>
            <path d="M77.5703 128.743C78.3157 129.197 79.1881 129.457 80.1022 129.485L88.1994 129.728C89.6603 129.771 91.0555 129.214 92.0276 128.199C92.9993 127.184 93.4333 125.831 93.2179 124.487L91.0452 110.926C90.6952 108.74 88.7183 107.102 86.3437 107.031L83.5268 106.947C81.1524 106.876 79.0658 108.391 78.5654 110.551L75.4574 123.954C75.1491 125.283 75.4885 126.659 76.3883 127.731C76.7247 128.131 77.125 128.472 77.5703 128.743ZM87.8119 109.287C88.5015 109.707 88.9945 110.388 89.1231 111.192L91.2958 124.753C91.4261 125.566 91.1637 126.384 90.5764 126.997C89.9886 127.611 89.1449 127.948 88.262 127.921L80.1648 127.679C79.2821 127.652 78.4632 127.266 77.9196 126.618C77.3758 125.97 77.1706 125.138 77.3569 124.335L80.4649 110.932C80.7675 109.626 82.0287 108.71 83.4641 108.753L86.281 108.838C86.8429 108.855 87.3681 109.017 87.8119 109.287Z" fill="#F3587D"/>
            <path d="M55.2738 110.472C59.871 113.271 66.9497 116.163 77.5535 117.535L77.8208 115.745C64.3783 114.006 56.8713 109.792 52.9411 106.565L51.6547 107.92C52.6393 108.729 53.835 109.596 55.2738 110.472Z" fill="#F3587D"/>
            <path d="M90.9584 118.251C110.892 117.411 118.317 105.482 120.584 100.393L118.79 99.7012C116.15 105.626 109.013 115.681 90.8706 116.446L90.9584 118.251Z" fill="#F3587D"/>
            <path d="M50.0268 96.599L51.9308 96.9596L62.961 46.6246C63.0681 46.2324 66.0196 36.2125 87.0981 37.4427C107.442 38.6302 108.078 43.9288 108.082 43.9822L108.101 44.1383L119.342 95.0272L121.245 94.6633L110.021 43.848C109.946 42.7353 108.533 36.883 87.2194 35.639C64.4048 34.3073 61.1898 45.7462 61.064 46.2335L50.0268 96.599Z" fill="#F3587D"/>
            <path d="M112.001 59.5605L117.37 81.8474C117.37 81.8474 97.2338 94.0967 93.7154 85.7543C90.1933 77.417 90.2759 69.3375 90.2759 69.3375C90.2759 69.3375 87.8319 64.8466 112.001 59.5605ZM107.176 67.5462L109.614 77.7867C109.914 79.0426 111.064 79.8725 112.187 79.6416C112.675 79.5427 113.075 79.2605 113.348 78.8725C113.71 78.3583 113.849 77.6655 113.679 76.95L111.242 66.7095C110.941 65.4536 109.791 64.6237 108.669 64.8546C108.181 64.9537 107.786 65.2391 107.513 65.6272C107.155 66.1362 107.012 66.8341 107.176 67.5462ZM94.986 71.3129C95.4252 72.4157 96.9996 72.8847 98.5114 72.3652C100.02 71.8506 100.895 70.5405 100.462 69.4411C100.022 68.3383 98.4478 67.8692 96.9361 68.3889C95.4281 68.9034 94.5523 70.2135 94.986 71.3129Z" fill="#6F3FF5"/>
            <path d="M69.7301 50.4387C72.6202 52.1986 77.4886 54.0954 85.3526 54.5544C99.9912 55.4088 105.769 48.092 106.008 47.78L104.425 46.7316L105.216 47.2558L104.427 46.7291C104.374 46.7974 98.9721 53.5387 85.4742 52.7509C71.32 51.9244 67.7063 46.3095 67.6706 46.2529L65.9844 47.1508C66.0633 47.2789 67.0382 48.7996 69.7301 50.4387Z" fill="#F3587D"/>
            <path d="M54.1808 86.9327C54.3168 86.9272 67.8574 86.3537 74.0211 85.7296C77.9181 85.3357 78.7896 87.8143 78.8758 88.0977L80.209 94.0485C80.8693 96.993 83.1507 99.4364 86.1611 100.427C102.157 105.686 118.648 91.3769 119.342 90.7649L118.006 89.453C117.844 89.595 101.677 103.612 86.8089 98.7232C84.4337 97.9428 82.6336 96.0099 82.1111 93.6794L80.7639 87.6744C80.3306 86.149 78.3382 83.4749 73.8109 83.9329C67.7074 84.5508 54.2286 85.1218 54.093 85.1275L54.1808 86.9327Z" fill="#F3587D"/>
            <path d="M85.6751 17.1656C83.4821 17.1656 81.7043 15.5121 81.7043 13.4725C81.7043 11.4328 83.4821 9.7793 85.6751 9.7793C87.8682 9.7793 89.646 11.4328 89.646 13.4725C89.646 15.5121 87.8682 17.1656 85.6751 17.1656Z" fill="#F3587D"/>
            <path d="M86.3305 43.3462L88.2705 43.2443L86.622 16.0361L84.682 16.1381L86.3305 43.3462Z" fill="#F3587D"/>
            <path d="M84.5531 44.4174C85.2524 44.8433 86.3559 45.004 87.6488 44.8181C89.7383 44.5174 91.0622 43.4932 90.8685 42.3278C90.6749 41.1615 89.0797 40.5575 86.9904 40.8576C86.1658 40.9764 85.3989 41.2312 84.8312 41.5753C84.0489 42.0497 83.6627 42.6959 83.7714 43.3487C83.8454 43.7928 84.1229 44.1554 84.5531 44.4174ZM88.6381 42.6482C88.3704 42.7885 87.9447 42.9468 87.3519 43.0323C86.7594 43.1173 86.3022 43.086 86.0016 43.0274C86.2694 42.8871 86.6949 42.7289 87.2874 42.6438C87.8801 42.5586 88.3376 42.5897 88.6381 42.6482Z" fill="#F3587D"/>
            <path d="M77.7381 24.7467C84.4223 28.817 93.4211 27.0708 97.7976 20.8542C102.174 14.6375 100.297 6.26812 93.6124 2.19776C86.9282 -1.8726 77.9293 -0.126375 73.5528 6.09028C69.1764 12.3069 71.0539 20.6763 77.7381 24.7467ZM92.5478 3.70977C98.3359 7.23441 99.9616 14.481 96.1719 19.8642C92.3822 25.2473 84.5906 26.7592 78.8025 23.2346C73.0145 19.7101 71.3889 12.4634 75.1785 7.08029C78.9683 1.69715 86.7599 0.18518 92.5478 3.70977Z" fill="#F3587D"/>
            <path d="M68.1718 78.4042C67.1219 78.4042 66.2708 77.6126 66.2708 76.6362C66.2708 75.6597 67.1219 74.8682 68.1718 74.8682C69.2216 74.8682 70.0728 75.6597 70.0728 76.6362C70.0728 77.6126 69.2216 78.4042 68.1718 78.4042Z" fill="#F3587D"/>
            <path d="M69.5761 69.0223C68.5262 69.0223 67.6751 68.2308 67.6751 67.2543C67.6751 66.2779 68.5262 65.4863 69.5761 65.4863C70.6259 65.4863 71.4771 66.2779 71.4771 67.2543C71.4771 68.2308 70.6259 69.0223 69.5761 69.0223Z" fill="#F3587D"/>
            <path d="M69.3969 60.7421C68.347 60.7421 67.4959 59.9505 67.4959 58.9741C67.4959 57.9976 68.347 57.2061 69.3969 57.2061C70.4467 57.2061 71.2979 57.9976 71.2979 58.9741C71.2979 59.9505 70.4467 60.7421 69.3969 60.7421Z" fill="#F3587D"/>
            <path d="M83.2636 132.49L85.2061 132.44L85.1063 129.139L83.164 129.189L83.2636 132.49Z" fill="#F3587D"/>
            <path d="M89.5648 132.272L89.5703 134.079L79.0958 134.111L79.0903 132.303L89.5648 132.272Z" fill="#F3587D"/>
            <path d="M43.4818 112.301L45.3678 112.736L46.2236 109.531L44.3376 109.096L43.4818 112.301Z" fill="#F3587D"/>
            <path d="M38.9996 112.824L49.0995 115.405L49.6143 113.663L39.5142 111.081L38.9996 112.824Z" fill="#F3587D"/>
            <path d="M131.64 108.854L133.146 107.711L130.9 105.152L129.395 106.295L131.64 108.854Z" fill="#F3587D"/>
            <path d="M129.401 112.503L137.678 106.532L136.487 105.104L128.21 111.075L129.401 112.503Z" fill="#F3587D"/>
            <path d="M236.837 158.766C236.347 159.065 235.786 159.279 235.173 159.396C233.523 159.711 231.697 159.256 230.289 158.178L223.551 153.021C222.143 151.943 221.311 150.365 221.326 148.798C221.339 147.454 221.949 146.27 223.042 145.464L233.651 137.637C235.535 136.241 238.432 136.395 240.527 137.999L242.871 139.793C244.966 141.396 245.684 144.006 244.577 145.998L244.577 145.999L238.361 157.188C237.999 157.841 237.478 158.376 236.837 158.766ZM235.533 139.608C235.489 139.635 235.447 139.663 235.405 139.693L224.796 147.52C224.268 147.91 224.152 148.443 224.149 148.822C224.141 149.603 224.588 150.416 225.345 150.994L232.082 156.151C232.839 156.73 233.782 156.982 234.605 156.825C235.003 156.748 235.545 156.541 235.854 155.983L242.069 144.794L242.07 144.794C242.562 143.908 242.135 142.629 241.078 141.82L238.734 140.026C237.729 139.256 236.385 139.089 235.533 139.608Z" fill="#F3587D"/>
            <path d="M356.215 159.199C355.767 159.472 355.275 159.696 354.752 159.86L346.305 162.5C344.559 163.046 342.654 162.863 341.21 162.01C339.959 161.27 339.179 160.134 339.015 158.809L337.416 145.903C337.134 143.623 338.827 141.375 341.441 140.557L344.38 139.639C346.994 138.821 349.802 139.662 351.058 141.639L358.165 152.823C358.894 153.971 359.011 155.315 358.495 156.607C358.076 157.651 357.265 158.56 356.215 159.199ZM341.525 143.412C340.652 143.944 340.119 144.791 340.22 145.602L341.82 158.509C341.902 159.179 342.357 159.577 342.724 159.794C343.456 160.227 344.459 160.308 345.406 160.012L353.853 157.372C354.8 157.076 355.547 156.447 355.849 155.691C356.001 155.312 356.104 154.739 355.735 154.159L348.628 142.974C348.056 142.073 346.615 141.709 345.278 142.127L342.34 143.045C342.046 143.137 341.772 143.262 341.525 143.412Z" fill="#F3587D"/>
            <path d="M303.301 188.988C302.218 189.647 300.951 190.026 299.624 190.065L287.863 190.418C285.741 190.482 283.715 189.673 282.303 188.198C280.892 186.724 280.261 184.758 280.574 182.806L283.73 163.11C284.238 159.936 287.11 157.556 290.558 157.454L294.65 157.331C298.098 157.227 301.129 159.429 301.856 162.566L306.37 182.032C306.818 183.962 306.325 185.961 305.018 187.517C304.529 188.099 303.948 188.594 303.301 188.988ZM288.426 160.729C287.424 161.339 286.708 162.329 286.521 163.496L283.366 183.193C283.177 184.373 283.558 185.561 284.411 186.452C285.264 187.344 286.49 187.833 287.772 187.795L299.533 187.442C300.815 187.403 302.004 186.842 302.794 185.901C303.584 184.961 303.882 183.752 303.611 182.586L299.097 163.119C298.657 161.222 296.826 159.892 294.741 159.954L290.649 160.077C289.833 160.102 289.07 160.337 288.426 160.729Z" fill="#F3587D"/>
            <path d="M335.685 162.452C329.008 166.518 318.727 170.718 303.326 172.711L302.938 170.111C322.462 167.584 333.365 161.465 339.073 156.778L340.942 158.746C339.512 159.92 337.775 161.18 335.685 162.452Z" fill="#F3587D"/>
            <path d="M283.856 173.75C254.905 172.529 244.12 155.204 240.827 147.812L243.434 146.808C247.268 155.413 257.634 170.016 283.984 171.128L283.856 173.75Z" fill="#F3587D"/>
            <path d="M343.306 142.302L340.541 142.826L324.52 69.7187C324.365 69.149 320.078 54.5959 289.463 56.3827C259.915 58.1075 258.991 65.8032 258.985 65.8808L258.958 66.1075L242.632 140.02L239.867 139.491L256.169 65.6858C256.278 64.0697 258.33 55.5698 289.287 53.763C322.423 51.8288 327.093 68.4428 327.275 69.1506L343.306 142.302Z" fill="#F3587D"/>
            <path d="M253.294 88.5068L245.495 120.877C245.495 120.877 274.742 138.668 279.852 126.551C284.967 114.442 284.847 102.707 284.847 102.707C284.847 102.707 288.397 96.1844 253.294 88.5068ZM260.301 100.105L256.76 114.979C256.324 116.803 254.654 118.008 253.023 117.673C252.315 117.529 251.734 117.119 251.337 116.556C250.811 115.809 250.609 114.803 250.856 113.764L254.396 98.8901C254.833 97.066 256.503 95.8607 258.133 96.196C258.842 96.3399 259.415 96.7544 259.811 97.3181C260.332 98.0575 260.54 99.071 260.301 100.105ZM278.006 105.576C277.368 107.178 275.082 107.859 272.886 107.105C270.695 106.357 269.423 104.454 270.053 102.858C270.692 101.256 272.978 100.575 275.174 101.329C277.364 102.077 278.636 103.979 278.006 105.576Z" fill="#6F3FF5"/>
            <path d="M314.689 75.2583C310.491 77.8144 303.42 80.5693 291.998 81.2359C270.737 82.4769 262.345 71.8498 261.998 71.3967L264.297 69.874L263.148 70.6353L264.294 69.8702C264.371 69.9695 272.217 79.7607 291.821 78.6164C312.379 77.4161 317.628 69.2609 317.68 69.1787L320.129 70.4828C320.014 70.6689 318.598 72.8775 314.689 75.2583Z" fill="#F3587D"/>
            <path d="M337.273 128.262C337.075 128.254 317.409 127.421 308.456 126.514C302.796 125.942 301.53 129.542 301.405 129.954L299.469 138.597C298.51 142.873 295.196 146.422 290.824 147.861C267.592 155.499 243.639 134.716 242.631 133.828L244.572 131.922C244.806 132.128 268.288 152.487 289.883 145.386C293.333 144.253 295.947 141.445 296.706 138.061L298.663 129.339C299.292 127.123 302.186 123.239 308.762 123.905C317.626 124.802 337.203 125.632 337.4 125.64L337.273 128.262Z" fill="#F3587D"/>
            <path d="M291.53 26.9322C294.715 26.9322 297.297 24.5306 297.297 21.5681C297.297 18.6057 294.715 16.2041 291.53 16.2041C288.344 16.2041 285.762 18.6057 285.762 21.5681C285.762 24.5306 288.344 26.9322 291.53 26.9322Z" fill="#F3587D"/>
            <path d="M290.578 64.9568L287.76 64.8087L290.155 25.291L292.972 25.4391L290.578 64.9568Z" fill="#F3587D"/>
            <path d="M293.159 66.5137C292.144 67.1322 290.541 67.3656 288.663 67.0957C285.628 66.6589 283.705 65.1714 283.987 63.4786C284.268 61.7847 286.585 60.9075 289.619 61.3433C290.817 61.5158 291.931 61.886 292.755 62.3857C293.892 63.0747 294.453 64.0134 294.295 64.9614C294.187 65.6064 293.784 66.1332 293.159 66.5137ZM287.226 63.944C287.615 64.1479 288.233 64.3777 289.094 64.5019C289.955 64.6253 290.619 64.5799 291.055 64.4948C290.667 64.291 290.049 64.0612 289.188 63.9377C288.327 63.8138 287.663 63.859 287.226 63.944Z" fill="#F3587D"/>
            <path d="M303.058 37.9426C293.349 43.8544 280.279 41.3182 273.923 32.289C267.566 23.2598 270.293 11.1039 280.002 5.19208C289.71 -0.719798 302.78 1.81645 309.137 10.8456C315.493 19.8748 312.766 32.0307 303.058 37.9426ZM281.548 7.38815C273.141 12.5074 270.78 23.0326 276.284 30.8511C281.788 38.6697 293.105 40.8657 301.512 35.7465C309.918 30.6273 312.279 20.1021 306.775 12.2836C301.271 4.46498 289.954 2.26896 281.548 7.38815Z" fill="#F3587D"/>
            <path d="M316.952 115.877C318.477 115.877 319.713 114.727 319.713 113.309C319.713 111.891 318.477 110.741 316.952 110.741C315.427 110.741 314.191 111.891 314.191 113.309C314.191 114.727 315.427 115.877 316.952 115.877Z" fill="#F3587D"/>
            <path d="M314.912 102.25C316.437 102.25 317.673 101.1 317.673 99.6821C317.673 98.2639 316.437 97.1143 314.912 97.1143C313.388 97.1143 312.151 98.2639 312.151 99.6821C312.151 101.1 313.388 102.25 314.912 102.25Z" fill="#F3587D"/>
            <path d="M315.173 90.2227C316.698 90.2227 317.934 89.073 317.934 87.6548C317.934 86.2366 316.698 85.0869 315.173 85.0869C313.648 85.0869 312.412 86.2366 312.412 87.6548C312.412 89.073 313.648 90.2227 315.173 90.2227Z" fill="#F3587D"/>
            <path d="M295.032 194.43L292.211 194.357L292.356 189.562L295.177 189.636L295.032 194.43Z" fill="#F3587D"/>
            <path d="M285.88 194.114L285.872 196.739L301.085 196.786L301.093 194.16L285.88 194.114Z" fill="#F3587D"/>
            <path d="M352.812 165.108L350.073 165.741L348.83 161.086L351.569 160.453L352.812 165.108Z" fill="#F3587D"/>
            <path d="M359.322 165.867L344.653 169.617L343.905 167.086L358.575 163.336L359.322 165.867Z" fill="#F3587D"/>
            <path d="M224.769 160.1L222.583 158.44L225.843 154.725L228.03 156.385L224.769 160.1Z" fill="#F3587D"/>
            <path d="M228.021 165.402L216 156.73L217.73 154.656L229.751 163.328L228.021 165.402Z" fill="#F3587D"/>
            <path d="M192.435 123.871C194.333 123.871 195.871 122.333 195.871 120.435C195.871 118.538 194.333 117 192.435 117C190.538 117 189 118.538 189 120.435C189 122.333 190.538 123.871 192.435 123.871Z" fill="#02E2AC"/>
            <path d="M179.435 204.871C181.333 204.871 182.871 203.333 182.871 201.435C182.871 199.538 181.333 198 179.435 198C177.538 198 176 199.538 176 201.435C176 203.333 177.538 204.871 179.435 204.871Z" fill="#02E2AC"/>
            <path d="M92.4355 101.871C94.3328 101.871 95.871 100.333 95.871 98.4354C95.871 96.5381 94.3328 95 92.4355 95C90.5381 95 89 96.5381 89 98.4354C89 100.333 90.5381 101.871 92.4355 101.871Z" fill="#02E2AC"/>
            <path d="M36.4355 266.871C38.3328 266.871 39.871 265.333 39.871 263.435C39.871 261.538 38.3328 260 36.4355 260C34.5381 260 33 261.538 33 263.435C33 265.333 34.5381 266.871 36.4355 266.871Z" fill="#02E2AC"/>
            <path d="M328.435 165.871C330.333 165.871 331.871 164.333 331.871 162.435C331.871 160.538 330.333 159 328.435 159C326.538 159 325 160.538 325 162.435C325 164.333 326.538 165.871 328.435 165.871Z" fill="#02E2AC"/>
            <path d="M143.435 26.8709C145.333 26.8709 146.871 25.3328 146.871 23.4354C146.871 21.5381 145.333 20 143.435 20C141.538 20 140 21.5381 140 23.4354C140 25.3328 141.538 26.8709 143.435 26.8709Z" fill="#02E2AC"/>
            <path d="M5.43548 167.871C7.33282 167.871 8.87096 166.333 8.87096 164.435C8.87096 162.538 7.33282 161 5.43548 161C3.53814 161 2 162.538 2 164.435C2 166.333 3.53814 167.871 5.43548 167.871Z" fill="#02E2AC"/>
            <path d="M206.435 57.8709C208.333 57.8709 209.871 56.3328 209.871 54.4354C209.871 52.5381 208.333 51 206.435 51C204.538 51 203 52.5381 203 54.4354C203 56.3328 204.538 57.8709 206.435 57.8709Z" fill="#02E2AC"/>
            <path d="M233.435 248.871C235.333 248.871 236.871 247.333 236.871 245.435C236.871 243.538 235.333 242 233.435 242C231.538 242 230 243.538 230 245.435C230 247.333 231.538 248.871 233.435 248.871Z" fill="#02E2AC"/>
            <path d="M351.435 191.871C353.333 191.871 354.871 190.333 354.871 188.435C354.871 186.538 353.333 185 351.435 185C349.538 185 348 186.538 348 188.435C348 190.333 349.538 191.871 351.435 191.871Z" fill="#02E2AC"/>
            <path d="M357.367 270L355 268.62C355.013 268.608 356.303 267.359 358.207 264.988L360.778 266.146C358.769 268.646 357.423 269.946 357.367 270Z" fill="#6F3FF5"/>
            <path d="M366.577 257.792L363.842 256.869C365.483 254.143 366.989 251.269 368.318 248.327L371.16 249.047C369.8 252.058 368.258 255 366.577 257.792ZM374.633 240.028L371.716 239.502C372.662 236.559 373.456 233.525 374.075 230.484L377.041 230.823C376.409 233.926 375.599 237.023 374.633 240.028ZM378.421 221.504L375.429 221.346C375.687 218.602 375.817 215.792 375.817 212.995L375.813 212.152L378.813 212.137L378.817 212.995C378.817 215.845 378.684 218.708 378.421 221.504ZM375.275 202.958C374.952 199.943 374.478 196.865 373.866 193.81L376.833 193.477C377.455 196.583 377.937 199.712 378.265 202.778L375.275 202.958ZM371.644 184.749C370.788 181.792 369.787 178.782 368.669 175.803L371.558 175.196C372.691 178.218 373.707 181.272 374.576 184.273L371.644 184.749Z" fill="#6F3FF5"/>
            <path d="M364.999 166.986C364.36 165.592 363.687 164.177 362.995 162.781L365.807 162C366.508 163.413 367.19 164.846 367.836 166.258L364.999 166.986Z" fill="#6F3FF5"/>
            <path d="M245.33 136.016C245.317 136.01 243.984 135.338 241.195 134.491L241.865 132.282C244.883 133.197 246.324 133.931 246.384 133.962L245.328 136.015L245.856 134.989L245.33 136.016Z" fill="#6F3FF5"/>
            <path d="M65.2807 155.5C64.3924 155.382 63.5149 155.249 62.6477 155.101L63.0365 152.824C65.8943 153.312 68.895 153.632 71.9344 153.768L71.8313 156.074C69.6176 155.976 67.4139 155.782 65.2807 155.5ZM53.6631 152.926C50.7009 151.984 47.8113 150.823 45.0737 149.476L46.0937 147.404C48.7279 148.701 51.5103 149.818 54.3626 150.726L53.6631 152.926ZM81.0511 155.971L80.9022 153.666C83.8039 153.479 86.8083 153.138 89.8314 152.653L90.1974 154.933C87.1023 155.429 84.0251 155.778 81.0511 155.971ZM99.2033 153.101L98.6535 150.858C101.488 150.163 104.406 149.335 107.327 148.397L108.033 150.596C105.061 151.55 102.09 152.393 99.2033 153.101ZM37.1028 144.759C34.5885 142.995 32.1808 141.012 29.9465 138.867L31.5457 137.201C33.6953 139.265 36.0114 141.172 38.4293 142.868L37.1028 144.759ZM116.692 147.835L116.007 145.629C118.94 144.72 121.878 143.836 124.738 143.003L125.384 145.22C122.536 146.049 119.612 146.929 116.692 147.835ZM23.7591 131.976C21.8966 129.571 20.1674 126.983 18.6189 124.285L20.6222 123.136C22.1176 125.742 23.7873 128.241 25.5851 130.563L23.7591 131.976ZM134.122 142.76L133.517 140.531C136.488 139.726 139.458 138.952 142.343 138.231L142.902 140.472C140.032 141.189 137.078 141.958 134.122 142.76ZM151.728 138.368L151.217 136.115C154.213 135.436 157.215 134.793 160.14 134.204L160.596 136.468C157.689 137.054 154.706 137.693 151.728 138.368ZM14.5521 115.985C13.3893 113.171 12.3809 110.232 11.5551 107.247L13.7804 106.632C14.5814 109.526 15.5592 112.376 16.686 115.103L14.5521 115.985ZM169.508 134.793L169.112 132.518C172.144 131.99 175.178 131.506 178.13 131.081L178.458 133.367C175.53 133.789 172.518 134.269 169.508 134.793ZM187.445 132.222L187.192 129.927C190.276 129.586 193.338 129.305 196.294 129.091L196.461 131.394C193.534 131.607 190.501 131.885 187.445 132.222ZM205.496 130.932L205.43 128.624C208.558 128.534 211.639 128.522 214.585 128.588L214.533 130.897C211.626 130.831 208.585 130.843 205.496 130.932ZM223.543 131.375L223.741 129.074C226.934 129.348 230.02 129.736 232.861 130.218L232.474 132.495C229.696 132.023 226.673 131.644 223.543 131.375ZM9.62147 98.2159C9.15512 95.1797 8.8626 92.085 8.75289 89.0184L11.0607 88.9359C11.1675 91.9131 11.4511 94.9175 11.9041 97.8654L9.62147 98.2159ZM8.97238 79.7872C9.07091 78.6143 9.19901 77.4271 9.35351 76.2582C9.6041 74.3669 9.93057 72.478 10.3245 70.6439L12.5821 71.1288C12.2015 72.9029 11.8853 74.7309 11.6428 76.5612C11.4932 77.6935 11.3688 78.8441 11.2736 79.9806L8.97238 79.7872ZM15.0541 62.5476L12.8863 61.7508C13.9752 58.7887 15.2769 55.9527 16.7561 53.3217L18.7688 54.4529C17.3504 56.9774 16.1005 59.7005 15.0541 62.5476ZM23.7938 47.1376L22.0214 45.657C24.0461 43.2333 26.2903 41.0438 28.6929 39.1494L30.1224 40.9631C27.8454 42.7585 25.7162 44.8358 23.7938 47.1376Z" fill="#6F3FF5"/>
            <path d="M37.6787 36.2585L36.684 34.1741C38.0985 33.4993 39.5748 32.8934 41.0723 32.3733L41.8297 34.5552C40.4129 35.0469 39.0163 35.6202 37.6787 36.2585Z" fill="#6F3FF5"/>
          </svg>
        </div>
      </div>

      <section class="row py-5 my-5" id="accordion-group">
        <header class="col-12 pt-5 px-0">
          <h2>
            Connect on Gitcoin
          </h2>
        </header>
        <div class="col-12 col-md-6 col-lg-5 pl-0 pt-5 mr-0 mr-md-5">
          <div class="accordion-group img-accordion mb-4 mb-md-0" style="min-height: min(105vw, 25rem);">
            <div class="pr-md-4 position-absolute h-100 w-100" style="z-index: -1">
              <img class="d-block m-auto ml-md-0" src="{% static "v2/images/jtbd/jtbd-7.svg" %}" style="max-width: 19rem;"/>
            </div>
            <div class="collapseOne pr-md-4 position-absolute h-100 w-100 collapse show bg-white" data-parent="#accordion-group">
              <img class="d-block m-auto ml-md-0" src="{% static "v2/images/jtbd/jtbd-7.svg" %}" style="max-width: 19rem;"/>
            </div>
            <div class="collapseTwo pr-md-4 position-absolute h-100 w-100 collapse bg-white" data-parent="#accordion-group">
              <img class="d-block m-auto ml-md-0" src="{% static "v2/images/jtbd/jtbd-8.svg" %}" style="max-width: 19rem;"/>
            </div>
            <div class="collapseThree pr-md-4 position-absolute h-100 w-100 collapse bg-white" data-parent="#accordion-group">
              <img class="d-block m-auto ml-md-0" src="{% static "v2/images/jtbd/jtbd-9.svg" %}" style="max-width: 19rem;"/>
            </div>
          </div>
        </div>
        <div class="col-12 col-md-5 pt-5">
          <div class="accordion-group gc-accordion gc-accordion-border">
            <h5 class="accordion" id="headingOne" data-parent="#accordion-group" data-toggle="collapse" data-target=".collapseOne">
              <span class="accordion-title">Join the Kernel Fellowship</span>
            </h5>
            <div class="accordion-panel collapse show font-subheader text-grey-400 collapseOne" aria-labelledby="headingOne" data-parent="#accordion-group">
              <p class="font-header font-bigger-1">Join a cohort of Web3’s brightest minds and create the next great open source project. Build a lifetime community through weekly workshops, roundtable discussions, and direct connection with accomplished mentors.</p>
            </div>

            <h5 class="accordion collapsed" id="headingTwo" data-parent="#accordion-group" data-toggle="collapse" data-target=".collapseTwo">
              <span class="accordion-title">Build with your peers</span>
            </h5>
            <div class="accordion-panel collapse font-subheader text-grey-400 collapseTwo" aria-labelledby="headingTwo" data-parent="#accordion-group">
              <p class="font-header font-bigger-1">Gitcoin is the town square of Web3. Find collaborators and squad up to take on bigger and better projects.</p>
            </div>

            <h5 class="accordion collapsed" id="headingThree" data-parent="#accordion-group" data-toggle="collapse" data-target=".collapseThree">
              <span class="accordion-title">Connect to Web3 projects</span>
            </h5>
            <div class="accordion-panel collapse font-subheader text-grey-400 collapseThree" aria-labelledby="headingThree" data-parent="#accordion-group">
              <p class="font-header font-bigger-1">Tackle bounties and hackathons sponsored by established and up-and-coming Web3 organizations, and develop your reputation as an open web builder.</p>
            </div>
          </div>
        </div>
      </section>

      <section class="row" id="connect-with-top-developers">
        <header class="col-12 p-0 mb-5">
          <h2>
            Connect with top developers
          </h2>
        </header>
        <div class="col-12 px-0">
          <h3 class="col-10 p-0 mb-5">
            If you were in a room with 250 of the brightest minds in Web3 for 8 weeks, what would you build?
          </h3>
          <h4 class="pl-3 w-100 mb-3">
            Sucessful Projects
          </h4>
          <div class="col-12 mb-5">
            <div class="row">
              {% for project in projects %}
                {% with name=project.name logo_url=project.logo_url description=project.description %}
                  <div class="col-12 col-md-6 p-0 col-gaps-2-sm">
                    <div class="w-100 rounded shadow-sm">
                      <img class="w-100 rounded p-4" style="max-height: 10rem; object-fit: contain;" src="{{ logo_url }}"/>
                    </div>
                    <p class="font-bigger-3 mt-4 mb-2" style="font-weight: 500;">{{ name }}</p>
                    <p class="text-grey-400">{{ description }}</p>
                  </div>
                {% endwith %}
              {% endfor %}
            </div>
          </div>
          <div class="col-12 col-md-8 p-0 pt-4 mt-5 font-bigger-1">
            <p>The Kernel fellowship program is an opportunity to join a lifelong network of talented individuals and mentors in blockchain.</p>
          </div>
        </div>
        <div class="col-12">
          <div class="row">
            {% for alumn in alumni %}
              {% with avatar_url=alumn.avatar_url name=alumn.name role=alumn.role avatar_url=alumn.avatar_url %}
                <div class="col-12 col-md-6 col-lg-3 text-center p-5 mb-2">
                  <div class="row">
                    <div class="col-5 col-md-12">
                      <img class="rounded-circle w-100" style="max-width: 15rem;" src="{{ avatar_url }}" />
                    </div>
                    <div class="col-7 col-md-12 pt-2 font-bigger-1 m-auto">
                      <span class="d-block w-100">{{ name }}</span>
                      <span class="d-block w-100">{{ role }}</span>
                    </div>
                  </div>
                </div>
              {% endwith %}
            {% endfor %}
          </div>
          <div class="row my-4">
            <a class="btn btn-primary col-12 col-md-auto p-3 px-5" href="https://gitcoin.typeform.com/to/Sy0qlDwu" target="_blank">Apply to Kernel</a>
          </div>
        </div>
      </section>

      {% if hackathons|length > 0 %}
        <section class="row" id="meet-passionate-builders">
          <header class="col-12 p-0 mb-5">
            <h2>
              Meet other passionate builders in hackathons
            </h2>
          </header>
          <div class="col-12">
            <div class="row">
              {% for hackathon in hackathons %}
                {% with logo_url=hackathon.logo name=hackathon.name summary=hackathon.summary start_date=hackathon.start_date end_date=hackathon.end_date sponsor_profiles=hackathon.sponsor_profiles %}
                  <div class="col-12 p-0 {% if hackathons|length <= 2 %}col-md-6 col-gaps-2{% else %}col-md-4 col-gaps-3{% endif %} font-body mb-4 mb-md-0">
                    <div class="align-items-center d-flex justify-content-center rounded shadow-sm w-100 bg-img-cover" style="height: 297.74px; background-image: url('{{ logo_url }}');"></div>
                    <h3 class="mt-4 mb-3 line-clamp-2">{{ name }}</h3>
                    <p class="text-grey-400 mb-3 line-clamp-4" style="min-height: 84px">{{ summary }}</p>
                    <p class="text-grey-400 mb-3">
                      {{ start_date | date_fromisoformat:"M j, Y"}} - {{ end_date | date_fromisoformat:"M j, Y" }}
                    </p>
                    <p class="text-grey-400">
                      Sponsored by
                      {% for sponsor in sponsor_profiles %}
                        {% if forloop.counter <= 4 %}
                          <img class="rounded-circle mx-1" style="max-height: 2rem; object-fit: contain;" src="{% url 'org_avatar' sponsor.handle %}" alt="{{ sponsor.handle }}" />
                        {% endif %}
                      {% endfor %}
                      {% if sponsor_profiles|length > 4 %}
                        <span class="rounded-circle mx-1" style="max-height: 2rem; object-fit: contain;"><i class="fas fa-plus"></i></span>
                      {% endif %}
                    </p>
                  </div>
                {% endwith %}
              {% endfor %}
              {% if hackathons|length == 1 %}
                <div class="col-12 col-md-6 p-0 {% if hackathons|length <= 2 %}col-gaps-2{% else %}col-gaps-3{% endif %} font-body mb-4 mb-md-0">
                  <div class="w-100 rounded shadow-sm bg-light" style="height: 297.74px"></div>
                  <h3 class="mt-4 mb-3">More hackathons coming soon!</h3>
                  <p class="text-grey-400" style="min-height: 100px">Stay tuned for more great hackathons coming your way!</p>
                </div>
              {% endif %}
            </div>
          </div>
        </section>
      {% endif %}


      <section class="row" id="testimonial">
        <div class="col-12 col-md-6 order-1 order-md-0 font-body">
          <div class="row">
            <div class="col-auto m-0 p-0 px-2 mt-n3"><span class="font-bigger-4">“</span></div>
            <div class="col text-grey-400 pr-5 pb-4">
              <div class="row">
                <p>{{ testimonial.comment }}</p>
              </div>
              <div class="row">
                <p>{{ testimonial.handle }}<br/>{{ testimonial.role }}</p>
              </div>
              <div class="row">
                <a rel=nofollow href="https://github.com/{{testimonial.github_handle}}?tab=repositories" target="_blank" rel="noopener noreferrer"><i class="fab fa-github text-grey-400 text-primary-hover font-bigger-2"></i></a>
              </div>
            </div>
          </div>
        </div>
        <div class="col-12 col-md-2 order-0 order-md-1">
          <div class="row mb-5">
            <img class="mx-auto mx-md-0 rounded-circle" style="max-height: 12rem; object-fit: contain;" src="{% url 'org_avatar' testimonial.github_handle %}" alt="{{ testimonial.github_handle }}" />
          </div>
        </div>
      </section>

      <section id="connect-with-community">
        <div class="row border-top-1 border-bottom-1 border-grey">
          <div class="col-12 col-md-9 p-0 py-5">
            <h2>Have questions before you start with Gitcoin?</h2>
            <p class="text-grey-400 font-bigger-2">Connect with the Gitcoin community in Discord</p>
            <div class="row mt-4 mx-0">
              <a class="btn btn-primary col-12 col-md-auto p-3 px-5" href="https://discord.com/invite/83BK5z55yB" target="_blank">Join Discord</a>
            </div>
          </div>
          <div class="d-none d-md-inline col-md-3 p-0 align-self-center">
            <svg xmlns="http://www.w3.org/2000/svg" viewBox="0 0 245 240" style="width: 80%;"><path d="M104.4 103.9c-5.7 0-10.2 5-10.2 11.1s4.6 11.1 10.2 11.1c5.7 0 10.2-5 10.2-11.1.1-6.1-4.5-11.1-10.2-11.1zM140.9 103.9c-5.7 0-10.2 5-10.2 11.1s4.6 11.1 10.2 11.1c5.7 0 10.2-5 10.2-11.1s-4.5-11.1-10.2-11.1z"/><path d="M189.5 20h-134C44.2 20 35 29.2 35 40.6v135.2c0 11.4 9.2 20.6 20.5 20.6h113.4l-5.3-18.5 12.8 11.9 12.1 11.2 21.5 19V40.6c0-11.4-9.2-20.6-20.5-20.6zm-38.6 130.6s-3.6-4.3-6.6-8.1c13.1-3.7 18.1-11.9 18.1-11.9-4.1 2.7-8 4.6-11.5 5.9-5 2.1-9.8 3.5-14.5 4.3-9.6 1.8-18.4 1.3-25.9-.1-5.7-1.1-10.6-2.7-14.7-4.3-2.3-.9-4.8-2-7.3-3.4-.3-.2-.6-.3-.9-.5-.2-.1-.3-.2-.4-.3-1.8-1-2.8-1.7-2.8-1.7s4.8 8 17.5 11.8c-3 3.8-6.7 8.3-6.7 8.3-22.1-.7-30.5-15.2-30.5-15.2 0-32.2 14.4-58.3 14.4-58.3 14.4-10.8 28.1-10.5 28.1-10.5l1 1.2c-18 5.2-26.3 13.1-26.3 13.1s2.2-1.2 5.9-2.9c10.7-4.7 19.2-6 22.7-6.3.6-.1 1.1-.2 1.7-.2 6.1-.8 13-1 20.2-.2 9.5 1.1 19.7 3.9 30.1 9.6 0 0-7.9-7.5-24.9-12.7l1.4-1.6s13.7-.3 28.1 10.5c0 0 14.4 26.1 14.4 58.3 0 0-8.5 14.5-30.6 15.2z"/></svg>
          </div>
        </div>
      </section>

      <section class="row mb-5" id="ready-to-connect">
        <header class="col-12 p-0 pt-4">
          <h2>
            Ready to connect?
          </h2>
        </header>
        <div class="col-12 col-md-6 mt-4 p-0 pr-0 pr-md-1">
          <div class="bg-lighter p-5 mr-0 mr-md-2 h-100">
            <h4 class="py-2 font-weight-normal">Connect through fellowship</h4>
            <p class="py-2 pb-md-5 mb-md-5 font-bigger-1">Join the Kernel fellowship program and receive mentorship and access to a lifelong community.</p>
            <a class="col-12 col-md-auto btn btn-primary mt-3 p-3 btn-explore" href="{% url 'get_hackathons' %}" target="_self">Explore Kernel</a>
          </div>
        </div>
        <div class="col-12 col-md-6 mt-4 p-0 p-0 pl-0 pl-md-1">
          <div class="bg-lighter p-5 ml-0 ml-md-2 h-100">
            <h4 class="py-2 font-weight-normal">Connect through building</h4>
            <p class="py-2 pb-md-5 mb-md-5 font-bigger-1">Connect with your peers while working on top open source projects.</p>
            <a class="col-12 col-md-auto btn btn-primary mt-3 p-3 btn-explore" href="https://kernel.community/" target="_self">Explore Hackathons</a>
          </div>
        </div>
      </section>

    </div>

    {% include 'shared/footer.html' %}

  </div>
  {% include 'shared/analytics.html' %}
  {% include 'shared/footer_scripts.html' with slim=1 %}

  <script>
    $(".scroll-to-ready").click(function(e) {
      // prevent the href from being called
      e.preventDefault();
      // slow scroll to the element
      $("html, body").animate({ scrollTop: $('#ready-to-connect').offset().top }, "slow");

      return false;
    });
  </script>

</body>
>>>>>>> 2ed912dd
</html><|MERGE_RESOLUTION|>--- conflicted
+++ resolved
@@ -16,381 +16,12 @@
 <http://www.gnu.org/licenses/>.
 
 {% endcomment %}
-<<<<<<< HEAD
-{% load i18n static to_date %}
-=======
+
 {% load i18n static date_fromisoformat %}
->>>>>>> 2ed912dd
 <!DOCTYPE html>
 <html lang="en">
 
 <head>
-<<<<<<< HEAD
-{% include 'shared/head.html' %}
-{% include 'shared/cards_pic.html' %}
-<meta name="title" content="Connect | Gitcoin">
-<meta name="description" content="Connect">
-
-
-<style>
-
-  .img-accordion .collapsing {
-    transition: none !important;
-  }
-
-  .accordion:not(.collapsed) {
-    pointer-events: none;
-  }
-
-  @media screen and (max-width: 768px) {
-    .img-accordion > div {
-      left: 0;
-    }
-  }
-
-  @media screen and (min-width: 768px) {
-    .row > .col-gaps-2:nth-of-type(1) {
-      padding-right: 0.5rem!important;
-    }
-    .row > .col-gaps-2:nth-of-type(2) {
-      padding-left: 0.5rem!important;
-    }
-
-    .row > .col-gaps-3:nth-of-type(1) {
-      padding-right: 0.25rem!important;
-    }
-    .row > .col-gaps-3:nth-of-type(2) {
-      padding-left: 0.25rem!important;
-      padding-right: 0.25rem!important;
-    }
-    .row > .col-gaps-3:nth-of-type(3) {
-      padding-left: 0.25rem!important;
-    }
-
-    .row > .col-gap-border {
-      box-sizing: border-box;
-      border: 0.5rem solid transparent;
-      background-clip: padding-box;
-    }
-
-    .btn-explore {
-      position: absolute;
-      bottom: 3em;
-      min-width: 15rem;
-    }
-  }
-
-
-</style>
-
-
-</head>
-
-<body class="{{ active }} g-font-muli">
-<div class="content__main min-vh-100 d-md-flex flex-column">
-  {% include 'shared/tag_manager_2.html' %}
-  {% include 'shared/top_nav.html' with class='d-md-flex' %}
-  <div class="header">
-    {% include 'home/nav.html' %}
-  </div>
-
-  <div class="container-xl px-5">
-
-    <div class="row mt-5">
-      <div class="col-12 col-md-8 p-0">
-        <h1 class="mb-4">
-          Connect And Build With Top Open Source Developers
-        </h1>
-        <h3 class="font-bigger-2 text-grey-400 mb-5">
-          Gitcoin is home to an exceptional blockchain community. Develop lasting relationships and technologies here.
-        </h3>
-        <div class="row mt-5 mx-0">
-          <button class="btn btn-primary col-12 col-md-auto p-3 px-5 scrollToBottom">
-            I'm ready to connect
-          </button>
-        </div>
-      </div>
-      <div class="d-none d-md-inline col-md-4 m-auto ">
-        <svg viewBox="0 0 379 299" fill="none" xmlns="http://www.w3.org/2000/svg">
-          <path d="M22.9384 228.018C9.6286 245.304 67.6819 270.973 110.868 282.928C206.373 309.373 339.258 299.075 348.462 281.427C352.497 273.612 333.099 263.21 314.975 258.552C276.178 248.616 247.576 268.851 186.266 261.45C177.912 260.415 149.452 255.551 132.532 242.405C107.328 222.791 171.045 223.982 167.293 217.978C161.204 208.249 39.6464 206.282 22.9384 228.018Z" fill="#FFE0EB"/>
-          <path d="M123.331 107.935C123.669 108.14 124.055 108.288 124.477 108.368C125.613 108.585 126.87 108.272 127.84 107.53L132.479 103.979C133.448 103.237 134.021 102.15 134.011 101.072C134.002 100.146 133.582 99.3312 132.829 98.7761L125.525 93.3874C124.228 92.4258 122.234 92.5321 120.791 93.6363L119.177 94.8716C117.735 95.9754 117.241 97.7722 118.003 99.144L118.002 99.1442L122.282 106.848C122.532 107.298 122.89 107.666 123.331 107.935ZM124.229 94.7443C124.259 94.7627 124.289 94.7822 124.317 94.8031L131.622 100.192C131.986 100.46 132.065 100.827 132.068 101.088C132.073 101.626 131.765 102.185 131.244 102.584L126.605 106.135C126.084 106.533 125.435 106.706 124.868 106.598C124.594 106.546 124.221 106.403 124.008 106.019L119.729 98.3146L119.729 98.3148C119.39 97.7046 119.684 96.8243 120.411 96.2673L122.025 95.0319C122.718 94.502 123.643 94.3872 124.229 94.7443Z" fill="#F3587D"/>
-          <path d="M41.1388 108.232C41.4476 108.42 41.7863 108.574 42.1465 108.687L47.9619 110.505C49.1643 110.881 50.4758 110.755 51.4699 110.167C52.3315 109.658 52.868 108.875 52.9811 107.964L54.0819 99.0773C54.2763 97.5076 53.1111 95.9602 51.3112 95.3968L49.2877 94.7645C47.4879 94.2018 45.5541 94.7808 44.6894 96.1417L39.7962 103.842C39.2943 104.632 39.2137 105.558 39.5695 106.447C39.8574 107.166 40.4163 107.792 41.1388 108.232ZM51.2528 97.3626C51.8543 97.7288 52.2209 98.3121 52.1515 98.8704L51.0503 107.757C50.9934 108.218 50.6802 108.493 50.4279 108.642C49.9236 108.94 49.2333 108.996 48.5809 108.792L42.7655 106.974C42.1129 106.77 41.5989 106.337 41.3907 105.817C41.2864 105.556 41.2151 105.161 41.4691 104.762L46.3628 97.0608C46.7567 96.4407 47.7483 96.1898 48.669 96.4775L50.6923 97.1099C50.8946 97.1733 51.0831 97.2593 51.2528 97.3626Z" fill="#F3587D"/>
-          <path d="M77.5703 128.743C78.3157 129.197 79.1881 129.457 80.1022 129.485L88.1994 129.728C89.6603 129.771 91.0555 129.214 92.0276 128.199C92.9993 127.184 93.4333 125.831 93.2179 124.487L91.0452 110.926C90.6952 108.74 88.7183 107.102 86.3437 107.031L83.5268 106.947C81.1524 106.876 79.0658 108.391 78.5654 110.551L75.4574 123.954C75.1491 125.283 75.4885 126.659 76.3883 127.731C76.7247 128.131 77.125 128.472 77.5703 128.743ZM87.8119 109.287C88.5015 109.707 88.9945 110.388 89.1231 111.192L91.2958 124.753C91.4261 125.566 91.1637 126.384 90.5764 126.997C89.9886 127.611 89.1449 127.948 88.262 127.921L80.1648 127.679C79.2821 127.652 78.4632 127.266 77.9196 126.618C77.3758 125.97 77.1706 125.138 77.3569 124.335L80.4649 110.932C80.7675 109.626 82.0287 108.71 83.4641 108.753L86.281 108.838C86.8429 108.855 87.3681 109.017 87.8119 109.287Z" fill="#F3587D"/>
-          <path d="M55.2738 110.472C59.871 113.271 66.9497 116.163 77.5535 117.535L77.8208 115.745C64.3783 114.006 56.8713 109.792 52.9411 106.565L51.6547 107.92C52.6393 108.729 53.835 109.596 55.2738 110.472Z" fill="#F3587D"/>
-          <path d="M90.9584 118.251C110.892 117.411 118.317 105.482 120.584 100.393L118.79 99.7012C116.15 105.626 109.013 115.681 90.8706 116.446L90.9584 118.251Z" fill="#F3587D"/>
-          <path d="M50.0268 96.599L51.9308 96.9596L62.961 46.6246C63.0681 46.2324 66.0196 36.2125 87.0981 37.4427C107.442 38.6302 108.078 43.9288 108.082 43.9822L108.101 44.1383L119.342 95.0272L121.245 94.6633L110.021 43.848C109.946 42.7353 108.533 36.883 87.2194 35.639C64.4048 34.3073 61.1898 45.7462 61.064 46.2335L50.0268 96.599Z" fill="#F3587D"/>
-          <path d="M112.001 59.5605L117.37 81.8474C117.37 81.8474 97.2338 94.0967 93.7154 85.7543C90.1933 77.417 90.2759 69.3375 90.2759 69.3375C90.2759 69.3375 87.8319 64.8466 112.001 59.5605ZM107.176 67.5462L109.614 77.7867C109.914 79.0426 111.064 79.8725 112.187 79.6416C112.675 79.5427 113.075 79.2605 113.348 78.8725C113.71 78.3583 113.849 77.6655 113.679 76.95L111.242 66.7095C110.941 65.4536 109.791 64.6237 108.669 64.8546C108.181 64.9537 107.786 65.2391 107.513 65.6272C107.155 66.1362 107.012 66.8341 107.176 67.5462ZM94.986 71.3129C95.4252 72.4157 96.9996 72.8847 98.5114 72.3652C100.02 71.8506 100.895 70.5405 100.462 69.4411C100.022 68.3383 98.4478 67.8692 96.9361 68.3889C95.4281 68.9034 94.5523 70.2135 94.986 71.3129Z" fill="#6F3FF5"/>
-          <path d="M69.7301 50.4387C72.6202 52.1986 77.4886 54.0954 85.3526 54.5544C99.9912 55.4088 105.769 48.092 106.008 47.78L104.425 46.7316L105.216 47.2558L104.427 46.7291C104.374 46.7974 98.9721 53.5387 85.4742 52.7509C71.32 51.9244 67.7063 46.3095 67.6706 46.2529L65.9844 47.1508C66.0633 47.2789 67.0382 48.7996 69.7301 50.4387Z" fill="#F3587D"/>
-          <path d="M54.1808 86.9327C54.3168 86.9272 67.8574 86.3537 74.0211 85.7296C77.9181 85.3357 78.7896 87.8143 78.8758 88.0977L80.209 94.0485C80.8693 96.993 83.1507 99.4364 86.1611 100.427C102.157 105.686 118.648 91.3769 119.342 90.7649L118.006 89.453C117.844 89.595 101.677 103.612 86.8089 98.7232C84.4337 97.9428 82.6336 96.0099 82.1111 93.6794L80.7639 87.6744C80.3306 86.149 78.3382 83.4749 73.8109 83.9329C67.7074 84.5508 54.2286 85.1218 54.093 85.1275L54.1808 86.9327Z" fill="#F3587D"/>
-          <path d="M85.6751 17.1656C83.4821 17.1656 81.7043 15.5121 81.7043 13.4725C81.7043 11.4328 83.4821 9.7793 85.6751 9.7793C87.8682 9.7793 89.646 11.4328 89.646 13.4725C89.646 15.5121 87.8682 17.1656 85.6751 17.1656Z" fill="#F3587D"/>
-          <path d="M86.3305 43.3462L88.2705 43.2443L86.622 16.0361L84.682 16.1381L86.3305 43.3462Z" fill="#F3587D"/>
-          <path d="M84.5531 44.4174C85.2524 44.8433 86.3559 45.004 87.6488 44.8181C89.7383 44.5174 91.0622 43.4932 90.8685 42.3278C90.6749 41.1615 89.0797 40.5575 86.9904 40.8576C86.1658 40.9764 85.3989 41.2312 84.8312 41.5753C84.0489 42.0497 83.6627 42.6959 83.7714 43.3487C83.8454 43.7928 84.1229 44.1554 84.5531 44.4174ZM88.6381 42.6482C88.3704 42.7885 87.9447 42.9468 87.3519 43.0323C86.7594 43.1173 86.3022 43.086 86.0016 43.0274C86.2694 42.8871 86.6949 42.7289 87.2874 42.6438C87.8801 42.5586 88.3376 42.5897 88.6381 42.6482Z" fill="#F3587D"/>
-          <path d="M77.7381 24.7467C84.4223 28.817 93.4211 27.0708 97.7976 20.8542C102.174 14.6375 100.297 6.26812 93.6124 2.19776C86.9282 -1.8726 77.9293 -0.126375 73.5528 6.09028C69.1764 12.3069 71.0539 20.6763 77.7381 24.7467ZM92.5478 3.70977C98.3359 7.23441 99.9616 14.481 96.1719 19.8642C92.3822 25.2473 84.5906 26.7592 78.8025 23.2346C73.0145 19.7101 71.3889 12.4634 75.1785 7.08029C78.9683 1.69715 86.7599 0.18518 92.5478 3.70977Z" fill="#F3587D"/>
-          <path d="M68.1718 78.4042C67.1219 78.4042 66.2708 77.6126 66.2708 76.6362C66.2708 75.6597 67.1219 74.8682 68.1718 74.8682C69.2216 74.8682 70.0728 75.6597 70.0728 76.6362C70.0728 77.6126 69.2216 78.4042 68.1718 78.4042Z" fill="#F3587D"/>
-          <path d="M69.5761 69.0223C68.5262 69.0223 67.6751 68.2308 67.6751 67.2543C67.6751 66.2779 68.5262 65.4863 69.5761 65.4863C70.6259 65.4863 71.4771 66.2779 71.4771 67.2543C71.4771 68.2308 70.6259 69.0223 69.5761 69.0223Z" fill="#F3587D"/>
-          <path d="M69.3969 60.7421C68.347 60.7421 67.4959 59.9505 67.4959 58.9741C67.4959 57.9976 68.347 57.2061 69.3969 57.2061C70.4467 57.2061 71.2979 57.9976 71.2979 58.9741C71.2979 59.9505 70.4467 60.7421 69.3969 60.7421Z" fill="#F3587D"/>
-          <path d="M83.2636 132.49L85.2061 132.44L85.1063 129.139L83.164 129.189L83.2636 132.49Z" fill="#F3587D"/>
-          <path d="M89.5648 132.272L89.5703 134.079L79.0958 134.111L79.0903 132.303L89.5648 132.272Z" fill="#F3587D"/>
-          <path d="M43.4818 112.301L45.3678 112.736L46.2236 109.531L44.3376 109.096L43.4818 112.301Z" fill="#F3587D"/>
-          <path d="M38.9996 112.824L49.0995 115.405L49.6143 113.663L39.5142 111.081L38.9996 112.824Z" fill="#F3587D"/>
-          <path d="M131.64 108.854L133.146 107.711L130.9 105.152L129.395 106.295L131.64 108.854Z" fill="#F3587D"/>
-          <path d="M129.401 112.503L137.678 106.532L136.487 105.104L128.21 111.075L129.401 112.503Z" fill="#F3587D"/>
-          <path d="M236.837 158.766C236.347 159.065 235.786 159.279 235.173 159.396C233.523 159.711 231.697 159.256 230.289 158.178L223.551 153.021C222.143 151.943 221.311 150.365 221.326 148.798C221.339 147.454 221.949 146.27 223.042 145.464L233.651 137.637C235.535 136.241 238.432 136.395 240.527 137.999L242.871 139.793C244.966 141.396 245.684 144.006 244.577 145.998L244.577 145.999L238.361 157.188C237.999 157.841 237.478 158.376 236.837 158.766ZM235.533 139.608C235.489 139.635 235.447 139.663 235.405 139.693L224.796 147.52C224.268 147.91 224.152 148.443 224.149 148.822C224.141 149.603 224.588 150.416 225.345 150.994L232.082 156.151C232.839 156.73 233.782 156.982 234.605 156.825C235.003 156.748 235.545 156.541 235.854 155.983L242.069 144.794L242.07 144.794C242.562 143.908 242.135 142.629 241.078 141.82L238.734 140.026C237.729 139.256 236.385 139.089 235.533 139.608Z" fill="#F3587D"/>
-          <path d="M356.215 159.199C355.767 159.472 355.275 159.696 354.752 159.86L346.305 162.5C344.559 163.046 342.654 162.863 341.21 162.01C339.959 161.27 339.179 160.134 339.015 158.809L337.416 145.903C337.134 143.623 338.827 141.375 341.441 140.557L344.38 139.639C346.994 138.821 349.802 139.662 351.058 141.639L358.165 152.823C358.894 153.971 359.011 155.315 358.495 156.607C358.076 157.651 357.265 158.56 356.215 159.199ZM341.525 143.412C340.652 143.944 340.119 144.791 340.22 145.602L341.82 158.509C341.902 159.179 342.357 159.577 342.724 159.794C343.456 160.227 344.459 160.308 345.406 160.012L353.853 157.372C354.8 157.076 355.547 156.447 355.849 155.691C356.001 155.312 356.104 154.739 355.735 154.159L348.628 142.974C348.056 142.073 346.615 141.709 345.278 142.127L342.34 143.045C342.046 143.137 341.772 143.262 341.525 143.412Z" fill="#F3587D"/>
-          <path d="M303.301 188.988C302.218 189.647 300.951 190.026 299.624 190.065L287.863 190.418C285.741 190.482 283.715 189.673 282.303 188.198C280.892 186.724 280.261 184.758 280.574 182.806L283.73 163.11C284.238 159.936 287.11 157.556 290.558 157.454L294.65 157.331C298.098 157.227 301.129 159.429 301.856 162.566L306.37 182.032C306.818 183.962 306.325 185.961 305.018 187.517C304.529 188.099 303.948 188.594 303.301 188.988ZM288.426 160.729C287.424 161.339 286.708 162.329 286.521 163.496L283.366 183.193C283.177 184.373 283.558 185.561 284.411 186.452C285.264 187.344 286.49 187.833 287.772 187.795L299.533 187.442C300.815 187.403 302.004 186.842 302.794 185.901C303.584 184.961 303.882 183.752 303.611 182.586L299.097 163.119C298.657 161.222 296.826 159.892 294.741 159.954L290.649 160.077C289.833 160.102 289.07 160.337 288.426 160.729Z" fill="#F3587D"/>
-          <path d="M335.685 162.452C329.008 166.518 318.727 170.718 303.326 172.711L302.938 170.111C322.462 167.584 333.365 161.465 339.073 156.778L340.942 158.746C339.512 159.92 337.775 161.18 335.685 162.452Z" fill="#F3587D"/>
-          <path d="M283.856 173.75C254.905 172.529 244.12 155.204 240.827 147.812L243.434 146.808C247.268 155.413 257.634 170.016 283.984 171.128L283.856 173.75Z" fill="#F3587D"/>
-          <path d="M343.306 142.302L340.541 142.826L324.52 69.7187C324.365 69.149 320.078 54.5959 289.463 56.3827C259.915 58.1075 258.991 65.8032 258.985 65.8808L258.958 66.1075L242.632 140.02L239.867 139.491L256.169 65.6858C256.278 64.0697 258.33 55.5698 289.287 53.763C322.423 51.8288 327.093 68.4428 327.275 69.1506L343.306 142.302Z" fill="#F3587D"/>
-          <path d="M253.294 88.5068L245.495 120.877C245.495 120.877 274.742 138.668 279.852 126.551C284.967 114.442 284.847 102.707 284.847 102.707C284.847 102.707 288.397 96.1844 253.294 88.5068ZM260.301 100.105L256.76 114.979C256.324 116.803 254.654 118.008 253.023 117.673C252.315 117.529 251.734 117.119 251.337 116.556C250.811 115.809 250.609 114.803 250.856 113.764L254.396 98.8901C254.833 97.066 256.503 95.8607 258.133 96.196C258.842 96.3399 259.415 96.7544 259.811 97.3181C260.332 98.0575 260.54 99.071 260.301 100.105ZM278.006 105.576C277.368 107.178 275.082 107.859 272.886 107.105C270.695 106.357 269.423 104.454 270.053 102.858C270.692 101.256 272.978 100.575 275.174 101.329C277.364 102.077 278.636 103.979 278.006 105.576Z" fill="#6F3FF5"/>
-          <path d="M314.689 75.2583C310.491 77.8144 303.42 80.5693 291.998 81.2359C270.737 82.4769 262.345 71.8498 261.998 71.3967L264.297 69.874L263.148 70.6353L264.294 69.8702C264.371 69.9695 272.217 79.7607 291.821 78.6164C312.379 77.4161 317.628 69.2609 317.68 69.1787L320.129 70.4828C320.014 70.6689 318.598 72.8775 314.689 75.2583Z" fill="#F3587D"/>
-          <path d="M337.273 128.262C337.075 128.254 317.409 127.421 308.456 126.514C302.796 125.942 301.53 129.542 301.405 129.954L299.469 138.597C298.51 142.873 295.196 146.422 290.824 147.861C267.592 155.499 243.639 134.716 242.631 133.828L244.572 131.922C244.806 132.128 268.288 152.487 289.883 145.386C293.333 144.253 295.947 141.445 296.706 138.061L298.663 129.339C299.292 127.123 302.186 123.239 308.762 123.905C317.626 124.802 337.203 125.632 337.4 125.64L337.273 128.262Z" fill="#F3587D"/>
-          <path d="M291.53 26.9322C294.715 26.9322 297.297 24.5306 297.297 21.5681C297.297 18.6057 294.715 16.2041 291.53 16.2041C288.344 16.2041 285.762 18.6057 285.762 21.5681C285.762 24.5306 288.344 26.9322 291.53 26.9322Z" fill="#F3587D"/>
-          <path d="M290.578 64.9568L287.76 64.8087L290.155 25.291L292.972 25.4391L290.578 64.9568Z" fill="#F3587D"/>
-          <path d="M293.159 66.5137C292.144 67.1322 290.541 67.3656 288.663 67.0957C285.628 66.6589 283.705 65.1714 283.987 63.4786C284.268 61.7847 286.585 60.9075 289.619 61.3433C290.817 61.5158 291.931 61.886 292.755 62.3857C293.892 63.0747 294.453 64.0134 294.295 64.9614C294.187 65.6064 293.784 66.1332 293.159 66.5137ZM287.226 63.944C287.615 64.1479 288.233 64.3777 289.094 64.5019C289.955 64.6253 290.619 64.5799 291.055 64.4948C290.667 64.291 290.049 64.0612 289.188 63.9377C288.327 63.8138 287.663 63.859 287.226 63.944Z" fill="#F3587D"/>
-          <path d="M303.058 37.9426C293.349 43.8544 280.279 41.3182 273.923 32.289C267.566 23.2598 270.293 11.1039 280.002 5.19208C289.71 -0.719798 302.78 1.81645 309.137 10.8456C315.493 19.8748 312.766 32.0307 303.058 37.9426ZM281.548 7.38815C273.141 12.5074 270.78 23.0326 276.284 30.8511C281.788 38.6697 293.105 40.8657 301.512 35.7465C309.918 30.6273 312.279 20.1021 306.775 12.2836C301.271 4.46498 289.954 2.26896 281.548 7.38815Z" fill="#F3587D"/>
-          <path d="M316.952 115.877C318.477 115.877 319.713 114.727 319.713 113.309C319.713 111.891 318.477 110.741 316.952 110.741C315.427 110.741 314.191 111.891 314.191 113.309C314.191 114.727 315.427 115.877 316.952 115.877Z" fill="#F3587D"/>
-          <path d="M314.912 102.25C316.437 102.25 317.673 101.1 317.673 99.6821C317.673 98.2639 316.437 97.1143 314.912 97.1143C313.388 97.1143 312.151 98.2639 312.151 99.6821C312.151 101.1 313.388 102.25 314.912 102.25Z" fill="#F3587D"/>
-          <path d="M315.173 90.2227C316.698 90.2227 317.934 89.073 317.934 87.6548C317.934 86.2366 316.698 85.0869 315.173 85.0869C313.648 85.0869 312.412 86.2366 312.412 87.6548C312.412 89.073 313.648 90.2227 315.173 90.2227Z" fill="#F3587D"/>
-          <path d="M295.032 194.43L292.211 194.357L292.356 189.562L295.177 189.636L295.032 194.43Z" fill="#F3587D"/>
-          <path d="M285.88 194.114L285.872 196.739L301.085 196.786L301.093 194.16L285.88 194.114Z" fill="#F3587D"/>
-          <path d="M352.812 165.108L350.073 165.741L348.83 161.086L351.569 160.453L352.812 165.108Z" fill="#F3587D"/>
-          <path d="M359.322 165.867L344.653 169.617L343.905 167.086L358.575 163.336L359.322 165.867Z" fill="#F3587D"/>
-          <path d="M224.769 160.1L222.583 158.44L225.843 154.725L228.03 156.385L224.769 160.1Z" fill="#F3587D"/>
-          <path d="M228.021 165.402L216 156.73L217.73 154.656L229.751 163.328L228.021 165.402Z" fill="#F3587D"/>
-          <path d="M192.435 123.871C194.333 123.871 195.871 122.333 195.871 120.435C195.871 118.538 194.333 117 192.435 117C190.538 117 189 118.538 189 120.435C189 122.333 190.538 123.871 192.435 123.871Z" fill="#02E2AC"/>
-          <path d="M179.435 204.871C181.333 204.871 182.871 203.333 182.871 201.435C182.871 199.538 181.333 198 179.435 198C177.538 198 176 199.538 176 201.435C176 203.333 177.538 204.871 179.435 204.871Z" fill="#02E2AC"/>
-          <path d="M92.4355 101.871C94.3328 101.871 95.871 100.333 95.871 98.4354C95.871 96.5381 94.3328 95 92.4355 95C90.5381 95 89 96.5381 89 98.4354C89 100.333 90.5381 101.871 92.4355 101.871Z" fill="#02E2AC"/>
-          <path d="M36.4355 266.871C38.3328 266.871 39.871 265.333 39.871 263.435C39.871 261.538 38.3328 260 36.4355 260C34.5381 260 33 261.538 33 263.435C33 265.333 34.5381 266.871 36.4355 266.871Z" fill="#02E2AC"/>
-          <path d="M328.435 165.871C330.333 165.871 331.871 164.333 331.871 162.435C331.871 160.538 330.333 159 328.435 159C326.538 159 325 160.538 325 162.435C325 164.333 326.538 165.871 328.435 165.871Z" fill="#02E2AC"/>
-          <path d="M143.435 26.8709C145.333 26.8709 146.871 25.3328 146.871 23.4354C146.871 21.5381 145.333 20 143.435 20C141.538 20 140 21.5381 140 23.4354C140 25.3328 141.538 26.8709 143.435 26.8709Z" fill="#02E2AC"/>
-          <path d="M5.43548 167.871C7.33282 167.871 8.87096 166.333 8.87096 164.435C8.87096 162.538 7.33282 161 5.43548 161C3.53814 161 2 162.538 2 164.435C2 166.333 3.53814 167.871 5.43548 167.871Z" fill="#02E2AC"/>
-          <path d="M206.435 57.8709C208.333 57.8709 209.871 56.3328 209.871 54.4354C209.871 52.5381 208.333 51 206.435 51C204.538 51 203 52.5381 203 54.4354C203 56.3328 204.538 57.8709 206.435 57.8709Z" fill="#02E2AC"/>
-          <path d="M233.435 248.871C235.333 248.871 236.871 247.333 236.871 245.435C236.871 243.538 235.333 242 233.435 242C231.538 242 230 243.538 230 245.435C230 247.333 231.538 248.871 233.435 248.871Z" fill="#02E2AC"/>
-          <path d="M351.435 191.871C353.333 191.871 354.871 190.333 354.871 188.435C354.871 186.538 353.333 185 351.435 185C349.538 185 348 186.538 348 188.435C348 190.333 349.538 191.871 351.435 191.871Z" fill="#02E2AC"/>
-          <path d="M357.367 270L355 268.62C355.013 268.608 356.303 267.359 358.207 264.988L360.778 266.146C358.769 268.646 357.423 269.946 357.367 270Z" fill="#6F3FF5"/>
-          <path d="M366.577 257.792L363.842 256.869C365.483 254.143 366.989 251.269 368.318 248.327L371.16 249.047C369.8 252.058 368.258 255 366.577 257.792ZM374.633 240.028L371.716 239.502C372.662 236.559 373.456 233.525 374.075 230.484L377.041 230.823C376.409 233.926 375.599 237.023 374.633 240.028ZM378.421 221.504L375.429 221.346C375.687 218.602 375.817 215.792 375.817 212.995L375.813 212.152L378.813 212.137L378.817 212.995C378.817 215.845 378.684 218.708 378.421 221.504ZM375.275 202.958C374.952 199.943 374.478 196.865 373.866 193.81L376.833 193.477C377.455 196.583 377.937 199.712 378.265 202.778L375.275 202.958ZM371.644 184.749C370.788 181.792 369.787 178.782 368.669 175.803L371.558 175.196C372.691 178.218 373.707 181.272 374.576 184.273L371.644 184.749Z" fill="#6F3FF5"/>
-          <path d="M364.999 166.986C364.36 165.592 363.687 164.177 362.995 162.781L365.807 162C366.508 163.413 367.19 164.846 367.836 166.258L364.999 166.986Z" fill="#6F3FF5"/>
-          <path d="M245.33 136.016C245.317 136.01 243.984 135.338 241.195 134.491L241.865 132.282C244.883 133.197 246.324 133.931 246.384 133.962L245.328 136.015L245.856 134.989L245.33 136.016Z" fill="#6F3FF5"/>
-          <path d="M65.2807 155.5C64.3924 155.382 63.5149 155.249 62.6477 155.101L63.0365 152.824C65.8943 153.312 68.895 153.632 71.9344 153.768L71.8313 156.074C69.6176 155.976 67.4139 155.782 65.2807 155.5ZM53.6631 152.926C50.7009 151.984 47.8113 150.823 45.0737 149.476L46.0937 147.404C48.7279 148.701 51.5103 149.818 54.3626 150.726L53.6631 152.926ZM81.0511 155.971L80.9022 153.666C83.8039 153.479 86.8083 153.138 89.8314 152.653L90.1974 154.933C87.1023 155.429 84.0251 155.778 81.0511 155.971ZM99.2033 153.101L98.6535 150.858C101.488 150.163 104.406 149.335 107.327 148.397L108.033 150.596C105.061 151.55 102.09 152.393 99.2033 153.101ZM37.1028 144.759C34.5885 142.995 32.1808 141.012 29.9465 138.867L31.5457 137.201C33.6953 139.265 36.0114 141.172 38.4293 142.868L37.1028 144.759ZM116.692 147.835L116.007 145.629C118.94 144.72 121.878 143.836 124.738 143.003L125.384 145.22C122.536 146.049 119.612 146.929 116.692 147.835ZM23.7591 131.976C21.8966 129.571 20.1674 126.983 18.6189 124.285L20.6222 123.136C22.1176 125.742 23.7873 128.241 25.5851 130.563L23.7591 131.976ZM134.122 142.76L133.517 140.531C136.488 139.726 139.458 138.952 142.343 138.231L142.902 140.472C140.032 141.189 137.078 141.958 134.122 142.76ZM151.728 138.368L151.217 136.115C154.213 135.436 157.215 134.793 160.14 134.204L160.596 136.468C157.689 137.054 154.706 137.693 151.728 138.368ZM14.5521 115.985C13.3893 113.171 12.3809 110.232 11.5551 107.247L13.7804 106.632C14.5814 109.526 15.5592 112.376 16.686 115.103L14.5521 115.985ZM169.508 134.793L169.112 132.518C172.144 131.99 175.178 131.506 178.13 131.081L178.458 133.367C175.53 133.789 172.518 134.269 169.508 134.793ZM187.445 132.222L187.192 129.927C190.276 129.586 193.338 129.305 196.294 129.091L196.461 131.394C193.534 131.607 190.501 131.885 187.445 132.222ZM205.496 130.932L205.43 128.624C208.558 128.534 211.639 128.522 214.585 128.588L214.533 130.897C211.626 130.831 208.585 130.843 205.496 130.932ZM223.543 131.375L223.741 129.074C226.934 129.348 230.02 129.736 232.861 130.218L232.474 132.495C229.696 132.023 226.673 131.644 223.543 131.375ZM9.62147 98.2159C9.15512 95.1797 8.8626 92.085 8.75289 89.0184L11.0607 88.9359C11.1675 91.9131 11.4511 94.9175 11.9041 97.8654L9.62147 98.2159ZM8.97238 79.7872C9.07091 78.6143 9.19901 77.4271 9.35351 76.2582C9.6041 74.3669 9.93057 72.478 10.3245 70.6439L12.5821 71.1288C12.2015 72.9029 11.8853 74.7309 11.6428 76.5612C11.4932 77.6935 11.3688 78.8441 11.2736 79.9806L8.97238 79.7872ZM15.0541 62.5476L12.8863 61.7508C13.9752 58.7887 15.2769 55.9527 16.7561 53.3217L18.7688 54.4529C17.3504 56.9774 16.1005 59.7005 15.0541 62.5476ZM23.7938 47.1376L22.0214 45.657C24.0461 43.2333 26.2903 41.0438 28.6929 39.1494L30.1224 40.9631C27.8454 42.7585 25.7162 44.8358 23.7938 47.1376Z" fill="#6F3FF5"/>
-          <path d="M37.6787 36.2585L36.684 34.1741C38.0985 33.4993 39.5748 32.8934 41.0723 32.3733L41.8297 34.5552C40.4129 35.0469 39.0163 35.6202 37.6787 36.2585Z" fill="#6F3FF5"/>
-        </svg>
-      </div>
-    </div>
-
-
-    <div class="row my-5" id="accordion-group">
-      <h2 class="d-block w-100 my-5 pt-4">
-        Connect on Gitcoin
-      </h2>
-      <div class="col-12 col-md-6 pl-0">
-        <div class="accordion-group img-accordion" style="min-height: min(115vw, 30rem);">
-          <div class="pr-md-4 position-absolute h-100 w-100" style="z-index: -1">
-            <img class="d-block m-auto ml-md-0" src="{% static "v2/images/jtbd/jtbd-7.svg" %}" style="max-width: 19rem;"/>
-          </div>
-          <div class="collapseOne pr-md-4 position-absolute h-100 w-100 collapse show bg-white" data-parent="#accordion-group">
-            <img class="d-block m-auto ml-md-0" src="{% static "v2/images/jtbd/jtbd-7.svg" %}" style="max-width: 19rem;"/>
-          </div>
-          <div class="collapseTwo pr-md-4 position-absolute h-100 w-100 collapse bg-white" data-parent="#accordion-group">
-            <img class="d-block m-auto ml-md-0" src="{% static "v2/images/jtbd/jtbd-8.svg" %}" style="max-width: 19rem;"/>
-          </div>
-          <div class="collapseThree pr-md-4 position-absolute h-100 w-100 collapse bg-white" data-parent="#accordion-group">
-            <img class="d-block m-auto ml-md-0" src="{% static "v2/images/jtbd/jtbd-9.svg" %}" style="max-width: 19rem;"/>
-          </div>
-        </div>
-      </div>
-      <div class="col-12 col-md-5 pt-4">
-        <div class="accordion-group gc-accordion gc-accordion-border">
-          <h5 class="accordion" id="headingOne" data-parent="#accordion-group" data-toggle="collapse" data-target=".collapseOne">
-            <span class="accordion-title">Join the Kernel Fellowship</span>
-          </h5>
-          <div class="accordion-panel collapse show font-subheader text-grey-400 collapseOne" aria-labelledby="headingOne" data-parent="#accordion-group">
-            <p>Join a cohort of Web3’s brightest minds and create the next great open source project. Build a lifetime community through weekly workshops, roundtable discussions, and direct connection with accomplished mentors.</p>
-          </div>
-
-          <h5 class="accordion collapsed" id="headingTwo" data-parent="#accordion-group" data-toggle="collapse" data-target=".collapseTwo">
-            <span class="accordion-title">Build with your peers</span>
-          </h5>
-          <div class="accordion-panel collapse font-subheader text-grey-400 collapseTwo" aria-labelledby="headingTwo" data-parent="#accordion-group">
-            <p>Gitcoin is the town square of Web3. Find collaborators and squad up to take on bigger and better projects. </p>
-          </div>
-
-          <h5 class="accordion collapsed" id="headingThree" data-parent="#accordion-group" data-toggle="collapse" data-target=".collapseThree">
-            <span class="accordion-title">Connect to Web3 projects</span>
-          </h5>
-          <div class="accordion-panel collapse font-subheader text-grey-400 collapseThree" aria-labelledby="headingThree" data-parent="#accordion-group">
-            <p>Tackle bounties and hackathons sponsored by established and up-and-coming Web3 organizations, and develop your reputation as an open web builder.</p>
-          </div>
-        </div>
-      </div>
-    </div>
-
-
-    <div class="row">
-      <h2 class="d-block w-100 mt-5">
-        Connect with top developers
-      </h2>
-      <h3 class="col-10 p-0 my-4">
-        If you were in a room with 250 of the brightest minds in Web3 for 8 weeks, what would you build?
-      </h3>
-      <h4 class="my-5 pl-3 w-100">
-        Sucessful Projects
-      </h4>
-
-      {% for project in projects %}
-      {% with name=project.name logo_url=project.logo_url description=project.description %}
-      <div class="col-12 col-md-6 p-0 col-gaps-2">
-        <div class="w-100 rounded shadow-sm">
-          <img class="w-100 rounded p-4" style="max-height: 10rem; object-fit: contain;" src="{{ logo_url }}"/>
-        </div>
-        <p class="font-bigger-3 mt-4 mb-2">{{ name }}</p>
-        <p class="text-grey-400">{{ description }}</p>
-      </div>
-      {% endwith %}
-      {% endfor %}
-
-      <div class="col-12 col-md-8 p-0 mt-5 mb-4">
-        <p class="font-bigger-1">The Kernel fellowship program is an opportunity to join a lifelong network of talented individuals and mentors in blockchain.</p>
-      </div>
-    </div>
-
-
-    <div class="row">
-      {% for alumn in alumni %}
-      {% with avatar_url=alumn.avatar_url name=alumn.name role=alumn.role avatar_url=alumn.avatar_url %}
-      <div class="col-12 col-md-6 col-lg-3 text-center p-5 mb-2">
-        <div class="row">
-          <div class="col-5 col-md-12">
-            <img class="rounded-circle w-100" style="max-width: 15rem;" src="{{ avatar_url }}" />
-          </div>
-          <div class="col-7 col-md-12 pt-2 font-bigger-1 m-auto">
-            <span class="d-block w-100">{{ name }}</span>
-            <span class="d-block w-100">{{ role }}</span>
-          </div>
-        </div>
-      </div>
-      {% endwith %}
-      {% endfor %}
-
-      <div class="col-12">
-        <div class="row my-4">
-          <a class="btn btn-primary col-12 col-md-auto p-3 px-5" href="https://gitcoin.typeform.com/to/Sy0qlDwu" target="_blank">Apply to Kernel</a>
-        </div>
-      </div>
-    </div>
-
-
-    <div class="row my-5">
-      <h2 class="d-block w-100 mt-5">Meet other passionate builders in hackathons</h2>
-      <div class="col-12">
-        <div class="row">
-          {% for hackathon in hackathons %}
-          <div class="col-12 col-md-4 p-0 col-gaps-3 font-body">
-            <img class="w-100 rounded shadow-sm" style="object-fit: cover;" src="{{ hackathon.logo }}"/>
-            <p class="font-bigger-3 mt-4 mb-2" style="min-height: 74px">{{ hackathon.name }}</p>
-            <p class="text-grey-400" style="min-height: 100px">{{ hackathon.summary }}</p>
-            <p class="text-grey-400">
-              {{ hackathon.start_date|to_date|date:"M j, Y"}} - {{ hackathon.end_date|to_date|date:"M j, Y" }}
-            </p>
-            <p class="text-grey-400">
-              Sponsored by
-              {% for sponsor in hackathon.sponsor_profiles %}
-                <img class="rounded-circle" style="max-height: 1rem; object-fit: contain;" src="https://gitcoin.co/dynamic/avatar/{{ sponsor.handle }}" alt="{{ sponsor.handle }}" />
-              {% endfor %}
-            </p>
-          </div>
-          {% endfor %}
-        </div>
-      </div>
-    </div>
-
-
-    <div class="row my-5">
-      <div class="col-12 col-md-6 order-1 order-md-0 font-body">
-        <div class="row">
-          <div class="col-auto m-0 p-0 px-2 mt-n3"><span class="font-bigger-4">“</span></div>
-          <div class="col text-grey-400">
-            <div class="row">
-              <p>{{ testimonial.comment }}</p>
-            </div>
-            <div class="row">
-              <p>{{ testimonial.handle }}</p>
-            </div>
-            <div class="row">
-              <p>{{ testimonial.role }}</p>
-            </div>
-            <div class="row">
-              <a class="pr-2" rel=nofollow href="https://www.twitter.com/{{testimonial.twitter_handle}}" target="_blank" rel="noopener noreferrer"><i class="fab fa-twitter text-grey-400 text-primary-hover font-bigger-2"></i></a>
-              <a class="pl-2" rel=nofollow href="https://github.com/{{testimonial.github_handle}}" target="_blank" rel="noopener noreferrer"><i class="fab fa-github text-grey-400 text-primary-hover font-bigger-2"></i></a>
-            </div>
-          </div>
-        </div>
-      </div>
-      <div class="col-12 col-md-2 order-0 order-md-1">
-        <div class="row mb-5">
-          <img class="mx-auto mx-md-0 rounded-circle" style="max-height: 12rem; object-fit: contain;" src="https://gitcoin.co/dynamic/avatar/{{ testimonial.avatar_url }}" alt="{{ testimonial.handle }}" />
-        </div>
-      </div>
-    </div>
-
-
-    <div class="row my-4 border-top-1 border-bottom-1 border-grey">
-      <div class="col-12 col-md-9 p-0 py-5">
-        <h2>Have questions before you start with Gitcoin?</h2>
-        <p class="text-grey-400 font-bigger-2">Connect with the Gitcoin community in Discord</p>
-        <div class="row mt-4 mx-0">
-          <a class="btn btn-primary col-12 col-md-auto p-3 px-5" href="https://discord.com/invite/83BK5z55yB" target="_blank">Join Discord</a>
-        </div>
-      </div>
-      <div class="d-none d-md-inline col-md-3 p-0 align-self-center">
-        <svg width="140" height="140" viewBox="0 0 140 140" fill="none" xmlns="http://www.w3.org/2000/svg" xmlns:xlink="http://www.w3.org/1999/xlink">
-          <rect width="140" height="140" fill="url(#pattern0)"/>
-          <defs>
-          <pattern id="pattern0" patternContentUnits="objectBoundingBox" width="1" height="1">
-          <use xlink:href="#image0" transform="scale(0.00444444)"/>
-          </pattern>
-          <image id="image0" width="225" height="225" xlink:href="data:image/png;base64,iVBORw0KGgoAAAANSUhEUgAAAOEAAADhCAYAAAA+s9J6AAAV6ElEQVR4Ae2dL3PcOheH9wuUBxR1JigzhQGZKSq6uCC0MCT0sqKioKCgfoCyoKCwfoCLSoJKwgKKApIQv/PsXPX1Vda27NWx/v00025212tLR+fROTo6tjbdiuX5+bl7enrqfv361d3c3HRXV1fd169fuy9fvuifZJBEB9C/b9++dT9+/Oh+//691c+Xl5cVqei6jfXVaBjQff/+vfv06VO32Wz0TzLIVgcODw+7v//+ewvlw8NDh+GwLmYQ3t/fd7e3t93Z2Vm2AteAoAFxTAeOj4+3VvKff/7pLK1jdAhxN4Hv8+fPgk8WrwodODo62k6d7u7uTIxiVAipJD72mzdvqhD+2Cip79qzokynrq+vo1vFaBBi/f766y/BJ+tXtQ4cHBx0FxcXHfPFWCUKhIwOVE7WoT3r0GqfM90i7hGj7AUhk1Winq12hNrd9qBzcnKyjfzvC+JeEArAtpVQg9Cm+/Dhw94gLoaQxU11giCUDmy609PT7vHxcbFBXAQhvvC7d+8EoYIw0oF/dYBgzdKyCMLz83MJXwBKBzwdYIVgSZkNITmfioTKDZUb+loHWKIjTXNumQUhF1AmzGvhSyElE6cDl5eXcxmcl8BNNFTZMFI4p3B6fa0LWMO56W3BlpDoD9nlEvxrwUsmkklfB7g1ak4JhpAlCRJZ+xfT31I+6cBrHeDOoTlpbcEQamH+tbClgJLJLh3gnkSMVmgJghBXlLsjdl1Qn0kRpQOvdQCjFVqCIOTOeN0V/1rQUj7JZEgHiJ+ELlcEQfjz588OEzt0QX0uZZQO/FcHiJJivEJKEITc3i8h/1fIkofkMaYDb9++7TBeIUUQeqlHY4LVdwJvjg5gvEKKIBSE8nKMdEAQGgl2zkioY9u2nIJQEMrCJdYBQZi4A2QF27aC9L8gFISyhIl1QBAm7gBZQllCQSgIZQkT64AgTNwBsoSyhIJQEMoSJtYBQZi4A2QJZQkFoSCUJUysA4IwcQfIEsoSCkJBKEuYWAcEYeIOkCWUJRSEglCWMLEOCMLEHSBLKEsoCAWhLGFiHRCEiTtAllCWUBAKQlnCxDogCBN3gCyhLKEgFISyhIl1QBAm7gBZQllCQSgIZQkT64AgTNwBsoSyhIJQEMoSJtYBQZi4A2QJZQkFoSCUJUysA4IwcQfIEsoSCkJBKEuYWAcEYeIOkCWUJRSEGUD4/v37js0iP3/+3LFzK1uOX1xcdFdXV9vPcwOVPfWo5/n5+bbO7M784cOH7t27d7KqC/RJEC4Q2r5QfPz4cavE7Fd+fX3d/fjxY7tR5P39fff09PRnq7rHx8ctjPteL+bvAY36Pj8/d9SPOrPTLIp0e3u7bQ/t+vLly3br9IODA4E5oWOCcEJAsRT47OysQzkR+N3d3eA+5XzHcVhCLOPJyUlWSowVpH7Uc6ywD3sfTqA8OjrKqi2x+nbf8whCQwhPT0+7m5ubrTKilEOF7ZIvLy+30GElc7ce1A/3k0EClzlkz3VnNVE4XNnc27gvWHN+LwgNIMSK+a6lDyBKiUUBupLnUm/evNnWnzkt7QkpLy8vW1cW95X2z1HYGo8VhBEgRBFxG7F6Y4X5HgInkLFEmbgOFgRoDw8POwI6WCTOh1UiUMIAgFXlH1Aw53T/eI/l4juO43jcZH4PDJyP8+Jych2ut6SenBPrDmwhhQGLunDdJdcr/TeCcA8IgQGXkxF9qAAeSgYAKHmIwqCMx8fHfyKmDi7OQVAE9y9UwYfqNfQ5ARfOz3W4noOVdmLtaEOoK8nxDEy0P6S+Dw8P28gwA0uInGo5RhAugBAlZLRHwYaUC/gIXmB5sC5jCoNio+TMlZwFo2NQ3pwKkPThpL5Y0amAC+0DaOQxJK9+OzkO+FuBURDOhBClw70bC7QgVGDCmu2CD0sHdCjaGtatr+Ax/wYorCaegLOayGfIjcVl//bt29ZVDakHckRGQ+fbJdsSPxOEMyBEgcYigWMjONYQywHACJ3z4PrVVLD+fVd2aJ6Hm8oghbymCufE+jJolQhYSJ0FYQCEjO4IasyVwu30I32M4Ciig27Mek4pY4nf4746S4kcfIVEXsBIpHiq4JozCPrnqOG9IJyAELjG4EGAQNpXBkZtRm9+x0iu0m3lgDzwBPzBCrd9LLjVlx/yxpL25V3634JwAEKCDWOKwehNjqdTANxNRuqQUb2vVK3+jZVkvtcP6jB4hQSjGNhw7Z3sS38VhAMQoiBDxY3GLFEQJR2Ddegc+vz/EkB+rHMiTyLPBHmmBjPmk7VETwXhDgiJ4rHY7BdGYNwp3E+s4K5j/N/ofbgEUEbkirtKrulU4Ib5ZOlWkPoLwh0Qogi7CiM2LueUcuz6rT4LlwDyRc54I8ythwoubWgCRM6wCkIPQtbwhuYlY8sTQ4qiz5dLwC13ANtQqSFiKgg9CHGDVPKSwNj8kGWjnK1cSN0EoQfhWIfnpZqqjZMAbmuIsud6jCDsQciCskp5EmDgzBWwkHoJwh6EY3OP8lSznRrjkpJUEaLwOR4jCP+FECs4lpbWjkqX2VKCaaG3WOUGoiD8F8JQQZSpovXXGpe0n8GUG2hj9QnVvU1IN3KysYvl+h3pUnJFQ3o472NYUyzxtidBuNlMPpYib9VT7ZwEGEh33a2R6+Dv6tU8hKRIKQPGqXH5r+SdOuUu5bV5CImqKSBTPnyuBQyo/q1lucPYNITcRjOWm+g6Vq9lSaC0xO6mIWT+MHbDblmqp9o6CZBoX1Jid7MQEkUj+VelPglwyxn3J+buhrr6NQuhAjL1wddvEXP9UpYrmoVQeaJ9la3vbzJo+o/OcFYnx9cmIWSEJJStUrcESnlMYpMQMmnXLUt1A0jreBRJjpbPr1OTEPJwJpU2JOArfI7vm4RQa4NtAEgrS3BJm4SwHRVUS1kzzNH69evUHISsH6m0IwHWDPsKn+PfzUEoV7QdAGkpecHEAHKEz9WpOQgVFW0LQlqbu0vaFIRk1+uOifYgZOHeWZ0cX5uCkHWjXAtzFx6rz6jNPzqGz3IsDGR+XXP2MEjSzzmXtCkIh56snULRUWTuBCeJfCy9im3DyO5BkVJa8aFtzfqWxe1MRbtS1tXvT+qS882+zUDInna5PEcGhUYppvay7ys4MGLJ17Y4XO/m5mbWDkjsruQGDh+IVO9R9L48c/q7GQi50TMH9w5rvM/eejxRDIjXKFyHp1svvRuBdubifbCvRa6bizYDYQ5LE1jiGOFylNt6QOH8+wwWztIwF8vBA8Gi5/pIxCYgxD1KvZcg85IYSu2Ue2wT0xhWMuYjImh3DnPEXBO6m4CQ0Ti1W2SxVmU1sPCwJAd7rFfan7rgDTEgx2pTrPM0AWEO88FYHdY/D9tFWxSrbagt6jrnnLk+ia0JCInupSwWVtDBGNqBoe23sIKurqmtIfNc9p909cnlNbQPi30Mfg6PNbS8nSb2pqaWSppD8nyOO/tWDyGpaozuKcuc9cC5ozNh95jFMoyPHFIXgjO5zQurh5DI3NoL3H1FIyBkuWXXyclJtOUK5MT55g4Eoce/ffs2eYAMhbea84bKwT+uegh59F3KgoAtIeR5OSxExyicx/KhucjBKqIb2n4SEHLLI60awhyeqobSWUMYy93mPLVDCKy57dxUNYQoVOqInDWE5JTGykjBdeZ8vrsU6z2DUawBI9Ty7TqORIdYbYpxnqohJMgQy1Xb1Zkhnz0/P5sGAniSeMzC+WIo1q5zEBDJIXOG5HJL72RX28c+qxpC8jRz6HTLQEDsxzdazpdiDxhLBx+8E0u3ewy4Xd9VDSGR0RxKzDxMvxNjJyJY3neXOkjmdIHgjOXA6PfR1PuqIbROcnadOvXKnG2qI5Z8j0sV+24KlimW3ro01Ya1bsGa6g++t1wPnZKD/321EKJIOW19FvMOCteJWC2LYpFVwm1EORVLt9v1T+hrtRASBEgdGe0rHZHHscdYhHaYO475VWwr6OqLNYzprjH/ihXBdXXc99UyPc/1UehrtRDS8akXhn1F4Vaa0I6ZOs466stSwlQdQr8PVTJfXpbvLax9qDz840LlU1wCNyN5ynS1IQXCOpO+5XdE6Hus6VqDC9fZJ+8VbyRUwYbkZfV5zAExtO+GjguVUXEQxk5sjqkMCJ3E8qFO2fU5c1zmMWsvdnM9rjs3WMOdI6HKFVO2oefCk9gl5xSfhcqpOAhR8pwLcyRcIpR1TMGxJkCQ8ullRDW5PvWgPkOKSrSW9tCu3OaAvi6wfjzUjrU/rxbC2IvYfifGes+IzO01KC4RRPIaiaSyvMJnrAPmotAEl6gP9aJ+1JN/1NvVlWNKKWvDNnS9aiFEOUorzGEBjn9Wkc9YMqF+rq45zr1D2jlm1YeAsfi8WgjJUlGRBMYkYJmsPgfWaiHEPVKRBMYkYPnYEUG42WznLmMdoO8kAQJNc2CxOrZaS2j5xO0c7sxoASHmnJb5prk8kbtaCK0WtAlCECEsKQpYGrBOxkACiFZFEG42pq6AFYTcpOvWzMh+sU4fs1LAXM+LVSCyvcZT8ogbWLmYc85brSW0tFSE54m+EuJGWYBy7UyWXCFaWi/kh0xJyyM5PVQxl16P3wlCY0toOZegA3GZ+s8qIU0O98ZyLrqPwuX6W9xNbvZ19/cBoJUX48tAEBYOIR1KgMa/a56RHOuIYlnOZ3yFKu09gxgQOPhw3/jb0oPxZSQIK4DQderQllvkhAJkTvc1ujqneu278v15E+l6axcCbP06pPo71PUuLoF77UdbMKeZengQAQcEjhXIPS0tJhC0lekB7fcVHZkBw9oFl9evS6r31ULIPXtrz8+cok3dg8f3zB8RPtFVoKytEEXGtaQPdj1sF7cdKNd0P52MkXsueaOAXy2ENG7NSb7rYOaJjOyhKVHkL2K1cVnpjNLnkQwqgMd8C/n71gUXnTtcaG+KpAdkbLnfht/ekPdVQ4gAgCHFWh4jPIo451ktAInV4HeAjMtUgtuKfIGKeiPvofsjHXwpBhqAZ3DYNTCEgGJ5TPUQpgSRjmeuyDri3Cc+czzRQqDEUnIOOisH1xW321k7HpgEeGPuHW3g+BTwOQ+F4Fkud034QDcBIY1GoVNYRJQAGLGMgDQVvPE7yL1njosS0Q4Sj1F+B6blmih1xyKjxAwGXJs60I4hi0edmfNhGRmELOvnIBt7dYkVTpa5vTYDIYJHkVGKlAX3EqGHzhnHFAYIsJhYIZdp4gBlnRJwsEBcjwEIS+T/43O+5zig5ndYLpZWgJ5zI7cx4FwdOYbBAWiBN4fCgOHql+trUxC6TkA5cykovatXDa8pXc5+nzKohAwcOci8SQgRPCN2aoXh+nMCNzkozFQdsJ4p5624/bncHTElK/d9sxAiAFwVonoplAYAc7mp1ClDrFfW/9aWKfDh4eQY/ZySa9MQIhw3j8F9WaugoKWN1lOK1P+eeSpBmTXmhQxmwFfygNY8hE55cKMAg6CCZUExCYDMXbJw9SzllegpXoZVcdFm1h5LkclQPQWhl0jOHM3leFooEBZ3bE1tqKNK/JzMlNjRaBSWwZLobSmBl6m+E4QehE5ggEJHY7ViZa0werOU4K7Rwivz7n3XCZEba5TM92ocwAThAIQ+ICgTQDKfw6WcO9/hd7i8/nlbeM+a6FSgxsmUV+Z5pO3hatZi7cb6WRAGQtgXIvMdXFbmPCx2M1KjOIz4DlLfleX4/jla+9stCSEr988lCjC4IZ8SFtYt+k0QLoDQ7wiX58nIjdtEZBBAmf8hYJTM/02L78m8qT0gtaRfBWEECJcIXr+xfdpeSfIVhIJQVjqxDgjCxB1Q0oitutpYb0EoCGUJE+uAIEzcAbIuNtalJLkKQkEoS5hYBwRh4g4oacRWXW2stiAUhLKEiXVAECbuAFkXG+tSklwFoSCUJUysA4IwcQeUNGKrrjZWWxAKQlnCxDogCBN3gKyLjXUpSa6CUBDKEibWAUGYuANKGrFVVxurLQgFoSxhYh0QhIk7QNbFxrqUJFdBKAhlCRPrgCBM3AEljdiqq43VFoSCUJYwsQ4IwsQdIOtiY11KkqsgFISyhIl1QBAm7oCSRmzV1cZqC0JBKEuYWAcEYeIOkHWxsS4lyVUQCkJZwsQ6IAgTd0BJI7bqamO1BaEglCVMrAOCMHEHyLrYWJeS5CoIBaEsYWIdiAoh+73XuJNqSaNqrXVFr87Pz6scMKJCyKaPrW70WKvy59Iu9jZkn0f2fsylTrHqERVCdqptfUfaWB2j87yeK7LbLwUYa9pGOyqECOj6+rq6kUpAvAYihUw+ffq03ZYcPWMXZLYtT1GP2NeMDiHCOTo6qkI4sYWt8+0H8+HhYXdzc7O1hvx3d3dXxfQnOoQPDw/VTqAF0X4QxZDf5eXlHwj5gynQ6elp0YN+dAgRTG0+ewzl0TniAHx2dvbHJXU0Pj4+dswXS5WxCYT39/cd/nupQlG94wBjIUfmgUx5/AKIV1dX3cHBQXF6ZwIhAiKUXFMEy0KhdM5lsBP821Wenp62XlhpMQkzCJ+fn6uYNAuUZaBYyo1lMOaCQ6W04KAZhAiI6JVlZ+jc+QGyRp/gkpKdNVZIHCnFIppCiJC0btgmKNYw3t7ejjH457sSMrjMIUQaFxcXsoiJk4StoVj7/ERDCcZMlZeXl+2SWc7xiVUgZML89etXBWoEYrTBmIV7ovAhBf1jfZHfrD1YhFxvFQgRlAsh6y4LuachihlyTKjyon+AyNTo+Pg4OxBD27EJGXGmjkEQpB3lKIiQTtcxeQ0guKS4m6GFY4mcnpycZAXiqhA6YeFGkPkgpc5LqUvrD25vYilsbiFympMhSAKhExqjUmkdr/rmNXCwDLakMD3KBcSkEDrhASNpbswXc45iCcC8AKQ/WLjfp+TgkWUBoRMibirpbggGKPHdiWgJzPyUP5cBCd3Yt5Bzimubqk1ZQdgXJmlJVI5ADmAiKP2TDHwd8G9t6utQ6N8EbFJGTrOFMFSAOk4SiCEBFzn9+PHj6hZREMboQZ2jGgmQk7p2qpsgrEZ91JBYEuDpEGveDysIY/WczlOVBEgsWes5p4KwKtVRY2JLYI3nnArC2L2m81UnASL0lsnfgrA6lVGDLCRAQolV5FQQWvSYzlmlBIDFImAjCKtUFzXKSgIkf8cO2AhCq97SeauVANlcMZ9zKgirVRU1zFIC3IURK3IqCC17SueuXgJETvdN/BaE1auJGmgtgX3v1heE1j2k8zchAUBaujGNIGxCRdTINSRA5HTJJrmCcI3e0TWakQCRUx7vOWeeKAibUQ81dC0JzI2cCsK1ekbXaUoC7m79EIsoCJtSDTV2bQkQOZ1K/haEa/eKrtecBLhbfyznVBA2pxJqcAoJjD3wWhCm6BFds0kJDEVOBWGT6qBGp5IAARse29gP2AjCVL2h6zYrAUD8/v379onzwCgIm1UFNTy1BIicsvW3IEzdE7p+0xJgQxsesRhS/gew1yNMJN/cwwAAAABJRU5ErkJggg=="/>
-          </defs>
-        </svg>
-      </div>
-    </div>
-
-    <div class="row my-4">
-      <h2 class="pb-4 pt-5">Ready to connect?</h2>
-      <div class="col-12">
-        <div class="row">
-          <div class="col-12 col-md-6 p-5 col-gap-border bg-lighter mt-2">
-            <h4 class="py-2 font-weight-normal">Connect through fellowship</h4>
-            <h4 class="py-2 pb-md-5 mb-md-5 font-weight-normal">Join the Kernel fellowship program and receive mentorship and access to a lifelong community.</h4>
-            <a class="col-12 col-md-auto btn btn-primary mt-3 p-3 btn-explore" href="/hackathon-list/" target="_self">Explore Kernel</a>
-          </div>
-          <div class="col-12 col-md-6 p-5 col-gap-border bg-lighter mt-5 mb-4 mt-md-2 mb-md-0">
-            <h4 class="py-2 font-weight-normal">Connect through Fellowship</h4>
-            <h4 class="py-2 pb-md-5 mb-md-5 font-weight-normal">Connect with your peers while working on top open source projects.</h4>
-            <a class="col-12 col-md-auto btn btn-primary mt-3 p-3 btn-explore" href="https://kernel.community/" target="_self">Explore Hackathons</a>
-          </div>
-        </div>
-      </div>
-    </div>
-
-  </div>
-
-
-  {% include 'shared/footer.html' %}
-</div>
-
-</body>
-
-{% include 'shared/analytics.html' %}
-{% include 'shared/footer_scripts.html' with slim=1 %}
-
-<script>
-  $(".scrollToBottom").click(function() {
-    $("html, body").animate({ scrollTop: $(document).height() }, "slow");
-    return false;
-  });
-</script>
-
-=======
   {% include 'shared/head.html' %}
   {% include 'shared/cards_pic.html' %}
   <meta name="title" content="Connect | Gitcoin">
@@ -795,5 +426,4 @@
   </script>
 
 </body>
->>>>>>> 2ed912dd
 </html>