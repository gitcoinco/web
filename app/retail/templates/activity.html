--- conflicted
+++ resolved
@@ -18,15 +18,11 @@
 <!DOCTYPE html>
 <html lang="en">
   <head>
-<<<<<<< HEAD
     {% block title %}
       Activity Feed | Gitcoin
     {% endblock title %}
-    <meta name="description" content="See open source development in real-time with the Gitcoin Activity Feed." />
-=======
     <meta name="title" content="Activity Feed | Gitcoin">
     <link rel="canonical" href="{% url 'activity' %}" />
->>>>>>> 99edf235
     {% include 'shared/head.html' %}
     <link rel="stylesheet" href="{% static "v2/css/activity_stream.css" %}">
     <link rel="stylesheet" href="{% static "v2/css/tag.css" %}">
