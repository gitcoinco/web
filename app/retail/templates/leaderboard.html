{% load i18n humanize %}
{% load static compress %}
<!DOCTYPE html>
<html lang="en">
  <head>
  {% load chartit %}
    <meta name="title" content="Leaderboards - Best in Bounties | Gitcoin">
    <meta name="description" content="See the Top Earners, Payers, Orgs, Tokens and Keywords on Gitcoin.">
    {% include 'shared/head.html' %}
    {% include 'shared/cards_pic.html' %}
    {% compress css file leaderboard %}
      <link rel="stylesheet" type="text/x-scss" href={% static "v2/scss/leaderboard.scss" %} />
      <link rel="stylesheet" type="text/x-scss" href={% static "v2/scss/search_bar.scss" %} />
    {% endcompress %}
  </head>
  <body class="interior {{active}} g-font-muli">
    <div class="content__main min-vh-100 d-md-flex flex-column">
      {% include 'shared/tag_manager_2.html' %}
      <div class="container-fluid header dash">
        {% include 'shared/top_nav.html' with class='d-md-flex' %}
        {% include 'home/nav.html' %}
      </div>

<<<<<<< HEAD
    <div class="row no-gutter">
      <div class="col body leaderboard-container">
        <div class="container-fluid leaderboard">

          {% if podium_items %}
            <div class="row col-sm-12 col-md-12 podium-items m-0 p-0">
              <div class="row offset-md-1 col-12 col-md-10 mx-0 mx-md-auto mb-2 podium text-center">
                  {% for podium_item in podium_items %}
                    <div class="winner mt-5">
                      {% if not is_linked_to_profile %}
                        <a href="{{ podium_item.url }}" data-usercard="{{ podium_item.profile.handle }}" target="_blank">
                          <img class="img-fluid"  src="{{ podium_item.avatar_url }}" loading="lazy">
                        </a>
                      {% endif %}
=======
      <div class="row no-gutter">
        <div class="col body leaderboard-container">
          <div class="container-fluid leaderboard">
>>>>>>> 454416eb

            {% if podium_items %}
              <div class="row col-sm-12 col-md-12 podium-items m-0 p-0">
                <div class="row offset-md-1 col-12 col-md-10 mx-0 mx-md-auto mb-2 podium text-center">
                    {% for podium_item in podium_items %}
                      <div class="winner mt-5">
                        {% if not is_linked_to_profile %}
<<<<<<< HEAD
                          {% if forloop.counter == 1 %}
                            <img src="/static/v2/images/leaderboard-1.png" style="max-width: 2rem; float: left; position: relative; bottom: 3px;" loading="lazy">
                          {% endif %}
                          <a href="{{ podium_item.url }}" class="font-weight-semibold" target="_blank">
                            {{ podium_item.at_ify_username }}
=======
                          <a href="{{ podium_item.url }}" data-usercard="{{ podium_item.profile.handle }}" target="_blank">
                            <img class="img-fluid"  src="{{ podium_item.avatar_url }}" >
>>>>>>> 454416eb
                          </a>
                        {% endif %}

                        <h6 class="pt-3 pb-2 text-center">
                          {% if not is_linked_to_profile %}
                            {% if forloop.counter == 1 %}
                              <img src="/static/v2/images/leaderboard-1.png" style="max-width: 2rem; float: left; position: relative; bottom: 3px;"></img>
                            {% endif %}
                            <a href="{{ podium_item.url }}" class="font-weight-semibold" target="_blank">
                              {{ podium_item.at_ify_username }}
                            </a>
                          {% endif %}
                        </h6>

                      </div>
                    {% endfor %}
                </div>
              </div>
            {% endif %}

            <div class="offset-md-1 col-12 col-md-10 {% if podium_items %} pt-2 {% else %} py-5 my-5 {% endif %}">

              <div class="card mt-5">
                <div class="card-body pb-0">
                  <div class="row mt-0 pt-2 pl-1 mx-auto pb-3">

                    <!-- RESULTS TITLE & FILTER -->

                    <div class="col-12 my-auto col-lg-6 text-center text-md-left">
                      <h1 class="font-header font-weight-semibold mb-lg-0">{{title}}</h1>
                      {% if last_update %}
                      <p class="mt-2">Last update: {{last_update | naturaltime}}
                        <BR>
                        Next update: {{next_update | naturaltime}}
                      {% endif %}
                    </div>
                    <div class="col-12 col-sm-6 col-lg-3 mx-auto my-2 my-md-0 text-center text-sm-right text-lg-left">
                    </div>

                    <!-- END RESULTS TITLE & FILTER -->

                    <div class="col-12 col-sm-6 col-lg-3 select mx-auto my-2 my-md-0 text-center text-lg-left">
                      <div class="form-group text-center text-md-right d-inline">

                        <div class=" mt-2">
                          <p class="key-title font-body mb-0 font-weight-semibold mr-2">Type : &nbsp; &nbsp; &nbsp; </p>
                          <select id="key" class="form-control key font-body">
                            {% for this_title in titles.items %}
                              <option value="{{this_title.0}}"
                                {% if selected == this_title.1 %}selected=selected{% endif %} >{{this_title.1}}
                              </option>
                            {% endfor %}
                          </select>
                        </div>

                        <div class=" mt-2">
                          <p class="key-title font-body mb-0 font-weight-semibold mr-2">Cadence :</p>
                          <select id="cadence" class="form-control key font-body">
                            {% for ele in cadences %}
                              <option value="{{ele}}"
                                {% if cadence == ele %}selected=selected{% endif %} >{{ele|title}}
                              </option>
                            {% endfor %}
                          </select>
                        </div>

                        <div class=" mt-2">
                          <p class="key-title font-body mb-0 font-weight-semibold mr-2">Product :</p>
                          <select id="product" class="form-control key font-body">
                            {% for ele in products %}
                              <option value="{{ele}}"
                                {% if product == ele %}selected=selected{% endif %} >{{ele|title}}
                              </option>
                            {% endfor %}
                          </select>
                        </div>

                      <div class=" mt-2">
                        {% if technologies|length > 0 %}
                          <p class="key-title font-body mb-0 font-weight-semibold mr-2">Key : &nbsp; &nbsp; &nbsp; &nbsp;</p>
                          <div class="form-group text-center text-md-right d-inline">
                            <select id="tech-keyword" class="form-control tech-options key">
                              <option value="all">All</option>
                            </select>
                          </div>
                        {% else %}
                          <input type="hidden" id="tech-keyword" name="tech-keyword" val="">
                        {% endif %}
                      </div>

                      </div>
                    </div>
                  </div>

                  {% if items|length == 0 %}
                    <div class="col-12 pt-4 pt-md-0 my-5 mx-auto col-md-6 text-center">
                      <img class="obiwan my-2" src="{% static "v2/images/obiwan-bot.svg" %}">
                      <h1 class="font-title-lg font-weight-semibold mt-2">{% trans "None found" %}</h1>
                      <p class="font-title mb-0 pb-3">
                        {% trans "Looks like we are missing activity here." %}
                      </p>
                    </div>
                  {% else %}

                {% if cht %}
                  <div class="row no-gutter">
                    <div id="container" style="width:100%;"> Chart will be rendered here
                    </div>
                  </div>
                {% endif %}

<<<<<<< HEAD
                {% if items|length == 0 %}
                  <div class="col-12 pt-4 pt-md-0 my-5 mx-auto col-md-6 text-center">
                    <img class="obiwan my-2" src="{% static 'v2/images/obiwan-bot.svg' %}" loading="lazy">
                    <h1 class="font-title-lg font-weight-semibold mt-2">{% trans "None found" %}</h1>
                    <p class="font-title mb-0 pb-3">
                      {% trans "Looks like we are missing activity here." %}
                    </p>
                  </div>
                {% else %}
=======
                  <div class="row">
                    <table class="table table-hover leaderboard_entry font-weight-semibold mb-0">
                      <thead>
                        <tr class="clickable-row d-flex align-items-stretch font-weight-bold font-body">
                          <td class="col-3 d-flex align-items-center item-position tableheaders">RANK</td>
                          <td class="col-5 d-flex align-items-center item-position tableheaders">NAME</td>
                          <td class="col-2 d-flex align-items-center item-position tableheaders">TXs</td>
                          <td class="col-2 d-flex align-items-center item-position tableheaders">VOL</td>
                        </tr>
                      </thead>
>>>>>>> 454416eb

                      <tbody>
                        {% for item in items %}
                          <tr class='{% if not is_linked_to_profile %} clickable-row {% endif %} d-flex  align-items-stretch' {% if not is_linked_to_profile %} data-href="{{item.url}}" {% endif %} >
                            <td class="col-2 d-flex align-items-center item-position"># {{forloop.counter}}</td>
                            <td class="col-6 d-flex align-items-center" >
                              {% if not is_linked_to_profile %}
                                <img class="img-fluid"  data-src="{{item.avatar_url}}">
                              {% elif key == "countries" %}
                                <img class="img-fluid"  data-src="{{flag}}">
                              {% endif %}
                              <div class="ml-3 item-count-bounties" style="white-space: nowrap">
                                {% if not is_linked_to_profile %}
                                  <a href="/profile/{{item.github_username}}" data-usercard="{{item.github_username}}" target="_blank" >
                                    {{item.at_ify_username}}
                                  </a>
                                {% else %}
                                  {{item.at_ify_username}}
                                {% endif %}
                              </div>
                            </td>
                            <td style="white-space: nowrap" class="col-2 d-flex align-items-center">
                              {{item.count}} tx{{item.count|pluralize}}
                            </td>
                            <td class="col-2 d-flex align-items-center">
                              ${{item.amount|floatformat:0|intcomma}}
                            </td>
                          </tr>
                        {% endfor %}
                      </tbody>
                    </table>
                  </div>
                  {% endif %}

                </div>
              </div>
            </div>
          </div>
        </div>
      </div>
<<<<<<< HEAD
    </div>

    {% include 'shared/bottom_notification.html' %}
    {% include 'shared/analytics.html' %}
    {% include 'shared/footer_scripts.html' %}
    {% include 'shared/footer.html' %}

=======

      {% include 'shared/analytics.html' %}
      {% include 'shared/footer_scripts.html' %}
      {% include 'shared/footer.html' %}
    </div>
>>>>>>> 454416eb
  </body>

  <script>
    var technologies = []
    {% for tech in technologies %}
      technologies.push('{{tech}}')
    {% endfor %}
  </script>

  <!-- jQuery -->
  <script src="{% static "v2/js/abi.js" %}"></script>
  <script src="/dynamic/js/tokens_dynamic.js"></script>
  <script src="{% static "v2/js/tokens.js" %}"></script>
  <script src="{% static "v2/js/pages/leaderboard.js" %}"></script>
  <script src="https://code.highcharts.com/highcharts.js"></script>
  {{ cht|load_charts:"container" }}

</html><|MERGE_RESOLUTION|>--- conflicted
+++ resolved
@@ -21,26 +21,9 @@
         {% include 'home/nav.html' %}
       </div>
 
-<<<<<<< HEAD
-    <div class="row no-gutter">
-      <div class="col body leaderboard-container">
-        <div class="container-fluid leaderboard">
-
-          {% if podium_items %}
-            <div class="row col-sm-12 col-md-12 podium-items m-0 p-0">
-              <div class="row offset-md-1 col-12 col-md-10 mx-0 mx-md-auto mb-2 podium text-center">
-                  {% for podium_item in podium_items %}
-                    <div class="winner mt-5">
-                      {% if not is_linked_to_profile %}
-                        <a href="{{ podium_item.url }}" data-usercard="{{ podium_item.profile.handle }}" target="_blank">
-                          <img class="img-fluid"  src="{{ podium_item.avatar_url }}" loading="lazy">
-                        </a>
-                      {% endif %}
-=======
       <div class="row no-gutter">
         <div class="col body leaderboard-container">
           <div class="container-fluid leaderboard">
->>>>>>> 454416eb
 
             {% if podium_items %}
               <div class="row col-sm-12 col-md-12 podium-items m-0 p-0">
@@ -48,16 +31,8 @@
                     {% for podium_item in podium_items %}
                       <div class="winner mt-5">
                         {% if not is_linked_to_profile %}
-<<<<<<< HEAD
-                          {% if forloop.counter == 1 %}
-                            <img src="/static/v2/images/leaderboard-1.png" style="max-width: 2rem; float: left; position: relative; bottom: 3px;" loading="lazy">
-                          {% endif %}
-                          <a href="{{ podium_item.url }}" class="font-weight-semibold" target="_blank">
-                            {{ podium_item.at_ify_username }}
-=======
                           <a href="{{ podium_item.url }}" data-usercard="{{ podium_item.profile.handle }}" target="_blank">
-                            <img class="img-fluid"  src="{{ podium_item.avatar_url }}" >
->>>>>>> 454416eb
+                            <img class="img-fluid"  src="{{ podium_item.avatar_url }}" loading="lazy">
                           </a>
                         {% endif %}
 
@@ -169,17 +144,6 @@
                   </div>
                 {% endif %}
 
-<<<<<<< HEAD
-                {% if items|length == 0 %}
-                  <div class="col-12 pt-4 pt-md-0 my-5 mx-auto col-md-6 text-center">
-                    <img class="obiwan my-2" src="{% static 'v2/images/obiwan-bot.svg' %}" loading="lazy">
-                    <h1 class="font-title-lg font-weight-semibold mt-2">{% trans "None found" %}</h1>
-                    <p class="font-title mb-0 pb-3">
-                      {% trans "Looks like we are missing activity here." %}
-                    </p>
-                  </div>
-                {% else %}
-=======
                   <div class="row">
                     <table class="table table-hover leaderboard_entry font-weight-semibold mb-0">
                       <thead>
@@ -190,7 +154,6 @@
                           <td class="col-2 d-flex align-items-center item-position tableheaders">VOL</td>
                         </tr>
                       </thead>
->>>>>>> 454416eb
 
                       <tbody>
                         {% for item in items %}
@@ -231,21 +194,11 @@
           </div>
         </div>
       </div>
-<<<<<<< HEAD
-    </div>
-
-    {% include 'shared/bottom_notification.html' %}
-    {% include 'shared/analytics.html' %}
-    {% include 'shared/footer_scripts.html' %}
-    {% include 'shared/footer.html' %}
-
-=======
 
       {% include 'shared/analytics.html' %}
       {% include 'shared/footer_scripts.html' %}
       {% include 'shared/footer.html' %}
     </div>
->>>>>>> 454416eb
   </body>
 
   <script>
