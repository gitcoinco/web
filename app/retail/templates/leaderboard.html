--- conflicted
+++ resolved
@@ -137,10 +137,7 @@
         </div>
       </div>
     </div>
-<<<<<<< HEAD
-=======
                                                                                                
->>>>>>> cdf9d053
     {% include 'shared/bottom_notification.html' %}
     {% include 'shared/analytics.html' %}
     {% include 'shared/footer_scripts.html' %}
