{% load sekizai_tags i18n wiki_tags static %}<!DOCTYPE html>
<html lang="en">
  <head>
    <meta charset="utf-8">
    {% include 'shared/favicon.html' %}
    <title>{% block wiki_pagetitle %}{% endblock %}{% block wiki_site_title %} - django-\/\/  i K |{% endblock %}</title>
    <meta name="viewport" content="width=device-width, initial-scale=1.0">
    <meta http-equiv="X-UA-Compatible" content="IE=edge">
    <meta name="description" content="">
    <meta name="author" content="www.django-wiki.org">

    {% include 'shared/head.html' %}

    <style>

      #article-breadcrumbs {
        margin: 0;
      }

      #article-menu {
        border-bottom: 1px solid #EEE;
        padding: 0px;
        padding-bottom: 0px;
        margin-bottom: 20px;
      }

      .form-group.form-actions {
          background: #ececec;
          padding: 1em 0;
      }

      .page-header {
        margin: 1em 0;
        padding-bottom: 9px;
        margin: 40px 0 20px;
        border-bottom: 1px solid #eee;
      }

      .panel-heading, .card {
        margin: 5px 0;
        width: 100%;
      }

      .dropdown-menu .dropdown-item i {
        margin-right: 10px;
        width: 15px;
      }

      .dropdown-menu .dropdown-divider:first-child {
        display: none;
      }

    </style>
    {% render_block "css" %}

  </head>

  <body>

  {% block wiki_body %}

    <div class="content__main min-vh-100 d-md-flex flex-column">

      {% block wiki_navbar %}
        {% include 'shared/tag_manager_2.html' %}
        {% include 'shared/top_nav.html' with class='d-md-flex' %}

<<<<<<< HEAD
        <div class="header" style="z-index: 3;">
=======
        <div class="header" style="z-index: 4;">
>>>>>>> 7bf429e6
          {% include 'home/nav.html' %}
        </div>
      {% endblock %}

      <div class="container my-4">

        <div class="row">
          <div class="col">
            <!-- Reserved for breadcrumbs -->
            {% block wiki_breadcrumbs %}{% endblock %}

            {% if '/_search' in request.path %}
              <div style="width: fit-content;">
                <nav aria-label="breadcrumb">
                  <ol class="breadcrumb my-0">
                    <li class="breadcrumb-item"><a href="/wiki/">Home</a></li>
                  </ol>
                </nav>
              </div>
            {% endif %}

          </div>
          <div class="col-12 col-lg-auto mt-3 mt-lg-0">
            <div>
              {% if user.is_authenticated %}
                <ul class="list-unstyled p-0 p-lg-2 mb-0">
                  <li class="dropdown">
                    <a href="#" class="dropdown-toggle" data-toggle="dropdown" data-display="dynamic">
                      <span class="notification-cnt">0 </span>Notifications<b class="caret"></b>
                    </a>
                    <div class="dropdown-menu">
                      {% if "wiki.plugins.notifications"|plugin_enabled %}
                        {% include "wiki/plugins/notifications/menubaritem.html" %}
                      {% endif %}
                      {% if "wiki.plugins.globalhistory"|plugin_enabled %}
                        {% include "wiki/plugins/globalhistory/menubaritem.html" %}
                      {% endif %}
                      {% if user.is_superuser %}
                        <div class="dropdown-divider"></div>
                        <a class="dropdown-item" href="{% url 'wiki:deleted_list' %}">
                          <i class="fas fa-trash"></i>
                          {% trans "Deleted articles" %}
                        </a>
                      {% endif %}
                    </div>
                  </li>
                </ul>
              {% endif %}
            </div>

          </div>
          {% if '/_search' not in request.path %}
            <div class="col-12 col-lg-auto mt-3 mt-lg-0">
              <form class="navbar-form navbar-right" id="wiki-search-form" method="GET" action="{% spaceless %}
                  {% if article or urlpath %}
                    {% url 'wiki:search' article_id=article.id path=urlpath.path %}
                  {% else %}
                    {% url 'wiki:search' %}
                  {% endif %}
                {% endspaceless %}"
              >
                <div class="input-group">
                  <input type="search" class="form-control" name="q" placeholder="{% spaceless %}
                    {% if article or urlpath %}
                      {% trans "Search ..." %}
                    {% else %}
                      {% trans "Search whole wiki..." %}
                    {% endif %}
                  {% endspaceless %}" />
                  <span class="input-group-append">
                    <button class="btn btn-secondary" type="submit">
                      <span class="fa fa-search"></span>
                    </button>
                  </span>
                </div><!-- /input-group -->
              </form>
            </div>
          {% endif %}

        </div>

        <div class="mt-5">

          <!-- Main page contents go here -->
          {% block wiki_contents %}{% endblock %}

          <footer id="wiki-footer">
            <hr />
            {% block wiki_footer_prepend %}
            {% endblock %}
          </footer>

        </div>

      </div>

      {% include 'shared/footer.html' %}

    </div>

  {% endblock %}

  {% include 'shared/analytics.html' %}
  {% include 'shared/footer_scripts.html' with slim=1 %}

  {% render_block "js" %}

  <script src="{% static "wiki/js/core.js" %}"></script>
  <script type="text/javascript">
    $.fn.modal = $.fn.bootstrapModal;
  </script>

  </body>
</html><|MERGE_RESOLUTION|>--- conflicted
+++ resolved
@@ -65,11 +65,7 @@
         {% include 'shared/tag_manager_2.html' %}
         {% include 'shared/top_nav.html' with class='d-md-flex' %}
 
-<<<<<<< HEAD
-        <div class="header" style="z-index: 3;">
-=======
         <div class="header" style="z-index: 4;">
->>>>>>> 7bf429e6
           {% include 'home/nav.html' %}
         </div>
       {% endblock %}
