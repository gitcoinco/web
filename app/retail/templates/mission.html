--- conflicted
+++ resolved
@@ -45,11 +45,7 @@
                     <br />
                     <span class="text-highlight-dark-blue">DISTRIBUTED MOVEMENT</span> AIMED TO <span class="text-highlight-dark-blue">DRIVE</span>
                     <br />
-<<<<<<< HEAD
-                    <span class="text-highlight-dark-blue">CHANGE</span> AND <span class="text-highlight-pink">GROW OPEN SOURCE</span> FORWARD
-=======
                     <span class="text-highlight-dark-blue">CHANGE</span> AND <span class="text-highlight-pink">GROW OPEN SOURCE</span>
->>>>>>> 901aaaea
                 </div>
             </div>
         </div>
