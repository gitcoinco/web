--- conflicted
+++ resolved
@@ -34,11 +34,7 @@
   <div class="collapse navbar-collapse order-1" id="navbarSupportedContent">
     <nav class="navbar-nav mx-auto">
       <a class="nav-link {% if is_townsquare %} selected {% endif %} interior" href="/townsquare">{% trans "Home" %}</a>
-<<<<<<< HEAD
-      <a class="nav-link {% if request.path|matches:"^\/((.*chat.*))$" %} selected {% endif %} interior" href="/chat/landing">{% trans "Chat" %}</a>
-=======
       <a class="nav-link {% if request.path|matches:"^\/((.*chat.*))$" %} selected {% endif %} interior" href="/chat/">{% trans "Chat" %}</a>
->>>>>>> 5183cc28
 
       <div class="nav-item dropdown interior">
         <a class="nav-link dropdown-toggle" href="#" id="navbarDropdown" role="button"
