{% load i18n static %}
<!DOCTYPE html>
<html lang="en">

<head>
  {% include 'shared/tag_manager_1.html' %}
  <title>Gitcoin</title>
  <meta name="description" content="A place for developers to learn, earn, and network" />

  <meta http-equiv="Content-Type" content="text/html; charset=UTF-8" />
  <meta name="viewport" content="width=device-width, initial-scale=1, maximum-scale=1.0, user-scalable=no" />

  {% include 'shared/cards.html' %} {% include 'shared/favicon.html' %}

  <link href="https://fonts.googleapis.com/css2?family=Mulish:wght@400;800&display=swap" rel="stylesheet"/>

<<<<<<< HEAD
  <link href="/static/landingpage/app.css" type="text/css" rel="stylesheet" media="screen,projection"/>
=======
  <link href="{% static "v2/css/fontawesome-all.min.css" %}" rel="stylesheet">
  
  <link href="{% static "v2/css/bootstrap.min.css" %}" rel="stylesheet" />
>>>>>>> 78d82214

  <link href="{% static "landingpage/app.css" %}" type="text/css" rel="stylesheet" media="screen,projection" />
  

  <script src="https://ajax.googleapis.com/ajax/libs/jquery/3.5.1/jquery.min.js" %}"></script>

  <script src="{% static "landingpage/town.js" %}"></script>
  <script src="{% static "landingpage/txtRotate.js" %}"></script>
  <script src="{% static "landingpage/sal.js" %}"></script>
  <script src="{% static "landingpage/gitcoin.js" %}"></script>
  <script src="{% static "landingpage/animations.js" %}"></script>
</head>

<body>
  <!-- fixed logo-->
  <div id="logo">
    <a href="#">
      <img src="{% static "landingpage/logo_animated.svg" %}" alt="logo" />
    </a>
  </div>
  {% if not user.is_authenticated %}
  <div class="float-right pt-3 pr-4">
      <a class="land-btn text-white nav-link login interior" href="{% url 'social:begin' 'github' %}?next=/townsquare" onclick="dataLayer.push({'event': 'login'});">
        <i class="fab fa-github"></i><span class="nav-link__text">&nbsp;&nbsp;{% trans "Log in" %}</span>
      </a>
  </div>
  {% endif %}

  <!-- fixed signup button-->
  <!-- <div id="fixed-signup-button">
    <a class="btn icon fe-pulse"
      href="{% if not github_handle %}/login/github/?next=products{% else %}/townsquare{% endif %}">
      <img src="{% static "v2/images/helmet-white.svg" %}" />
      <span class="href"
        href="{% if not github_handle %}/login/github/?next=products{% else %}/townsquare{% endif %}">Enter
        Gitcoin</span>
    </a>
  </div> -->

  <!-- section town. animated background -->

  <section id="town">
    <figure data-height="10vh" data-speed="1">
      <img src="{% static "landingpage/town_house1.svg" %}" />
    </figure>
    <figure data-height="10vh" data-speed="1">
      <img src="{% static "landingpage/town_house2.svg" %}" />
    </figure>
    <figure data-height="15vh" data-speed="1">
      <img src="{% static "landingpage/town_house3.svg" %}" />
    </figure>
    <figure data-height="10vh" data-speed="1">
      <img src="{% static "landingpage/town_house4.svg" %}" />
    </figure>
    <figure data-height="10vh" data-speed="1">
      <img src="{% static "landingpage/town_house5.svg" %}" />
    </figure>
    <figure data-height="10vh" data-speed="1">
      <img src="{% static "landingpage/town_house6.svg" %}" />
    </figure>

    <figure data-height="20vh" data-speed="2">
      <img src="{% static "landingpage/town_house1.svg" %}" />
    </figure>
    <figure data-height="20vh" data-speed="2">
      <img src="{% static "landingpage/town_house2.svg" %}" />
    </figure>
    <figure data-height="10vh" data-speed="2">
      <img src="{% static "landingpage/town_house3.svg" %}" />
    </figure>
    <figure data-height="10vh" data-speed="2">
      <img src="{% static "landingpage/town_house4.svg" %}" />
    </figure>
    <figure data-height="10vh" data-speed="2">
      <img src="{% static "landingpage/town_house6.svg" %}" />
    </figure>

    <figure data-height="20vh" data-speed="3">
      <img src="{% static "landingpage/town_house1.svg" %}" />
    </figure>
    <figure data-height="30vh" data-speed="3">
      <img src="{% static "landingpage/town_house2.svg" %}" />
    </figure>
    <figure data-height="40vh" data-speed="3">
      <img src="{% static "landingpage/town_house4.svg" %}" />
    </figure>

    <figure data-height="30vh" data-speed="3">
      <img src="{% static "landingpage/town_animated_house1.svg" %}" />
    </figure>
  </section>

  <!-- section intro : this is the welcome area.-->

  <section id="intro">
    <div class="container">
      <div class="row">
        <div class="col-md-7">
        <h1>
          <!-- text carusell -->
          <span class="txt-rotate" data-period="1500" data-rotate='[ "Learn", "Earn", "Network", "Build"]'>
          </span>
          at Gitcoin.<br />
          Earn money while building open source decentralized applications,
          learning new technologies, and meeting like-minded developers.
        </h1>
        </div>
      </div><br><br>
      <div class="row action-text">
        <div class="col-md-8" style="align-self: start;">
          <h2>Here to Earn?</h2>
          <p>
            Build exciting projects and upskill on development while earning
            Ethereum and other tokens. Find mentorship by connecting with
            talented developers and leaders of Ethereum’s top companies.
          </p>
          <div class="actions">
          <a class="btn fe-pulse" href="{% url 'get_hackathons' %}"><span>&nbsp;Join a Hackathon&nbsp;</span></a>
          <a class="btn fe-pulse" href="{% url 'explorer' %}"><span>Work on a Bounty</span></a>
          <a class="btn fe-pulse" href="{% url 'grants:grants' %}"><span>Get Grant Funding</span></a>
          </div>
        </div>
        <div class="col-md-4">
          <h2>Here to Support?</h2>
          <p>
            Discover great open source projects working hard to impact the
            ecosystem. Get involved by funding, supporting, or mentoring
            projects to help push the Ethereum ecosystem forward.
          </p>
          <a class="btn fe-pulse actions" href="{% url 'grants:grants' %}"><span>Support Grant Projects</span></a>
        </div>
      </div>
      <div class="row actions-reverse">
        <div class="col-8">
          <a class="btn fe-pulse" href="{% url 'get_hackathons' %}"><span>Join a Hackathon</span></a>
          <a class="btn fe-pulse" href="{% url 'explorer' %}"><span>Work on a Bounty</span></a>
          <a class="btn fe-pulse" href="{% url 'grants:grants' %}"><span>Get Grant Funding</span></a>
        </div>
        <div class="col-4">
          <a class="btn fe-pulse" href="{% url 'grants:grants' %}"><span>Support Grant Projects</span></a>
        </div>
      </div>
    </div>

    <figure>
      <img id="introLearn" class="floating" src="{% static "landingpage/introLearn_animation.svg" %}" />
      <img id="introEarn" class="floating hidden" src="{% static "landingpage/introEarn_animation.svg" %}" />
      <img id="introNetwork" class="floating hidden" src="{% static "landingpage/introNetwork_animation.svg" %}" />
      <img id="introBuild" class="floating hidden" src="{% static "landingpage/introBuild_animation.svg" %}" />
    </figure>
  </section>

  <!-- what is gitcoin -->

  <section id="whatisgitcoin">
    <figure>
      <img loading="lazy" class="floating2" src="{% static "landingpage/whatisgitcoin_animated.svg" %}" />
    </figure>
  </section>

  <!-- section newsletter -->

  <section id="newsletter">
    <form method="post" target="_blank" id="newsletterForm"
      action="//gitcoin.us16.list-manage.com/subscribe/post?u=f9f93e162a8732673b942cbda&id=81e23c13c8">
      <h2>Get the Latest Gitcoin News! Join Our Newsletter.</h2>

      <div class="options">
        <span>I want to</span>
        <input type="radio" id="fund" name="category" checked />
        <label for="fund">fund bounties</label>
        <input type="radio" id="work" name="category" />
        <label for="work">work on bounties</label>
      </div>

      <div>
        <input type="email" name="EMAIL" placeholder="Enter your email" required />

        <button type="submit" class="btn fe-pulse">Subscribe</button>
      </div>
    </form>
  </section>

  <!-- section trust -->

  <section id="trust">
    <h1>Trusted by Top Web3 Brands</h1>

    <div class="grid">
      <div class="href hover-logo" href="/mission">
        <div>
          <h1>1</h1>
          <h2>Mission</h2>
        </div>
      </div>

      <div class="href hover-logo" href="/results">
        <div>
          <h1>47k</h1>
          <h2>Developers</h2>
        </div>
      </div>

      <div class="href hover-logo" href="/results">
        <div>
          <h1>$6.5mm</h1>
          <h2>Delivered to OSS devs so far</h2>
        </div>
      </div>
    </div>
  </section>

  <!-- partner logos -->

  <section id="partners">
    <div class="grid">
      <figure>
        <img loading="lazy" src="{% static "landingpage/partners/arweave.svg" %}" />
      </figure>
      <figure>
        <img loading="lazy" src="{% static "landingpage/partners/chainlink.svg" %}" />
      </figure>
      <figure>
        <img loading="lazy" src="{% static "landingpage/partners/ethereumfoundation.svg" %}" />
      </figure>
      <figure>
        <img loading="lazy" src="{% static "landingpage/partners/near.svg" %}" />
      </figure>
      <figure>
        <img loading="lazy" src="{% static "landingpage/partners/protocollabs.svg" %}" />
      </figure>
      <figure>
        <img loading="lazy" src="{% static "landingpage/partners/sia.svg" %}" />
      </figure>
    </div>
  </section>

  <!-- twitter wall of love -->

  <section id="twitter">
    <h1>Twitter Wall of Love</h1>

    <div class="grid">
      <figure>
        <img loading="lazy" src="https://pbs.twimg.com/profile_images/996210723998101505/fMagjqsq_400x400.jpg" />
        <svg class="twitter-icon">
          <use xlink:href="/static_proxy/landingpage/fusion/fusion-interface.svg#twitter"></use>
        </svg>

        <figcaption>
          I'm genuinely amazed by the projects in the
          <a href="https://twitter.com/ArweaveTeam" target="_blank">@ArweaveTeam</a>
          <a href="https://twitter.com/gitcoin" target="_blank">@gitcoin</a>
          incubator, these are incredible. Wow.
        </figcaption>
      </figure>

      <figure>
        <img loading="lazy" src="https://pbs.twimg.com/profile_images/1219463670431830019/o63Gb8v6_400x400.png" />
        <svg class="twitter-icon">
          <use xlink:href="/static_proxy/landingpage/fusion/fusion-interface.svg" %}#twitter"></use>
        </svg>

        <figcaption>
          Gitcoin Grants might be the most underrated experiment in Web3.
        </figcaption>
      </figure>

      <figure>
        <img loading="lazy" src="https://pbs.twimg.com/profile_images/977496875887558661/L86xyLF4_400x400.jpg" />
        <svg class="twitter-icon">
          <use xlink:href="/static_proxy/landingpage/fusion/fusion-interface.svg" %}#twitter"></use>
        </svg>

        <figcaption>
          Gitcoin grants quadratic funding is not just for funds allocation,
          it's also a great signaling tool!
          <br />
          <br />
          For the last few rounds, going to
          <a href="https://gitcoin.co/grants/">https://gitcoin.co/grants/</a>
          (sort by top match) has led me to discover a lot of really cool
          Ethereum projects I previously did not know about.
        </figcaption>
      </figure>

      <figure>
        <img loading="lazy" src="https://pbs.twimg.com/profile_images/1148059058710155264/m317XmT4_400x400.png" />
        <svg class="twitter-icon">
          <use xlink:href="/static_proxy/landingpage/fusion/fusion-interface.svg" %}#twitter"></use>
        </svg>

        <figcaption>
          One of the best way to start out in DeFi is working on a
          <a href="https://twitter.com/gitcoin" target="_blank">@gitcoin</a>
          bounty. Grab one of the many 4-digit prizes offered during the NYBW
          virtual hackathon
        </figcaption>
      </figure>

      <figure>
        <img loading="lazy" src="https://pbs.twimg.com/profile_images/1308739599368249344/BCdCYZ7k_400x400.jpg" />
        <svg class="twitter-icon">
          <use xlink:href="/static_proxy/landingpage/fusion/fusion-interface.svg" %}#twitter"></use>
        </svg>

        <figcaption>
          Congrats to the entire
          <a href="https://twitter.com/gitcoin" target="_blank">@gitcoin</a>
          team on an amazing round 4 of CLR matching!
          <br />
          <br />

          $144,810 given directly to open source initiatives that will benefit
          <a href="https://twitter.com/search?q=%23ethereum&src=typed_query">#Ethereum</a>
          and grow our ecosystem.
          <br />
          <br />
          Let's make round 5 even better 🚀
          <br />
          <br />
          Oh and thanks to all the haters for the free marketing 😘
        </figcaption>
      </figure>

      <figure>
        <img loading="lazy" src="https://pbs.twimg.com/profile_images/1228728801858854912/kAlqxuaP_400x400.jpg" />
        <svg class="twitter-icon">
          <use xlink:href="/static_proxy/landingpage/fusion/fusion-interface.svg" %}#twitter"></use>
        </svg>

        <figcaption>
          Sooo happy with
          <a href="https://twitter.com/gitcoin" target="_blank">@gitcoin</a>
          results! Submitted an issue last night and by the morning I had a PR
          with exactly what I wanted!
        </figcaption>
      </figure>
    </div>
  </section>

  <!-- footer navigation -->

  <section id="footernavigation">
    <div>
      <h2>Products</h2>
      <a href="https://gitcoin.co/hackathon-list/">Hackathons</a>
      <a href="https://gitcoin.co/bounties/funder">Bounties</a>
      <a href="https://gitcoin.co/grants/">Grants</a>
      <a href="http://kernel.community/">Kernel</a>
      <a href="https://gitcoin.co/quests">Quests</a>
      <a href="https://gitcoin.co/kudos">Kudos</a>
    </div>

    <div>
      <h2>Business</h2>
      <a href="https://gitcoin.co/about">About</a>
      <a href="https://gitcoin.co/mission">Mission</a>
      <a href="https://gitcoin.co/results">Results</a>
      <a href="https://gitcoin.co/jobs">Jobs</a>
      <a href="https://gitcoin.co/blog">Blog</a>
    </div>

    <div>
      <h2>Community</h2>
      <a href="https://gitcoin.co/wiki/wiki-code-conduct/">Code of Conduct</a>
      <a href="https://gitcoin.co/requestmoney">Request Money</a>
      <a href="https://gitcoin.co/wiki/">Wiki</a>
      <a href="https://github.com/gitcoinco/web/issues/new/choose">Help</a>
      <a href="https://store.gitcoin.co/">Store</a>
    </div>

    <div>
      <h2>Legal</h2>
      <a href="https://gitcoin.co/legal/terms">Terms</a>
      <a href="https://gitcoin.co/legal/privacy">Privacy</a>
    </div>
  </section>

  <!-- footer social icons -->

  <section id="footersocial">
    <figure>
      <a href="/fb">
        <svg class="fusion">
          <use xlink:href="/static_proxy/landingpage/fusion/fusion-interface.svg#facebook">
          </use>
        </svg></a>
    </figure>
    <figure>
      <a href="/youtube"><svg class="fusion">
          <use xlink:href="/static_proxy/landingpage/fusion/fusion-interface.svg#youtube"></use>
        </svg></a>
    </figure>
    <figure>
      <a href="/twitter"><svg class="fusion">
          <use xlink:href="/static_proxy/landingpage/fusion/fusion-interface.svg#twitter"></use>
        </svg></a>
    </figure>
    <figure>
      <a href="/github"><svg class="fusion">
          <use xlink:href="/static_proxy/landingpage/fusion/fusion-interface.svg#github"></use>
        </svg></a>
    </figure>
    <figure>
      <a href="mailto:founders@gitcoin.co"><svg class="fusion">
          <use xlink:href="/static_proxy/landingpage/fusion/fusion-interface.svg#email"></use>
        </svg></a>
    </figure>
    <figure>
      <a href="https://discord.com/invite/83BK5z55yB"><svg class="fusion">
          <use xlink:href="/static_proxy/landingpage/fusion/fusion-interface.svg#discord"></use>
        </svg></a>
    </figure>
  </section>

  <!-- footer consensys -->

  <section id="footerconsensys">
    <figure>
      <a href="https://consensys.net" target="_blank">
        <img loading="lazy" src="{% static "landingpage/consensys_white.svg" %}" />
      </a>
    </figure>
  </section>
</body>

</html>

{% include 'shared/tag_manager_2.html' %}<|MERGE_RESOLUTION|>--- conflicted
+++ resolved
@@ -14,13 +14,9 @@
 
   <link href="https://fonts.googleapis.com/css2?family=Mulish:wght@400;800&display=swap" rel="stylesheet"/>
 
-<<<<<<< HEAD
-  <link href="/static/landingpage/app.css" type="text/css" rel="stylesheet" media="screen,projection"/>
-=======
   <link href="{% static "v2/css/fontawesome-all.min.css" %}" rel="stylesheet">
   
   <link href="{% static "v2/css/bootstrap.min.css" %}" rel="stylesheet" />
->>>>>>> 78d82214
 
   <link href="{% static "landingpage/app.css" %}" type="text/css" rel="stylesheet" media="screen,projection" />
   
