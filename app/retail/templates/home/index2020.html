--- conflicted
+++ resolved
@@ -14,8 +14,6 @@
 
   <link href="https://fonts.googleapis.com/css2?family=Mulish:wght@400;800&display=swap" rel="stylesheet"/>
 
-<<<<<<< HEAD
-
   {% compress css file libs %}
     <link rel="stylesheet" type="text/x-scss" href={% static "v2/scss/fontawesome-all.min.scss" %} />
     <link rel="stylesheet" type="text/x-scss" href={% static "v2/scss/lib/index.scss" %} />
@@ -24,16 +22,6 @@
   {% compress css file app %}
     <link rel="stylesheet" media="screen,projection" type="text/x-scss" href={% static "v2/scss/landingpage/app.scss" %} />
   {% endcompress %}
-=======
-
-  {% compress css file libs %}
-    <link href="{% static "v2/css/fontawesome-all.min.css" %}" rel="stylesheet">
-    <link rel="stylesheet" type="text/x-scss" href="{% static 'v2/scss/lib/index.scss' %}" />
-  {% endcompress %}
-
-  <link href="{% static "landingpage/app.css" %}" type="text/css" rel="stylesheet" media="screen,projection" />
-
->>>>>>> 04c010f1
 
   <script src="{% static "v2/js/lib/jquery.js" %}"></script>
 
