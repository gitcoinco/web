<!DOCTYPE html>
<html lang="en">
<head>

  {% include 'shared/tag_manager_1.html' %}
  <title>Gitcoin</title>
  <meta name="description" content="A place for developers to learn, earn, and network" />

  <meta http-equiv="Content-Type" content="text/html; charset=UTF-8"/>
  <meta name="viewport" content="width=device-width, initial-scale=1, maximum-scale=1.0, user-scalable=no"/>

  {% include 'shared/cards.html' %}
  {% include 'shared/favicon.html' %}

  <link href="https://fonts.googleapis.com/css2?family=Mulish:wght@400;800&display=swap" rel="stylesheet">

  <link href="/static/landingpage/app.css" type="text/css" rel="stylesheet" media="screen,projection"/>

  <script src="https://ajax.googleapis.com/ajax/libs/jquery/3.5.1/jquery.min.js"></script>

  <script src="/static/landingpage/town.js"></script>
  <script src="/static/landingpage/txtRotate.js"></script>
  <script src="/static/landingpage/sal.js"></script>
  <script src="/static/landingpage/gitcoin.js"></script>
  <script src="/static/landingpage/animations.js"></script>


</head>

<body>



<!-- fixed logo-->
<div id="logo" >
  <a href="#">
    <img src="/static/landingpage/logo_animated.svg" alt="logo" >
  </a>
</div>




<!-- fixed signup button-->
<div id="fixed-signup-button">
  <a class="btn icon fe-pulse" href="{% if not github_handle %}/login/github/?next=products{% else %}/townsquare{% endif %}">
    <img src="/static/v2/images/helmet-white.svg">
    <span class="href" href="{% if not github_handle %}/login/github/?next=products{% else %}/townsquare{% endif %}">Enter Gitcoin</span>
  </a>
</div>




<!-- section town. animated background -->

<section id="town">

  <figure data-height="20vh" data-speed="1"><img src="/static/landingpage/town_house1.svg"></figure>
  <figure data-height="20vh" data-speed="1"><img src="/static/landingpage/town_house2.svg"></figure>
  <figure data-height="25vh" data-speed="1"><img src="/static/landingpage/town_house3.svg"></figure>
  <figure data-height="20vh" data-speed="1"><img src="/static/landingpage/town_house4.svg"></figure>
  <figure data-height="20vh" data-speed="1"><img src="/static/landingpage/town_house5.svg"></figure>
  <figure data-height="20vh" data-speed="1"><img src="/static/landingpage/town_house6.svg"></figure>

  <figure data-height="30vh" data-speed="2"><img src="/static/landingpage/town_house1.svg"></figure>
  <figure data-height="30vh" data-speed="2"><img src="/static/landingpage/town_house2.svg"></figure> 
  <figure data-height="20vh" data-speed="2"><img src="/static/landingpage/town_house3.svg"></figure>
  <figure data-height="30vh" data-speed="2"><img src="/static/landingpage/town_house4.svg"></figure>
  <figure data-height="30vh" data-speed="2"><img src="/static/landingpage/town_house6.svg"></figure> 

  <figure data-height="40vh" data-speed="3"><img src="/static/landingpage/town_house1.svg"></figure>
  <figure data-height="50vh" data-speed="3"><img src="/static/landingpage/town_house2.svg"></figure> 
  <figure data-height="60vh" data-speed="3"><img src="/static/landingpage/town_house4.svg"></figure>

  <figure data-height="50vh" data-speed="3"><img src="/static/landingpage/town_animated_house1.svg"></figure>

</section>





<!-- section intro : this is the welcome area.-->

<section id="intro">
  <div>
    <h1>
      <!-- text carusell -->
      <span
      class="txt-rotate"
        data-period="1500"
        data-rotate='[ "Learn", "Earn", "Network", "Build"]'
        >
        </span>
      at Gitcoin.<br/>
      Join the open source community of Web3’s top developers building the best decentralized applications.
    </h1>
<<<<<<< HEAD
    <p>
      Gitcoin is a platform focused on helping to grow open source for Ethereum projects. Open source community support for projects through the entire lifecycle from ideation to finding open source funding.
    </p>
=======


    <p>Learn the latest tech, earn money, and network with top developers passionate about building and sustaining a remote-first open source community.</p>

    <a class="btn icon fe-pulse" href="{% if not github_handle %}/login/github/?next=products{% else %}/townsquare{% endif %}">
      <img src="/static/v2/images/helmet-white.svg">
      <span class="href" href="{% if not github_handle %}/login/github/?next=products{% else %}/townsquare{% endif %}">Enter Gitcoin</span>
    </a>


>>>>>>> 0a53a5b5
  </div>

  <figure>
    <img id="introLearn" class="floating" src="/static/landingpage/introLearn_animation.svg">
    <img id="introEarn" class="floating hidden" src="/static/landingpage/introEarn_animation.svg">
    <img id="introNetwork" class="floating hidden" src="/static/landingpage/introNetwork_animation.svg">
    <img id="introBuild" class="floating hidden" src="/static/landingpage/introBuild_animation.svg"> 
  </figure>

</section>


<!-- what is gitcoin -->

<section id="whatisgitcoin"> 
  <div class="grid">
    <div>
    <h2>Here to earn?</h2>
      <p>Build exciting projects and up skill on development while earning Ethereum and other tokens. Find mentorship by connecting with talented developers and leaders of Ethereum’s top companies.</p>
      <a class="btn fe-pulse" href="/hackathon-list"><span>Join a Hackathon</span></a> 
      <a class="btn fe-pulse" href="/explorer"><span>Work on a Bounty</span></a> 
      <a class="btn fe-pulse" href="/grants"><span>Get grant funding</span></a> 
    </div>
    <div>
      <h2>Here to Support?</h2>
        <p>Discover great open source projects working hard to impact the ecosystem,  Get involved by funding, supporting, or mentoring projects to help push the Ethereum forward.</p>
        <a class="btn fe-pulse" href="/grants"><span>Support Grant Projects</span></a> 
      </div>
  </div>
  <figure >
    <img loading="lazy" class="floating2" src="/static/landingpage/whatisgitcoin_animated.svg">
  </figure>
</section>



<!-- section newsletter -->

<section id="newsletter">

  <form method="post" target="_blank" id="newsletterForm" action="//gitcoin.us16.list-manage.com/subscribe/post?u=f9f93e162a8732673b942cbda&id=81e23c13c8">

    <h2> Get the Latest Gitcoin News! Join Our Newsletter.</h2>

    <div class="options">
      <span>I want to</span>
      <input type="radio" id="fund" name="category" checked>
          <label for="fund">fund bounties</label>
      <input type="radio" id="work" name="category">
          <label for="work">work on bounties</label>
      </div>

      <div>
      <input type="email" name="EMAIL" placeholder="Enter your email" required>

      <button type="submit" class="btn fe-pulse">Subscribe</button>
    </div>


  </form>

</section>



<!-- section trust -->

<section id="trust">

  <h1>Trusted by Top Web3 Brands</h1>

  <div class="grid">

    <div class="href hover-logo" href='/mission'>
      <div>
        <h1>1</h1>
        <h2>Mission</h2>
      </div>
    </div>

    <div class="href hover-logo" href='/results'>
      <div>
        <h1>47k</h1>
        <h2>Developers</h2>
      </div>
    </div>

    <div class="href hover-logo" href='/results'>
      <div>
        <h1>$6.5mm</h1>
        <h2>Delivered to OSS devs so far</h2>
      </div>  
    </div>  

  </div>

</section>








<!-- partner logos -->

<section id="partners">

  <div class="grid">
    <figure><img loading="lazy" src="/static/landingpage/partners/arweave.svg"></figure>
    <figure><img loading="lazy" src="/static/landingpage/partners/chainlink.svg"></figure>
    <figure><img loading="lazy" src="/static/landingpage/partners/ethereumfoundation.svg"></figure>
    <figure><img loading="lazy" src="/static/landingpage/partners/near.svg"></figure>
    <figure><img loading="lazy" src="/static/landingpage/partners/protocollabs.svg"></figure>
    <figure><img loading="lazy" src="/static/landingpage/partners/sia.svg"></figure>
  </div>  

</section>

<!-- twitter wall of love -->

<section id="twitter">

  <h1>Twitter Wall of Love</h1>

  <div class="grid">

    <figure>

      <img loading="lazy" src="https://pbs.twimg.com/profile_images/996210723998101505/fMagjqsq_400x400.jpg">
      <svg class="twitter-icon"><use xlink:href="/static_proxy/landingpage/fusion/fusion-interface.svg#twitter"></use></svg>

      <figcaption>I'm genuinely amazed by the projects in the <a href="https://twitter.com/ArweaveTeam" target=_blank>@ArweaveTeam</a> <a href="https://twitter.com/gitcoin" target=_blank>@gitcoin</a> incubator, these are incredible. Wow.</figcaption>
    </figure>

    <figure>
      <img loading="lazy" src="https://pbs.twimg.com/profile_images/1219463670431830019/o63Gb8v6_400x400.png">
      <svg class="twitter-icon"><use xlink:href="/static_proxy/landingpage/fusion/fusion-interface.svg#twitter"></use></svg>

      <figcaption>
        Gitcoin Grants might be the most underrated experiment in Web3.
      </figcaption>
    </figure>

    <figure>
      <img loading="lazy" src="https://pbs.twimg.com/profile_images/977496875887558661/L86xyLF4_400x400.jpg">
      <svg class="twitter-icon"><use xlink:href="/static_proxy/landingpage/fusion/fusion-interface.svg#twitter"></use></svg>

      <figcaption>
Gitcoin grants quadratic funding is not just for funds allocation, it's also a great signaling tool!
<br>
<br>
For the last few rounds, going to <a href="https://gitcoin.co/grants/">https://gitcoin.co/grants/</a> (sort by top match) has led me to discover a lot of really cool Ethereum projects I previously did not know about.</figcaption>
    </figure>

    <figure>
      <img loading="lazy" src="https://pbs.twimg.com/profile_images/1148059058710155264/m317XmT4_400x400.png">
      <svg class="twitter-icon"><use xlink:href="/static_proxy/landingpage/fusion/fusion-interface.svg#twitter"></use></svg>

      <figcaption>One of the best way to start out in DeFi is working on a <a href="https://twitter.com/gitcoin" target=_blank>@gitcoin</a>  bounty. Grab one of the many 4-digit prizes offered during the NYBW virtual hackathon
</figcaption>
    </figure>

    <figure>
      <img loading="lazy" src="https://pbs.twimg.com/profile_images/1274357399210487814/4edDspwk_400x400.jpg">
      <svg class="twitter-icon"><use xlink:href="/static_proxy/landingpage/fusion/fusion-interface.svg#twitter"></use></svg>

      <figcaption>Congrats to the entire <a href="https://twitter.com/gitcoin" target=_blank>@gitcoin</a> team on an amazing round 4 of CLR matching!
<br>
<br>

$144,810 given directly to open source initiatives that will benefit <a href="https://twitter.com/search?q=%23ethereum&src=typed_query">#Ethereum</a> and grow our ecosystem.
<br>
<br>
Let's make round 5 even better 🚀
<br>
<br>
Oh and thanks to all the haters for the free marketing 😘
</figcaption>
    </figure>

    <figure>
      <img loading="lazy" src="https://pbs.twimg.com/profile_images/1228728801858854912/kAlqxuaP_400x400.jpg">
      <svg class="twitter-icon"><use xlink:href="/static_proxy/landingpage/fusion/fusion-interface.svg#twitter"></use></svg>

      <figcaption>Sooo happy with <a href="https://twitter.com/gitcoin" target=_blank>@gitcoin</a> results! Submitted an issue last night and by the morning I had a PR with exactly what I wanted!
</figcaption>
    </figure>

  </div>

</section>









<!-- footer navigation -->

<section id="footernavigation">

  <div>
    <h2>Products</h2>
    <a href="https://gitcoin.co/hackathon-list/">Hackathons</a>
    <a href="https://gitcoin.co/bounties/funder">Bounties</a>
    <a href="https://gitcoin.co/grants/">Grants</a>
    <a href="http://kernel.community/">Kernel</a>
    <a href="https://gitcoin.co/quests">Quests</a>
    <a href="https://gitcoin.co/kudos">Kudos</a>
  </div>

  <div>
    <h2>Business</h2>
    <a href="https://gitcoin.co/about">About</a>
    <a href="https://gitcoin.co/mission">Mission</a>
    <a href="https://gitcoin.co/results">Results</a>
    <a href="https://gitcoin.co/jobs">Jobs</a>
    <a href="https://gitcoin.co/blog">Blog</a>
  </div>

  <div>
    <h2>Community</h2>
    <a href="https://gitcoin.co/wiki/wiki-code-conduct/">Code of Conduct</a>
    <a href="https://gitcoin.co/requestmoney">Request Money</a>
    <a href="https://gitcoin.co/wiki/">Wiki</a>
    <a href="https://github.com/gitcoinco/web/issues/new/choose">Help</a>
    <a href="https://store.gitcoin.co/">Store</a>
  </div>

  <div>
    <h2>Legal</h2>
    <a href="https://gitcoin.co/legal/terms">Terms</a>
    <a href="https://gitcoin.co/legal/privacy">Privacy</a>
  </div>

</section>




<!-- footer social icons -->

<section id="footersocial">

  <figure><a href="/fb"><svg class="fusion"><use xlink:href="/static_proxy/landingpage/fusion/fusion-interface.svg#facebook"></use></svg></a></figure>
  <figure><a href="/youtube"><svg class="fusion"><use xlink:href="/static_proxy/landingpage/fusion/fusion-interface.svg#youtube"></use></svg></a></figure>
  <figure><a href="/twitter"><svg class="fusion"><use xlink:href="/static_proxy/landingpage/fusion/fusion-interface.svg#twitter"></use></svg></a></figure>
  <figure><a href="/github"><svg class="fusion"><use xlink:href="/static_proxy/landingpage/fusion/fusion-interface.svg#github"></use></svg></a></figure>
  <figure><a href="mailto:founders@gitcoin.co"><svg class="fusion"><use xlink:href="/static_proxy/landingpage/fusion/fusion-interface.svg#email"></use></svg></a></figure>
  <figure><a href="https://discord.com/invite/83BK5z55yB"><svg class="fusion"><use xlink:href="/static_proxy/landingpage/fusion/fusion-interface.svg#discord"></use></svg></a></figure>
</section>




<!-- footer consensys -->

<section id="footerconsensys">
  <figure>
    <a href="https://consensys.net" target="_blank">
      <img loading="lazy" src="/static/landingpage/consensys_white.svg">
    </a>
  </figure>
</section>




</body>
</html>

    {% include 'shared/tag_manager_2.html' %}
<|MERGE_RESOLUTION|>--- conflicted
+++ resolved
@@ -96,22 +96,9 @@
       at Gitcoin.<br/>
       Join the open source community of Web3’s top developers building the best decentralized applications.
     </h1>
-<<<<<<< HEAD
     <p>
       Gitcoin is a platform focused on helping to grow open source for Ethereum projects. Open source community support for projects through the entire lifecycle from ideation to finding open source funding.
     </p>
-=======
-
-
-    <p>Learn the latest tech, earn money, and network with top developers passionate about building and sustaining a remote-first open source community.</p>
-
-    <a class="btn icon fe-pulse" href="{% if not github_handle %}/login/github/?next=products{% else %}/townsquare{% endif %}">
-      <img src="/static/v2/images/helmet-white.svg">
-      <span class="href" href="{% if not github_handle %}/login/github/?next=products{% else %}/townsquare{% endif %}">Enter Gitcoin</span>
-    </a>
-
-
->>>>>>> 0a53a5b5
   </div>
 
   <figure>
