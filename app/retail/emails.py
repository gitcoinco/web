--- conflicted
+++ resolved
@@ -787,13 +787,8 @@
 def render_new_bounty_roundup(to_email):
     from dashboard.models import Bounty
     from external_bounties.models import ExternalBounty
-<<<<<<< HEAD
     subject = "CodeFund 2.0 | Gitcoin Grants Grows"
     new_kudos_pks = [806, 394, 387]
-=======
-    subject = "Announcing Gitcoin Grants | Happy New Year!"
-    new_kudos_pks = [153, 185, 150]
->>>>>>> 698d0787
     new_kudos_size_px = 150
     intro = '''
 <p>
