# -*- coding: utf-8 -*-
'''
    Copyright (C) 2019 Gitcoin Core

    This program is free software: you can redistribute it and/or modify
    it under the terms of the GNU Affero General Public License as published
    by the Free Software Foundation, either version 3 of the License, or
    (at your option) any later version.

    This program is distributed in the hope that it will be useful,
    but WITHOUT ANY WARRANTY; without even the implied warranty of
    MERCHANTABILITY or FITNESS FOR A PARTICULAR PURPOSE. See the
    GNU Affero General Public License for more details.

    You should have received a copy of the GNU Affero General Public License
    along with this program. If not, see <http://www.gnu.org/licenses/>.

'''
import datetime
import logging
from datetime import date, timedelta
from functools import partial

from django.conf import settings
from django.contrib import messages
from django.contrib.admin.views.decorators import staff_member_required
from django.http import HttpResponse
from django.shortcuts import redirect
from django.template.loader import render_to_string
from django.template.response import TemplateResponse
from django.urls import reverse
from django.utils import timezone
from django.utils.translation import gettext as _

import cssutils
import premailer
from grants.models import Contribution, Grant, Subscription
from marketing.models import LeaderboardRank
from marketing.utils import get_or_save_email_subscriber
from premailer import Premailer
from retail.utils import strip_double_chars, strip_html

logger = logging.getLogger(__name__)

# RENDERERS

# key, name, frequency
MARKETING_EMAILS = [
    ('new_bounty_notifications', _('Daily Emails'), _('(up to) Daily')),
    ('welcome_mail', _('Welcome Emails'), _('First 3 days after you sign up')),
    ('roundup', _('Roundup Emails'), _('Weekly')),
    ('important_product_updates', _('Product Update Emails'), _('Quarterly')),
	('general', _('General Email Updates'), _('as it comes')),
	('quarterly', _('Quarterly Email Updates'), _('Quarterly')),
	('grant_recontribute', _('Recontribute to previously funded grants'), _('Quarterly')),
]

TRANSACTIONAL_EMAILS = [
    ('tip', _('Tip Emails'), _('Only when you are sent a tip')),
    ('faucet', _('Faucet Notification Emails'), _('Only when you are sent a faucet distribution')),
    ('bounty', _('Bounty Notification Emails'), _('Only when you\'re active on a bounty')),
    ('bounty_match', _('Bounty Match Emails'), _('Only when you\'ve posted a open bounty and you have a new match')),
    ('bounty_feedback', _('Bounty Feedback Emails'), _('Only after a bounty you participated in is finished.')),
    (
        'bounty_expiration', _('Bounty Expiration Warning Emails'),
        _('Only after you posted a bounty which is going to expire')
    ),
    ('featured_funded_bounty', _('Featured Funded Bounty Emails'), _('Only when you\'ve paid for a bounty to be featured')),
    ('comment', _('Comment Emails'), _('Only when you are sent a comment')),
    ('wall_post', _('Wall Post Emails'), _('Only when someone writes on your wall')),
    ('grant_updates', _('Grant Update Emails'), _('Updates from Grant Owners about grants you\'ve funded.')),
    ('grant_txn_failed', _('Grant Transaction Failed Emails'), _('Notifies Grant contributors when their contribution txn has failed.')),
]


NOTIFICATION_EMAILS = [
    ('chat', _('Chat Emails'), _('Only emails from Gitcoin Chat')),
    ('mention', _('Mentions'), _('Only when other users mention you on posts')),
]

ALL_EMAILS = MARKETING_EMAILS + TRANSACTIONAL_EMAILS + NOTIFICATION_EMAILS


def premailer_transform(html):
    cssutils.log.setLevel(logging.CRITICAL)
    p = premailer.Premailer(html, base_url=settings.BASE_URL)
    return p.transform()


def render_featured_funded_bounty(bounty):
    params = {'bounty': bounty}
    response_html = premailer_transform(render_to_string("emails/funded_featured_bounty.html", params))
    response_txt = render_to_string("emails/funded_featured_bounty.txt", params)
    subject = _("Your bounty is now live on Gitcoin!")

    return response_html, response_txt, subject


def render_nth_day_email_campaign(to_email, nth, firstname):
    subject_map = {
        1: "Day 1: Growing Open Source",
        2: "Day 2: Using Gitcoin's Issue Explorer",
        3: "Learning Blockchain"
    }

    subject = subject_map[nth]

    params = {
        "firstname": firstname,
        "subscriber": get_or_save_email_subscriber(to_email, "internal"),
		"email_type": "welcome_mail"
    }
    response_html = premailer_transform(render_to_string(f"emails/campaigns/email_campaign_day_{nth}.html", params))
    response_txt = render_to_string(f"emails/campaigns/email_campaign_day_{nth}.txt", params)

    return response_html, response_txt, subject


def render_new_grant_email(grant):
    params = {'grant': grant}
    response_html = premailer_transform(render_to_string("emails/grants/new_grant.html", params))
    response_txt = render_to_string("emails/grants/new_grant.txt", params)
    subject = _("Your Gitcoin Grant")
    return response_html, response_txt, subject


def render_new_supporter_email(grant, subscription):
    params = {'grant': grant, 'subscription': subscription}
    response_html = premailer_transform(render_to_string("emails/grants/new_supporter.html", params))
    response_txt = render_to_string("emails/grants/new_supporter.txt", params)
    subject = _("You have a new Grant supporter!")
    return response_html, response_txt, subject


def render_thank_you_for_supporting_email(grant, subscription):
    params = {'grant': grant, 'subscription': subscription}
    response_html = premailer_transform(render_to_string("emails/grants/thank_you_for_supporting.html", params))
    response_txt = render_to_string("emails/grants/thank_you_for_supporting.txt", params)
    subject = _("Thank you for supporting Grants on Gitcoin!")
    return response_html, response_txt, subject


def render_support_cancellation_email(grant, subscription):
    params = {'grant': grant, 'subscription': subscription}
    response_html = premailer_transform(render_to_string("emails/grants/support_cancellation.html", params))
    response_txt = render_to_string("emails/grants/support_cancellation.txt", params)
    subject = _("Your subscription on Gitcoin Grants has been cancelled")

    return response_html, response_txt, subject


def render_grant_cancellation_email(grant, subscription):
    params = {'grant': grant, 'subscription': subscription}
    response_html = premailer_transform(render_to_string("emails/grants/grant_cancellation.html", params))
    response_txt = render_to_string("emails/grants/grant_cancellation.txt", params)
    subject = _("Your Grant on Gitcoin Grants has been cancelled")
    return response_html, response_txt, subject


def render_subscription_terminated_email(grant, subscription):
    params = {'grant': grant, 'subscription': subscription}
    response_html = premailer_transform(render_to_string("emails/grants/subscription_terminated.html", params))
    response_txt = render_to_string("emails/grants/subscription_terminated.txt", params)
    subject = _("Your subscription on Gitcoin Grants has been cancelled by the Grant Creator")
    return response_html, response_txt, subject


def render_successful_contribution_email(grant, subscription, contribution):
    params = {'grant': grant, 'subscription': subscription, "contribution": contribution}
    response_html = premailer_transform(render_to_string("emails/grants/successful_contribution.html", params))
    response_txt = render_to_string("emails/grants/successful_contribution.txt", params)
    subject = _('Your Gitcoin Grants contribution was successful!')
    return response_html, response_txt, subject

def featured_funded_bounty(request):
    from dashboard.models import Bounty
    bounty = Bounty.objects.first()
    response_html, __, __ = render_featured_funded_bounty(bounty)
    return HttpResponse(response_html)


@staff_member_required
def successful_contribution(request):
    grant = Grant.objects.first()
    subscription = Subscription.objects.filter(grant__pk=grant.pk).first()
    contribution = Contribution.objects.filter(subscription__pk=subscription.pk).first()
    response_html, __, __ = render_successful_contribution_email(grant, subscription, contribution)
    return HttpResponse(response_html)


@staff_member_required
def subscription_terminated(request):
    grant = Grant.objects.first()
    subscription = Subscription.objects.filter(grant__pk=grant.pk).first()
    response_html, __, __ = render_subscription_terminated_email(grant, subscription)
    return HttpResponse(response_html)


@staff_member_required
def grant_cancellation(request):
    grant = Grant.objects.first()
    subscription = Subscription.objects.filter(grant__pk=grant.pk).first()
    response_html, __, __ = render_grant_cancellation_email(grant, subscription)
    return HttpResponse(response_html)


@staff_member_required
def support_cancellation(request):
    grant = Grant.objects.first()
    subscription = Subscription.objects.filter(grant__pk=grant.pk).first()
    response_html, __, __ = render_support_cancellation_email(grant, subscription)
    return HttpResponse(response_html)


@staff_member_required
def thank_you_for_supporting(request):
    grant = Grant.objects.first()
    subscription = Subscription.objects.filter(grant__pk=grant.pk).first()
    response_html, __, __ = render_thank_you_for_supporting_email(grant, subscription)
    return HttpResponse(response_html)


@staff_member_required
def new_supporter(request):
    subscription = Subscription.objects.last()
    response_html, __, __ = render_new_supporter_email(subscription.grant, subscription)
    return HttpResponse(response_html)


@staff_member_required
def new_grant(request):
    grant = Grant.objects.first()
    response_html, __, __ = render_new_grant_email(grant)
    return HttpResponse(response_html)


def render_tip_email(to_email, tip, is_new):
    warning = tip.network if tip.network != 'mainnet' else ""
    already_redeemed = bool(tip.receive_txid)
    link = tip.url
    if tip.web3_type != 'v2':
        link = tip.receive_url
    elif tip.web3_type != 'v3':
        link = tip.receive_url_for_recipient
    params = {
        'link': link,
        'amount': round(tip.amount, 5),
        'tokenName': tip.tokenName,
        'comments_priv': tip.comments_priv,
        'comments_public': tip.comments_public,
        'tip': tip,
        'already_redeemed': already_redeemed,
        'show_expires': not already_redeemed and tip.expires_date < (timezone.now() + timezone.timedelta(days=365)) and tip.expires_date,
        'is_new': is_new,
        'warning': warning,
        'subscriber': get_or_save_email_subscriber(to_email, 'internal'),
        'is_sender': to_email not in tip.emails,
        'is_receiver': to_email in tip.emails,
		'email_type': 'tip'
    }

    response_html = premailer_transform(render_to_string("emails/new_tip.html", params))
    response_txt = render_to_string("emails/new_tip.txt", params)

    return response_html, response_txt


def render_request_amount_email(to_email, request, is_new):

    link = f'{reverse("tip")}?request={request.id}'
    params = {
        'link': link,
        'amount': request.amount,
        'tokenName': request.token_name if request.network == 'ETH' else request.network,
        'address': request.address,
        'comments': request.comments,
        'subscriber': get_or_save_email_subscriber(to_email, 'internal'),
        'email_type': 'request',
        'request': request,
        'already_received': request.tip
    }

    response_html = premailer_transform(render_to_string("emails/request_funds.html", params))
    response_txt = render_to_string("emails/new_tip.txt", params)

    return response_html, response_txt


def render_kudos_email(to_email, kudos_transfer, is_new, html_template, text_template=None):
    """Summary

    Args:
        to_emails (list): An array of email addresses to send the email to.
        kudos_transfer (model): An instance of the `kudos.model.KudosTransfer` object.  This contains the information about the kudos that will be cloned.
        is_new (TYPE): Description

    Returns:
        tup: response_html, response_txt
    """
    warning = kudos_transfer.network if kudos_transfer.network != 'mainnet' else ""
    already_redeemed = bool(kudos_transfer.receive_txid)
    link = kudos_transfer.receive_url_for_recipient
    params = {
        'link': link,
        'amount': round(kudos_transfer.amount, 5),
        'token_elem': kudos_transfer.kudos_token or kudos_transfer.kudos_token_cloned_from,
        'kudos_token:': kudos_transfer.kudos_token,
        'comments_public': kudos_transfer.comments_public,
        'kudos_transfer': kudos_transfer,
        'already_redeemed': already_redeemed,
        'is_new': is_new,
        'warning': warning,
        'subscriber': get_or_save_email_subscriber(to_email, 'internal'),
        'is_sender': to_email not in kudos_transfer.emails,
        'is_receiver': to_email in kudos_transfer.emails,
    }

    response_html = premailer_transform(render_to_string(html_template, params))
    response_txt = render_to_string(text_template, params) if text_template else None

    return response_html, response_txt


render_new_kudos_email = partial(render_kudos_email, html_template='emails/new_kudos.html', text_template='emails/new_kudos.txt')
render_sent_kudos_email = partial(render_kudos_email, html_template='emails/new_kudos.html', text_template='emails/new_kudos.txt')
render_kudos_accepted_email = partial(render_kudos_email, html_template='emails/new_kudos.html', text_template='emails/new_kudos.txt')
render_kudos_mint_email = partial(render_kudos_email, html_template='emails/kudos_mint.html', text_template=None)
render_kudos_mkt_email = partial(render_kudos_email, html_template='emails/kudos_mkt.html', text_template=None)


def render_match_email(bounty, github_username):
    params = {
        'bounty': bounty,
        'github_username': github_username,
		'email_type': 'bounty_match'
    }
    response_html = premailer_transform(render_to_string("emails/new_match.html", params))
    response_txt = render_to_string("emails/new_match.txt", params)

    return response_html, response_txt


def render_quarterly_stats(to_email, platform_wide_stats):
    from dashboard.models import Profile
    profile = Profile.objects.filter(email=to_email).first()
    quarterly_stats = profile.get_quarterly_stats
    params = {**quarterly_stats, **platform_wide_stats}
    params['profile'] = profile
    params['subscriber'] = get_or_save_email_subscriber(to_email, 'internal'),
    params['email_type'] = 'quarterly'
    response_html = premailer_transform(render_to_string("emails/quarterly_stats.html", params))
    response_txt = render_to_string("emails/quarterly_stats.txt", params)

    return response_html, response_txt

def render_tax_report(to_email, tax_year):
    from dashboard.models import Profile
    profile = Profile.objects.filter(email=to_email).first()
    params = {}
    params['user'] = profile
    params['tax_year'] = tax_year
    params['email_type'] = 'tax_report'
    response_html = premailer_transform(render_to_string("emails/tax_report.html", params))
    response_text = render_to_string("emails/tax_report.txt", params)

    return response_html, response_text


def render_funder_payout_reminder(**kwargs):
    kwargs['bounty_fulfillment'] = kwargs['bounty'].fulfillments.filter(profile__handle=kwargs['github_username']).last()
    response_html = premailer_transform(render_to_string("emails/funder_payout_reminder.html", kwargs))
    response_txt = ''
    return response_html, response_txt


def render_match_distribution(mr):
    params = {
        'mr': mr,
    }
    response_html = premailer_transform(render_to_string("emails/match_distribution.html"))
    response_txt = ''
    return response_html, response_txt


def render_no_applicant_reminder(bounty):
    params = {
        'bounty': bounty,
        'directory_link': '/users?skills=' + bounty.keywords.lower()
    }
    response_html = premailer_transform(render_to_string("emails/bounty/no_applicant_reminder.html", params))
    response_txt = render_to_string("emails/bounty/no_applicant_reminder.txt", params)
    return response_html, response_txt


def render_bounty_feedback(bounty, persona='submitter', previous_bounties=[]):
    if persona == 'fulfiller':
        accepted_fulfillments = bounty.fulfillments.filter(accepted=True)
        github_username = " @" + accepted_fulfillments.first().fulfiller_github_username if accepted_fulfillments.exists() and accepted_fulfillments.first().fulfiller_github_username else ""
        txt = f"""
hi{github_username},

thanks for turning around this bounty.  we're hyperfocused on making gitcoin a great place for blockchain developers to hang out, learn new skills, and make a little extra ETH.

in that spirit,  i have a few questions for you.

> what would you say your average hourly rate was for this bounty? {bounty.github_url}

> what was the best thing about working on the platform?  what was the worst?

> would you use gitcoin again?

thanks again for being a member of the community.

alisa / frank (gitcoin product team)

PS - we've got some new gitcoin schwag on order. send me your mailing address and your t shirt size and i'll ship you some.

"""
    elif persona == 'funder':
        github_username = " @" + bounty.bounty_owner_github_username if bounty.bounty_owner_github_username else ""
        if bounty.status == 'done':
            txt = f"""

hi{github_username},

thanks for putting this bounty ({bounty.github_url}) on gitcoin.  i'm glad to see it was turned around.

we're hyperfocused on making gitcoin a great place for blockchain developers to hang out, learn new skills, and make a little extra ETH.

in that spirit,  i have a few questions for you:

> how much coaching/communication did it take the counterparty to turn around the issue?  was this burdensome?

> what was the best thing about working on the platform?  what was the worst?

> would you use gitcoin again?

thanks for being a member of the community.

alisa / frank (gitcoin product team)

PS - we've got some new gitcoin schwag on order. if interested, let us know and we can send you a code to order some :)

"""
        elif bounty.status == 'cancelled':
            txt = f"""
hi{github_username},

we saw that you cancelled this bounty.

i was sorry to see that the bounty did not get done.

i have a few questions for you.

> why did you decide to cancel the bounty?

> would you use gitcoin again?

thanks again for being a member of the community.

alisa / frank (gitcoin product team)

PS - we've got some new gitcoin schwag on order. if interested, let us know and we can send you a code to order some :)

"""
        else:
            raise Exception('unknown bounty status')
    else:
        raise Exception('unknown persona')

    params = {
        'txt': txt,
		'email_type': 'bounty_feedback'
    }
    response_txt = premailer_transform(render_to_string("emails/txt.html", params))
    response_html = f"<pre>{response_txt}</pre>"

    return response_html, response_txt


def render_admin_contact_funder(bounty, text, from_user):
    txt = f"""
{bounty.url}

{text}

{from_user}

"""
    params = {
        'txt': txt,
		'email_type': 'admin_contact_funder'
    }
    response_html = premailer_transform(render_to_string("emails/txt.html", params))
    response_txt = txt

    return response_html, response_txt


def render_funder_stale(github_username, days=60, time_as_str='a couple months'):
    """Render the stale funder email template.

    Args:
        github_username (str): The Github username to be referenced in the email.
        days (int): The number of days back to reference.
        time_as_str (str): The human readable length of time to reference.

    Returns:
        str: The rendered response as a string.

    """
    github_username = f"@{github_username}" if github_username else "there"
    response_txt = f"""
hi {github_username},

alisa and frank from Gitcoin here (CC scott and vivek too) — i see you haven't funded an issue in {time_as_str}.
in the spirit of making Gitcoin better + checking in:

- have any issues which might be bounty worthy or projects you're hoping to build?
- do you have any feedback for Gitcoin Core on how we might improve the product to fit your needs?
- are you interested in joining one of <a href="https://gitcoin.co/hackathon-list/">our upcoming hackathons?</a> it's possible
we could do so at a discount, as you're a current funder on the platform

appreciate you being a part of the community + let us know if you'd like some Gitcoin schwag, we can send a link your way to order some :)

~ alisa / frank (gitcoin product team)


"""

    params = {'txt': response_txt}
    response_html = premailer_transform(render_to_string("emails/txt.html", params))
    return response_html, response_txt


def get_notification_count(profile, days_ago, from_date):
    from_date = from_date + timedelta(days=1)
    to_date = from_date - timedelta(days=days_ago)

    notifications_count = 0
    from inbox.models import Notification
    try:
        notifications_count = Notification.objects.filter(to_user=profile.user.id, is_read=False, created_on__range=[to_date, from_date]).count()
    except Notification.DoesNotExist:
        pass
    except AttributeError:
        pass
    return notifications_count

def email_to_profile(to_email):
    from dashboard.models import Profile
    try:
        profile = Profile.objects.filter(email__iexact=to_email).last()
    except Profile.DoesNotExist:
        pass
    return profile

def render_new_bounty(to_email, bounties, old_bounties, offset=3, quest_of_the_day={}, upcoming_grant={}, upcoming_hackathon={}, latest_activities={}, from_date=date.today(), days_ago=7, chats_count=0, featured_bounties=[]):
    from townsquare.utils import is_email_townsquare_enabled, is_there_an_action_available
    from marketing.views import upcoming_dates, email_announcements, trending_avatar
    sub = get_or_save_email_subscriber(to_email, 'internal')

    email_style = 26

    # Get notifications count from the Profile.User of to_email
    profile = email_to_profile(to_email)

    notifications_count = get_notification_count(profile, days_ago, from_date)

    upcoming_events = []
    for hackathon in upcoming_hackathon:
        upcoming_events = upcoming_events + [{
            'event': hackathon,
            'title': f"Hackathon Start: {hackathon.name}",
            'image_url': hackathon.logo.url if hackathon.logo else f'{settings.STATIC_URL}v2/images/emails/hackathons-neg.png',
            'url': hackathon.url,
            'date': hackathon.start_date.strftime("%Y-%m-%d")
        }]
    for hackathon in upcoming_hackathon:
        upcoming_events = upcoming_events + [{
            'event': hackathon,
            'title': f"Hackathon End: {hackathon.name}",
            'image_url': hackathon.logo.url if hackathon.logo else f'{settings.STATIC_URL}v2/images/emails/hackathons-neg.png',
            'url': hackathon.url,
            'date': hackathon.end_date.strftime("%Y-%m-%d")
        }]
    for ele in upcoming_dates():
        upcoming_events = upcoming_events + [{
            'event': ele,
            'title': ele.title,
            'image_url': ele.img_url,
            'url': ele.url,
            'date': ele.date.strftime("%Y-%m-%d")
        }]
    upcoming_events = sorted(upcoming_events, key=lambda ele: ele['date'])

    params = {
        'old_bounties': old_bounties,
        'bounties': bounties,
        'featured_bounties': featured_bounties,
        'trending_avatar': trending_avatar(),
        'email_announcements': email_announcements(),
        'subscriber': sub,
        'keywords': ",".join(sub.keywords) if sub and sub.keywords else '',
        'email_style': email_style,
		'email_type': 'new_bounty_notifications',
        'base_url': settings.BASE_URL,
        'show_action': True,
        'quest_of_the_day': quest_of_the_day,
        'upcoming_events': upcoming_events,
        'activities': latest_activities,
        'notifications_count': notifications_count,
        'chats_count': chats_count,
        'show_action': is_email_townsquare_enabled(to_email) and is_there_an_action_available()
    }

    response_html = premailer_transform(render_to_string("emails/new_bounty.html", params))
    response_txt = render_to_string("emails/new_bounty.txt", params)

    return response_html, response_txt

def render_unread_notification_email_weekly_roundup(to_email, from_date=date.today(), days_ago=7):
    subscriber = get_or_save_email_subscriber(to_email, 'internal')
    from dashboard.models import Profile
    from inbox.models import Notification
    profile = Profile.objects.filter(email__iexact=to_email).last()

    from_date = from_date + timedelta(days=1)
    to_date = from_date - timedelta(days=days_ago)

    notifications = Notification.objects.filter(to_user=profile.user.id, is_read=False, created_on__range=[to_date, from_date]).count()

    params = {
        'subscriber': subscriber,
        'profile': profile.handle,
        'notifications': notifications,
		'email_type': 'roundup'
    }

    subject = "Your unread notifications"

    response_html = premailer_transform(render_to_string("emails/unread_notifications_roundup/unread_notification_email_weekly_roundup.html", params))
    response_txt = render_to_string("emails/unread_notifications_roundup/unread_notification_email_weekly_roundup.txt", params)

    return response_html, response_txt, subject

def render_weekly_recap(to_email, from_date=date.today(), days_back=7):
    sub = get_or_save_email_subscriber(to_email, 'internal')
    from dashboard.models import Profile
    prof = Profile.objects.filter(email__iexact=to_email).last()
    bounties = prof.bounties.all()
    from_date = from_date + timedelta(days=1)
    to_date = from_date - timedelta(days=days_back)

    activity_types = {}
    _sections = []
    activity_types_def = {
        "start_work": {
          "css-class": "status-open",
          "text": "Started work"
        },
        "stop_work": {
          "css-class": "status-cancelled",
          "text": "Work stopped"
        },
        "worker_approved": {
          "css-class": "status-open",
          "text": "Worker got approved"
        },
        "worker_applied": {
          "css-class": "status-submitted",
          "text": "Worker applied"
        },
        "new_bounty": {
          "css-class": "status-open",
          "text": "New created bounties"
        },
        "work_submitted": {
          "css-class": "status-submitted",
          "text": "Work got submitted"
        },
    }

    for bounty in bounties:
        for activity in bounty.activities.filter(created__range=[to_date, from_date]):
            if activity_types.get(activity.activity_type) is None:
                activity_types[activity.activity_type] = []

            avatar_url = "about:blank"
            if activity.profile:
                avatar_url = activity.profile.avatar_url

            item = {
                'bounty_image_url': avatar_url,
                'bounty_action_user': activity.profile.handle,
                'bounty_action_date': activity.created,
                'bounty_action': activity.activity_type,
                'bounty_name': f'{bounty.title}',
                'bounty_link': bounty.get_absolute_url()
            }
            activity_types[activity.activity_type].append(item)

    # TODO: Activities
    # TODO: Fulfillment
    # TODO: Interest

    for act_type in activity_types:
        if activity_types_def.get(act_type):
            section = {
              'items': activity_types[act_type],
              'header_name': activity_types_def[act_type]["text"],
              'header_css': activity_types_def[act_type]["css-class"],
            }
            _sections.append(section)

    params = {
        'subscriber': sub,
        'sections': _sections,
        'profile': prof,
        'override_back_color': '#f2f6f9',
        'select_params': {
          'from': from_date,
          'to': to_date
        },
        'debug': activity_types,
		'email_type': 'roundup'
    }

    response_html = premailer_transform(render_to_string("emails/recap/weekly_founder_recap.html", params))
    response_txt = render_to_string("emails/recap/weekly_founder_recap.txt", params)

    return response_html, response_txt


def render_gdpr_reconsent(to_email):
    sub = get_or_save_email_subscriber(to_email, 'internal')
    params = {
        'subscriber': sub,
		'email_type': 'roundup'
    }

    response_html = premailer_transform(render_to_string("emails/gdpr_reconsent.html", params))
    response_txt = render_to_string("emails/gdpr_reconsent.txt", params)

    return response_html, response_txt


def render_share_bounty(to_email, msg, from_profile, invite_url=None, kudos_invite=False):
    """Render the share bounty email template.

    Args:
        to_email: user to send the email to.
        msg: the message sent in the email.

    Returns:
        str: The rendered response as a string.

    """
    params = {
        'msg': msg,
        'from_profile': from_profile,
        'to_email': to_email,
        'invite_url': invite_url,
        'kudos_invite': kudos_invite,
		'email_type': 'bounty'
    }
    response_html = premailer_transform(render_to_string("emails/share_bounty_email.html", params))
    response_txt = render_to_string("emails/share_bounty_email.txt", params)
    return response_html, response_txt


def render_new_work_submission(to_email, bounty):
    params = {
        'bounty': bounty,
		'email_type': 'bounty',
        'subscriber': get_or_save_email_subscriber(to_email, 'internal'),
    }

    response_html = premailer_transform(render_to_string("emails/new_work_submission.html", params))
    response_txt = render_to_string("emails/new_work_submission.txt", params)

    return response_html, response_txt


def render_new_bounty_acceptance(to_email, bounty, unrated_count=0):
    params = {
        'bounty': bounty,
        'unrated_count': unrated_count,
		'email_type': 'bounty',
        'subscriber': get_or_save_email_subscriber(to_email, 'internal'),
    }

    response_html = premailer_transform(render_to_string("emails/new_bounty_acceptance.html", params))
    response_txt = render_to_string("emails/new_bounty_acceptance.txt", params)

    return response_html, response_txt


def render_new_bounty_rejection(to_email, bounty):
    params = {
        'bounty': bounty,
        'email_type': 'bounty',
        'subscriber': get_or_save_email_subscriber(to_email, 'internal'),
    }

    response_html = premailer_transform(render_to_string("emails/new_bounty_rejection.html", params))
    response_txt = render_to_string("emails/new_bounty_rejection.txt", params)

    return response_html, response_txt


def render_comment(to_email, comment):
    params = {
        'comment': comment,
        'email_type': 'comment',
        'subscriber': get_or_save_email_subscriber(to_email, 'internal'),
    }

    response_html = premailer_transform(render_to_string("emails/comment.html", params))
    response_txt = render_to_string("emails/comment.txt", params)

    return response_html, response_txt


def render_mention(to_email, post):
    from dashboard.models import Activity
    params = {
        'post': post,
        'email_type': 'mention',
        'is_activity': isinstance(post, Activity),
        'subscriber': get_or_save_email_subscriber(to_email, 'internal'),
    }

    response_html = premailer_transform(render_to_string("emails/mention.html", params))
    response_txt = render_to_string("emails/mention.txt", params)

    return response_html, response_txt


def render_grant_update(to_email, activity):
    params = {
        'activity': activity,
        'email_type': 'grant_updates',
        'subscriber': get_or_save_email_subscriber(to_email, 'internal'),
    }

    response_html = premailer_transform(render_to_string("emails/grant_update.html", params))
    response_txt = render_to_string("emails/grant_update.txt", params)

    return response_html, response_txt

def render_grant_recontribute(to_email, prev_round_start=(2020, 3, 23), prev_round_end=(2020, 4, 7), next_round=6, next_round_start=(2020, 6, 15), next_round_end=(2020, 6, 29), match_pool='175k'): # Round 5: 3/23/2020 — 4/7/2020; Round 6: 6/15/2020 — 6/29/2020 175k
    email_style = 27

    next_round_start = datetime.datetime(*next_round_start).strftime("%B %dth")
    next_round_end = datetime.datetime(*next_round_end).strftime("%B %dth %Y")

    prev_grants = []
    profile = email_to_profile(to_email)
    subscriptions = profile.grant_contributor.all()
    for subscription in subscriptions:
        grant = subscription.grant
        total_contribution_to_grant = 0
        contributions_count = subscription.subscription_contribution.filter(success=True, created_on__gte=datetime.datetime(*prev_round_start), created_on__lte=datetime.datetime(*prev_round_end)).count()
        total_contribution_to_grant = subscription.amount_per_period * contributions_count

        if total_contribution_to_grant:
            prev_grants.append({
                'id': grant.id,
                'url': grant.url[1:],
                'title': grant.title,
                'image_url': grant.logo.url if grant.logo else f'{settings.STATIC_URL}v2/images/emails/grants-symbol-pos.png',
                'amount': format(total_contribution_to_grant, '.3f'),
                'token_symbol': subscription.token_symbol
            })

    params = {
        'next_round': next_round,
        'next_round_start': next_round_start,
        'next_round_end': next_round_end,
        'match_pool': match_pool,
        'email_style': email_style,
        'prev_grants': prev_grants,
        'base_url': settings.BASE_URL,
        'bulk_add_url': "https://gitcoin.co/grants/cart/bulk-add/"+','.join(str(grant['id']) for grant in prev_grants),
        'hide_bottom_logo': True,
    }

    response_html = premailer_transform(render_to_string("emails/grant_recontribute.html", params))
    response_txt = render_to_string("emails/grant_recontribute.txt", params)

    return response_html, response_txt


def render_grant_txn_failed(contribution):
    email_style = 27
    contributions = Contribution.objects.none()
    tx_id = contribution.tx_id
    if contribution.tx_id:
        contributions = Contribution.objects.filter(tx_id=contribution.tx_id)
    elif contribution.split_tx_id:
        tx_id = contribution.split_tx_id
        contributions = Contribution.objects.filter(split_tx_id=contribution.split_tx_id)

    grants = [ele.subscription.grant for ele in contributions if ele.subscription]
    params = {
        'grants': grants,
        'tx_id': tx_id,
        'tx_url': "https://etherscan.io/tx/"+tx_id,
        'bulk_add_url': "https://gitcoin.co/grants/cart/bulk-add/" + ",".join([str(ele.id) for ele in grants]),
        'email_style': email_style,
        'hide_bottom_logo': True,
    }

    response_html = premailer_transform(render_to_string("emails/grant_txn_failed.html", params))
    response_txt = render_to_string("emails/grant_txn_failed.txt", params)

    return response_html, response_txt

def render_wallpost(to_email, activity):
    params = {
        'activity': activity,
        'email_type': 'wall_post',
        'subscriber': get_or_save_email_subscriber(to_email, 'internal'),
        'what': activity.what,
    }

    response_html = premailer_transform(render_to_string("emails/wall_post.html", params))
    response_txt = render_to_string("emails/wall_post.txt", params)

    return response_html, response_txt


def render_bounty_changed(to_email, bounty):
    params = {
        'bounty': bounty,
		'email_type': 'bounty',
        'subscriber': get_or_save_email_subscriber(to_email, 'internal'),
    }

    response_html = premailer_transform(render_to_string("emails/bounty_changed.html", params))
    response_txt = render_to_string("emails/bounty_changed.txt", params)

    return response_html, response_txt


def render_bounty_hypercharged(to_email, bounty):
    params = {
        'bounty': bounty,
		'email_type': 'bounty',
        'subscriber': get_or_save_email_subscriber(to_email, 'internal'),
    }

    response_html = premailer_transform(render_to_string("emails/bounty_hypercharged.html", params))
    response_txt = render_to_string("emails/bounty_hypercharged.txt", params)

    return response_html, response_txt


def render_bounty_changed(to_email, bounty):
    params = {
        'bounty': bounty,
		'email_type': 'bounty',
        'subscriber': get_or_save_email_subscriber(to_email, 'internal'),
    }

    response_html = premailer_transform(render_to_string("emails/bounty_changed.html", params))
    response_txt = render_to_string("emails/bounty_changed.txt", params)

    return response_html, response_txt


def render_bounty_expire_warning(to_email, bounty):
    from django.db.models.functions import Lower

    unit = 'days'
    num = int(round((bounty.expires_date - timezone.now()).days, 0))
    if num == 0:
        unit = 'hours'
        num = int(round((bounty.expires_date - timezone.now()).seconds / 3600 / 24, 0))

    fulfiller_emails = list(bounty.fulfillments.annotate(lower_email=Lower('fulfiller_email')).values_list('lower_email'))

    params = {
        'bounty': bounty,
        'num': num,
        'unit': unit,
        'is_claimee': (to_email.lower() in fulfiller_emails),
        'is_owner': bounty.bounty_owner_email.lower() == to_email.lower(),
		'email_type': 'bounty',
        'subscriber': get_or_save_email_subscriber(to_email, 'internal'),
    }

    response_html = premailer_transform(render_to_string("emails/new_bounty_expire_warning.html", params))
    response_txt = render_to_string("emails/new_bounty_expire_warning.txt", params)

    return response_html, response_txt


def render_bounty_startwork_expire_warning(to_email, bounty, interest, time_delta_days):
    params = {
        'bounty': bounty,
        'interest': interest,
        'time_delta_days': time_delta_days,
		'email_type': 'bounty',
        'subscriber': get_or_save_email_subscriber(to_email, 'internal'),
    }

    response_html = premailer_transform(render_to_string("emails/bounty_startwork_expire_warning.html", params))
    response_txt = render_to_string("emails/bounty_startwork_expire_warning.txt", params)

    return response_html, response_txt


def render_bounty_unintersted(to_email, bounty, interest):
    params = {
        'bounty': bounty,
        'interest': interest,
		'email_type': 'bounty',
        'subscriber': get_or_save_email_subscriber(to_email, 'internal'),
    }

    response_html = premailer_transform(render_to_string("emails/bounty_uninterested.html", params))
    response_txt = render_to_string("emails/bounty_uninterested.txt", params)

    return response_html, response_txt


def render_faucet_rejected(fr):

    params = {
        'fr': fr,
        'amount': settings.FAUCET_AMOUNT,
        'subscriber': get_or_save_email_subscriber(fr.email, 'internal'),
    }

    response_html = premailer_transform(render_to_string("emails/faucet_request_rejected.html", params))
    response_txt = render_to_string("emails/faucet_request_rejected.txt", params)

    return response_html, response_txt


def render_faucet_request(fr):

    params = {
        'fr': fr,
        'amount': settings.FAUCET_AMOUNT,
		'email_type': 'faucet',
        'subscriber': get_or_save_email_subscriber(fr.email, 'internal'),
    }

    response_html = premailer_transform(render_to_string("emails/faucet_request.html", params))
    response_txt = render_to_string("emails/faucet_request.txt", params)

    return response_html, response_txt


def render_bounty_startwork_expired(to_email, bounty, interest, time_delta_days):
    params = {
        'bounty': bounty,
        'interest': interest,
		'email_type': 'bounty',
        'time_delta_days': time_delta_days,
        'subscriber': get_or_save_email_subscriber(interest.profile.email, 'internal'),
    }

    response_html = premailer_transform(render_to_string("emails/render_bounty_startwork_expired.html", params))
    response_txt = render_to_string("emails/render_bounty_startwork_expired.txt", params)

    return response_html, response_txt


def render_gdpr_update(to_email):
    params = {
        'subscriber': get_or_save_email_subscriber(to_email, 'internal'),
        'terms_of_use_link': 'https://gitcoin.co/legal/terms',
        'privacy_policy_link': 'https://gitcoin.co/legal/privacy',
        'cookie_policy_link': 'https://gitcoin.co/legal/cookie',
		'email_type': 'general'
    }

    subject = "Gitcoin: Updated Terms & Policies"
    response_html = premailer_transform(render_to_string("emails/gdpr_update.html", params))
    response_txt = render_to_string("emails/gdpr_update.txt", params)

    return response_html, response_txt, subject


def render_reserved_issue(to_email, user, bounty):
    params = {
        'subscriber': get_or_save_email_subscriber(to_email, 'internal'),
        'user': user,
        'bounty': bounty,
		'email_type': 'bounty'
    }
    subject = "Reserved Issue"
    response_html = premailer_transform(render_to_string("emails/reserved_issue.html", params))
    response_txt = render_to_string("emails/reserved_issue.txt", params)
    return response_html, response_txt, subject


def render_bounty_request(to_email, model, base_url):
    params = {
        'subscriber': get_or_save_email_subscriber(to_email, 'internal'),
        'model': model,
        'base_url': base_url
    }
    subject = _("New Bounty Request")
    response_html = premailer_transform(render_to_string("emails/bounty_request.html", params))
    response_txt = render_to_string("emails/bounty_request.txt", params)
    return response_html, response_txt, subject


def render_start_work_approved(interest, bounty):
    to_email = interest.profile.email
    params = {
        'subscriber': get_or_save_email_subscriber(to_email, 'internal'),
        'interest': interest,
        'bounty': bounty,
		'email_type': 'bounty',
        'approve_worker_url': bounty.approve_worker_url(interest.profile.handle),
    }

    subject = "Request Accepted "
    response_html = premailer_transform(render_to_string("emails/start_work_approved.html", params))
    response_txt = render_to_string("emails/start_work_approved.txt", params)

    return response_html, response_txt, subject


def render_start_work_rejected(interest, bounty):
    to_email = interest.profile.email
    params = {
        'subscriber': get_or_save_email_subscriber(to_email, 'internal'),
        'interest': interest,
        'bounty': bounty,
		'email_type': 'bounty',
        'approve_worker_url': bounty.approve_worker_url(interest.profile.handle),
    }

    subject = "Work Request Denied"
    response_html = premailer_transform(render_to_string("emails/start_work_rejected.html", params))
    response_txt = render_to_string("emails/start_work_rejected.txt", params)

    return response_html, response_txt, subject


def render_start_work_new_applicant(interest, bounty):
    to_email = bounty.bounty_owner_email
    params = {
        'subscriber': get_or_save_email_subscriber(to_email, 'internal'),
        'interest': interest,
        'bounty': bounty,
		'email_type': 'bounty',
        'approve_worker_url': bounty.approve_worker_url(interest.profile.handle),
    }

    subject = "A new request to work on your bounty"
    response_html = premailer_transform(render_to_string("emails/start_work_new_applicant.html", params))
    response_txt = render_to_string("emails/start_work_new_applicant.txt", params)

    return response_html, response_txt, subject


def render_start_work_applicant_about_to_expire(interest, bounty):
    to_email = bounty.bounty_owner_email
    params = {
        'subscriber': get_or_save_email_subscriber(to_email, 'internal'),
        'interest': interest,
        'bounty': bounty,
		'email_type': 'bounty',
        'approve_worker_url': bounty.approve_worker_url(interest.profile.handle),
    }

    subject = "24 Hrs to Approve"
    response_html = premailer_transform(render_to_string("emails/start_work_applicant_about_to_expire.html", params))
    response_txt = render_to_string("emails/start_work_applicant_about_to_expire.txt", params)

    return response_html, response_txt, subject


def render_start_work_applicant_expired(interest, bounty):
    to_email = bounty.bounty_owner_email
    params = {
        'subscriber': get_or_save_email_subscriber(to_email, 'internal'),
        'interest': interest,
        'bounty': bounty,
		'email_type': 'bounty',
        'approve_worker_url': bounty.approve_worker_url(interest.profile.handle),
    }

    subject = "A Worker was Auto Approved"
    response_html = premailer_transform(render_to_string("emails/start_work_applicant_expired.html", params))
    response_txt = render_to_string("emails/start_work_applicant_expired.txt", params)

    return response_html, response_txt, subject


def render_new_bounty_roundup(to_email):
    from dashboard.models import Bounty
    from django.conf import settings
    from marketing.models import RoundupEmail
    args = RoundupEmail.objects.order_by('created_on').last()
    hide_dynamic = args.hide_dynamic

    subject = args.subject
    new_kudos_pks = args.kudos_ids.split(',')
    new_kudos_size_px = 150
    if settings.DEBUG and False:
        # for debugging email styles
        email_style = 2
    else:
        offset = 2
        email_style = (int(timezone.now().strftime("%V")) + offset) % 7

<<<<<<< HEAD

    intro = args.body
=======
    kudos_friday = f'''
<div style="text-align: center">
<h3>New Kudos This Month</h3>
</p>
<p>
''' + "".join([f"<a href='https://gitcoin.co/kudos/{pk}/'><img style='max-width: {new_kudos_size_px}px; display: inline; padding-right: 10px; vertical-align:middle ' src='https://gitcoin.co/dynamic/kudos/{pk}/'></a>" for pk in new_kudos_pks]) + '''
</p>
</div>
    '''
    intro = args.body.replace('KUDOS_INPUT_HERE', kudos_friday)

    if hide_dynamic:
        params = {
            'intro': intro,
            'intro_txt': strip_double_chars(strip_double_chars(strip_double_chars(strip_html(intro), ' '), "\n"), "\n "),
            'invert_footer': False,
            'hide_header': False,
            'subscriber': get_or_save_email_subscriber(to_email, 'internal'),
            'email_type': 'roundup',
            'email_style': email_style,
            'hide_dynamic': hide_dynamic,
            'hide_bottom_logo': True,
        }

    response_html = premailer_transform(render_to_string("emails/bounty_roundup.html", params))
    response_txt = render_to_string("emails/bounty_roundup.txt", params)

    return response_html, response_txt, subject, args.from_email, args.from_name


>>>>>>> 65e4379d
    highlights = args.highlights
    sponsor = args.sponsor
    bounties_spec = args.bounties_spec

    num_leadboard_items = 5
    highlight_kudos_ids = []
    num_kudos_to_show = 15

    #### don't need to edit anything below this line
    leaderboard = {
        'quarterly_payers': {
            'title': _('Top Payers'),
            'items': [],
        },
        'quarterly_earners': {
            'title': _('Top Earners'),
            'items': [],
        },
        'quarterly_orgs': {
            'title': _('Top Orgs'),
            'items': [],
        },
    }


    from kudos.models import KudosTransfer
    if highlight_kudos_ids:
        kudos_highlights = KudosTransfer.objects.filter(id__in=highlight_kudos_ids)
    else:
        kudos_highlights = KudosTransfer.objects.exclude(network='mainnet', txid='').order_by('-created_on')[:num_kudos_to_show]

    for key, __ in leaderboard.items():
        leaderboard[key]['items'] = LeaderboardRank.objects.active() \
            .filter(leaderboard=key, product='all').order_by('rank')[0:num_leadboard_items]
    if not len(leaderboard['quarterly_payers']['items']):
        leaderboard = []

    bounties = []
    for nb in bounties_spec:
        try:
            bounty = Bounty.objects.current().filter(
                github_url__iexact=nb['url'],
            ).order_by('-web3_created').first()
            if bounty:
                bounties.append({
                    'obj': bounty,
                    'primer': nb['primer']
                })
        except Exception as e:
            print(e)

    params = {
        'intro': intro,
        'intro_txt': strip_double_chars(strip_double_chars(strip_double_chars(strip_html(intro), ' '), "\n"), "\n "),
        'bounties': bounties,
        'leaderboard': leaderboard,
        'invert_footer': False,
        'hide_header': True,
        'highlights': highlights,
        'subscriber': get_or_save_email_subscriber(to_email, 'internal'),
        'kudos_highlights': kudos_highlights,
        'sponsor': sponsor,
		'email_type': 'roundup',
        'email_style': email_style,
        'hide_dynamic': hide_dynamic,
        'hide_bottom_logo': True,
        'new_kudos_pks': new_kudos_pks,
        'new_kudos_size_px': new_kudos_size_px,
        'videos': args.videos,
        'news': args.news,
        'updates': args.updates,
        'issue': args.issue,
        'release_date': args.release_date
    }

    response_html = premailer_transform(render_to_string("emails/bounty_roundup.html", params))
    response_txt = render_to_string("emails/bounty_roundup.txt", params)

    return response_html, response_txt, subject, args.from_email, args.from_name



# DJANGO REQUESTS


@staff_member_required
def weekly_recap(request):
    response_html, _ = render_weekly_recap("mark.beacom@consensys.net")
    return HttpResponse(response_html)


@staff_member_required
def unread_notification_email_weekly_roundup(request):
    response_html, _, _ = render_unread_notification_email_weekly_roundup('sebastian.tharakan97@gmail.com')
    return HttpResponse(response_html)

@staff_member_required
def new_tip(request):
    from dashboard.models import Tip
    tip = Tip.objects.last()
    response_html, _ = render_tip_email(settings.CONTACT_EMAIL, tip, True)

    return HttpResponse(response_html)


@staff_member_required
def new_kudos(request):
    from kudos.models import KudosTransfer
    kudos_transfer = KudosTransfer.objects.first()
    response_html, _ = render_new_kudos_email(settings.CONTACT_EMAIL, kudos_transfer, True)

    return HttpResponse(response_html)


@staff_member_required
def kudos_mint(request):
    from kudos.models import KudosTransfer
    kudos_transfer = KudosTransfer.objects.last()
    response_html, _ = render_kudos_mint_email(settings.CONTACT_EMAIL, kudos_transfer, True)

    return HttpResponse(response_html)


@staff_member_required
def kudos_mkt(request):
    from kudos.models import KudosTransfer
    kudos_transfer = KudosTransfer.objects.last()
    response_html, _ = render_kudos_mkt_email(settings.CONTACT_EMAIL, kudos_transfer, True)

    return HttpResponse(response_html)


@staff_member_required
def new_match(request):
    from dashboard.models import Bounty
    response_html, _ = render_match_email(Bounty.objects.exclude(title='').last(), 'owocki')

    return HttpResponse(response_html)


@staff_member_required
def resend_new_tip(request):
    from dashboard.models import Tip
    from marketing.mails import tip_email
    pk = request.POST.get('pk', request.GET.get('pk'))
    params = {
        'pk': pk,
    }

    if request.POST.get('pk'):
        email = request.POST.get('email')

        if not pk or not email:
            messages.error(request, 'Not sent.  Invalid args.')
            return redirect('/_administration')

        tip = Tip.objects.get(pk=pk)
        tip.emails = tip.emails + [email]
        tip_email(tip, [email], True)
        tip.save()

        messages.success(request, 'Resend sent')

        return redirect('/_administration')

    return TemplateResponse(request, 'resend_tip.html', params)


@staff_member_required
def new_bounty(request):
    from dashboard.models import Bounty
    from marketing.views import quest_of_the_day, upcoming_grant, upcoming_hackathon, latest_activities
    bounties = Bounty.objects.current().order_by('-web3_created')[0:3]
    old_bounties = Bounty.objects.current().order_by('-web3_created')[0:3]
    response_html, _ = render_new_bounty(settings.CONTACT_EMAIL, bounties, old_bounties='', offset=int(request.GET.get('offset', 2)), quest_of_the_day=quest_of_the_day(), upcoming_grant=upcoming_grant(), upcoming_hackathon=upcoming_hackathon(), latest_activities=latest_activities(request.user), chats_count=7)
    return HttpResponse(response_html)


@staff_member_required
def new_work_submission(request):
    from dashboard.models import Bounty
    bounty = Bounty.objects.current().filter(idx_status='submitted').last()
    response_html, _ = render_new_work_submission(settings.CONTACT_EMAIL, bounty)
    return HttpResponse(response_html)


@staff_member_required
def new_bounty_rejection(request):
    from dashboard.models import Bounty
    response_html, _ = render_new_bounty_rejection(settings.CONTACT_EMAIL, Bounty.objects.last())
    return HttpResponse(response_html)


@staff_member_required
def comment(request):
    from townsquare.models import Comment
    response_html, _ = render_comment(settings.CONTACT_EMAIL, Comment.objects.last())
    return HttpResponse(response_html)


@staff_member_required
def mention(request):
    from dashboard.models import Activity
    response_html, _ = render_mention(settings.CONTACT_EMAIL, Activity.objects.last())
    return HttpResponse(response_html)


@staff_member_required
def grant_update(request):
    from dashboard.models import Activity
    response_html, _ = render_grant_update(settings.CONTACT_EMAIL, Activity.objects.filter(activity_type='wall_post', grant__isnull=False).last())
    return HttpResponse(response_html)

@staff_member_required
def grant_recontribute(request):
    response_html, _ = render_grant_recontribute(settings.CONTACT_EMAIL)
    return HttpResponse(response_html)

def grant_txn_failed(request):
    failed_contrib = Contribution.objects.filter(subscription__contributor_profile__user__email=settings.CONTACT_EMAIL).exclude(validator_passed=True).first()
    response_html, _ = render_grant_txn_failed(failed_contrib)
    return HttpResponse(response_html)

@staff_member_required
def wallpost(request):
    from dashboard.models import Activity
    response_html, _ = render_wallpost(settings.CONTACT_EMAIL, Activity.objects.filter(activity_type='wall_post').last())
    return HttpResponse(response_html)


@staff_member_required
def new_bounty_acceptance(request):
    from dashboard.models import Bounty
    response_html, _ = render_new_bounty_acceptance(settings.CONTACT_EMAIL, Bounty.objects.last())
    return HttpResponse(response_html)


@staff_member_required
def bounty_feedback(request):
    from dashboard.models import Bounty
    response_html, _ = render_bounty_feedback(Bounty.objects.current().filter(idx_status='done').last(), 'foo')
    return HttpResponse(response_html)


@staff_member_required
def funder_payout_reminder(request):
    """Display the funder payment reminder email template.

    Params:
        username (str): The Github username to reference in the email.

    Returns:
        HttpResponse: The HTML version of the templated HTTP response.

    """
    from dashboard.models import Bounty
    bounty = Bounty.objects.filter(fulfillment_submitted_on__isnull=False).first()
    github_username = request.GET.get('username', '@foo')
    response_html, _ = render_funder_payout_reminder(bounty=bounty, github_username=github_username)
    return HttpResponse(response_html)


@staff_member_required
def no_applicant_reminder(request):
    """Display the no applicant for bounty reminder email template.

    Params:
        username (str): The Github username to reference in the email.

    Returns:
        HttpResponse: The HTML version of the templated HTTP response.

    """
    from dashboard.models import Bounty
    bounty = Bounty.objects.filter(
        idx_status='open', current_bounty=True, interested__isnull=True
    ).first()
    response_html, _ = render_no_applicant_reminder(bounty=bounty)
    return HttpResponse(response_html)


@staff_member_required
def match_distribution(request):
    from townsquare.models import MatchRanking
    mr = MatchRanking.objects.last()
    response_html, _ = render_match_distribution(mr)
    return HttpResponse(response_html)




@staff_member_required
def funder_stale(request):
    """Display the stale funder email template.

    Params:
        limit (int): The number of days to limit the scope of the email to.
        duration_copy (str): The copy to use for associated duration text.
        username (str): The Github username to reference in the email.

    Returns:
        HttpResponse: The HTML version of the templated HTTP response.

    """
    limit = int(request.GET.get('limit', 30))
    duration_copy = request.GET.get('duration_copy', 'about a month')
    username = request.GET.get('username', '@foo')
    response_html, _ = render_funder_stale(username, limit, duration_copy)
    return HttpResponse(response_html)


@staff_member_required
def bounty_expire_warning(request):
    from dashboard.models import Bounty
    response_html, _ = render_bounty_expire_warning(settings.CONTACT_EMAIL, Bounty.objects.last())
    return HttpResponse(response_html)


@staff_member_required
def start_work_expired(request):
    from dashboard.models import Bounty, Interest
    response_html, _ = render_bounty_startwork_expired(settings.CONTACT_EMAIL, Bounty.objects.last(), Interest.objects.all().last(), 5)
    return HttpResponse(response_html)


@staff_member_required
def start_work_expire_warning(request):
    from dashboard.models import Bounty, Interest
    response_html, _ = render_bounty_startwork_expire_warning(settings.CONTACT_EMAIL, Bounty.objects.last(), Interest.objects.all().last(), 5)
    return HttpResponse(response_html)


@staff_member_required
def faucet(request):
    from faucet.models import FaucetRequest
    fr = FaucetRequest.objects.last()
    response_html, _ = render_faucet_request(fr)
    return HttpResponse(response_html)


@staff_member_required
def faucet_rejected(request):
    from faucet.models import FaucetRequest
    fr = FaucetRequest.objects.exclude(comment_admin='').last()
    response_html, _ = render_faucet_rejected(fr)
    return HttpResponse(response_html)


def roundup(request):
    email = request.user.email if request.user.is_authenticated else 'test@123.com'
    response_html, _, _, _, _ = render_new_bounty_roundup(email)
    return HttpResponse(response_html)


@staff_member_required
def quarterly_roundup(request):
    from marketing.utils import get_platform_wide_stats
    from dashboard.models import Profile
    platform_wide_stats = get_platform_wide_stats()
    email = settings.CONTACT_EMAIL
    handle = request.GET.get('handle')
    if handle:
        profile = Profile.objects.filter(handle=handle).first()
        email = profile.email
    response_html, _ = render_quarterly_stats(email, platform_wide_stats)
    return HttpResponse(response_html)


@staff_member_required
def gdpr_reconsent(request):
    response_html, _ = render_gdpr_reconsent(settings.CONTACT_EMAIL)
    return HttpResponse(response_html)


@staff_member_required
def share_bounty(request):
    from dashboard.models import Profile
    handle = request.GET.get('handle')
    profile = Profile.objects.filter(handle=handle).first()
    response_html, _ = render_share_bounty(settings.CONTACT_EMAIL, 'This is a sample message', profile)
    return HttpResponse(response_html)


@staff_member_required
def start_work_approved(request):
    from dashboard.models import Interest, Bounty
    interest = Interest.objects.last()
    bounty = Bounty.objects.last()
    response_html, _, _ = render_start_work_approved(interest, bounty)
    return HttpResponse(response_html)


@staff_member_required
def start_work_rejected(request):
    from dashboard.models import Interest, Bounty
    interest = Interest.objects.last()
    bounty = Bounty.objects.last()
    response_html, _, _ = render_start_work_rejected(interest, bounty)
    return HttpResponse(response_html)


@staff_member_required
def start_work_new_applicant(request):
    from dashboard.models import Interest, Bounty
    interest = Interest.objects.last()
    bounty = Bounty.objects.last()
    response_html, _, _ = render_start_work_new_applicant(interest, bounty)
    return HttpResponse(response_html)


@staff_member_required
def start_work_applicant_about_to_expire(request):
    from dashboard.models import Interest, Bounty
    interest = Interest.objects.last()
    bounty = Bounty.objects.last()
    response_html, _, _ = render_start_work_applicant_about_to_expire(interest, bounty)
    return HttpResponse(response_html)


@staff_member_required
def request_amount_email(request):
    from dashboard.models import FundRequest
    fr = FundRequest.objects.first()
    response_html, _ = render_request_amount_email('kevin@gitcoin.co', fr, True)
    return HttpResponse(response_html)


@staff_member_required
def start_work_applicant_expired(request):
    from dashboard.models import Interest, Bounty
    interest = Interest.objects.last()
    bounty = Bounty.objects.last()
    response_html, _, _ = render_start_work_applicant_expired(interest, bounty)
    return HttpResponse(response_html)



def render_remember_your_cart(grants_query, grants, hours):
    params = {
        'base_url': settings.BASE_URL,
        'desc': f'Only left {hours} hours until the end of the match round and seems you have some grants on your cart',
        'cart_query': grants_query,
        'grants': grants
    }

    response_html = premailer_transform(render_to_string("emails/cart.html", params))
    response_txt = render_to_string("emails/cart.txt", params)

    return response_html, response_txt<|MERGE_RESOLUTION|>--- conflicted
+++ resolved
@@ -1213,41 +1213,8 @@
         offset = 2
         email_style = (int(timezone.now().strftime("%V")) + offset) % 7
 
-<<<<<<< HEAD
 
     intro = args.body
-=======
-    kudos_friday = f'''
-<div style="text-align: center">
-<h3>New Kudos This Month</h3>
-</p>
-<p>
-''' + "".join([f"<a href='https://gitcoin.co/kudos/{pk}/'><img style='max-width: {new_kudos_size_px}px; display: inline; padding-right: 10px; vertical-align:middle ' src='https://gitcoin.co/dynamic/kudos/{pk}/'></a>" for pk in new_kudos_pks]) + '''
-</p>
-</div>
-    '''
-    intro = args.body.replace('KUDOS_INPUT_HERE', kudos_friday)
-
-    if hide_dynamic:
-        params = {
-            'intro': intro,
-            'intro_txt': strip_double_chars(strip_double_chars(strip_double_chars(strip_html(intro), ' '), "\n"), "\n "),
-            'invert_footer': False,
-            'hide_header': False,
-            'subscriber': get_or_save_email_subscriber(to_email, 'internal'),
-            'email_type': 'roundup',
-            'email_style': email_style,
-            'hide_dynamic': hide_dynamic,
-            'hide_bottom_logo': True,
-        }
-
-    response_html = premailer_transform(render_to_string("emails/bounty_roundup.html", params))
-    response_txt = render_to_string("emails/bounty_roundup.txt", params)
-
-    return response_html, response_txt, subject, args.from_email, args.from_name
-
-
->>>>>>> 65e4379d
     highlights = args.highlights
     sponsor = args.sponsor
     bounties_spec = args.bounties_spec
