--- conflicted
+++ resolved
@@ -537,13 +537,6 @@
 If you're a developer interested in getting involved in Web 3, this is an opportunity to contribute towards a leading framework which aims to shape Web 3 into the future.
 More on Embark <a href="https://embark.status.im/">here</a>.
 </p>
-<<<<<<< HEAD
-=======
-<p>
-To this end, we have recently received $60K grant from the Ethereum Community Fund to post bounties across a variety of Web 3
-repo's who are building interesting infrastructure tools in the Ethereum space. Where might you go to request funding on your repo?
-You know the answer :)
->>>>>>> a778dbd1
 <p>
 We funded $1,000 in Gitcoin Requests the first week! Do you have a Github issue you want solved? Make <a href="https://gitcoin.co/requests">a Gitcoin Request</a> and we'll review in 24 hours.
 If you're a developer and you see a 'Good First Issue' you'd work on for a bounty, <a href="https://gitcoin.co/requests">let us know</a>! Gitcoin Requests
@@ -588,13 +581,8 @@
         {
             'who': 'StevenJNPearce',
             'who_link': True,
-<<<<<<< HEAD
             'what': 'Helped MARKET add a method to find a deployed contract address.',
             'link': 'https://gitcoin.co/issue/MARKETProtocol/MARKET.js/145/989',
-=======
-            'what': 'Helped MetaMask to remember recent RPC URL\'s.',
-            'link': 'https://gitcoin.co/issue/Bounties-Network/bounties.network/7/927',
->>>>>>> a778dbd1
             'link_copy': 'View more',
         },
     ]
