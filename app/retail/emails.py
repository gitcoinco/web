--- conflicted
+++ resolved
@@ -332,7 +332,6 @@
     return response_html, response_txt
 
 
-<<<<<<< HEAD
 def render_nth_day_email_campaign(to_email, nth, firstname):
     subject_map = {
         1: "Day 1: Growing Open Source",
@@ -350,7 +349,10 @@
     }
     response_html = premailer_transform(render_to_string("emails/email_campaign_day_{}.html".format(nth), params))
     response_txt = render_to_string("emails/email_campaign_day_{}.txt".format(nth), params)
-=======
+
+    return response_html, response_txt, subject
+
+
 def render_gdpr_update(to_email):
     params = {
         'subscriber': get_or_save_email_subscriber(to_email, 'internal'),
@@ -362,7 +364,6 @@
     subject = "Gitcoin: Updated Terms & Policies"
     response_html = premailer_transform(render_to_string("emails/gdpr_update.html", params))
     response_txt = render_to_string("emails/gdpr_update.txt", params)
->>>>>>> 4bfbbc75
 
     return response_html, response_txt, subject
 
