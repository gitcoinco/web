# -*- coding: utf-8 -*-
'''
    Copyright (C) 2017 Gitcoin Core

    This program is free software: you can redistribute it and/or modify
    it under the terms of the GNU Affero General Public License as published
    by the Free Software Foundation, either version 3 of the License, or
    (at your option) any later version.

    This program is distributed in the hope that it will be useful,
    but WITHOUT ANY WARRANTY; without even the implied warranty of
    MERCHANTABILITY or FITNESS FOR A PARTICULAR PURPOSE. See the
    GNU Affero General Public License for more details.

    You should have received a copy of the GNU Affero General Public License
    along with this program. If not, see <http://www.gnu.org/licenses/>.

'''
import logging
from functools import partial

from django.conf import settings
from django.contrib import messages
from django.contrib.admin.views.decorators import staff_member_required
from django.http import HttpResponse
from django.shortcuts import redirect
from django.template.loader import render_to_string
from django.template.response import TemplateResponse
from django.utils import timezone
from django.utils.translation import gettext as _

import cssutils
import premailer
from marketing.models import LeaderboardRank
from marketing.utils import get_or_save_email_subscriber
from retail.utils import strip_double_chars, strip_html
from functools import partial

logger = logging.getLogger(__name__)

logger = logging.getLogger(__name__)

# RENDERERS

# key, name, frequency
MARKETING_EMAILS = [
    ('roundup', _('Roundup Emails'), _('Weekly')),
    ('new_bounty_notifications', _('New Bounty Notification Emails'), _('(up to) Daily')),
    ('important_product_updates', _('Product Update Emails'), _('Quarterly')),
]

TRANSACTIONAL_EMAILS = [
    ('tip', _('Tip Emails'), _('Only when you are sent a tip')),
    ('faucet', _('Faucet Notification Emails'), _('Only when you are sent a faucet distribution')),
    ('bounty', _('Bounty Notification Emails'), _('Only when you\'re active on a bounty')),
    ('bounty_match', _('Bounty Match Emails'), _('Only when you\'ve posted a open bounty and you have a new match')),
    ('bounty_feedback', _('Bounty Feedback Emails'), _('Only after a bounty you participated in is finished.')),
    (
        'bounty_expiration', _('Bounty Expiration Warning Emails'),
        _('Only after you posted a bounty which is going to expire')
    ),
]

ALL_EMAILS = MARKETING_EMAILS + TRANSACTIONAL_EMAILS


def premailer_transform(html):
    cssutils.log.setLevel(logging.CRITICAL)
    p = premailer.Premailer(html, base_url=settings.BASE_URL)
    return p.transform()


def render_tip_email(to_email, tip, is_new):
    warning = tip.network if tip.network != 'mainnet' else ""
    already_redeemed = bool(tip.receive_txid)
    link = tip.url
    if tip.web3_type != 'v2':
        link = tip.receive_url
    elif tip.web3_type != 'v3':
        link = tip.receive_url_for_recipient
    params = {
        'link': link,
        'amount': round(tip.amount, 5),
        'tokenName': tip.tokenName,
        'comments_priv': tip.comments_priv,
        'comments_public': tip.comments_public,
        'tip': tip,
        'already_redeemed': already_redeemed,
        'show_expires': not already_redeemed and tip.expires_date < (timezone.now() + timezone.timedelta(days=365)) and tip.expires_date,
        'is_new': is_new,
        'warning': warning,
        'subscriber': get_or_save_email_subscriber(to_email, 'internal'),
        'is_sender': to_email not in tip.emails,
        'is_receiver': to_email in tip.emails,
    }

    response_html = premailer_transform(render_to_string("emails/new_tip.html", params))
    response_txt = render_to_string("emails/new_tip.txt", params)

    return response_html, response_txt


def render_kudos_email(to_email, kudos_transfer, is_new, html_template, text_template=None):
    """Summary

    Args:
        to_emails (list): An array of email addresses to send the email to.
        kudos_transfer (model): An instance of the `kudos.model.KudosTransfer` object.  This contains the information about the kudos that will be cloned.
        is_new (TYPE): Description

    Returns:
        tup: response_html, response_txt
    """
    warning = kudos_transfer.network if kudos_transfer.network != 'mainnet' else ""
    already_redeemed = bool(kudos_transfer.receive_txid)
    link = kudos_transfer.receive_url_for_recipient
    params = {
        'link': link,
        'amount': round(kudos_transfer.amount, 5),
<<<<<<< HEAD
        'token_elem': kudos_transfer.kudos_token or kudos_transfer.kudos_token_cloned_from,
=======
        'token_elem': kudos_transfer.kudos_token,
>>>>>>> b2b4faa7
        'kudos_token:': kudos_transfer.kudos_token,
        'comments_public': kudos_transfer.comments_public,
        'kudos_transfer': kudos_transfer,
        'already_redeemed': already_redeemed,
        'is_new': is_new,
        'warning': warning,
        'subscriber': get_or_save_email_subscriber(to_email, 'internal'),
        'is_sender': to_email not in kudos_transfer.emails,
        'is_receiver': to_email in kudos_transfer.emails,
    }

    response_html = premailer_transform(render_to_string(html_template, params))
    response_txt = render_to_string(text_template, params) if text_template else None

    return response_html, response_txt


render_new_kudos_email = partial(render_kudos_email, html_template='emails/new_kudos.html', text_template='emails/new_kudos.txt')
render_sent_kudos_email = partial(render_kudos_email, html_template='emails/new_kudos.html', text_template='emails/new_kudos.txt')
render_kudos_accepted_email = partial(render_kudos_email, html_template='emails/new_kudos.html', text_template='emails/new_kudos.txt')
render_kudos_mint_email = partial(render_kudos_email, html_template='emails/kudos_mint.html', text_template=None)
render_kudos_mkt_email = partial(render_kudos_email, html_template='emails/kudos_mkt.html', text_template=None)


def render_match_email(bounty, github_username):
    params = {
        'bounty': bounty,
        'github_username': github_username,
    }
    response_html = premailer_transform(render_to_string("emails/new_match.html", params))
    response_txt = render_to_string("emails/new_match.txt", params)

    return response_html, response_txt


def render_quarterly_stats(to_email, platform_wide_stats):
    from dashboard.models import Profile
    profile = Profile.objects.filter(email=to_email).first()
    quarterly_stats = profile.get_quarterly_stats
    params = {**quarterly_stats, **platform_wide_stats}
    params['profile'] = profile
    params['subscriber'] = get_or_save_email_subscriber(to_email, 'internal'),
    print(params)
    response_html = premailer_transform(render_to_string("emails/quarterly_stats.html", params))
    response_txt = render_to_string("emails/quarterly_stats.txt", params)

    return response_html, response_txt


def render_bounty_feedback(bounty, persona='submitter', previous_bounties=[]):
    previous_bounties_str = ", ".join([bounty.github_url for bounty in previous_bounties])
    if persona == 'fulfiller':
        accepted_fulfillments = bounty.fulfillments.filter(accepted=True)
        github_username = " @" + accepted_fulfillments.first().fulfiller_github_username if accepted_fulfillments.exists() and accepted_fulfillments.first().fulfiller_github_username else ""
        txt = f"""
hi{github_username},

thanks for turning around this bounty.  we're hyperfocused on making gitcoin a great place for blockchain developers to hang out, learn new skills, and make a little extra ETH.

in that spirit,  i have a few questions for you.

> what would you say your average hourly rate was for this bounty? {bounty.github_url}

> what was the best thing about working on the platform?  what was the worst?

> would you use gitcoin again?

thanks again for being a member of the community.

kevin

PS - i've got some new gitcoin schwag on order. send me your mailing address and your t shirt size and i'll ship you some.

"""
    elif persona == 'funder':
        github_username = " @" + bounty.bounty_owner_github_username if bounty.bounty_owner_github_username else ""
        if bounty.status == 'done':
            txt = f"""

hi{github_username},

thanks for putting this bounty ({bounty.github_url}) on gitcoin.  i'm glad to see it was turned around.

we're hyperfocused on making gitcoin a great place for blockchain developers to hang out, learn new skills, and make a little extra ETH.

in that spirit,  i have a few questions for you:

> how much coaching/communication did it take the counterparty to turn around the issue?  was this burdensome?

> what was the best thing about working on the platform?  what was the worst?

> would you use gitcoin again?

thanks for being a member of the community.

kevin

PS - i've got some new gitcoin schwag on order. send me your mailing address and your t shirt size and i'll ship you some.

"""
        elif bounty.status == 'cancelled':
            txt = f"""
hi{github_username},

we saw that you cancelled this bounty.

i was sorry to see that the bounty did not get done.

i have a few questions for you.

> why did you decide to cancel the bounty?

> would you use gitcoin again?

thanks again for being a member of the community.

kevin

PS - i've got some new gitcoin schwag on order. send me your mailing address and your t shirt size and i'll ship you some.

"""
        else:
            raise Exception('unknown bounty status')
    else:
        raise Exception('unknown persona')

    params = {
        'txt': txt,
    }
    response_html = premailer_transform(render_to_string("emails/txt.html", params))
    response_txt = txt

    return response_html, response_txt


def render_admin_contact_funder(bounty, text, from_user):
    txt = f"""
{bounty.url}

{text}

{from_user}

"""
    params = {
        'txt': txt,
    }
    response_html = premailer_transform(render_to_string("emails/txt.html", params))
    response_txt = txt

    return response_html, response_txt


def render_funder_stale(github_username, days=30, time_as_str='about a month'):
    """Render the stale funder email template.

    Args:
        github_username (str): The Github username to be referenced in the email.
        days (int): The number of days back to reference.
        time_as_str (str): The human readable length of time to reference.

    Returns:
        str: The rendered response as a string.

    """
    github_username = f"@{github_username}" if github_username else "there"
    response_txt = f"""
hi {github_username},

kevin from Gitcoin here (CC scott and vivek too) — i see you haven't funded an issue in {time_as_str}. in the spirit of making Gitcoin better + checking in:

- has anything been slipping on your issue board which might be bounty worthy?
- do you have any feedback for Gitcoin Core on how we might improve the product to fit your needs?

our idea is that gitcoin should be a place you come when priorities stretch long, and you need an extra set of capable hands. curious if this fits what you're looking for these days.

appreciate you being a part of the community and let me know if you'd like some Gitcoin schwag — just send over a mailing address and a t-shirt size and it'll come your way.

~ kevin

"""

    params = {'txt': response_txt}
    response_html = premailer_transform(render_to_string("emails/txt.html", params))
    return response_html, response_txt


def render_new_bounty(to_email, bounties, old_bounties):
    sub = get_or_save_email_subscriber(to_email, 'internal')
    params = {
        'old_bounties': old_bounties,
        'bounties': bounties,
        'subscriber': sub,
        'keywords': ",".join(sub.keywords),
    }

    response_html = premailer_transform(render_to_string("emails/new_bounty.html", params))
    response_txt = render_to_string("emails/new_bounty.txt", params)

    return response_html, response_txt


def render_gdpr_reconsent(to_email):
    sub = get_or_save_email_subscriber(to_email, 'internal')
    params = {
        'subscriber': sub,
    }

    response_html = premailer_transform(render_to_string("emails/gdpr_reconsent.html", params))
    response_txt = render_to_string("emails/gdpr_reconsent.txt", params)

    return response_html, response_txt


def render_new_work_submission(to_email, bounty):
    params = {
        'bounty': bounty,
        'subscriber': get_or_save_email_subscriber(to_email, 'internal'),
    }

    response_html = premailer_transform(render_to_string("emails/new_work_submission.html", params))
    response_txt = render_to_string("emails/new_work_submission.txt", params)

    return response_html, response_txt


def render_new_bounty_acceptance(to_email, bounty):
    params = {
        'bounty': bounty,
        'subscriber': get_or_save_email_subscriber(to_email, 'internal'),
    }

    response_html = premailer_transform(render_to_string("emails/new_bounty_acceptance.html", params))
    response_txt = render_to_string("emails/new_bounty_acceptance.txt", params)

    return response_html, response_txt


def render_new_bounty_rejection(to_email, bounty):
    params = {
        'bounty': bounty,
        'subscriber': get_or_save_email_subscriber(to_email, 'internal'),
    }

    response_html = premailer_transform(render_to_string("emails/new_bounty_rejection.html", params))
    response_txt = render_to_string("emails/new_bounty_rejection.txt", params)

    return response_html, response_txt


def render_bounty_changed(to_email, bounty):
    params = {
        'bounty': bounty,
        'subscriber': get_or_save_email_subscriber(to_email, 'internal'),
    }

    response_html = premailer_transform(render_to_string("emails/bounty_changed.html", params))
    response_txt = render_to_string("emails/bounty_changed.txt", params)

    return response_html, response_txt


def render_bounty_expire_warning(to_email, bounty):
    from django.db.models.functions import Lower

    unit = 'days'
    num = int(round((bounty.expires_date - timezone.now()).days, 0))
    if num == 0:
        unit = 'hours'
        num = int(round((bounty.expires_date - timezone.now()).seconds / 3600 / 24, 0))

    fulfiller_emails = list(bounty.fulfillments.annotate(lower_email=Lower('fulfiller_email')).values_list('lower_email'))

    params = {
        'bounty': bounty,
        'num': num,
        'unit': unit,
        'is_claimee': (to_email.lower() in fulfiller_emails),
        'is_owner': bounty.bounty_owner_email.lower() == to_email.lower(),
        'subscriber': get_or_save_email_subscriber(to_email, 'internal'),
    }

    response_html = premailer_transform(render_to_string("emails/new_bounty_expire_warning.html", params))
    response_txt = render_to_string("emails/new_bounty_expire_warning.txt", params)

    return response_html, response_txt


def render_bounty_startwork_expire_warning(to_email, bounty, interest, time_delta_days):
    params = {
        'bounty': bounty,
        'interest': interest,
        'time_delta_days': time_delta_days,
        'subscriber': get_or_save_email_subscriber(to_email, 'internal'),
    }

    response_html = premailer_transform(render_to_string("emails/bounty_startwork_expire_warning.html", params))
    response_txt = render_to_string("emails/bounty_startwork_expire_warning.txt", params)

    return response_html, response_txt


def render_bounty_unintersted(to_email, bounty, interest):
    params = {
        'bounty': bounty,
        'interest': interest,
        'subscriber': get_or_save_email_subscriber(to_email, 'internal'),
    }

    response_html = premailer_transform(render_to_string("emails/bounty_uninterested.html", params))
    response_txt = render_to_string("emails/bounty_uninterested.txt", params)

    return response_html, response_txt


def render_faucet_rejected(fr):

    params = {
        'fr': fr,
        'amount': settings.FAUCET_AMOUNT,
        'subscriber': get_or_save_email_subscriber(fr.email, 'internal'),
    }

    response_html = premailer_transform(render_to_string("emails/faucet_request_rejected.html", params))
    response_txt = render_to_string("emails/faucet_request_rejected.txt", params)

    return response_html, response_txt


def render_faucet_request(fr):

    params = {
        'fr': fr,
        'amount': settings.FAUCET_AMOUNT,
        'subscriber': get_or_save_email_subscriber(fr.email, 'internal'),
    }

    response_html = premailer_transform(render_to_string("emails/faucet_request.html", params))
    response_txt = render_to_string("emails/faucet_request.txt", params)

    return response_html, response_txt


def render_bounty_startwork_expired(to_email, bounty, interest, time_delta_days):
    params = {
        'bounty': bounty,
        'interest': interest,
        'time_delta_days': time_delta_days,
        'subscriber': get_or_save_email_subscriber(interest.profile.email, 'internal'),
    }

    response_html = premailer_transform(render_to_string("emails/render_bounty_startwork_expired.html", params))
    response_txt = render_to_string("emails/render_bounty_startwork_expired.txt", params)

    return response_html, response_txt


def render_gdpr_update(to_email):
    params = {
        'subscriber': get_or_save_email_subscriber(to_email, 'internal'),
        'terms_of_use_link': 'https://gitcoin.co/legal/terms',
        'privacy_policy_link': 'https://gitcoin.co/legal/privacy',
        'cookie_policy_link': 'https://gitcoin.co/legal/cookie',
    }

    subject = "Gitcoin: Updated Terms & Policies"
    response_html = premailer_transform(render_to_string("emails/gdpr_update.html", params))
    response_txt = render_to_string("emails/gdpr_update.txt", params)

    return response_html, response_txt, subject


def render_start_work_approved(interest, bounty):
    to_email = interest.profile.email
    params = {
        'subscriber': get_or_save_email_subscriber(to_email, 'internal'),
        'interest': interest,
        'bounty': bounty,
        'approve_worker_url': bounty.approve_worker_url(interest.profile.handle),
    }

    subject = "Request Accepted "
    response_html = premailer_transform(render_to_string("emails/start_work_approved.html", params))
    response_txt = render_to_string("emails/start_work_approved.txt", params)

    return response_html, response_txt, subject


def render_start_work_rejected(interest, bounty):
    to_email = interest.profile.email
    params = {
        'subscriber': get_or_save_email_subscriber(to_email, 'internal'),
        'interest': interest,
        'bounty': bounty,
        'approve_worker_url': bounty.approve_worker_url(interest.profile.handle),
    }

    subject = "Work Request Denied"
    response_html = premailer_transform(render_to_string("emails/start_work_rejected.html", params))
    response_txt = render_to_string("emails/start_work_rejected.txt", params)

    return response_html, response_txt, subject


def render_start_work_new_applicant(interest, bounty):
    to_email = bounty.bounty_owner_email
    params = {
        'subscriber': get_or_save_email_subscriber(to_email, 'internal'),
        'interest': interest,
        'bounty': bounty,
        'approve_worker_url': bounty.approve_worker_url(interest.profile.handle),
    }

    subject = "A new request to work on your bounty"
    response_html = premailer_transform(render_to_string("emails/start_work_new_applicant.html", params))
    response_txt = render_to_string("emails/start_work_new_applicant.txt", params)

    return response_html, response_txt, subject


def render_start_work_applicant_about_to_expire(interest, bounty):
    to_email = bounty.bounty_owner_email
    params = {
        'subscriber': get_or_save_email_subscriber(to_email, 'internal'),
        'interest': interest,
        'bounty': bounty,
        'approve_worker_url': bounty.approve_worker_url(interest.profile.handle),
    }

    subject = "24 Hrs to Approve"
    response_html = premailer_transform(render_to_string("emails/start_work_applicant_about_to_expire.html", params))
    response_txt = render_to_string("emails/start_work_applicant_about_to_expire.txt", params)

    return response_html, response_txt, subject


def render_start_work_applicant_expired(interest, bounty):
    to_email = bounty.bounty_owner_email
    params = {
        'subscriber': get_or_save_email_subscriber(to_email, 'internal'),
        'interest': interest,
        'bounty': bounty,
        'approve_worker_url': bounty.approve_worker_url(interest.profile.handle),
    }

    subject = "A Worker was Auto Approved"
    response_html = premailer_transform(render_to_string("emails/start_work_applicant_expired.html", params))
    response_txt = render_to_string("emails/start_work_applicant_expired.txt", params)

    return response_html, response_txt, subject



# ROUNDUP_EMAIL
def render_new_bounty_roundup(to_email):
    from dashboard.models import Bounty
    from external_bounties.models import ExternalBounty
    subject = "Introducing Kudos at Devcon IV"

    intro = '''

<p>
Hi there from Devcon IV in Prague,
</p>
<p>
BIG NEWS TODAY - We are excited to <a href="https://medium.com/gitcoin/introducing-kudos-10077a4f2def">introduce Kudos</a>!
Kudos are a <a href="https://en.wikipedia.org/wiki/Non-fungible_token">non-fungible token</a> that can be sent to another gitcoin user to show appreciation or build a relationship. We're launching with <a href="https://gitcoin.co/kudos/marketplace/">over 100 Kudos today</a>, and hope to have more over time.
</p>
<p>
Our relationships with our co-workers are one of the most important outcomes of our work. We are proud to introduce a feature
which allows us to celebrate those relationships..  What better way to celebrate the launch of kudos, than to give Kudos to the launch team!
</p>

<ul>
<li>
    Kudos to <strong>Jasan Haas</strong> for <strong>being a great rubber ducky</strong>!
    <img style='max-width: 45px; display: inline; vertical-align:middle ' src='https://gitcoin.co/dynamic/kudos/145/rubber_ducky'>
</li>
<li>
    Kudos to <strong>Octavio Amuchástegui</strong> for <strong>his eye for detail</strong>!
    <img style='max-width: 45px; display: inline; vertical-align:middle ' src='https://gitcoin.co/dynamic/kudos/102/eye_for_detail'>
</li>
<li>
    Kudos to <strong>Mark Beacom</strong> for <strong>being a firefighter</strong>!
    <img style='max-width: 45px; display: inline; vertical-align:middle ' src='https://gitcoin.co/dynamic/kudos/135/firefighter'>
</li>
<li>
    Kudos to <strong>Alisa March</strong> for <strong>being a product wizard</strong>!
    <img style='max-width: 45px; display: inline; vertical-align:middle ' src='https://gitcoin.co/dynamic/kudos/109/product_wizard'>
</li>
<li>
    Kudos to <strong>Alexandru Solomon</strong> for <strong>his artwork</strong>!
    <img style='max-width: 45px; display: inline; vertical-align:middle ' src='https://gitcoin.co/dynamic/kudos/99/arts_and_farts'>
</li>
</ul>

<h3>What else is new?</h3>
    <ul>
        <li>
        We're at Devcon IV this week introducing Kudos, shilling EIP-1337 (Subscriptions), and talking bounties.
        Give us a shout if you're here!
        </li>
        <li>
        The Gitcoin Livestream will be on as regularly scheduled this Friday. <a href="https://gitcoin.co/livestream">Join us Friday at 5PM ET</a>!
        </li>
    </ul>
</p>
<p>
Back to BUIDLing,
</p>
'''
    highlights = [{
        'who': 'cryptomental',
        'who_link': True,
        'what': 'Working on Slither with Trail of Bits!',
        'link': 'https://gitcoin.co/issue/trailofbits/slither/30/1596',
        'link_copy': 'View more',
    }, {
        'who': 'markx3',
        'who_link': True,
        'what': 'Doing work on #DeFi with Decentralized Derivatives!',
        'link': 'https://gitcoin.co/issue/DecentralizedDerivatives/DRCT_standard_DApp/219/1554',
        'link_copy': 'View more',
    }, {
        'who': 'svenski123',
        'who_link': True,
        'what': 'Working with POA Network to solve a Linux bug.',
        'link': 'https://gitcoin.co/issue/poanetwork/blockscout/942/1542',
        'link_copy': 'View more',
    }, ]

    bounties_spec = [{
        'url': 'https://github.com/blockchain-etl/ethereum-kubernetes/issues/1',
        'primer': 'Have Kubernetes experience? Put it to use with on ethereum-kubernetes.',
    }, {
        'url': 'https://github.com/trailofbits/manticore/issues/1204',
        'primer': 'Work with Trail of Bits on Manticore.',
    }, {
        'url': 'https://github.com/mikeymicrophone/commissulator/issues/6',
        'primer': 'Work on a project with Mikey Microphone, a Gitcoin OG.'
    }, ]

    highlight_kudos_ids = []  # Represent IDs/PKs of KudosTransfers; Optional.  We will pull the latest ones if not.

    num_leadboard_items = 5
    #### don't need to edit anything below this line
    leaderboard = {
        'quarterly_payers': {
            'title': _('Top Payers'),
            'items': [],
        },
        'quarterly_earners': {
            'title': _('Top Earners'),
            'items': [],
        },
        'quarterly_orgs': {
            'title': _('Top Orgs'),
            'items': [],
        },
    }
    for key, __ in leaderboard.items():
        leaderboard[key]['items'] = LeaderboardRank.objects.active() \
            .filter(leaderboard=key).order_by('rank')[0:num_leadboard_items]

    bounties = []
    for nb in bounties_spec:
        try:
            bounty = Bounty.objects.current().filter(
                github_url__iexact=nb['url'],
            ).order_by('-web3_created').first()
            if bounty:
                bounties.append({
                    'obj': bounty,
                    'primer': nb['primer']
                })
        except Exception as e:
            print(e)

    ecosystem_bounties = ExternalBounty.objects.filter(created_on__gt=timezone.now() - timezone.timedelta(weeks=1)).order_by('?')[0:5]

    from kudos.models import KudosTransfer
    if highlight_kudos_ids:
        kudos_highlights = KudosTransfer.objects.filter(id__in=highlight_kudos_ids)
    else:
        kudos_highlights = KudosTransfer.objects.all().order_by('created_on')[:4]

    params = {
        'intro': intro,
        'intro_txt': strip_double_chars(strip_double_chars(strip_double_chars(strip_html(intro), ' '), "\n"), "\n "),
        'bounties': bounties,
        'leaderboard': leaderboard,
        'ecosystem_bounties': ecosystem_bounties,
        'invert_footer': False,
        'hide_header': False,
        'highlights': highlights,
        'subscriber': get_or_save_email_subscriber(to_email, 'internal'),
        'kudos_highlights': kudos_highlights,
    }

    response_html = premailer_transform(render_to_string("emails/bounty_roundup.html", params))
    response_txt = render_to_string("emails/bounty_roundup.txt", params)

    return response_html, response_txt, subject



# DJANGO REQUESTS


@staff_member_required
def new_tip(request):
    from dashboard.models import Tip
    tip = Tip.objects.last()
    response_html, _ = render_tip_email(settings.CONTACT_EMAIL, tip, True)

    return HttpResponse(response_html)


@staff_member_required
def new_kudos(request):
    from kudos.models import KudosTransfer
    kudos_transfer = KudosTransfer.objects.last()
    response_html, _ = render_new_kudos_email(settings.CONTACT_EMAIL, kudos_transfer, True)

    return HttpResponse(response_html)


@staff_member_required
def kudos_mint(request):
    from kudos.models import KudosTransfer
    kudos_transfer = KudosTransfer.objects.last()
    response_html, _ = render_kudos_mint_email(settings.CONTACT_EMAIL, kudos_transfer, True)

    return HttpResponse(response_html)


@staff_member_required
def kudos_mkt(request):
    from kudos.models import KudosTransfer
    kudos_transfer = KudosTransfer.objects.last()
    response_html, _ = render_kudos_mkt_email(settings.CONTACT_EMAIL, kudos_transfer, True)

    return HttpResponse(response_html)


@staff_member_required
def new_match(request):
    from dashboard.models import Bounty
    response_html, _ = render_match_email(Bounty.objects.exclude(title='').last(), 'owocki')

    return HttpResponse(response_html)


@staff_member_required
def resend_new_tip(request):
    from dashboard.models import Tip
    from marketing.mails import tip_email
    pk = request.POST.get('pk', request.GET.get('pk'))
    params = {
        'pk': pk,
    }

    if request.POST.get('pk'):
        email = request.POST.get('email')

        if not pk or not email:
            messages.error(request, 'Not sent.  Invalid args.')
            return redirect('/_administration')

        tip = Tip.objects.get(pk=pk)
        tip.emails = tip.emails + [email]
        tip_email(tip, [email], True)
        tip.save()

        messages.success(request, 'Resend sent')

        return redirect('/_administration')

    return TemplateResponse(request, 'resend_tip.html', params)


@staff_member_required
def new_bounty(request):
    from dashboard.models import Bounty
    bounties = Bounty.objects.current().order_by('-web3_created')[0:3]
    old_bounties = Bounty.objects.current().order_by('-web3_created')[0:3]
    response_html, _ = render_new_bounty(settings.CONTACT_EMAIL, bounties, old_bounties)
    return HttpResponse(response_html)


@staff_member_required
def new_work_submission(request):
    from dashboard.models import Bounty
    bounty = Bounty.objects.current().filter(idx_status='submitted').last()
    response_html, _ = render_new_work_submission(settings.CONTACT_EMAIL, bounty)
    return HttpResponse(response_html)


@staff_member_required
def new_bounty_rejection(request):
    from dashboard.models import Bounty
    response_html, _ = render_new_bounty_rejection(settings.CONTACT_EMAIL, Bounty.objects.last())
    return HttpResponse(response_html)


@staff_member_required
def new_bounty_acceptance(request):
    from dashboard.models import Bounty
    response_html, _ = render_new_bounty_acceptance(settings.CONTACT_EMAIL, Bounty.objects.last())
    return HttpResponse(response_html)


@staff_member_required
def bounty_feedback(request):
    from dashboard.models import Bounty
    response_html, _ = render_bounty_feedback(Bounty.objects.current().filter(idx_status='done').last(), 'foo')
    return HttpResponse(response_html)


@staff_member_required
def funder_stale(request):
    """Display the stale funder email template.

    Params:
        limit (int): The number of days to limit the scope of the email to.
        duration_copy (str): The copy to use for associated duration text.
        username (str): The Github username to reference in the email.

    Returns:
        HttpResponse: The HTML version of the templated HTTP response.

    """
    limit = int(request.GET.get('limit', 30))
    duration_copy = request.GET.get('duration_copy', 'about a month')
    username = request.GET.get('username', '@foo')
    response_html, _ = render_funder_stale(username, limit, duration_copy)
    return HttpResponse(response_html)


@staff_member_required
def bounty_expire_warning(request):
    from dashboard.models import Bounty
    response_html, _ = render_bounty_expire_warning(settings.CONTACT_EMAIL, Bounty.objects.last())
    return HttpResponse(response_html)


@staff_member_required
def start_work_expired(request):
    from dashboard.models import Bounty, Interest
    response_html, _ = render_bounty_startwork_expired(settings.CONTACT_EMAIL, Bounty.objects.last(), Interest.objects.all().last(), 5)
    return HttpResponse(response_html)


@staff_member_required
def start_work_expire_warning(request):
    from dashboard.models import Bounty, Interest
    response_html, _ = render_bounty_startwork_expire_warning(settings.CONTACT_EMAIL, Bounty.objects.last(), Interest.objects.all().last(), 5)
    return HttpResponse(response_html)


@staff_member_required
def faucet(request):
    from faucet.models import FaucetRequest
    fr = FaucetRequest.objects.last()
    response_html, _ = render_faucet_request(fr)
    return HttpResponse(response_html)


@staff_member_required
def faucet_rejected(request):
    from faucet.models import FaucetRequest
    fr = FaucetRequest.objects.exclude(comment_admin='').last()
    response_html, _ = render_faucet_rejected(fr)
    return HttpResponse(response_html)


@staff_member_required
def roundup(request):
    response_html, _, _ = render_new_bounty_roundup(settings.CONTACT_EMAIL)
    return HttpResponse(response_html)


@staff_member_required
def quarterly_roundup(request):
    from marketing.utils import get_platform_wide_stats
    from dashboard.models import Profile
    platform_wide_stats = get_platform_wide_stats()
    email = settings.CONTACT_EMAIL
    handle = request.GET.get('handle')
    if handle:
        profile = Profile.objects.filter(handle=handle).first()
        email = profile.email
    response_html, _ = render_quarterly_stats(email, platform_wide_stats)
    return HttpResponse(response_html)


@staff_member_required
def gdpr_reconsent(request):
    response_html, _ = render_gdpr_reconsent(settings.CONTACT_EMAIL)
    return HttpResponse(response_html)


@staff_member_required
def start_work_approved(request):
    from dashboard.models import Interest, Bounty
    interest = Interest.objects.last()
    bounty = Bounty.objects.last()
    response_html, _, _ = render_start_work_approved(interest, bounty)
    return HttpResponse(response_html)


@staff_member_required
def start_work_rejected(request):
    from dashboard.models import Interest, Bounty
    interest = Interest.objects.last()
    bounty = Bounty.objects.last()
    response_html, _, _ = render_start_work_rejected(interest, bounty)
    return HttpResponse(response_html)


@staff_member_required
def start_work_new_applicant(request):
    from dashboard.models import Interest, Bounty
    interest = Interest.objects.last()
    bounty = Bounty.objects.last()
    response_html, _, _ = render_start_work_new_applicant(interest, bounty)
    return HttpResponse(response_html)


@staff_member_required
def start_work_applicant_about_to_expire(request):
    from dashboard.models import Interest, Bounty
    interest = Interest.objects.last()
    bounty = Bounty.objects.last()
    response_html, _, _ = render_start_work_applicant_about_to_expire(interest, bounty)
    return HttpResponse(response_html)


@staff_member_required
def start_work_applicant_expired(request):
    from dashboard.models import Interest, Bounty
    interest = Interest.objects.last()
    bounty = Bounty.objects.last()
    response_html, _, _ = render_start_work_applicant_expired(interest, bounty)
    return HttpResponse(response_html)<|MERGE_RESOLUTION|>--- conflicted
+++ resolved
@@ -117,11 +117,7 @@
     params = {
         'link': link,
         'amount': round(kudos_transfer.amount, 5),
-<<<<<<< HEAD
         'token_elem': kudos_transfer.kudos_token or kudos_transfer.kudos_token_cloned_from,
-=======
-        'token_elem': kudos_transfer.kudos_token,
->>>>>>> b2b4faa7
         'kudos_token:': kudos_transfer.kudos_token,
         'comments_public': kudos_transfer.comments_public,
         'kudos_transfer': kudos_transfer,
