# -*- coding: utf-8 -*-
'''
    Copyright (C) 2017 Gitcoin Core

    This program is free software: you can redistribute it and/or modify
    it under the terms of the GNU Affero General Public License as published
    by the Free Software Foundation, either version 3 of the License, or
    (at your option) any later version.

    This program is distributed in the hope that it will be useful,
    but WITHOUT ANY WARRANTY; without even the implied warranty of
    MERCHANTABILITY or FITNESS FOR A PARTICULAR PURPOSE. See the
    GNU Affero General Public License for more details.

    You should have received a copy of the GNU Affero General Public License
    along with this program. If not, see <http://www.gnu.org/licenses/>.

'''
import logging

from django.conf import settings
from django.contrib import messages
from django.contrib.admin.views.decorators import staff_member_required
from django.http import HttpResponse
from django.shortcuts import redirect
from django.template.loader import render_to_string
from django.template.response import TemplateResponse
from django.utils import timezone
from django.utils.translation import gettext as _

import cssutils
import premailer
from marketing.models import LeaderboardRank
from marketing.utils import get_or_save_email_subscriber
from retail.utils import strip_double_chars, strip_html

# RENDERERS

# key, name, frequency
MARKETING_EMAILS = [
    ('roundup', _('Roundup Emails'), _('Weekly')),
    ('new_bounty_notifications', _('New Bounty Notification Emails'), _('(up to) Daily')),
    ('important_product_updates', _('Product Update Emails'), _('Quarterly')),
]

TRANSACTIONAL_EMAILS = [
    ('tip', _('Tip Emails'), _('Only when you are sent a tip')),
    ('faucet', _('Faucet Notification Emails'), _('Only when you are sent a faucet distribution')),
    ('bounty', _('Bounty Notification Emails'), _('Only when you\'re active on a bounty')),
    ('bounty_match', _('Bounty Match Emails'), _('Only when you\'ve posted a open bounty and you have a new match')),
    ('bounty_feedback', _('Bounty Feedback Emails'), _('Only after a bounty you participated in is finished.')),
    (
        'bounty_expiration', _('Bounty Expiration Warning Emails'),
        _('Only after you posted a bounty which is going to expire')
    ),
]

ALL_EMAILS = MARKETING_EMAILS + TRANSACTIONAL_EMAILS


def premailer_transform(html):
    cssutils.log.setLevel(logging.CRITICAL)
    return premailer.transform(html)


def render_tip_email(to_email, tip, is_new):
    warning = tip.network if tip.network != 'mainnet' else ""
    already_redeemed = bool(tip.receive_txid)
    link = tip.url
    if tip.web3_type != 'v2':
        link = tip.receive_url
    elif tip.web3_type != 'v3':
        link = tip.receive_url_for_recipient
    params = {
        'link': link,
        'amount': round(tip.amount, 5),
        'tokenName': tip.tokenName,
        'comments_priv': tip.comments_priv,
        'comments_public': tip.comments_public,
        'tip': tip,
        'already_redeemed': already_redeemed,
        'show_expires': not already_redeemed and tip.expires_date < (timezone.now() + timezone.timedelta(days=365)) and tip.expires_date,
        'is_new': is_new,
        'warning': warning,
        'subscriber': get_or_save_email_subscriber(to_email, 'internal'),
        'is_sender': to_email not in tip.emails,
        'is_receiver': to_email in tip.emails,
    }

    response_html = premailer_transform(render_to_string("emails/new_tip.html", params))
    response_txt = render_to_string("emails/new_tip.txt", params)

    return response_html, response_txt


def render_match_email(bounty, github_username):
    params = {
        'bounty': bounty,
        'github_username': github_username,
    }
    response_html = premailer_transform(render_to_string("emails/new_match.html", params))
    response_txt = render_to_string("emails/new_match.txt", params)

    return response_html, response_txt


def render_quarterly_stats(to_email, platform_wide_stats):
    from dashboard.models import Profile
    profile = Profile.objects.filter(email=to_email).first()
    quarterly_stats = profile.get_quarterly_stats
    params = {**quarterly_stats, **platform_wide_stats}
    params['subscriber'] = get_or_save_email_subscriber(to_email, 'internal'),
    print(params)
    response_html = premailer_transform(render_to_string("emails/quarterly_stats.html", params))
    response_txt = render_to_string("emails/quarterly_stats.txt", params)

    return response_html, response_txt


def render_bounty_feedback(bounty, persona='submitter', previous_bounties=[]):
    previous_bounties_str = ", ".join([bounty.github_url for bounty in previous_bounties])
    if persona == 'fulfiller':
        accepted_fulfillments = bounty.fulfillments.filter(accepted=True)
        github_username = " @" + accepted_fulfillments.first().fulfiller_github_username if accepted_fulfillments.exists() and accepted_fulfillments.first().fulfiller_github_username else ""
        txt = f"""
hi{github_username},

thanks for turning around this bounty.  we're hyperfocused on making gitcoin a great place for blockchain developers to hang out, learn new skills, and make a little extra ETH.

in that spirit,  i have a few questions for you.

> what would you say your average hourly rate was for this bounty? {bounty.github_url}

> what was the best thing about working on the platform?  what was the worst?

> would you use gitcoin again?

thanks again for being a member of the community.

kevin

PS - i've got some new gitcoin schwag on order. send me your mailing address and your t shirt size and i'll ship you some.

"""
    elif persona == 'funder':
        github_username = " @" + bounty.bounty_owner_github_username if bounty.bounty_owner_github_username else ""
        if bounty.status == 'done':
            txt = f"""

hi{github_username},

thanks for putting this bounty ({bounty.github_url}) on gitcoin.  i'm glad to see it was turned around.

we're hyperfocused on making gitcoin a great place for blockchain developers to hang out, learn new skills, and make a little extra ETH.

in that spirit,  i have a few questions for you:

> how much coaching/communication did it take the counterparty to turn around the issue?  was this burdensome?

> what was the best thing about working on the platform?  what was the worst?

> would you use gitcoin again?

thanks for being a member of the community.

kevin

PS - i've got some new gitcoin schwag on order. send me your mailing address and your t shirt size and i'll ship you some.

"""
        elif bounty.status == 'cancelled':
            txt = f"""
hi{github_username},

we saw that you cancelled this bounty.

i was sorry to see that the bounty did not get done.

i have a few questions for you.

> why did you decide to cancel the bounty?

> would you use gitcoin again?

thanks again for being a member of the community.

kevin

PS - i've got some new gitcoin schwag on order. send me your mailing address and your t shirt size and i'll ship you some.

"""
        else:
            raise Exception('unknown bounty status')
    else:
        raise Exception('unknown persona')

    params = {
        'txt': txt,
    }
    response_html = premailer_transform(render_to_string("emails/txt.html", params))
    response_txt = txt

    return response_html, response_txt


def render_admin_contact_funder(bounty, text, from_user):
    txt = f"""
{bounty.url}

{text}

{from_user}

"""
    params = {
        'txt': txt,
    }
    response_html = premailer_transform(render_to_string("emails/txt.html", params))
    response_txt = txt

    return response_html, response_txt


def render_funder_stale(github_username, days=30, time_as_str='about a month'):
    """Render the stale funder email template.

    Args:
        github_username (str): The Github username to be referenced in the email.
        days (int): The number of days back to reference.
        time_as_str (str): The human readable length of time to reference.

    Returns:
        str: The rendered response as a string.

    """
    github_username = f"@{github_username}" if github_username else "there"
    response_txt = f"""
hi {github_username},

kevin from Gitcoin here (CC scott and vivek too) — i see you haven't funded an issue in {time_as_str}. in the spirit of making Gitcoin better + checking in:

- has anything been slipping on your issue board which might be bounty worthy?
- do you have any feedback for Gitcoin Core on how we might improve the product to fit your needs?

our idea is that gitcoin should be a place you come when priorities stretch long, and you need an extra set of capable hands. curious if this fits what you're looking for these days.

appreciate you being a part of the community and let me know if you'd like some Gitcoin schwag — just send over a mailing address and a t-shirt size and it'll come your way.

~ kevin

"""

    params = {'txt': response_txt}
    response_html = premailer_transform(render_to_string("emails/txt.html", params))
    return response_html, response_txt


def render_new_bounty(to_email, bounties, old_bounties):
    sub = get_or_save_email_subscriber(to_email, 'internal')
    params = {
        'old_bounties': old_bounties,
        'bounties': bounties,
        'subscriber': sub,
        'keywords': ",".join(sub.keywords),
    }

    response_html = premailer_transform(render_to_string("emails/new_bounty.html", params))
    response_txt = render_to_string("emails/new_bounty.txt", params)

    return response_html, response_txt


def render_gdpr_reconsent(to_email):
    sub = get_or_save_email_subscriber(to_email, 'internal')
    params = {
        'subscriber': sub,
    }

    response_html = premailer_transform(render_to_string("emails/gdpr_reconsent.html", params))
    response_txt = render_to_string("emails/gdpr_reconsent.txt", params)

    return response_html, response_txt


def render_new_work_submission(to_email, bounty):
    params = {
        'bounty': bounty,
        'subscriber': get_or_save_email_subscriber(to_email, 'internal'),
    }

    response_html = premailer_transform(render_to_string("emails/new_work_submission.html", params))
    response_txt = render_to_string("emails/new_work_submission.txt", params)

    return response_html, response_txt


def render_new_bounty_acceptance(to_email, bounty):
    params = {
        'bounty': bounty,
        'subscriber': get_or_save_email_subscriber(to_email, 'internal'),
    }

    response_html = premailer_transform(render_to_string("emails/new_bounty_acceptance.html", params))
    response_txt = render_to_string("emails/new_bounty_acceptance.txt", params)

    return response_html, response_txt


def render_new_bounty_rejection(to_email, bounty):
    params = {
        'bounty': bounty,
        'subscriber': get_or_save_email_subscriber(to_email, 'internal'),
    }

    response_html = premailer_transform(render_to_string("emails/new_bounty_rejection.html", params))
    response_txt = render_to_string("emails/new_bounty_rejection.txt", params)

    return response_html, response_txt


def render_bounty_changed(to_email, bounty):
    params = {
        'bounty': bounty,
        'subscriber': get_or_save_email_subscriber(to_email, 'internal'),
    }

    response_html = premailer_transform(render_to_string("emails/bounty_changed.html", params))
    response_txt = render_to_string("emails/bounty_changed.txt", params)

    return response_html, response_txt


def render_bounty_expire_warning(to_email, bounty):
    from django.db.models.functions import Lower

    unit = 'days'
    num = int(round((bounty.expires_date - timezone.now()).days, 0))
    if num == 0:
        unit = 'hours'
        num = int(round((bounty.expires_date - timezone.now()).seconds / 3600 / 24, 0))

    fulfiller_emails = list(bounty.fulfillments.annotate(lower_email=Lower('fulfiller_email')).values_list('lower_email'))

    params = {
        'bounty': bounty,
        'num': num,
        'unit': unit,
        'is_claimee': (to_email.lower() in fulfiller_emails),
        'is_owner': bounty.bounty_owner_email.lower() == to_email.lower(),
        'subscriber': get_or_save_email_subscriber(to_email, 'internal'),
    }

    response_html = premailer_transform(render_to_string("emails/new_bounty_expire_warning.html", params))
    response_txt = render_to_string("emails/new_bounty_expire_warning.txt", params)

    return response_html, response_txt


def render_bounty_startwork_expire_warning(to_email, bounty, interest, time_delta_days):
    params = {
        'bounty': bounty,
        'interest': interest,
        'time_delta_days': time_delta_days,
        'subscriber': get_or_save_email_subscriber(to_email, 'internal'),
    }

    response_html = premailer_transform(render_to_string("emails/bounty_startwork_expire_warning.html", params))
    response_txt = render_to_string("emails/bounty_startwork_expire_warning.txt", params)

    return response_html, response_txt


def render_bounty_unintersted(to_email, bounty, interest):
    params = {
        'bounty': bounty,
        'interest': interest,
        'subscriber': get_or_save_email_subscriber(to_email, 'internal'),
    }

    response_html = premailer_transform(render_to_string("emails/bounty_uninterested.html", params))
    response_txt = render_to_string("emails/bounty_uninterested.txt", params)

    return response_html, response_txt


def render_faucet_rejected(fr):

    params = {
        'fr': fr,
        'amount': settings.FAUCET_AMOUNT,
        'subscriber': get_or_save_email_subscriber(fr.email, 'internal'),
    }

    response_html = premailer_transform(render_to_string("emails/faucet_request_rejected.html", params))
    response_txt = render_to_string("emails/faucet_request_rejected.txt", params)

    return response_html, response_txt


def render_faucet_request(fr):

    params = {
        'fr': fr,
        'amount': settings.FAUCET_AMOUNT,
        'subscriber': get_or_save_email_subscriber(fr.email, 'internal'),
    }

    response_html = premailer_transform(render_to_string("emails/faucet_request.html", params))
    response_txt = render_to_string("emails/faucet_request.txt", params)

    return response_html, response_txt


def render_bounty_startwork_expired(to_email, bounty, interest, time_delta_days):
    params = {
        'bounty': bounty,
        'interest': interest,
        'time_delta_days': time_delta_days,
        'subscriber': get_or_save_email_subscriber(interest.profile.email, 'internal'),
    }

    response_html = premailer_transform(render_to_string("emails/render_bounty_startwork_expired.html", params))
    response_txt = render_to_string("emails/render_bounty_startwork_expired.txt", params)

    return response_html, response_txt


def render_gdpr_update(to_email):
    params = {
        'subscriber': get_or_save_email_subscriber(to_email, 'internal'),
        'terms_of_use_link': 'https://gitcoin.co/legal/terms',
        'privacy_policy_link': 'https://gitcoin.co/legal/privacy',
        'cookie_policy_link': 'https://gitcoin.co/legal/cookie',
    }

    subject = "Gitcoin: Updated Terms & Policies"
    response_html = premailer_transform(render_to_string("emails/gdpr_update.html", params))
    response_txt = render_to_string("emails/gdpr_update.txt", params)

    return response_html, response_txt, subject


def render_start_work_approved(interest, bounty):
    to_email = interest.profile.email
    params = {
        'subscriber': get_or_save_email_subscriber(to_email, 'internal'),
        'interest': interest,
        'bounty': bounty,
        'approve_worker_url': bounty.approve_worker_url(interest.profile.handle),
    }

    subject = "Request Accepted "
    response_html = premailer_transform(render_to_string("emails/start_work_approved.html", params))
    response_txt = render_to_string("emails/start_work_approved.txt", params)

    return response_html, response_txt, subject


def render_start_work_rejected(interest, bounty):
    to_email = interest.profile.email
    params = {
        'subscriber': get_or_save_email_subscriber(to_email, 'internal'),
        'interest': interest,
        'bounty': bounty,
        'approve_worker_url': bounty.approve_worker_url(interest.profile.handle),
    }

    subject = "Work Request Denied"
    response_html = premailer_transform(render_to_string("emails/start_work_rejected.html", params))
    response_txt = render_to_string("emails/start_work_rejected.txt", params)

    return response_html, response_txt, subject


def render_start_work_new_applicant(interest, bounty):
    to_email = bounty.bounty_owner_email
    params = {
        'subscriber': get_or_save_email_subscriber(to_email, 'internal'),
        'interest': interest,
        'bounty': bounty,
        'approve_worker_url': bounty.approve_worker_url(interest.profile.handle),
    }

    subject = "A new request to work on your bounty"
    response_html = premailer_transform(render_to_string("emails/start_work_new_applicant.html", params))
    response_txt = render_to_string("emails/start_work_new_applicant.txt", params)

    return response_html, response_txt, subject


def render_start_work_applicant_about_to_expire(interest, bounty):
    to_email = bounty.bounty_owner_email
    params = {
        'subscriber': get_or_save_email_subscriber(to_email, 'internal'),
        'interest': interest,
        'bounty': bounty,
        'approve_worker_url': bounty.approve_worker_url(interest.profile.handle),
    }

    subject = "24 Hrs to Approve"
    response_html = premailer_transform(render_to_string("emails/start_work_applicant_about_to_expire.html", params))
    response_txt = render_to_string("emails/start_work_applicant_about_to_expire.txt", params)

    return response_html, response_txt, subject


def render_start_work_applicant_expired(interest, bounty):
    to_email = bounty.bounty_owner_email
    params = {
        'subscriber': get_or_save_email_subscriber(to_email, 'internal'),
        'interest': interest,
        'bounty': bounty,
        'approve_worker_url': bounty.approve_worker_url(interest.profile.handle),
    }

    subject = "A Worker was Auto Approved"
    response_html = premailer_transform(render_to_string("emails/start_work_applicant_expired.html", params))
    response_txt = render_to_string("emails/start_work_applicant_expired.txt", params)

    return response_html, response_txt, subject



# ROUNDUP_EMAIL
def render_new_bounty_roundup(to_email):
    from dashboard.models import Bounty
    from external_bounties.models import ExternalBounty
<<<<<<< HEAD
    subject = "Gitcoin Requests | $60K ECF Grant"
=======
    subject = "Embarking Into Web 3 | Gitcoin Requests"
>>>>>>> d86ec45a

    intro = '''

<p>
Hi there,
</p>
<p>
<<<<<<< HEAD
This week, we launched <a href="https://gitcoin.co/requests/">Gitcoin Requests</a>. Gitcoin Requests allows funders and developers to request bounties on
specific Github issues. We hope that maintainers and developers alike use this feature to let us know what else they'd
like to have funded so we can continue building at break-neck speed! <a href="https://gitcoin.co/requests/">Checkout Gitcoin Requests here</a>.
</p>
<p>
To this end, we have recently received $60K grant from the Ethereum Community Fund to post bounties across a variety of Web 3
repo's who are building interesting infrastructure tools in the Ethereum space. Where might you go to request funding on your repo?
You know the answer :)
<p>
=======
We're excited to unveil <a href="https://medium.com/gitcoin/embarking-into-web-3-f46408b23f59">a partnership with Status</a> for 60 bounties on their Embark framework - all in the month of September!
If you're a developer interested in getting involved in Web 3, this is an opportunity to contribute towards a leading framework which aims to shape Web 3 into the future.
More on Embark <a href="https://embark.status.im/">here</a>.
</p>
<p>
We funded $1,000 in Gitcoin Requests the first week! Do you have a Github issue you want solved? Make <a href="https://gitcoin.co/requests">a Gitcoin Request</a> and we'll review in 24 hours.
If you're a developer and you see a 'Good First Issue' you'd work on for a bounty, <a href="https://gitcoin.co/requests">let us know</a>! Gitcoin Requests
is a way for developers and maintainers to make their voice heard and let us know where they'd pay to have meaningful help on their projects. We're excited to see what you'd like to work.
>>>>>>> d86ec45a
</p>

<h3>What else is new?</h3>
    <ul>
        <li>
We're still working with the Ethereum Foundation to find the best and brightest developers to get involved directly on Ethereum's
codebase and would love to hear from you. If you have experience building out test cases and are familiar with consensus systems,
join #focus-dev-testing <a href="https://gitcoin.co/slack">on Gitcoin Slack</a>
        </li>
        <li>
        Did you know <a href="https://codefund.io">CodeFund</a> is part of Gitcoin? <a href="https://codefund.io">CodeFund</a> is an open source advertising platform that is built to help developers generate revenue. We are currently looking for bloggers and websites that focus on blockchain development and have at least 1,000 visitors per month. If you or someone you know fits this, register to be a publisher at <a href="https://codefund.io/register/publisher">here!</a>
        </li>
        <li>
We published our recent Gitcoin Livestream with Austin Griffith's work on meta-transactions <a href="https://youtu.be/EkZHTzGJMcY">on Gitcoin's YouTube</a>.
We'll be talking Embark and EIP-1337 on this week's <a href="https://gitcoin.co/livestream">this week's livestream</a> today at 5PM ET. We'd love to have you!
        </li>
<<<<<<< HEAD
        <li>
We published our recent Gitcoin Livestream with Decentraland on Gitcoin's Youtube. It was a great conversation on NFT's and their virtual world.
Check out Chainshot and Portis on this week's <a href="https://gitcoin.co/livestream">this week's livestream</a> today at 5PM ET. We'd love to have you!
        </li>
=======
>>>>>>> d86ec45a
    </ul>
</p>
<p>
Back to BUIDLing,
</p>
'''
    highlights = [
        {
<<<<<<< HEAD
            'who': 'tcrowe',
            'who_link': True,
            'what': 'Build a feedback form on the Plasma Learning page.',
            'link': 'https://gitcoin.co/issue/ethsociety/learn-plasma/17/970',
            'link_copy': 'View more',
        },
        {
            'who': 'pinkiebell',
            'who_link': True,
            'what': 'Built out the Gitcoin Requests highlighted above!',
            'link': 'https://gitcoin.co/issue/gitcoinco/web/2036/982',
            'link_copy': 'View more',
        },
        {
            'who': 'evgeniuz',
            'who_link': True,
            'what': 'Helped MetaMask to remember recent RPC URL\'s.',
            'link': 'https://gitcoin.co/issue/Bounties-Network/bounties.network/7/927',
=======
            'who': 'hardlydifficult',
            'who_link': True,
            'what': 'Worked with Unlock Protocol on their smart contract.',
            'link': 'https://gitcoin.co/issue/unlock-protocol/unlock/172/991',
            'link_copy': 'View more',
        },
        {
            'who': 'KevinLiLu',
            'who_link': True,
            'what': 'Worked with CyberCongress on their Ethereum uncle rewards!',
            'link': 'https://gitcoin.co/issue/cybercongress/cyber-search/185/1043',
            'link_copy': 'View more',
        },
        {
            'who': 'StevenJNPearce',
            'who_link': True,
            'what': 'Helped MARKET add a method to find a deployed contract address.',
            'link': 'https://gitcoin.co/issue/MARKETProtocol/MARKET.js/145/989',
>>>>>>> d86ec45a
            'link_copy': 'View more',
        },
    ]

    bounties_spec = [
        {
<<<<<<< HEAD
            'url': 'https://github.com/diadata-org/api-golang/issues/22',
            'primer': 'Have Go chops? Diadata is building out an API and could use your help.',
        },
        {
            'url': 'https://github.com/raiden-network/raiden/issues/1426',
            'primer': 'A longtime open issue to help Raiden with state channels work.',
        },
        {
            'url': 'https://github.com/livepeer/livepeerjs/issues/44',
            'primer': 'Help Livepeer fix a funny bug in fullscreen mode.',
=======
            'url': 'https://github.com/ethereum/ethereum-org/issues/898',
            'primer': 'Have Design chops? The Ethereum Foundation is looking to design a grants website. Apply this weekend!',
        },
        {
            'url': 'https://github.com/novnc/noVNC/issues/944',
            'primer': 'Help specify this issue in better detail for 240 DAI.',
        },
        {
            'url': 'https://github.com/zeppelinos/zos/issues/37',
            'primer': 'Great bounty for the ecosystem from the Zeppelin team.',
>>>>>>> d86ec45a
        },
    ]

    num_leadboard_items = 5
    #### don't need to edit anything below this line
    leaderboard = {
        'quarterly_payers': {
            'title': _('Top Payers'),
            'items': [],
        },
        'quarterly_earners': {
            'title': _('Top Earners'),
            'items': [],
        },
        'quarterly_orgs': {
            'title': _('Top Orgs'),
            'items': [],
        },
    }
    for key, val in leaderboard.items():
        leaderboard[key]['items'] = LeaderboardRank.objects.filter(active=True, leaderboard=key).order_by('rank')[0:num_leadboard_items]


    bounties = []
    for nb in bounties_spec:
        try:
            bounty = Bounty.objects.current().filter(
                github_url__iexact=nb['url'],
            ).order_by('-web3_created').first()
            if bounty:
                bounties.append({
                    'obj': bounty,
                    'primer': nb['primer']
                    })
        except Exception as e:
            print(e)

    ecosystem_bounties = ExternalBounty.objects.filter(created_on__gt=timezone.now() - timezone.timedelta(weeks=1)).order_by('?')[0:5]

    params = {
        'intro': intro,
        'intro_txt': strip_double_chars(strip_double_chars(strip_double_chars(strip_html(intro), ' '), "\n"), "\n "),
        'bounties': bounties,
        'leaderboard': leaderboard,
        'ecosystem_bounties': ecosystem_bounties,
        'invert_footer': False,
        'hide_header': False,
        'highlights': highlights,
        'subscriber': get_or_save_email_subscriber(to_email, 'internal'),
    }

    response_html = premailer_transform(render_to_string("emails/bounty_roundup.html", params))
    response_txt = render_to_string("emails/bounty_roundup.txt", params)

    return response_html, response_txt, subject


# DJANGO REQUESTS


@staff_member_required
def new_tip(request):
    from dashboard.models import Tip
    tip = Tip.objects.last()
    response_html, _ = render_tip_email(settings.CONTACT_EMAIL, tip, True)

    return HttpResponse(response_html)


@staff_member_required
def new_match(request):
    from dashboard.models import Bounty
    response_html, _ = render_match_email(Bounty.objects.exclude(title='').last(), 'owocki')

    return HttpResponse(response_html)


@staff_member_required
def resend_new_tip(request):
    from dashboard.models import Tip
    from marketing.mails import tip_email
    pk = request.POST.get('pk', request.GET.get('pk'))
    params = {
        'pk': pk,
    }

    if request.POST.get('pk'):
        email = request.POST.get('email')

        if not pk or not email:
            messages.error(request, 'Not sent.  Invalid args.')
            return redirect('/_administration')

        tip = Tip.objects.get(pk=pk)
        tip.emails = tip.emails + [email]
        tip_email(tip, [email], True)
        tip.save()

        messages.success(request, 'Resend sent')

        return redirect('/_administration')

    return TemplateResponse(request, 'resend_tip.html', params)


@staff_member_required
def new_bounty(request):
    from dashboard.models import Bounty
    bounties = Bounty.objects.current().order_by('-web3_created')[0:3]
    old_bounties = Bounty.objects.current().order_by('-web3_created')[0:3]
    response_html, _ = render_new_bounty(settings.CONTACT_EMAIL, bounties, old_bounties)
    return HttpResponse(response_html)


@staff_member_required
def new_work_submission(request):
    from dashboard.models import Bounty
    bounty = Bounty.objects.current().filter(idx_status='submitted').last()
    response_html, _ = render_new_work_submission(settings.CONTACT_EMAIL, bounty)
    return HttpResponse(response_html)


@staff_member_required
def new_bounty_rejection(request):
    from dashboard.models import Bounty
    response_html, _ = render_new_bounty_rejection(settings.CONTACT_EMAIL, Bounty.objects.last())
    return HttpResponse(response_html)


@staff_member_required
def new_bounty_acceptance(request):
    from dashboard.models import Bounty
    response_html, _ = render_new_bounty_acceptance(settings.CONTACT_EMAIL, Bounty.objects.last())
    return HttpResponse(response_html)


@staff_member_required
def bounty_feedback(request):
    from dashboard.models import Bounty
    response_html, _ = render_bounty_feedback(Bounty.objects.filter(idx_status='done', current_bounty=True).last(), 'foo')
    return HttpResponse(response_html)


@staff_member_required
def funder_stale(request):
    """Display the stale funder email template.

    Params:
        limit (int): The number of days to limit the scope of the email to.
        duration_copy (str): The copy to use for associated duration text.
        username (str): The Github username to reference in the email.

    Returns:
        HttpResponse: The HTML version of the templated HTTP response.

    """
    limit = int(request.GET.get('limit', 30))
    duration_copy = request.GET.get('duration_copy', 'about a month')
    username = request.GET.get('username', '@foo')
    response_html, _ = render_funder_stale(username, limit, duration_copy)
    return HttpResponse(response_html)


@staff_member_required
def bounty_expire_warning(request):
    from dashboard.models import Bounty
    response_html, _ = render_bounty_expire_warning(settings.CONTACT_EMAIL, Bounty.objects.last())
    return HttpResponse(response_html)


@staff_member_required
def start_work_expired(request):
    from dashboard.models import Bounty, Interest
    response_html, _ = render_bounty_startwork_expired(settings.CONTACT_EMAIL, Bounty.objects.last(), Interest.objects.all().last(), 5)
    return HttpResponse(response_html)


@staff_member_required
def start_work_expire_warning(request):
    from dashboard.models import Bounty, Interest
    response_html, _ = render_bounty_startwork_expire_warning(settings.CONTACT_EMAIL, Bounty.objects.last(), Interest.objects.all().last(), 5)
    return HttpResponse(response_html)


@staff_member_required
def faucet(request):
    from faucet.models import FaucetRequest
    fr = FaucetRequest.objects.last()
    response_html, _ = render_faucet_request(fr)
    return HttpResponse(response_html)


@staff_member_required
def faucet_rejected(request):
    from faucet.models import FaucetRequest
    fr = FaucetRequest.objects.exclude(comment_admin='').last()
    response_html, _ = render_faucet_rejected(fr)
    return HttpResponse(response_html)


@staff_member_required
def roundup(request):
    response_html, _, _ = render_new_bounty_roundup(settings.CONTACT_EMAIL)
    return HttpResponse(response_html)


@staff_member_required
def quarterly_roundup(request):
    from marketing.utils import get_platform_wide_stats
    platform_wide_stats = get_platform_wide_stats()
    email = settings.CONTACT_EMAIL
    response_html, _ = render_quarterly_stats(email, platform_wide_stats)
    return HttpResponse(response_html)


@staff_member_required
def gdpr_reconsent(request):
    response_html, _ = render_gdpr_reconsent(settings.CONTACT_EMAIL)
    return HttpResponse(response_html)


@staff_member_required
def start_work_approved(request):
    from dashboard.models import Interest, Bounty
    interest = Interest.objects.last()
    bounty = Bounty.objects.last()
    response_html, _, _ = render_start_work_approved(interest, bounty)
    return HttpResponse(response_html)


@staff_member_required
def start_work_rejected(request):
    from dashboard.models import Interest, Bounty
    interest = Interest.objects.last()
    bounty = Bounty.objects.last()
    response_html, _, _ = render_start_work_rejected(interest, bounty)
    return HttpResponse(response_html)


@staff_member_required
def start_work_new_applicant(request):
    from dashboard.models import Interest, Bounty
    interest = Interest.objects.last()
    bounty = Bounty.objects.last()
    response_html, _, _ = render_start_work_new_applicant(interest, bounty)
    return HttpResponse(response_html)


@staff_member_required
def start_work_applicant_about_to_expire(request):
    from dashboard.models import Interest, Bounty
    interest = Interest.objects.last()
    bounty = Bounty.objects.last()
    response_html, _, _ = render_start_work_applicant_about_to_expire(interest, bounty)
    return HttpResponse(response_html)


@staff_member_required
def start_work_applicant_expired(request):
    from dashboard.models import Interest, Bounty
    interest = Interest.objects.last()
    bounty = Bounty.objects.last()
    response_html, _, _ = render_start_work_applicant_expired(interest, bounty)
    return HttpResponse(response_html)<|MERGE_RESOLUTION|>--- conflicted
+++ resolved
@@ -525,11 +525,7 @@
 def render_new_bounty_roundup(to_email):
     from dashboard.models import Bounty
     from external_bounties.models import ExternalBounty
-<<<<<<< HEAD
-    subject = "Gitcoin Requests | $60K ECF Grant"
-=======
     subject = "Embarking Into Web 3 | Gitcoin Requests"
->>>>>>> d86ec45a
 
     intro = '''
 
@@ -537,17 +533,6 @@
 Hi there,
 </p>
 <p>
-<<<<<<< HEAD
-This week, we launched <a href="https://gitcoin.co/requests/">Gitcoin Requests</a>. Gitcoin Requests allows funders and developers to request bounties on
-specific Github issues. We hope that maintainers and developers alike use this feature to let us know what else they'd
-like to have funded so we can continue building at break-neck speed! <a href="https://gitcoin.co/requests/">Checkout Gitcoin Requests here</a>.
-</p>
-<p>
-To this end, we have recently received $60K grant from the Ethereum Community Fund to post bounties across a variety of Web 3
-repo's who are building interesting infrastructure tools in the Ethereum space. Where might you go to request funding on your repo?
-You know the answer :)
-<p>
-=======
 We're excited to unveil <a href="https://medium.com/gitcoin/embarking-into-web-3-f46408b23f59">a partnership with Status</a> for 60 bounties on their Embark framework - all in the month of September!
 If you're a developer interested in getting involved in Web 3, this is an opportunity to contribute towards a leading framework which aims to shape Web 3 into the future.
 More on Embark <a href="https://embark.status.im/">here</a>.
@@ -556,7 +541,6 @@
 We funded $1,000 in Gitcoin Requests the first week! Do you have a Github issue you want solved? Make <a href="https://gitcoin.co/requests">a Gitcoin Request</a> and we'll review in 24 hours.
 If you're a developer and you see a 'Good First Issue' you'd work on for a bounty, <a href="https://gitcoin.co/requests">let us know</a>! Gitcoin Requests
 is a way for developers and maintainers to make their voice heard and let us know where they'd pay to have meaningful help on their projects. We're excited to see what you'd like to work.
->>>>>>> d86ec45a
 </p>
 
 <h3>What else is new?</h3>
@@ -573,13 +557,6 @@
 We published our recent Gitcoin Livestream with Austin Griffith's work on meta-transactions <a href="https://youtu.be/EkZHTzGJMcY">on Gitcoin's YouTube</a>.
 We'll be talking Embark and EIP-1337 on this week's <a href="https://gitcoin.co/livestream">this week's livestream</a> today at 5PM ET. We'd love to have you!
         </li>
-<<<<<<< HEAD
-        <li>
-We published our recent Gitcoin Livestream with Decentraland on Gitcoin's Youtube. It was a great conversation on NFT's and their virtual world.
-Check out Chainshot and Portis on this week's <a href="https://gitcoin.co/livestream">this week's livestream</a> today at 5PM ET. We'd love to have you!
-        </li>
-=======
->>>>>>> d86ec45a
     </ul>
 </p>
 <p>
@@ -588,26 +565,6 @@
 '''
     highlights = [
         {
-<<<<<<< HEAD
-            'who': 'tcrowe',
-            'who_link': True,
-            'what': 'Build a feedback form on the Plasma Learning page.',
-            'link': 'https://gitcoin.co/issue/ethsociety/learn-plasma/17/970',
-            'link_copy': 'View more',
-        },
-        {
-            'who': 'pinkiebell',
-            'who_link': True,
-            'what': 'Built out the Gitcoin Requests highlighted above!',
-            'link': 'https://gitcoin.co/issue/gitcoinco/web/2036/982',
-            'link_copy': 'View more',
-        },
-        {
-            'who': 'evgeniuz',
-            'who_link': True,
-            'what': 'Helped MetaMask to remember recent RPC URL\'s.',
-            'link': 'https://gitcoin.co/issue/Bounties-Network/bounties.network/7/927',
-=======
             'who': 'hardlydifficult',
             'who_link': True,
             'what': 'Worked with Unlock Protocol on their smart contract.',
@@ -626,25 +583,12 @@
             'who_link': True,
             'what': 'Helped MARKET add a method to find a deployed contract address.',
             'link': 'https://gitcoin.co/issue/MARKETProtocol/MARKET.js/145/989',
->>>>>>> d86ec45a
             'link_copy': 'View more',
         },
     ]
 
     bounties_spec = [
         {
-<<<<<<< HEAD
-            'url': 'https://github.com/diadata-org/api-golang/issues/22',
-            'primer': 'Have Go chops? Diadata is building out an API and could use your help.',
-        },
-        {
-            'url': 'https://github.com/raiden-network/raiden/issues/1426',
-            'primer': 'A longtime open issue to help Raiden with state channels work.',
-        },
-        {
-            'url': 'https://github.com/livepeer/livepeerjs/issues/44',
-            'primer': 'Help Livepeer fix a funny bug in fullscreen mode.',
-=======
             'url': 'https://github.com/ethereum/ethereum-org/issues/898',
             'primer': 'Have Design chops? The Ethereum Foundation is looking to design a grants website. Apply this weekend!',
         },
@@ -655,7 +599,6 @@
         {
             'url': 'https://github.com/zeppelinos/zos/issues/37',
             'primer': 'Great bounty for the ecosystem from the Zeppelin team.',
->>>>>>> d86ec45a
         },
     ]
 
