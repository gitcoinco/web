# -*- coding: utf-8 -*-
'''
    Copyright (C) 2017 Gitcoin Core

    This program is free software: you can redistribute it and/or modify
    it under the terms of the GNU Affero General Public License as published
    by the Free Software Foundation, either version 3 of the License, or
    (at your option) any later version.

    This program is distributed in the hope that it will be useful,
    but WITHOUT ANY WARRANTY; without even the implied warranty of
    MERCHANTABILITY or FITNESS FOR A PARTICULAR PURPOSE. See the
    GNU Affero General Public License for more details.

    You should have received a copy of the GNU Affero General Public License
    along with this program. If not, see <http://www.gnu.org/licenses/>.

'''
import logging
from functools import partial

from django.conf import settings
from django.contrib import messages
from django.contrib.admin.views.decorators import staff_member_required
from django.http import HttpResponse
from django.shortcuts import redirect
from django.template.loader import render_to_string
from django.template.response import TemplateResponse
from django.utils import timezone
from django.utils.translation import gettext as _

import cssutils
import premailer
from marketing.models import LeaderboardRank
from marketing.utils import get_or_save_email_subscriber
from retail.utils import strip_double_chars, strip_html

logger = logging.getLogger(__name__)

# RENDERERS

# key, name, frequency
MARKETING_EMAILS = [
    ('roundup', _('Roundup Emails'), _('Weekly')),
    ('new_bounty_notifications', _('New Bounty Notification Emails'), _('(up to) Daily')),
    ('important_product_updates', _('Product Update Emails'), _('Quarterly')),
]

TRANSACTIONAL_EMAILS = [
    ('tip', _('Tip Emails'), _('Only when you are sent a tip')),
    ('faucet', _('Faucet Notification Emails'), _('Only when you are sent a faucet distribution')),
    ('bounty', _('Bounty Notification Emails'), _('Only when you\'re active on a bounty')),
    ('bounty_match', _('Bounty Match Emails'), _('Only when you\'ve posted a open bounty and you have a new match')),
    ('bounty_feedback', _('Bounty Feedback Emails'), _('Only after a bounty you participated in is finished.')),
    (
        'bounty_expiration', _('Bounty Expiration Warning Emails'),
        _('Only after you posted a bounty which is going to expire')
    ),
]

ALL_EMAILS = MARKETING_EMAILS + TRANSACTIONAL_EMAILS


def premailer_transform(html):
    cssutils.log.setLevel(logging.CRITICAL)
    p = premailer.Premailer(html, base_url=settings.BASE_URL)
    return p.transform()


def render_tip_email(to_email, tip, is_new):
    warning = tip.network if tip.network != 'mainnet' else ""
    already_redeemed = bool(tip.receive_txid)
    link = tip.url
    if tip.web3_type != 'v2':
        link = tip.receive_url
    elif tip.web3_type != 'v3':
        link = tip.receive_url_for_recipient
    params = {
        'link': link,
        'amount': round(tip.amount, 5),
        'tokenName': tip.tokenName,
        'comments_priv': tip.comments_priv,
        'comments_public': tip.comments_public,
        'tip': tip,
        'already_redeemed': already_redeemed,
        'show_expires': not already_redeemed and tip.expires_date < (timezone.now() + timezone.timedelta(days=365)) and tip.expires_date,
        'is_new': is_new,
        'warning': warning,
        'subscriber': get_or_save_email_subscriber(to_email, 'internal'),
        'is_sender': to_email not in tip.emails,
        'is_receiver': to_email in tip.emails,
    }

    response_html = premailer_transform(render_to_string("emails/new_tip.html", params))
    response_txt = render_to_string("emails/new_tip.txt", params)

    return response_html, response_txt


def render_kudos_email(to_email, kudos_transfer, is_new, html_template, text_template=None):
    """Summary

    Args:
        to_emails (list): An array of email addresses to send the email to.
        kudos_transfer (model): An instance of the `kudos.model.KudosTransfer` object.  This contains the information about the kudos that will be cloned.
        is_new (TYPE): Description

    Returns:
        tup: response_html, response_txt
    """
    warning = kudos_transfer.network if kudos_transfer.network != 'mainnet' else ""
    already_redeemed = bool(kudos_transfer.receive_txid)
    link = kudos_transfer.receive_url_for_recipient
    params = {
        'link': link,
        'amount': round(kudos_transfer.amount, 5),
        'token_elem': kudos_transfer.kudos_token or kudos_transfer.kudos_token_cloned_from,
        'kudos_token:': kudos_transfer.kudos_token,
        'comments_public': kudos_transfer.comments_public,
        'kudos_transfer': kudos_transfer,
        'already_redeemed': already_redeemed,
        'is_new': is_new,
        'warning': warning,
        'subscriber': get_or_save_email_subscriber(to_email, 'internal'),
        'is_sender': to_email not in kudos_transfer.emails,
        'is_receiver': to_email in kudos_transfer.emails,
    }

    response_html = premailer_transform(render_to_string(html_template, params))
    response_txt = render_to_string(text_template, params) if text_template else None

    return response_html, response_txt


render_new_kudos_email = partial(render_kudos_email, html_template='emails/new_kudos.html', text_template='emails/new_kudos.txt')
render_sent_kudos_email = partial(render_kudos_email, html_template='emails/new_kudos.html', text_template='emails/new_kudos.txt')
render_kudos_accepted_email = partial(render_kudos_email, html_template='emails/new_kudos.html', text_template='emails/new_kudos.txt')
render_kudos_mint_email = partial(render_kudos_email, html_template='emails/kudos_mint.html', text_template=None)
render_kudos_mkt_email = partial(render_kudos_email, html_template='emails/kudos_mkt.html', text_template=None)


def render_match_email(bounty, github_username):
    params = {
        'bounty': bounty,
        'github_username': github_username,
    }
    response_html = premailer_transform(render_to_string("emails/new_match.html", params))
    response_txt = render_to_string("emails/new_match.txt", params)

    return response_html, response_txt


def render_quarterly_stats(to_email, platform_wide_stats):
    from dashboard.models import Profile
    profile = Profile.objects.filter(email=to_email).first()
    quarterly_stats = profile.get_quarterly_stats
    params = {**quarterly_stats, **platform_wide_stats}
    params['profile'] = profile
    params['subscriber'] = get_or_save_email_subscriber(to_email, 'internal'),
    print(params)
    response_html = premailer_transform(render_to_string("emails/quarterly_stats.html", params))
    response_txt = render_to_string("emails/quarterly_stats.txt", params)

    return response_html, response_txt


def render_bounty_feedback(bounty, persona='submitter', previous_bounties=[]):
    previous_bounties_str = ", ".join([bounty.github_url for bounty in previous_bounties])
    if persona == 'fulfiller':
        accepted_fulfillments = bounty.fulfillments.filter(accepted=True)
        github_username = " @" + accepted_fulfillments.first().fulfiller_github_username if accepted_fulfillments.exists() and accepted_fulfillments.first().fulfiller_github_username else ""
        txt = f"""
hi{github_username},

thanks for turning around this bounty.  we're hyperfocused on making gitcoin a great place for blockchain developers to hang out, learn new skills, and make a little extra ETH.

in that spirit,  i have a few questions for you.

> what would you say your average hourly rate was for this bounty? {bounty.github_url}

> what was the best thing about working on the platform?  what was the worst?

> would you use gitcoin again?

thanks again for being a member of the community.

kevin

PS - i've got some new gitcoin schwag on order. send me your mailing address and your t shirt size and i'll ship you some.

"""
    elif persona == 'funder':
        github_username = " @" + bounty.bounty_owner_github_username if bounty.bounty_owner_github_username else ""
        if bounty.status == 'done':
            txt = f"""

hi{github_username},

thanks for putting this bounty ({bounty.github_url}) on gitcoin.  i'm glad to see it was turned around.

we're hyperfocused on making gitcoin a great place for blockchain developers to hang out, learn new skills, and make a little extra ETH.

in that spirit,  i have a few questions for you:

> how much coaching/communication did it take the counterparty to turn around the issue?  was this burdensome?

> what was the best thing about working on the platform?  what was the worst?

> would you use gitcoin again?

thanks for being a member of the community.

kevin

PS - i've got some new gitcoin schwag on order. send me your mailing address and your t shirt size and i'll ship you some.

"""
        elif bounty.status == 'cancelled':
            txt = f"""
hi{github_username},

we saw that you cancelled this bounty.

i was sorry to see that the bounty did not get done.

i have a few questions for you.

> why did you decide to cancel the bounty?

> would you use gitcoin again?

thanks again for being a member of the community.

kevin

PS - i've got some new gitcoin schwag on order. send me your mailing address and your t shirt size and i'll ship you some.

"""
        else:
            raise Exception('unknown bounty status')
    else:
        raise Exception('unknown persona')

    params = {
        'txt': txt,
    }
    response_html = premailer_transform(render_to_string("emails/txt.html", params))
    response_txt = txt

    return response_html, response_txt


def render_admin_contact_funder(bounty, text, from_user):
    txt = f"""
{bounty.url}

{text}

{from_user}

"""
    params = {
        'txt': txt,
    }
    response_html = premailer_transform(render_to_string("emails/txt.html", params))
    response_txt = txt

    return response_html, response_txt


def render_funder_stale(github_username, days=30, time_as_str='about a month'):
    """Render the stale funder email template.

    Args:
        github_username (str): The Github username to be referenced in the email.
        days (int): The number of days back to reference.
        time_as_str (str): The human readable length of time to reference.

    Returns:
        str: The rendered response as a string.

    """
    github_username = f"@{github_username}" if github_username else "there"
    response_txt = f"""
hi {github_username},

kevin from Gitcoin here (CC scott and vivek too) — i see you haven't funded an issue in {time_as_str}. in the spirit of making Gitcoin better + checking in:

- has anything been slipping on your issue board which might be bounty worthy?
- do you have any feedback for Gitcoin Core on how we might improve the product to fit your needs?

our idea is that gitcoin should be a place you come when priorities stretch long, and you need an extra set of capable hands. curious if this fits what you're looking for these days.

appreciate you being a part of the community and let me know if you'd like some Gitcoin schwag — just send over a mailing address and a t-shirt size and it'll come your way.

~ kevin

"""

    params = {'txt': response_txt}
    response_html = premailer_transform(render_to_string("emails/txt.html", params))
    return response_html, response_txt


def render_new_bounty(to_email, bounties, old_bounties):
    sub = get_or_save_email_subscriber(to_email, 'internal')
    params = {
        'old_bounties': old_bounties,
        'bounties': bounties,
        'subscriber': sub,
        'keywords': ",".join(sub.keywords),
    }

    response_html = premailer_transform(render_to_string("emails/new_bounty.html", params))
    response_txt = render_to_string("emails/new_bounty.txt", params)

    return response_html, response_txt


def render_gdpr_reconsent(to_email):
    sub = get_or_save_email_subscriber(to_email, 'internal')
    params = {
        'subscriber': sub,
    }

    response_html = premailer_transform(render_to_string("emails/gdpr_reconsent.html", params))
    response_txt = render_to_string("emails/gdpr_reconsent.txt", params)

    return response_html, response_txt


def render_new_work_submission(to_email, bounty):
    params = {
        'bounty': bounty,
        'subscriber': get_or_save_email_subscriber(to_email, 'internal'),
    }

    response_html = premailer_transform(render_to_string("emails/new_work_submission.html", params))
    response_txt = render_to_string("emails/new_work_submission.txt", params)

    return response_html, response_txt


def render_new_bounty_acceptance(to_email, bounty):
    params = {
        'bounty': bounty,
        'subscriber': get_or_save_email_subscriber(to_email, 'internal'),
    }

    response_html = premailer_transform(render_to_string("emails/new_bounty_acceptance.html", params))
    response_txt = render_to_string("emails/new_bounty_acceptance.txt", params)

    return response_html, response_txt


def render_new_bounty_rejection(to_email, bounty):
    params = {
        'bounty': bounty,
        'subscriber': get_or_save_email_subscriber(to_email, 'internal'),
    }

    response_html = premailer_transform(render_to_string("emails/new_bounty_rejection.html", params))
    response_txt = render_to_string("emails/new_bounty_rejection.txt", params)

    return response_html, response_txt


def render_bounty_changed(to_email, bounty):
    params = {
        'bounty': bounty,
        'subscriber': get_or_save_email_subscriber(to_email, 'internal'),
    }

    response_html = premailer_transform(render_to_string("emails/bounty_changed.html", params))
    response_txt = render_to_string("emails/bounty_changed.txt", params)

    return response_html, response_txt


def render_bounty_expire_warning(to_email, bounty):
    from django.db.models.functions import Lower

    unit = 'days'
    num = int(round((bounty.expires_date - timezone.now()).days, 0))
    if num == 0:
        unit = 'hours'
        num = int(round((bounty.expires_date - timezone.now()).seconds / 3600 / 24, 0))

    fulfiller_emails = list(bounty.fulfillments.annotate(lower_email=Lower('fulfiller_email')).values_list('lower_email'))

    params = {
        'bounty': bounty,
        'num': num,
        'unit': unit,
        'is_claimee': (to_email.lower() in fulfiller_emails),
        'is_owner': bounty.bounty_owner_email.lower() == to_email.lower(),
        'subscriber': get_or_save_email_subscriber(to_email, 'internal'),
    }

    response_html = premailer_transform(render_to_string("emails/new_bounty_expire_warning.html", params))
    response_txt = render_to_string("emails/new_bounty_expire_warning.txt", params)

    return response_html, response_txt


def render_bounty_startwork_expire_warning(to_email, bounty, interest, time_delta_days):
    params = {
        'bounty': bounty,
        'interest': interest,
        'time_delta_days': time_delta_days,
        'subscriber': get_or_save_email_subscriber(to_email, 'internal'),
    }

    response_html = premailer_transform(render_to_string("emails/bounty_startwork_expire_warning.html", params))
    response_txt = render_to_string("emails/bounty_startwork_expire_warning.txt", params)

    return response_html, response_txt


def render_bounty_unintersted(to_email, bounty, interest):
    params = {
        'bounty': bounty,
        'interest': interest,
        'subscriber': get_or_save_email_subscriber(to_email, 'internal'),
    }

    response_html = premailer_transform(render_to_string("emails/bounty_uninterested.html", params))
    response_txt = render_to_string("emails/bounty_uninterested.txt", params)

    return response_html, response_txt


def render_faucet_rejected(fr):

    params = {
        'fr': fr,
        'amount': settings.FAUCET_AMOUNT,
        'subscriber': get_or_save_email_subscriber(fr.email, 'internal'),
    }

    response_html = premailer_transform(render_to_string("emails/faucet_request_rejected.html", params))
    response_txt = render_to_string("emails/faucet_request_rejected.txt", params)

    return response_html, response_txt


def render_faucet_request(fr):

    params = {
        'fr': fr,
        'amount': settings.FAUCET_AMOUNT,
        'subscriber': get_or_save_email_subscriber(fr.email, 'internal'),
    }

    response_html = premailer_transform(render_to_string("emails/faucet_request.html", params))
    response_txt = render_to_string("emails/faucet_request.txt", params)

    return response_html, response_txt


def render_bounty_startwork_expired(to_email, bounty, interest, time_delta_days):
    params = {
        'bounty': bounty,
        'interest': interest,
        'time_delta_days': time_delta_days,
        'subscriber': get_or_save_email_subscriber(interest.profile.email, 'internal'),
    }

    response_html = premailer_transform(render_to_string("emails/render_bounty_startwork_expired.html", params))
    response_txt = render_to_string("emails/render_bounty_startwork_expired.txt", params)

    return response_html, response_txt


def render_gdpr_update(to_email):
    params = {
        'subscriber': get_or_save_email_subscriber(to_email, 'internal'),
        'terms_of_use_link': 'https://gitcoin.co/legal/terms',
        'privacy_policy_link': 'https://gitcoin.co/legal/privacy',
        'cookie_policy_link': 'https://gitcoin.co/legal/cookie',
    }

    subject = "Gitcoin: Updated Terms & Policies"
    response_html = premailer_transform(render_to_string("emails/gdpr_update.html", params))
    response_txt = render_to_string("emails/gdpr_update.txt", params)

    return response_html, response_txt, subject


def render_start_work_approved(interest, bounty):
    to_email = interest.profile.email
    params = {
        'subscriber': get_or_save_email_subscriber(to_email, 'internal'),
        'interest': interest,
        'bounty': bounty,
        'approve_worker_url': bounty.approve_worker_url(interest.profile.handle),
    }

    subject = "Request Accepted "
    response_html = premailer_transform(render_to_string("emails/start_work_approved.html", params))
    response_txt = render_to_string("emails/start_work_approved.txt", params)

    return response_html, response_txt, subject


def render_start_work_rejected(interest, bounty):
    to_email = interest.profile.email
    params = {
        'subscriber': get_or_save_email_subscriber(to_email, 'internal'),
        'interest': interest,
        'bounty': bounty,
        'approve_worker_url': bounty.approve_worker_url(interest.profile.handle),
    }

    subject = "Work Request Denied"
    response_html = premailer_transform(render_to_string("emails/start_work_rejected.html", params))
    response_txt = render_to_string("emails/start_work_rejected.txt", params)

    return response_html, response_txt, subject


def render_start_work_new_applicant(interest, bounty):
    to_email = bounty.bounty_owner_email
    params = {
        'subscriber': get_or_save_email_subscriber(to_email, 'internal'),
        'interest': interest,
        'bounty': bounty,
        'approve_worker_url': bounty.approve_worker_url(interest.profile.handle),
    }

    subject = "A new request to work on your bounty"
    response_html = premailer_transform(render_to_string("emails/start_work_new_applicant.html", params))
    response_txt = render_to_string("emails/start_work_new_applicant.txt", params)

    return response_html, response_txt, subject


def render_start_work_applicant_about_to_expire(interest, bounty):
    to_email = bounty.bounty_owner_email
    params = {
        'subscriber': get_or_save_email_subscriber(to_email, 'internal'),
        'interest': interest,
        'bounty': bounty,
        'approve_worker_url': bounty.approve_worker_url(interest.profile.handle),
    }

    subject = "24 Hrs to Approve"
    response_html = premailer_transform(render_to_string("emails/start_work_applicant_about_to_expire.html", params))
    response_txt = render_to_string("emails/start_work_applicant_about_to_expire.txt", params)

    return response_html, response_txt, subject


def render_start_work_applicant_expired(interest, bounty):
    to_email = bounty.bounty_owner_email
    params = {
        'subscriber': get_or_save_email_subscriber(to_email, 'internal'),
        'interest': interest,
        'bounty': bounty,
        'approve_worker_url': bounty.approve_worker_url(interest.profile.handle),
    }

    subject = "A Worker was Auto Approved"
    response_html = premailer_transform(render_to_string("emails/start_work_applicant_expired.html", params))
    response_txt = render_to_string("emails/start_work_applicant_expired.txt", params)

    return response_html, response_txt, subject



# ROUNDUP_EMAIL
def render_new_bounty_roundup(to_email):
    from dashboard.models import Bounty
    from external_bounties.models import ExternalBounty
<<<<<<< HEAD
    subject = "Introducing Gitcoin Ambassadors | MetaTX Grows"
    new_kudos_pks = [486, 485, 484]
=======
    subject = "In Pursuit Of Open Source Financial Freemdom"
    new_kudos_pks = [528, 588, 589]
>>>>>>> 582d5629
    new_kudos_size_px = 150
    intro = '''
<p>
Hi there,
</p>
<p>
<<<<<<< HEAD
This week, we welcomed <a href="https://medium.com/gitcoin/introducing-the-gitcoin-ambassadors-7eddb5f4d507">eight fantastic Gitcoin ambassadors to the Gitcoin community.</a>
Each of these people has organically proved themselves to be a valuable part of the Gitcoin community,
all behind the mission to grow and sustain open source. We're grateful for the opportunity to provide a platform
from where they can contribute their vision to our shared, open, future. Say hello to them on Gitcoin Slack.
=======
We wrote a post this week on the pursuit of <a href="https://medium.com/gitcoin/open-source-financial-freedom-8d852cbb6247">Open Source Financial Freedom</a>.
It explains a bit more about how we think about open source sustainability, paths towards financial freedom, and why blockchain is important in the journey.
Please do give it a read and let us know what you think.
>>>>>>> 582d5629
</p>
<p>
In blockchain UX world, Gitcoin Labs is continuing it's industry leading work. Austin Griffith's post on native MetaTX's within smart contracts is a must read
for anyone interested in 'gas-less' dApps. <a href="https://medium.com/gitcoin/native-meta-transactions-e509d91a8482">Check it out!</a>
</p>
<h3>New Kudos This Week</h3>
<p>
Check out a few of the new kudos launched this week:
</p>
<p>
''' + "".join([f"<a href='https://gitcoin.co/kudos/{pk}/'><img style='max-width: {new_kudos_size_px}px; display: inline; padding-right: 10px; vertical-align:middle ' src='https://gitcoin.co/dynamic/kudos/{pk}/'></a>" for pk in new_kudos_pks]) + '''
</p>
<h3>What else is new?</h3>
    <ul>
        <li>
<<<<<<< HEAD
            Gitcoin is hiring for a Principal Engineer. Know a superstar Python/Django engineer? <a href="https://consensys.net/open-roles/1333457/">Send him or her our way!</a> 
        </li>
        <li>
            Gitcoin Livestream is back this week! Hear more about Gnosis Safe + another project to be named. Join us <a href="https://gitcoin.co/livestream">Friday at 5PM ET</a>!
=======
            Colony is running an on-going bug bounty program using Gitcoin for the <a href="https://github.com/JoinColony/colonyNetwork">colonyNetwork repository</a>. 
            Awards go up to $20,000 DAI for critical bugs. <a href="https://docs.colony.io/colonynetwork/bug-bounty-program-overview/">See the Rules page for more.</a>
        </li>
        <li>
            Gitcoin Livestream is back this week! Polkadot will be on, alongside a guest to be named. Join us <a href="https://gitcoin.co/livestream">Friday at 5PM ET</a>!
>>>>>>> 582d5629
        </li>
    </ul>
</p>
<p>
<<<<<<< HEAD
Thanks for reading! Back to BUIDLing,
=======
Thanks for reading to the end!  <a href="https://gitcoin.co/kudos/redeem/red_staplers_for_all">Here's a kudos just for you :)</a>. 
<BR>
<BR>
OK, Back to BUIDLing,
>>>>>>> 582d5629
</p>
'''
    highlights = [{
        'who': 'bhargavasomu',
        'who_link': True,
        'what': 'Worked on py-szz with the Ethereum Foundation',
        'link': 'https://gitcoin.co/issue/ethereum/py-ssz/1/1878',
        'link_copy': 'View more',
    }, {
        'who': 'dylanjw',
        'who_link': True,
        'what': 'Great work on Status React!',
        'link': 'https://gitcoin.co/issue/status-im/status-react/6199/1865',
        'link_copy': 'View more',
    }, {
        'who': 'cryptomental',
        'who_link': True,
        'what': 'Completed work on Py-EVM with their core team!',
        'link': 'https://gitcoin.co/issue/ethereum/py-evm/1472/1769',
        'link_copy': 'View more',
    }, ]

    bounties_spec = [{
        'url': 'https://github.com/ethereum/py-ssz/issues/4',
        'primer': 'Serialization and Deserialization of Remaining Base Types.',
    }, {
        'url': 'https://github.com/trailofbits/slither/issues/85',
        'primer': 'Improve Remix plugin on Trail Of Bits!',
    }, {
        'url': 'https://github.com/spacemeshos/POET/issues/20',
        'primer': 'Add interoperability tests on Spash Mesh OS!',
    }, ]

    num_leadboard_items = 5
    highlight_kudos_ids = []
    num_kudos_to_show = 10

    #### don't need to edit anything below this line
    leaderboard = {
        'quarterly_payers': {
            'title': _('Top Payers'),
            'items': [],
        },
        'quarterly_earners': {
            'title': _('Top Earners'),
            'items': [],
        },
        'quarterly_orgs': {
            'title': _('Top Orgs'),
            'items': [],
        },
    }

    from kudos.models import KudosTransfer
    if highlight_kudos_ids:
        kudos_highlights = KudosTransfer.objects.filter(id__in=highlight_kudos_ids)
    else:
        kudos_highlights = KudosTransfer.objects.exclude(txid='').order_by('-created_on')[:num_kudos_to_show]

    for key, __ in leaderboard.items():
        leaderboard[key]['items'] = LeaderboardRank.objects.active() \
            .filter(leaderboard=key).order_by('rank')[0:num_leadboard_items]

    bounties = []
    for nb in bounties_spec:
        try:
            bounty = Bounty.objects.current().filter(
                github_url__iexact=nb['url'],
            ).order_by('-web3_created').first()
            if bounty:
                bounties.append({
                    'obj': bounty,
                    'primer': nb['primer']
                })
        except Exception as e:
            print(e)

    ecosystem_bounties = ExternalBounty.objects.filter(created_on__gt=timezone.now() - timezone.timedelta(weeks=1)).order_by('?')[0:5]

    params = {
        'intro': intro,
        'intro_txt': strip_double_chars(strip_double_chars(strip_double_chars(strip_html(intro), ' '), "\n"), "\n "),
        'bounties': bounties,
        'leaderboard': leaderboard,
        'ecosystem_bounties': ecosystem_bounties,
        'invert_footer': False,
        'hide_header': False,
        'highlights': highlights,
        'subscriber': get_or_save_email_subscriber(to_email, 'internal'),
        'kudos_highlights': kudos_highlights,
    }

    response_html = premailer_transform(render_to_string("emails/bounty_roundup.html", params))
    response_txt = render_to_string("emails/bounty_roundup.txt", params)

    return response_html, response_txt, subject




# DJANGO REQUESTS


@staff_member_required
def new_tip(request):
    from dashboard.models import Tip
    tip = Tip.objects.last()
    response_html, _ = render_tip_email(settings.CONTACT_EMAIL, tip, True)

    return HttpResponse(response_html)


@staff_member_required
def new_kudos(request):
    from kudos.models import KudosTransfer
    kudos_transfer = KudosTransfer.objects.last()
    response_html, _ = render_new_kudos_email(settings.CONTACT_EMAIL, kudos_transfer, True)

    return HttpResponse(response_html)


@staff_member_required
def kudos_mint(request):
    from kudos.models import KudosTransfer
    kudos_transfer = KudosTransfer.objects.last()
    response_html, _ = render_kudos_mint_email(settings.CONTACT_EMAIL, kudos_transfer, True)

    return HttpResponse(response_html)


@staff_member_required
def kudos_mkt(request):
    from kudos.models import KudosTransfer
    kudos_transfer = KudosTransfer.objects.last()
    response_html, _ = render_kudos_mkt_email(settings.CONTACT_EMAIL, kudos_transfer, True)

    return HttpResponse(response_html)


@staff_member_required
def new_match(request):
    from dashboard.models import Bounty
    response_html, _ = render_match_email(Bounty.objects.exclude(title='').last(), 'owocki')

    return HttpResponse(response_html)


@staff_member_required
def resend_new_tip(request):
    from dashboard.models import Tip
    from marketing.mails import tip_email
    pk = request.POST.get('pk', request.GET.get('pk'))
    params = {
        'pk': pk,
    }

    if request.POST.get('pk'):
        email = request.POST.get('email')

        if not pk or not email:
            messages.error(request, 'Not sent.  Invalid args.')
            return redirect('/_administration')

        tip = Tip.objects.get(pk=pk)
        tip.emails = tip.emails + [email]
        tip_email(tip, [email], True)
        tip.save()

        messages.success(request, 'Resend sent')

        return redirect('/_administration')

    return TemplateResponse(request, 'resend_tip.html', params)


@staff_member_required
def new_bounty(request):
    from dashboard.models import Bounty
    bounties = Bounty.objects.current().order_by('-web3_created')[0:3]
    old_bounties = Bounty.objects.current().order_by('-web3_created')[0:3]
    response_html, _ = render_new_bounty(settings.CONTACT_EMAIL, bounties, old_bounties)
    return HttpResponse(response_html)


@staff_member_required
def new_work_submission(request):
    from dashboard.models import Bounty
    bounty = Bounty.objects.current().filter(idx_status='submitted').last()
    response_html, _ = render_new_work_submission(settings.CONTACT_EMAIL, bounty)
    return HttpResponse(response_html)


@staff_member_required
def new_bounty_rejection(request):
    from dashboard.models import Bounty
    response_html, _ = render_new_bounty_rejection(settings.CONTACT_EMAIL, Bounty.objects.last())
    return HttpResponse(response_html)


@staff_member_required
def new_bounty_acceptance(request):
    from dashboard.models import Bounty
    response_html, _ = render_new_bounty_acceptance(settings.CONTACT_EMAIL, Bounty.objects.last())
    return HttpResponse(response_html)


@staff_member_required
def bounty_feedback(request):
    from dashboard.models import Bounty
    response_html, _ = render_bounty_feedback(Bounty.objects.current().filter(idx_status='done').last(), 'foo')
    return HttpResponse(response_html)


@staff_member_required
def funder_stale(request):
    """Display the stale funder email template.

    Params:
        limit (int): The number of days to limit the scope of the email to.
        duration_copy (str): The copy to use for associated duration text.
        username (str): The Github username to reference in the email.

    Returns:
        HttpResponse: The HTML version of the templated HTTP response.

    """
    limit = int(request.GET.get('limit', 30))
    duration_copy = request.GET.get('duration_copy', 'about a month')
    username = request.GET.get('username', '@foo')
    response_html, _ = render_funder_stale(username, limit, duration_copy)
    return HttpResponse(response_html)


@staff_member_required
def bounty_expire_warning(request):
    from dashboard.models import Bounty
    response_html, _ = render_bounty_expire_warning(settings.CONTACT_EMAIL, Bounty.objects.last())
    return HttpResponse(response_html)


@staff_member_required
def start_work_expired(request):
    from dashboard.models import Bounty, Interest
    response_html, _ = render_bounty_startwork_expired(settings.CONTACT_EMAIL, Bounty.objects.last(), Interest.objects.all().last(), 5)
    return HttpResponse(response_html)


@staff_member_required
def start_work_expire_warning(request):
    from dashboard.models import Bounty, Interest
    response_html, _ = render_bounty_startwork_expire_warning(settings.CONTACT_EMAIL, Bounty.objects.last(), Interest.objects.all().last(), 5)
    return HttpResponse(response_html)


@staff_member_required
def faucet(request):
    from faucet.models import FaucetRequest
    fr = FaucetRequest.objects.last()
    response_html, _ = render_faucet_request(fr)
    return HttpResponse(response_html)


@staff_member_required
def faucet_rejected(request):
    from faucet.models import FaucetRequest
    fr = FaucetRequest.objects.exclude(comment_admin='').last()
    response_html, _ = render_faucet_rejected(fr)
    return HttpResponse(response_html)


@staff_member_required
def roundup(request):
    response_html, _, _ = render_new_bounty_roundup(settings.CONTACT_EMAIL)
    return HttpResponse(response_html)


@staff_member_required
def quarterly_roundup(request):
    from marketing.utils import get_platform_wide_stats
    from dashboard.models import Profile
    platform_wide_stats = get_platform_wide_stats()
    email = settings.CONTACT_EMAIL
    handle = request.GET.get('handle')
    if handle:
        profile = Profile.objects.filter(handle=handle).first()
        email = profile.email
    response_html, _ = render_quarterly_stats(email, platform_wide_stats)
    return HttpResponse(response_html)


@staff_member_required
def gdpr_reconsent(request):
    response_html, _ = render_gdpr_reconsent(settings.CONTACT_EMAIL)
    return HttpResponse(response_html)


@staff_member_required
def start_work_approved(request):
    from dashboard.models import Interest, Bounty
    interest = Interest.objects.last()
    bounty = Bounty.objects.last()
    response_html, _, _ = render_start_work_approved(interest, bounty)
    return HttpResponse(response_html)


@staff_member_required
def start_work_rejected(request):
    from dashboard.models import Interest, Bounty
    interest = Interest.objects.last()
    bounty = Bounty.objects.last()
    response_html, _, _ = render_start_work_rejected(interest, bounty)
    return HttpResponse(response_html)


@staff_member_required
def start_work_new_applicant(request):
    from dashboard.models import Interest, Bounty
    interest = Interest.objects.last()
    bounty = Bounty.objects.last()
    response_html, _, _ = render_start_work_new_applicant(interest, bounty)
    return HttpResponse(response_html)


@staff_member_required
def start_work_applicant_about_to_expire(request):
    from dashboard.models import Interest, Bounty
    interest = Interest.objects.last()
    bounty = Bounty.objects.last()
    response_html, _, _ = render_start_work_applicant_about_to_expire(interest, bounty)
    return HttpResponse(response_html)


@staff_member_required
def start_work_applicant_expired(request):
    from dashboard.models import Interest, Bounty
    interest = Interest.objects.last()
    bounty = Bounty.objects.last()
    response_html, _, _ = render_start_work_applicant_expired(interest, bounty)
    return HttpResponse(response_html)<|MERGE_RESOLUTION|>--- conflicted
+++ resolved
@@ -572,29 +572,18 @@
 def render_new_bounty_roundup(to_email):
     from dashboard.models import Bounty
     from external_bounties.models import ExternalBounty
-<<<<<<< HEAD
     subject = "Introducing Gitcoin Ambassadors | MetaTX Grows"
     new_kudos_pks = [486, 485, 484]
-=======
-    subject = "In Pursuit Of Open Source Financial Freemdom"
-    new_kudos_pks = [528, 588, 589]
->>>>>>> 582d5629
     new_kudos_size_px = 150
     intro = '''
 <p>
 Hi there,
 </p>
 <p>
-<<<<<<< HEAD
 This week, we welcomed <a href="https://medium.com/gitcoin/introducing-the-gitcoin-ambassadors-7eddb5f4d507">eight fantastic Gitcoin ambassadors to the Gitcoin community.</a>
 Each of these people has organically proved themselves to be a valuable part of the Gitcoin community,
 all behind the mission to grow and sustain open source. We're grateful for the opportunity to provide a platform
 from where they can contribute their vision to our shared, open, future. Say hello to them on Gitcoin Slack.
-=======
-We wrote a post this week on the pursuit of <a href="https://medium.com/gitcoin/open-source-financial-freedom-8d852cbb6247">Open Source Financial Freedom</a>.
-It explains a bit more about how we think about open source sustainability, paths towards financial freedom, and why blockchain is important in the journey.
-Please do give it a read and let us know what you think.
->>>>>>> 582d5629
 </p>
 <p>
 In blockchain UX world, Gitcoin Labs is continuing it's industry leading work. Austin Griffith's post on native MetaTX's within smart contracts is a must read
@@ -610,31 +599,17 @@
 <h3>What else is new?</h3>
     <ul>
         <li>
-<<<<<<< HEAD
-            Gitcoin is hiring for a Principal Engineer. Know a superstar Python/Django engineer? <a href="https://consensys.net/open-roles/1333457/">Send him or her our way!</a> 
+            Gitcoin is hiring for a Principal Engineer. Know a superstar Python/Django engineer? <a href="https://consensys.net/open-roles/1333457/">Send him or her our way!</a>
         </li>
         <li>
             Gitcoin Livestream is back this week! Hear more about Gnosis Safe + another project to be named. Join us <a href="https://gitcoin.co/livestream">Friday at 5PM ET</a>!
-=======
-            Colony is running an on-going bug bounty program using Gitcoin for the <a href="https://github.com/JoinColony/colonyNetwork">colonyNetwork repository</a>. 
-            Awards go up to $20,000 DAI for critical bugs. <a href="https://docs.colony.io/colonynetwork/bug-bounty-program-overview/">See the Rules page for more.</a>
-        </li>
-        <li>
-            Gitcoin Livestream is back this week! Polkadot will be on, alongside a guest to be named. Join us <a href="https://gitcoin.co/livestream">Friday at 5PM ET</a>!
->>>>>>> 582d5629
         </li>
     </ul>
 </p>
 <p>
-<<<<<<< HEAD
 Thanks for reading! Back to BUIDLing,
-=======
-Thanks for reading to the end!  <a href="https://gitcoin.co/kudos/redeem/red_staplers_for_all">Here's a kudos just for you :)</a>. 
-<BR>
-<BR>
-OK, Back to BUIDLing,
->>>>>>> 582d5629
 </p>
+
 '''
     highlights = [{
         'who': 'bhargavasomu',
