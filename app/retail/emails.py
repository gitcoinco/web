# -*- coding: utf-8 -*-
'''
    Copyright (C) 2017 Gitcoin Core

    This program is free software: you can redistribute it and/or modify
    it under the terms of the GNU Affero General Public License as published
    by the Free Software Foundation, either version 3 of the License, or
    (at your option) any later version.

    This program is distributed in the hope that it will be useful,
    but WITHOUT ANY WARRANTY; without even the implied warranty of
    MERCHANTABILITY or FITNESS FOR A PARTICULAR PURPOSE. See the
    GNU Affero General Public License for more details.

    You should have received a copy of the GNU Affero General Public License
    along with this program. If not, see <http://www.gnu.org/licenses/>.

'''
import logging
from functools import partial

from django.conf import settings
from django.contrib import messages
from django.contrib.admin.views.decorators import staff_member_required
from django.http import HttpResponse
from django.shortcuts import redirect
from django.template.loader import render_to_string
from django.template.response import TemplateResponse
from django.utils import timezone
from django.utils.translation import gettext as _

import cssutils
import premailer
from grants.models import Grant, Subscription
from marketing.models import LeaderboardRank
from marketing.utils import get_or_save_email_subscriber
from retail.utils import strip_double_chars, strip_html

logger = logging.getLogger(__name__)

# RENDERERS

# key, name, frequency
MARKETING_EMAILS = [
    ('roundup', _('Roundup Emails'), _('Weekly')),
    ('new_bounty_notifications', _('New Bounty Notification Emails'), _('(up to) Daily')),
    ('important_product_updates', _('Product Update Emails'), _('Quarterly')),
]

TRANSACTIONAL_EMAILS = [
    ('tip', _('Tip Emails'), _('Only when you are sent a tip')),
    ('faucet', _('Faucet Notification Emails'), _('Only when you are sent a faucet distribution')),
    ('bounty', _('Bounty Notification Emails'), _('Only when you\'re active on a bounty')),
    ('bounty_match', _('Bounty Match Emails'), _('Only when you\'ve posted a open bounty and you have a new match')),
    ('bounty_feedback', _('Bounty Feedback Emails'), _('Only after a bounty you participated in is finished.')),
    (
        'bounty_expiration', _('Bounty Expiration Warning Emails'),
        _('Only after you posted a bounty which is going to expire')
    ),
]

ALL_EMAILS = MARKETING_EMAILS + TRANSACTIONAL_EMAILS


def premailer_transform(html):
    cssutils.log.setLevel(logging.CRITICAL)
    p = premailer.Premailer(html, base_url=settings.BASE_URL)
    return p.transform()


def render_new_grant_email(grant):
    params = {'grant': grant}
    response_html = premailer_transform(render_to_string("emails/grants/new_grant.html", params))
    response_txt = render_to_string("emails/grants/new_grant.txt", params)
    subject = "Your Gitcoin Grant"
    return response_html, response_txt, subject


def render_new_supporter_email(grant, subscription):
    params = {'grant': grant, 'subscription': subscription}
    response_html = premailer_transform(render_to_string("emails/grants/new_supporter.html", params))
    response_txt = render_to_string("emails/grants/new_supporter.txt", params)
    subject = "You have a new Grant supporter!"
    return response_html, response_txt, subject


def render_thank_you_for_supporting_email(grant, subscription):
    params = {'grant': grant, 'subscription': subscription}
    response_html = premailer_transform(render_to_string("emails/grants/thank_you_for_supporting.html", params))
    response_txt = render_to_string("emails/grants/thank_you_for_supporting.txt", params)
    subject = "Thank you for supporting Grants on Gitcoin!"
    return response_html, response_txt, subject


def render_support_cancellation_email(grant, subscription):
    params = {'grant': grant, 'subscription': subscription}
    response_html = premailer_transform(render_to_string("emails/grants/support_cancellation.html", params))
    response_txt = render_to_string("emails/grants/support_cancellation.txt", params)
    subject = "Your subscription on Gitcoin Grants has been cancelled"

    return response_html, response_txt, subject


def render_grant_cancellation_email(grant, subscription):
    params = {'grant': grant, 'subscription': subscription}
    response_html = premailer_transform(render_to_string("emails/grants/grant_cancellation.html", params))
    response_txt = render_to_string("emails/grants/grant_cancellation.txt", params)
    subject = "Your Grant on Gitcoin Grants has been cancelled"
    return response_html, response_txt, subject


def render_subscription_terminated_email(grant, subscription):
    params = {'grant': grant, 'subscription': subscription}
    response_html = premailer_transform(render_to_string("emails/grants/subscription_terminated.html", params))
    response_txt = render_to_string("emails/grants/subscription_terminated.txt", params)
    subject = "Your subscription on Gitcoin Grants has been cancelled by the Grant Creator"
    return response_html, response_txt, subject


def render_successful_contribution_email(grant, subscription):
    params = {'grant': grant, 'subscription': subscription}
    response_html = premailer_transform(render_to_string("emails/grants/successful_contribution.html", params))
    response_txt = render_to_string("emails/grants/successful_contribution.txt", params)
    subject = "Your subscription on Gitcoin Grants has been cancelled by the Grant Creator"
    return response_html, response_txt, subject


@staff_member_required
def successful_contribution(request):
    grant = Grant.objects.all().first()
    subscription = Subscription.objects.filter(grant__pk=grant.pk).first()
    response_html, __, __ = render_successful_contribution_email(grant, subscription)
    return HttpResponse(response_html)


@staff_member_required
def subscription_terminated(request):
    grant = Grant.objects.all().first()
    subscription = Subscription.objects.filter(grant__pk=grant.pk).first()
    response_html, __, __ = render_subscription_terminated_email(grant, subscription)
    return HttpResponse(response_html)


@staff_member_required
def grant_cancellation(request):
    grant = Grant.objects.all().first()
    subscription = Subscription.objects.filter(grant__pk=grant.pk).first()
    response_html, __, __ = render_grant_cancellation_email(grant, subscription)
    return HttpResponse(response_html)


@staff_member_required
def support_cancellation(request):
    grant = Grant.objects.all().first()
    subscription = Subscription.objects.filter(grant__pk=grant.pk).first()
    response_html, __, __ = render_support_cancellation_email(grant, subscription)
    return HttpResponse(response_html)


@staff_member_required
def thank_you_for_supporting(request):
    grant = Grant.objects.all().first()
    subscription = Subscription.objects.filter(grant__pk=grant.pk).first()
    response_html, __, __ = render_thank_you_for_supporting_email(grant, subscription)
    return HttpResponse(response_html)


@staff_member_required
def new_supporter(request):
    grant = Grant.objects.all().first()
    subscription = Subscription.objects.filter(grant__pk=grant.pk).first()
    response_html, __, __ = render_new_supporter_email(grant, subscription)
    return HttpResponse(response_html)


@staff_member_required
def new_grant(request):
    grant = Grant.objects.all().first()
    response_html, __, __ = render_new_grant_email(grant)
    return HttpResponse(response_html)


def render_tip_email(to_email, tip, is_new):
    warning = tip.network if tip.network != 'mainnet' else ""
    already_redeemed = bool(tip.receive_txid)
    link = tip.url
    if tip.web3_type != 'v2':
        link = tip.receive_url
    elif tip.web3_type != 'v3':
        link = tip.receive_url_for_recipient
    params = {
        'link': link,
        'amount': round(tip.amount, 5),
        'tokenName': tip.tokenName,
        'comments_priv': tip.comments_priv,
        'comments_public': tip.comments_public,
        'tip': tip,
        'already_redeemed': already_redeemed,
        'show_expires': not already_redeemed and tip.expires_date < (timezone.now() + timezone.timedelta(days=365)) and tip.expires_date,
        'is_new': is_new,
        'warning': warning,
        'subscriber': get_or_save_email_subscriber(to_email, 'internal'),
        'is_sender': to_email not in tip.emails,
        'is_receiver': to_email in tip.emails,
    }

    response_html = premailer_transform(render_to_string("emails/new_tip.html", params))
    response_txt = render_to_string("emails/new_tip.txt", params)

    return response_html, response_txt


def render_kudos_email(to_email, kudos_transfer, is_new, html_template, text_template=None):
    """Summary

    Args:
        to_emails (list): An array of email addresses to send the email to.
        kudos_transfer (model): An instance of the `kudos.model.KudosTransfer` object.  This contains the information about the kudos that will be cloned.
        is_new (TYPE): Description

    Returns:
        tup: response_html, response_txt
    """
    warning = kudos_transfer.network if kudos_transfer.network != 'mainnet' else ""
    already_redeemed = bool(kudos_transfer.receive_txid)
    link = kudos_transfer.receive_url_for_recipient
    params = {
        'link': link,
        'amount': round(kudos_transfer.amount, 5),
        'token_elem': kudos_transfer.kudos_token or kudos_transfer.kudos_token_cloned_from,
        'kudos_token:': kudos_transfer.kudos_token,
        'comments_public': kudos_transfer.comments_public,
        'kudos_transfer': kudos_transfer,
        'already_redeemed': already_redeemed,
        'is_new': is_new,
        'warning': warning,
        'subscriber': get_or_save_email_subscriber(to_email, 'internal'),
        'is_sender': to_email not in kudos_transfer.emails,
        'is_receiver': to_email in kudos_transfer.emails,
    }

    response_html = premailer_transform(render_to_string(html_template, params))
    response_txt = render_to_string(text_template, params) if text_template else None

    return response_html, response_txt


render_new_kudos_email = partial(render_kudos_email, html_template='emails/new_kudos.html', text_template='emails/new_kudos.txt')
render_sent_kudos_email = partial(render_kudos_email, html_template='emails/new_kudos.html', text_template='emails/new_kudos.txt')
render_kudos_accepted_email = partial(render_kudos_email, html_template='emails/new_kudos.html', text_template='emails/new_kudos.txt')
render_kudos_mint_email = partial(render_kudos_email, html_template='emails/kudos_mint.html', text_template=None)
render_kudos_mkt_email = partial(render_kudos_email, html_template='emails/kudos_mkt.html', text_template=None)


def render_match_email(bounty, github_username):
    params = {
        'bounty': bounty,
        'github_username': github_username,
    }
    response_html = premailer_transform(render_to_string("emails/new_match.html", params))
    response_txt = render_to_string("emails/new_match.txt", params)

    return response_html, response_txt


def render_quarterly_stats(to_email, platform_wide_stats):
    from dashboard.models import Profile
    profile = Profile.objects.filter(email=to_email).first()
    quarterly_stats = profile.get_quarterly_stats
    params = {**quarterly_stats, **platform_wide_stats}
    params['profile'] = profile
    params['subscriber'] = get_or_save_email_subscriber(to_email, 'internal'),
    print(params)
    response_html = premailer_transform(render_to_string("emails/quarterly_stats.html", params))
    response_txt = render_to_string("emails/quarterly_stats.txt", params)

    return response_html, response_txt


def render_bounty_feedback(bounty, persona='submitter', previous_bounties=[]):
    previous_bounties_str = ", ".join([bounty.github_url for bounty in previous_bounties])
    if persona == 'fulfiller':
        accepted_fulfillments = bounty.fulfillments.filter(accepted=True)
        github_username = " @" + accepted_fulfillments.first().fulfiller_github_username if accepted_fulfillments.exists() and accepted_fulfillments.first().fulfiller_github_username else ""
        txt = f"""
hi{github_username},

thanks for turning around this bounty.  we're hyperfocused on making gitcoin a great place for blockchain developers to hang out, learn new skills, and make a little extra ETH.

in that spirit,  i have a few questions for you.

> what would you say your average hourly rate was for this bounty? {bounty.github_url}

> what was the best thing about working on the platform?  what was the worst?

> would you use gitcoin again?

thanks again for being a member of the community.

kevin

PS - i've got some new gitcoin schwag on order. send me your mailing address and your t shirt size and i'll ship you some.

"""
    elif persona == 'funder':
        github_username = " @" + bounty.bounty_owner_github_username if bounty.bounty_owner_github_username else ""
        if bounty.status == 'done':
            txt = f"""

hi{github_username},

thanks for putting this bounty ({bounty.github_url}) on gitcoin.  i'm glad to see it was turned around.

we're hyperfocused on making gitcoin a great place for blockchain developers to hang out, learn new skills, and make a little extra ETH.

in that spirit,  i have a few questions for you:

> how much coaching/communication did it take the counterparty to turn around the issue?  was this burdensome?

> what was the best thing about working on the platform?  what was the worst?

> would you use gitcoin again?

thanks for being a member of the community.

kevin

PS - i've got some new gitcoin schwag on order. send me your mailing address and your t shirt size and i'll ship you some.

"""
        elif bounty.status == 'cancelled':
            txt = f"""
hi{github_username},

we saw that you cancelled this bounty.

i was sorry to see that the bounty did not get done.

i have a few questions for you.

> why did you decide to cancel the bounty?

> would you use gitcoin again?

thanks again for being a member of the community.

kevin

PS - i've got some new gitcoin schwag on order. send me your mailing address and your t shirt size and i'll ship you some.

"""
        else:
            raise Exception('unknown bounty status')
    else:
        raise Exception('unknown persona')

    params = {
        'txt': txt,
    }
    response_html = premailer_transform(render_to_string("emails/txt.html", params))
    response_txt = txt

    return response_html, response_txt


def render_admin_contact_funder(bounty, text, from_user):
    txt = f"""
{bounty.url}

{text}

{from_user}

"""
    params = {
        'txt': txt,
    }
    response_html = premailer_transform(render_to_string("emails/txt.html", params))
    response_txt = txt

    return response_html, response_txt


def render_funder_stale(github_username, days=30, time_as_str='about a month'):
    """Render the stale funder email template.

    Args:
        github_username (str): The Github username to be referenced in the email.
        days (int): The number of days back to reference.
        time_as_str (str): The human readable length of time to reference.

    Returns:
        str: The rendered response as a string.

    """
    github_username = f"@{github_username}" if github_username else "there"
    response_txt = f"""
hi {github_username},

kevin from Gitcoin here (CC scott and vivek too) — i see you haven't funded an issue in {time_as_str}. in the spirit of making Gitcoin better + checking in:

- has anything been slipping on your issue board which might be bounty worthy?
- do you have any feedback for Gitcoin Core on how we might improve the product to fit your needs?

our idea is that gitcoin should be a place you come when priorities stretch long, and you need an extra set of capable hands. curious if this fits what you're looking for these days.

appreciate you being a part of the community and let me know if you'd like some Gitcoin schwag — just send over a mailing address and a t-shirt size and it'll come your way.

~ kevin

"""

    params = {'txt': response_txt}
    response_html = premailer_transform(render_to_string("emails/txt.html", params))
    return response_html, response_txt


def render_new_bounty(to_email, bounties, old_bounties):
    sub = get_or_save_email_subscriber(to_email, 'internal')
    params = {
        'old_bounties': old_bounties,
        'bounties': bounties,
        'subscriber': sub,
        'keywords': ",".join(sub.keywords),
    }

    response_html = premailer_transform(render_to_string("emails/new_bounty.html", params))
    response_txt = render_to_string("emails/new_bounty.txt", params)

    return response_html, response_txt


def render_gdpr_reconsent(to_email):
    sub = get_or_save_email_subscriber(to_email, 'internal')
    params = {
        'subscriber': sub,
    }

    response_html = premailer_transform(render_to_string("emails/gdpr_reconsent.html", params))
    response_txt = render_to_string("emails/gdpr_reconsent.txt", params)

    return response_html, response_txt


def render_new_work_submission(to_email, bounty):
    params = {
        'bounty': bounty,
        'subscriber': get_or_save_email_subscriber(to_email, 'internal'),
    }

    response_html = premailer_transform(render_to_string("emails/new_work_submission.html", params))
    response_txt = render_to_string("emails/new_work_submission.txt", params)

    return response_html, response_txt


def render_new_bounty_acceptance(to_email, bounty):
    params = {
        'bounty': bounty,
        'subscriber': get_or_save_email_subscriber(to_email, 'internal'),
    }

    response_html = premailer_transform(render_to_string("emails/new_bounty_acceptance.html", params))
    response_txt = render_to_string("emails/new_bounty_acceptance.txt", params)

    return response_html, response_txt


def render_new_bounty_rejection(to_email, bounty):
    params = {
        'bounty': bounty,
        'subscriber': get_or_save_email_subscriber(to_email, 'internal'),
    }

    response_html = premailer_transform(render_to_string("emails/new_bounty_rejection.html", params))
    response_txt = render_to_string("emails/new_bounty_rejection.txt", params)

    return response_html, response_txt


def render_bounty_changed(to_email, bounty):
    params = {
        'bounty': bounty,
        'subscriber': get_or_save_email_subscriber(to_email, 'internal'),
    }

    response_html = premailer_transform(render_to_string("emails/bounty_changed.html", params))
    response_txt = render_to_string("emails/bounty_changed.txt", params)

    return response_html, response_txt


def render_bounty_expire_warning(to_email, bounty):
    from django.db.models.functions import Lower

    unit = 'days'
    num = int(round((bounty.expires_date - timezone.now()).days, 0))
    if num == 0:
        unit = 'hours'
        num = int(round((bounty.expires_date - timezone.now()).seconds / 3600 / 24, 0))

    fulfiller_emails = list(bounty.fulfillments.annotate(lower_email=Lower('fulfiller_email')).values_list('lower_email'))

    params = {
        'bounty': bounty,
        'num': num,
        'unit': unit,
        'is_claimee': (to_email.lower() in fulfiller_emails),
        'is_owner': bounty.bounty_owner_email.lower() == to_email.lower(),
        'subscriber': get_or_save_email_subscriber(to_email, 'internal'),
    }

    response_html = premailer_transform(render_to_string("emails/new_bounty_expire_warning.html", params))
    response_txt = render_to_string("emails/new_bounty_expire_warning.txt", params)

    return response_html, response_txt


def render_bounty_startwork_expire_warning(to_email, bounty, interest, time_delta_days):
    params = {
        'bounty': bounty,
        'interest': interest,
        'time_delta_days': time_delta_days,
        'subscriber': get_or_save_email_subscriber(to_email, 'internal'),
    }

    response_html = premailer_transform(render_to_string("emails/bounty_startwork_expire_warning.html", params))
    response_txt = render_to_string("emails/bounty_startwork_expire_warning.txt", params)

    return response_html, response_txt


def render_bounty_unintersted(to_email, bounty, interest):
    params = {
        'bounty': bounty,
        'interest': interest,
        'subscriber': get_or_save_email_subscriber(to_email, 'internal'),
    }

    response_html = premailer_transform(render_to_string("emails/bounty_uninterested.html", params))
    response_txt = render_to_string("emails/bounty_uninterested.txt", params)

    return response_html, response_txt


def render_faucet_rejected(fr):

    params = {
        'fr': fr,
        'amount': settings.FAUCET_AMOUNT,
        'subscriber': get_or_save_email_subscriber(fr.email, 'internal'),
    }

    response_html = premailer_transform(render_to_string("emails/faucet_request_rejected.html", params))
    response_txt = render_to_string("emails/faucet_request_rejected.txt", params)

    return response_html, response_txt


def render_faucet_request(fr):

    params = {
        'fr': fr,
        'amount': settings.FAUCET_AMOUNT,
        'subscriber': get_or_save_email_subscriber(fr.email, 'internal'),
    }

    response_html = premailer_transform(render_to_string("emails/faucet_request.html", params))
    response_txt = render_to_string("emails/faucet_request.txt", params)

    return response_html, response_txt


def render_bounty_startwork_expired(to_email, bounty, interest, time_delta_days):
    params = {
        'bounty': bounty,
        'interest': interest,
        'time_delta_days': time_delta_days,
        'subscriber': get_or_save_email_subscriber(interest.profile.email, 'internal'),
    }

    response_html = premailer_transform(render_to_string("emails/render_bounty_startwork_expired.html", params))
    response_txt = render_to_string("emails/render_bounty_startwork_expired.txt", params)

    return response_html, response_txt


def render_gdpr_update(to_email):
    params = {
        'subscriber': get_or_save_email_subscriber(to_email, 'internal'),
        'terms_of_use_link': 'https://gitcoin.co/legal/terms',
        'privacy_policy_link': 'https://gitcoin.co/legal/privacy',
        'cookie_policy_link': 'https://gitcoin.co/legal/cookie',
    }

    subject = "Gitcoin: Updated Terms & Policies"
    response_html = premailer_transform(render_to_string("emails/gdpr_update.html", params))
    response_txt = render_to_string("emails/gdpr_update.txt", params)

    return response_html, response_txt, subject


def render_start_work_approved(interest, bounty):
    to_email = interest.profile.email
    params = {
        'subscriber': get_or_save_email_subscriber(to_email, 'internal'),
        'interest': interest,
        'bounty': bounty,
        'approve_worker_url': bounty.approve_worker_url(interest.profile.handle),
    }

    subject = "Request Accepted "
    response_html = premailer_transform(render_to_string("emails/start_work_approved.html", params))
    response_txt = render_to_string("emails/start_work_approved.txt", params)

    return response_html, response_txt, subject


def render_start_work_rejected(interest, bounty):
    to_email = interest.profile.email
    params = {
        'subscriber': get_or_save_email_subscriber(to_email, 'internal'),
        'interest': interest,
        'bounty': bounty,
        'approve_worker_url': bounty.approve_worker_url(interest.profile.handle),
    }

    subject = "Work Request Denied"
    response_html = premailer_transform(render_to_string("emails/start_work_rejected.html", params))
    response_txt = render_to_string("emails/start_work_rejected.txt", params)

    return response_html, response_txt, subject


def render_start_work_new_applicant(interest, bounty):
    to_email = bounty.bounty_owner_email
    params = {
        'subscriber': get_or_save_email_subscriber(to_email, 'internal'),
        'interest': interest,
        'bounty': bounty,
        'approve_worker_url': bounty.approve_worker_url(interest.profile.handle),
    }

    subject = "A new request to work on your bounty"
    response_html = premailer_transform(render_to_string("emails/start_work_new_applicant.html", params))
    response_txt = render_to_string("emails/start_work_new_applicant.txt", params)

    return response_html, response_txt, subject


def render_start_work_applicant_about_to_expire(interest, bounty):
    to_email = bounty.bounty_owner_email
    params = {
        'subscriber': get_or_save_email_subscriber(to_email, 'internal'),
        'interest': interest,
        'bounty': bounty,
        'approve_worker_url': bounty.approve_worker_url(interest.profile.handle),
    }

    subject = "24 Hrs to Approve"
    response_html = premailer_transform(render_to_string("emails/start_work_applicant_about_to_expire.html", params))
    response_txt = render_to_string("emails/start_work_applicant_about_to_expire.txt", params)

    return response_html, response_txt, subject


def render_start_work_applicant_expired(interest, bounty):
    to_email = bounty.bounty_owner_email
    params = {
        'subscriber': get_or_save_email_subscriber(to_email, 'internal'),
        'interest': interest,
        'bounty': bounty,
        'approve_worker_url': bounty.approve_worker_url(interest.profile.handle),
    }

    subject = "A Worker was Auto Approved"
    response_html = premailer_transform(render_to_string("emails/start_work_applicant_expired.html", params))
    response_txt = render_to_string("emails/start_work_applicant_expired.txt", params)

    return response_html, response_txt, subject



# ROUNDUP_EMAIL
def render_new_bounty_roundup(to_email):
    from dashboard.models import Bounty
    from external_bounties.models import ExternalBounty
    subject = "Introducing Gitcoin Ambassadors | MetaTX Grows"
    new_kudos_pks = [486, 485, 484]
    new_kudos_size_px = 150
    intro = '''
<p>
Hi there,
</p>
<p>
This week, we welcomed <a href="https://medium.com/gitcoin/introducing-the-gitcoin-ambassadors-7eddb5f4d507">eight fantastic Gitcoin ambassadors to the Gitcoin community.</a>
Each of these people has organically proved themselves to be a valuable part of the Gitcoin community,
all behind the mission to grow and sustain open source. We're grateful for the opportunity to provide a platform
from where they can contribute their vision to our shared, open, future. Say hello to them on Gitcoin Slack.
</p>
<p>
In blockchain UX world, Gitcoin Labs is continuing it's industry leading work. Austin Griffith's post on native MetaTX's within smart contracts is a must read
for anyone interested in 'gas-less' dApps. <a href="https://medium.com/gitcoin/native-meta-transactions-e509d91a8482">Check it out!</a>
</p>
<h3>New Kudos This Week</h3>
<p>
Check out a few of the new kudos launched this week:
</p>
<p>
''' + "".join([f"<a href='https://gitcoin.co/kudos/{pk}/'><img style='max-width: {new_kudos_size_px}px; display: inline; padding-right: 10px; vertical-align:middle ' src='https://gitcoin.co/dynamic/kudos/{pk}/'></a>" for pk in new_kudos_pks]) + '''
</p>
<h3>What else is new?</h3>
    <ul>
        <li>
<<<<<<< HEAD
            Gitcoin is hiring for a Principal Engineer. Know a superstar Python/Django engineer? <a href="https://consensys.net/open-roles/1333457/">Send him or her our way!</a>
=======
            Colony is running an on-going bug bounty program using Gitcoin for the <a href="https://github.com/JoinColony/colonyNetwork">colonyNetwork repository</a>.
            Awards go up to $20,000 DAI for critical bugs. <a href="https://docs.colony.io/colonynetwork/bug-bounty-program-overview/">See the Rules page for more.</a>
>>>>>>> 79dadaf5
        </li>
        <li>
            Gitcoin Livestream is back this week! Hear more about Gnosis Safe + another project to be named. Join us <a href="https://gitcoin.co/livestream">Friday at 5PM ET</a>!
        </li>
    </ul>
</p>
<p>
<<<<<<< HEAD
Thanks for reading! Back to BUIDLing,
=======
Thanks for reading to the end!  <a href="https://gitcoin.co/kudos/redeem/red_staplers_for_all">Here's a kudos just for you :)</a>.
<BR>
<BR>
OK, Back to BUIDLing,
>>>>>>> 79dadaf5
</p>

'''
    highlights = [{
        'who': 'bhargavasomu',
        'who_link': True,
        'what': 'Worked on py-szz with the Ethereum Foundation',
        'link': 'https://gitcoin.co/issue/ethereum/py-ssz/1/1878',
        'link_copy': 'View more',
    }, {
        'who': 'dylanjw',
        'who_link': True,
        'what': 'Great work on Status React!',
        'link': 'https://gitcoin.co/issue/status-im/status-react/6199/1865',
        'link_copy': 'View more',
    }, {
        'who': 'cryptomental',
        'who_link': True,
        'what': 'Completed work on Py-EVM with their core team!',
        'link': 'https://gitcoin.co/issue/ethereum/py-evm/1472/1769',
        'link_copy': 'View more',
    }, ]

    bounties_spec = [{
        'url': 'https://github.com/ethereum/py-ssz/issues/4',
        'primer': 'Serialization and Deserialization of Remaining Base Types.',
    }, {
        'url': 'https://github.com/trailofbits/slither/issues/85',
        'primer': 'Improve Remix plugin on Trail Of Bits!',
    }, {
        'url': 'https://github.com/spacemeshos/POET/issues/20',
        'primer': 'Add interoperability tests on Spash Mesh OS!',
    }, ]

    num_leadboard_items = 5
    highlight_kudos_ids = []
    num_kudos_to_show = 10

    #### don't need to edit anything below this line
    leaderboard = {
        'quarterly_payers': {
            'title': _('Top Payers'),
            'items': [],
        },
        'quarterly_earners': {
            'title': _('Top Earners'),
            'items': [],
        },
        'quarterly_orgs': {
            'title': _('Top Orgs'),
            'items': [],
        },
    }

    from kudos.models import KudosTransfer
    if highlight_kudos_ids:
        kudos_highlights = KudosTransfer.objects.filter(id__in=highlight_kudos_ids)
    else:
        kudos_highlights = KudosTransfer.objects.exclude(txid='').order_by('-created_on')[:num_kudos_to_show]

    for key, __ in leaderboard.items():
        leaderboard[key]['items'] = LeaderboardRank.objects.active() \
            .filter(leaderboard=key).order_by('rank')[0:num_leadboard_items]

    bounties = []
    for nb in bounties_spec:
        try:
            bounty = Bounty.objects.current().filter(
                github_url__iexact=nb['url'],
            ).order_by('-web3_created').first()
            if bounty:
                bounties.append({
                    'obj': bounty,
                    'primer': nb['primer']
                })
        except Exception as e:
            print(e)

    ecosystem_bounties = ExternalBounty.objects.filter(created_on__gt=timezone.now() - timezone.timedelta(weeks=1)).order_by('?')[0:5]

    params = {
        'intro': intro,
        'intro_txt': strip_double_chars(strip_double_chars(strip_double_chars(strip_html(intro), ' '), "\n"), "\n "),
        'bounties': bounties,
        'leaderboard': leaderboard,
        'ecosystem_bounties': ecosystem_bounties,
        'invert_footer': False,
        'hide_header': False,
        'highlights': highlights,
        'subscriber': get_or_save_email_subscriber(to_email, 'internal'),
        'kudos_highlights': kudos_highlights,
    }

    response_html = premailer_transform(render_to_string("emails/bounty_roundup.html", params))
    response_txt = render_to_string("emails/bounty_roundup.txt", params)

    return response_html, response_txt, subject




# DJANGO REQUESTS


@staff_member_required
def new_tip(request):
    from dashboard.models import Tip
    tip = Tip.objects.last()
    response_html, _ = render_tip_email(settings.CONTACT_EMAIL, tip, True)

    return HttpResponse(response_html)


@staff_member_required
def new_kudos(request):
    from kudos.models import KudosTransfer
    kudos_transfer = KudosTransfer.objects.last()
    response_html, _ = render_new_kudos_email(settings.CONTACT_EMAIL, kudos_transfer, True)

    return HttpResponse(response_html)


@staff_member_required
def kudos_mint(request):
    from kudos.models import KudosTransfer
    kudos_transfer = KudosTransfer.objects.last()
    response_html, _ = render_kudos_mint_email(settings.CONTACT_EMAIL, kudos_transfer, True)

    return HttpResponse(response_html)


@staff_member_required
def kudos_mkt(request):
    from kudos.models import KudosTransfer
    kudos_transfer = KudosTransfer.objects.last()
    response_html, _ = render_kudos_mkt_email(settings.CONTACT_EMAIL, kudos_transfer, True)

    return HttpResponse(response_html)


@staff_member_required
def new_match(request):
    from dashboard.models import Bounty
    response_html, _ = render_match_email(Bounty.objects.exclude(title='').last(), 'owocki')

    return HttpResponse(response_html)


@staff_member_required
def resend_new_tip(request):
    from dashboard.models import Tip
    from marketing.mails import tip_email
    pk = request.POST.get('pk', request.GET.get('pk'))
    params = {
        'pk': pk,
    }

    if request.POST.get('pk'):
        email = request.POST.get('email')

        if not pk or not email:
            messages.error(request, 'Not sent.  Invalid args.')
            return redirect('/_administration')

        tip = Tip.objects.get(pk=pk)
        tip.emails = tip.emails + [email]
        tip_email(tip, [email], True)
        tip.save()

        messages.success(request, 'Resend sent')

        return redirect('/_administration')

    return TemplateResponse(request, 'resend_tip.html', params)


@staff_member_required
def new_bounty(request):
    from dashboard.models import Bounty
    bounties = Bounty.objects.current().order_by('-web3_created')[0:3]
    old_bounties = Bounty.objects.current().order_by('-web3_created')[0:3]
    response_html, _ = render_new_bounty(settings.CONTACT_EMAIL, bounties, old_bounties)
    return HttpResponse(response_html)


@staff_member_required
def new_work_submission(request):
    from dashboard.models import Bounty
    bounty = Bounty.objects.current().filter(idx_status='submitted').last()
    response_html, _ = render_new_work_submission(settings.CONTACT_EMAIL, bounty)
    return HttpResponse(response_html)


@staff_member_required
def new_bounty_rejection(request):
    from dashboard.models import Bounty
    response_html, _ = render_new_bounty_rejection(settings.CONTACT_EMAIL, Bounty.objects.last())
    return HttpResponse(response_html)


@staff_member_required
def new_bounty_acceptance(request):
    from dashboard.models import Bounty
    response_html, _ = render_new_bounty_acceptance(settings.CONTACT_EMAIL, Bounty.objects.last())
    return HttpResponse(response_html)


@staff_member_required
def bounty_feedback(request):
    from dashboard.models import Bounty
    response_html, _ = render_bounty_feedback(Bounty.objects.current().filter(idx_status='done').last(), 'foo')
    return HttpResponse(response_html)


@staff_member_required
def funder_stale(request):
    """Display the stale funder email template.

    Params:
        limit (int): The number of days to limit the scope of the email to.
        duration_copy (str): The copy to use for associated duration text.
        username (str): The Github username to reference in the email.

    Returns:
        HttpResponse: The HTML version of the templated HTTP response.

    """
    limit = int(request.GET.get('limit', 30))
    duration_copy = request.GET.get('duration_copy', 'about a month')
    username = request.GET.get('username', '@foo')
    response_html, _ = render_funder_stale(username, limit, duration_copy)
    return HttpResponse(response_html)


@staff_member_required
def bounty_expire_warning(request):
    from dashboard.models import Bounty
    response_html, _ = render_bounty_expire_warning(settings.CONTACT_EMAIL, Bounty.objects.last())
    return HttpResponse(response_html)


@staff_member_required
def start_work_expired(request):
    from dashboard.models import Bounty, Interest
    response_html, _ = render_bounty_startwork_expired(settings.CONTACT_EMAIL, Bounty.objects.last(), Interest.objects.all().last(), 5)
    return HttpResponse(response_html)


@staff_member_required
def start_work_expire_warning(request):
    from dashboard.models import Bounty, Interest
    response_html, _ = render_bounty_startwork_expire_warning(settings.CONTACT_EMAIL, Bounty.objects.last(), Interest.objects.all().last(), 5)
    return HttpResponse(response_html)


@staff_member_required
def faucet(request):
    from faucet.models import FaucetRequest
    fr = FaucetRequest.objects.last()
    response_html, _ = render_faucet_request(fr)
    return HttpResponse(response_html)


@staff_member_required
def faucet_rejected(request):
    from faucet.models import FaucetRequest
    fr = FaucetRequest.objects.exclude(comment_admin='').last()
    response_html, _ = render_faucet_rejected(fr)
    return HttpResponse(response_html)


@staff_member_required
def roundup(request):
    response_html, _, _ = render_new_bounty_roundup(settings.CONTACT_EMAIL)
    return HttpResponse(response_html)


@staff_member_required
def quarterly_roundup(request):
    from marketing.utils import get_platform_wide_stats
    from dashboard.models import Profile
    platform_wide_stats = get_platform_wide_stats()
    email = settings.CONTACT_EMAIL
    handle = request.GET.get('handle')
    if handle:
        profile = Profile.objects.filter(handle=handle).first()
        email = profile.email
    response_html, _ = render_quarterly_stats(email, platform_wide_stats)
    return HttpResponse(response_html)


@staff_member_required
def gdpr_reconsent(request):
    response_html, _ = render_gdpr_reconsent(settings.CONTACT_EMAIL)
    return HttpResponse(response_html)


@staff_member_required
def start_work_approved(request):
    from dashboard.models import Interest, Bounty
    interest = Interest.objects.last()
    bounty = Bounty.objects.last()
    response_html, _, _ = render_start_work_approved(interest, bounty)
    return HttpResponse(response_html)


@staff_member_required
def start_work_rejected(request):
    from dashboard.models import Interest, Bounty
    interest = Interest.objects.last()
    bounty = Bounty.objects.last()
    response_html, _, _ = render_start_work_rejected(interest, bounty)
    return HttpResponse(response_html)


@staff_member_required
def start_work_new_applicant(request):
    from dashboard.models import Interest, Bounty
    interest = Interest.objects.last()
    bounty = Bounty.objects.last()
    response_html, _, _ = render_start_work_new_applicant(interest, bounty)
    return HttpResponse(response_html)


@staff_member_required
def start_work_applicant_about_to_expire(request):
    from dashboard.models import Interest, Bounty
    interest = Interest.objects.last()
    bounty = Bounty.objects.last()
    response_html, _, _ = render_start_work_applicant_about_to_expire(interest, bounty)
    return HttpResponse(response_html)


@staff_member_required
def start_work_applicant_expired(request):
    from dashboard.models import Interest, Bounty
    interest = Interest.objects.last()
    bounty = Bounty.objects.last()
    response_html, _, _ = render_start_work_applicant_expired(interest, bounty)
    return HttpResponse(response_html)<|MERGE_RESOLUTION|>--- conflicted
+++ resolved
@@ -712,12 +712,7 @@
 <h3>What else is new?</h3>
     <ul>
         <li>
-<<<<<<< HEAD
             Gitcoin is hiring for a Principal Engineer. Know a superstar Python/Django engineer? <a href="https://consensys.net/open-roles/1333457/">Send him or her our way!</a>
-=======
-            Colony is running an on-going bug bounty program using Gitcoin for the <a href="https://github.com/JoinColony/colonyNetwork">colonyNetwork repository</a>.
-            Awards go up to $20,000 DAI for critical bugs. <a href="https://docs.colony.io/colonynetwork/bug-bounty-program-overview/">See the Rules page for more.</a>
->>>>>>> 79dadaf5
         </li>
         <li>
             Gitcoin Livestream is back this week! Hear more about Gnosis Safe + another project to be named. Join us <a href="https://gitcoin.co/livestream">Friday at 5PM ET</a>!
@@ -725,14 +720,7 @@
     </ul>
 </p>
 <p>
-<<<<<<< HEAD
 Thanks for reading! Back to BUIDLing,
-=======
-Thanks for reading to the end!  <a href="https://gitcoin.co/kudos/redeem/red_staplers_for_all">Here's a kudos just for you :)</a>.
-<BR>
-<BR>
-OK, Back to BUIDLing,
->>>>>>> 79dadaf5
 </p>
 
 '''
