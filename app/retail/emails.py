--- conflicted
+++ resolved
@@ -1005,15 +1005,10 @@
 def render_new_bounty_roundup(to_email):
     from dashboard.models import Bounty
     from django.conf import settings
-<<<<<<< HEAD
-    subject = "Spring & New Things Around the Corner"
-    new_kudos_pks = [11843, 11803, 11799]
-=======
     from marketing.models import RoundupEmail
     args = RoundupEmail.objects.order_by('created_on').last()
     subject = args.subject
     new_kudos_pks = args.kudos_ids.split(',')
->>>>>>> f5b19ab0
     new_kudos_size_px = 150
     if settings.DEBUG and False:
         # for debugging email styles
@@ -1030,83 +1025,10 @@
 </p>
     '''
 
-<<<<<<< HEAD
-    intro = f'''
-<p>
-What’s up Gitcoiners,
-</p>
-<p>
-Spring is just around the corner! March is going to be an exciting month on Gitcoin. We are halfway through the <a href="https://gitcoin.co/hackathon/decentralized-impact-incubator">Social Impact Incubator Hackathon</a> and the <a href=“https://gitcoin.co/hackathon/skynet”>Skynet Virtual Hackathon</a> by Sia. Check out the great <a href="https://gitcoin.co/hackathon/projects/skynet/">projects</a> in the <a href="https://gitcoin.co/hackathon/projects/decentralized-impact-incubator">works</a>! There are also more exciting bounties up ahead. <a href=“https://hackathons.gitcoin.co/funding-the-future”>Funding the Future</a> Virtual Hackathon starts on March 16th and will be packed with great bounties on DeFi, funding mechanisms, DAOs and more! On top of that, we’re doing a concurrent <a href=“https://gitcoin.co/grants/">Gitcoin Grants CLR</a> Round 5, kicking off at the same time.
-</p>
-<p>
-We’re working on launching the next stage of open source community BUIDLing. We’ve got a few tricks up our sleeves about how to make it easier and more purposeful for all of us to create strong connections, teams, concepts and wheel-spinning products. Keep an eye out for what’s coming in the next month! In the mean time come hangout in <a href="https://gitcoin.co/townsquare">Town Square</a> to be part of the conversation, earn tips (with mini CLR matches), and learn how you can help Grow Open Source!
-</p>
-<p>
-Interested in sneak peaks at what the product team is doing or being an early tester? <a href=“https://gitcoin.co/pixelantdesign”>Hit me up</a> on the <a href=“https://gitcoin.co/chat”>Gitcoin Chat</a>!
-</p>
-
-{kudos_friday}
-
-<h3>What else is new?</h3>
-    <ul>
-        <li>
-        <a href=“gitcoin.co/livestream”>Join us</a> for the Gitcoin Livestream today at 2 pm ET. This Livestream will be a "meta" community stream - we want to hear from you! We'll be presenting some of the new features we're building out with Townsquare, Gitcoin Tribes, Hackathons, and more. But we also want you to participate. What new features do you want to have in 2020? Who do you want to see on future Livestreams? What kind of themes should we host hackathons around? This is an open discussion, come with questions, comments, concerns, complaints, and we'll make it fun!
-        </li>
-    </ul>
-</p>
-<p>
-Back to (remote) work,
-</p>
-'''
-    highlights = [{
-        'who': 'Bobface',
-        'who_link': True,
-        'what': 'Enabled Token Purchases With ETH And Other ERC20s for IdeaMarkets',
-        'link': 'https://gitcoin.co/issue/harmonylion/ideamarkets/18/4053',
-        'link_copy': 'View more',
-    }, {
-        'who': 'agbilotia1998',
-        'who_link': True,
-        'what': 'Moved Code Of Conduct Into Footer And Out Of Cent-Node Docs',
-        'link': 'https://gitcoin.co/issue/centrifuge/developer.centrifuge.io/163/4062',
-        'link_copy': 'View more',
-    }, {
-        'who': 'proy24',
-        'who_link': True,
-        'what': 'Won Bancor Hackathon Prize - Trade & Liquidity Widget',
-        'link': 'https://gitcoin.co/issue/bancorprotocol/contracts/336/3947',
-        'link_copy': 'View more',
-    }, ]
-
-    sponsor = {
-    'name': 'CodeFund',
-    'title': 'Does your project need 🦄 developers?',
-    'image_url': '',
-    'link': 'http://bit.ly/codefund-gitcoin-weekly',
-    'cta': 'Learn More',
-    'body': [
-       'CodeFund is a privacy-focused ethical advertising network (by Gitcoin) that funds open source projects.',
-       'We specialize in helping companies connect with talented developers and potential customers on developer-centric sites that typically do not allow ads.'
-    ]
-}
-
-    bounties_spec = [{
-        'url': 'https://github.com/NebulousLabs/Skynet-Hive/issues/1',
-        'primer': '(1,750,000 SC) - Gitcoin Skynet Hackathon Challenge',
-    }, {
-        'url': 'https://github.com/cybersemics/em/issues/308',
-        'primer': 'React-Scripts >= 2 Breaks MultiGesture On Build',
-    }, {
-        'url': 'https://github.com/diadata-org/diadata/issues/203',
-        'primer': 'DeFI Lending | MasterKey Risk Analysis',
-    }]
-
-=======
     intro = args.body.replace('KUDOS_INPUT_HERE', kudos_friday)
     highlights = args.highlights
     sponsor = args.sponsor
     bounties_spec = args.bounties_spec
->>>>>>> f5b19ab0
 
     num_leadboard_items = 5
     highlight_kudos_ids = []
