--- conflicted
+++ resolved
@@ -1158,14 +1158,10 @@
         relevant_grants = get_my_grants(user.profile) if is_auth else []
     elif what == 'my_threads' and is_auth:
         activities = user.profile.subscribed_threads.all().order_by('-created') if is_auth else []
-<<<<<<< HEAD
-    if what == 'my_favorites' and is_auth:
+    elif what == 'my_favorites' and is_auth:
         favorites = user.favorites.all().values_list('activity_id')
         activities = Activity.objects.filter(id__in=Subquery(favorites)).order_by('-created')
-    if 'keyword-' in what:
-=======
     elif 'keyword-' in what:
->>>>>>> 2bc91323
         keyword = what.split('-')[1]
         relevant_profiles = Profile.objects.filter(keywords__icontains=keyword)
     elif 'search-' in what:
