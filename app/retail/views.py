--- conflicted
+++ resolved
@@ -1605,7 +1605,6 @@
 # @cached_view(timeout=86400) # cached for 24 hours
 @require_http_methods(["GET",])
 def jtbd_fund(request):
-<<<<<<< HEAD
     data = JSONStore.objects.filter(view='jtbd', key='fund').first().data
     context = {
         'title': _('Fund | Gitcoin'),
@@ -1614,8 +1613,4 @@
     }
     context.update(data)
 
-    return TemplateResponse(request, 'jtbd/fund.html', context)
-=======
-    context = JSONStore.objects.filter(view='jtbd', key='fund').first().data
-    return TemplateResponse(request, 'jtbd/fund.html', context)
->>>>>>> 2ed912dd
+    return TemplateResponse(request, 'jtbd/fund.html', context)