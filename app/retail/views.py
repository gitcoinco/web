--- conflicted
+++ resolved
@@ -37,7 +37,6 @@
 from django.utils.translation import gettext_lazy as _
 from django.views.decorators.csrf import csrf_exempt
 
-from app.settings import TOKENS
 from app.utils import get_default_network
 from cacheops import cached_as, cached_view, cached_view_as
 from dashboard.models import Activity, Bounty, Profile, get_my_earnings_counter_profiles, get_my_grants
@@ -1206,7 +1205,7 @@
         'page': page,
         'target': f'/activity?what={what}&trending_only={trending_only}&page={next_page}',
         'title': _('Activity Feed'),
-        'TOKENS': TOKENS
+        'TOKENS': request.user.profile.token_approvals.all(),
     }
     context["activities"] = [a.view_props_for(request.user) for a in page]
 
@@ -1239,20 +1238,17 @@
             }
         }
 
-<<<<<<< HEAD
         if attachAmount:
             amount = float(attachAmount)
             kwargs['metadata']['attach'] = {
                 'amount': amount,
                 'token': attachToken
             }
-=======
         if resource == 'content':
             meta = kwargs['metadata']['resource']
             meta['title'] = request.POST.get('title', '')
             meta['description'] = request.POST.get('description', '')
             meta['image'] = request.POST.get('image', '')
->>>>>>> f08caac5
 
         kwargs['profile'] = profile
         if ':' in request.POST.get('what'):
