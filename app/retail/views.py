--- conflicted
+++ resolved
@@ -1209,12 +1209,8 @@
         'page': page,
         'target': f'/activity?what={what}&trending_only={trending_only}&page={next_page}',
         'title': _('Activity Feed'),
-<<<<<<< HEAD
         'TOKENS': request.user.profile.token_approvals.all() if request.user.is_authenticated else [],
-        'my_tribes': [membership.org.handle for membership in request.user.profile.tribe_members.all()],
-=======
         'my_tribes': [membership.org.handle for membership in request.user.profile.tribe_members.all()] if request.user.is_authenticated else [],
->>>>>>> 0bcf7078
     }
     context["activities"] = [a.view_props_for(request.user) for a in page]
 
