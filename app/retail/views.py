
# -*- coding: utf-8 -*-
'''
    Copyright (C) 2020 Gitcoin Core

    This program is free software: you can redistribute it and/or modify
    it under the terms of the GNU Affero General Public License as published
    by the Free Software Foundation, either version 3 of the License, or
    (at your option) any later version.

    This program is distributed in the hope that it will be useful,
    but WITHOUT ANY WARRANTY; without even the implied warranty of
    MERCHANTABILITY or FITNESS FOR A PARTICULAR PURPOSE. See the
    GNU Affero General Public License for more details.

    You should have received a copy of the GNU Affero General Public License
    along with this program. If not, see <http://www.gnu.org/licenses/>.

'''
import logging
import re
import time
from json import loads as json_parse
from os import walk as walkdir

from django.conf import settings
from django.contrib.admin.views.decorators import staff_member_required
from django.core.exceptions import ValidationError
from django.core.paginator import Paginator
from django.core.validators import validate_email
from django.db.models import Count, Q, Subquery
from django.http import Http404, JsonResponse
from django.shortcuts import redirect
from django.template.response import TemplateResponse
from django.templatetags.static import static
from django.urls import reverse
from django.utils import timezone
from django.utils.translation import gettext
from django.utils.translation import gettext_lazy as _
from django.views.decorators.csrf import csrf_exempt

from app.utils import get_default_network, get_profiles_from_text
from cacheops import cached_as, cached_view, cached_view_as
from dashboard.models import (
    Activity, Bounty, HackathonEvent, Profile, TribeMember, get_my_earnings_counter_profiles, get_my_grants,
)
from dashboard.notifications import amount_usdt_open_work, open_bounties
from dashboard.tasks import grant_update_email_task
from economy.models import Token
from marketing.mails import mention_email, new_funding_limit_increase_request, new_token_request, wall_post_email
from marketing.models import Alumni, Job, LeaderboardRank
from marketing.utils import get_or_save_email_subscriber, invite_to_slack
from perftools.models import JSONStore
from ratelimit.decorators import ratelimit
from retail.emails import render_nth_day_email_campaign
from retail.helpers import get_ip
from townsquare.tasks import increment_view_counts

from .forms import FundingLimitIncreaseRequestForm
from .utils import articles, press, programming_languages, reasons, testimonials

logger = logging.getLogger(__name__)

connect_types = ['status_update', 'wall_post', 'new_bounty', 'created_quest', 'new_grant', 'created_kudos', 'consolidated_leaderboard_rank', 'consolidated_mini_clr_payout']

def get_activities(tech_stack=None, num_activities=15):
    # get activity feed

    activities = Activity.objects.select_related('bounty').filter(bounty__network='mainnet').order_by('-created')
    if tech_stack:
        activities = activities.filter(bounty__metadata__icontains=tech_stack)
    activities = activities[0:num_activities]
    return activities


def index(request):
    products = [
        {
            'group' : 'grow_oss',
            'products': [
                {
                    'img': static('v2/images/home/bounties.svg'),
                    'name': 'BOUNTIES',
                    'description': 'Get paid for solving open source bounties.',
                    'link': '/bounties/funder'
                }
            ]
        },
        {
            'group' : 'maintain_oss',
            'products': [
                {
                    'img': static('v2/images/home/codefund.svg'),
                    'name': 'CODEFUND',
                    'description': 'Ethical advertising for open source.',
                    'link': 'https://codefund.app'
                },
                {
                    'img': static('v2/images/home/grants.svg'),
                    'name': 'GRANTS',
                    'description': 'Sustainable funding for open source.',
                    'link': '/grants'
                }
            ]
        },
        {
            'group' : 'build_oss',
            'products': [
                {
                    'img': static('v2/images/home/kudos.svg'),
                    'name': 'KUDOS',
                    'description': 'A new way to show appreciation.',
                    'link': '/kudos'
                }
            ]
        }
    ]

    know_us = [
        {
            'text': 'Our Vision',
            'link': '/vision'
        },
        {
            'text': 'Our Products',
            'link': '/products'
        },
        {
            'text': 'Our Team',
            'link': '/about#team'
        },
        {
            'text': 'Our Results',
            'link': '/results'
        },
        {
            'text': 'Our Values',
            'link': '/mission'
        },
        {
            'text': 'Our Token',
            'link': '/not_a_token'
        }
    ]

    context = {
        'products': products,
        'know_us': know_us,
        'press': press(),
        'articles': articles(),
        'hide_newsletter_caption': True,
        'hide_newsletter_consent': True,
        'newsletter_headline': _("Get the Latest Gitcoin News! Join Our Newsletter."),
        'title': _('Grow Open Source: Get crowdfunding and find freelance developers for your software projects, paid in crypto'),
    }
    return TemplateResponse(request, 'home/index.html', context)


def funder_bounties_redirect(request):
    return redirect(funder_bounties)


def funder_bounties(request):

    onboard_slides = [
        {
            'img': static("v2/images/presskit/illustrations/prime.svg"),
            'title': _('Are you a developer or designer?'),
            'subtitle': _('Contribute to exciting OSS project and get paid!'),
            'type': 'contributor',
            'active': 'active',
            'more': '/bounties/contributor'
        },
        {
            'img': static("v2/images/presskit/illustrations/regulus-white.svg"),
            'title': _('Are you a funder or project organizer?'),
            'subtitle': _('Fund your OSS bounties and get work done!'),
            'type': 'funder',
            'more': '/how/funder'
        }
    ]

    slides = [
        ("Dan Finlay", static("v2/images/testimonials/dan.jpg"),
         _("Once we had merged in multiple language support from a bounty, it unblocked the \
         path to all other translations, and what better way to get lots of dif erent \
         translations than with bounties from our community? A single tweet of publicity \
         and we had something like 20 language requests, and 10 language pull requests. It’s been total magic."),
         'https://github.com/danfinlay', "Metamask -- Internationalization"),
        ("Phil Elsasser", static("v2/images/testimonials/phil.jpg"),
         _("​By design or not, there is an element of trust inherent within Gitcoin. This isn’t \
         the bad kind of “trust” that we are all trying to move away from in a centralized world, \
         but a much better sense of community trust that gets established through the bounty process."),
         'http://www.marketprotocol.io/', 'Market'),
        ("John Maurelian", static("v2/images/testimonials/maurelian.jpg"),
         _("Gitcoin helps us to finally close out the issues we've been meaning to get around to for too long"),
         "https://consensys.github.io/smart-contract-best-practices/", 'Consensys Diligence -- Documentation Bounties'),
        ("Kames CG", static("v2/images/testimonials/kames.jpg"),
         _("uPort is still in the process of Open Sourcing all of our code, so Gitcoin at the present moment, \
         helps uPort plant seeds within the growing Ethereum developer community, that we expect will blossom \
         into flourishing opportunities in the future. Put simply, as opposed to running marketing campaign, \
         we can use bounties to stay present in front of potential developers we want to engage with."),
         'https://github.com/KamesCG', 'Uport'),
        ("Piper", static("v2/images/testimonials/pipermerriam.jpg"),
         _("Although we’ve only hired two developers, there is no doubt that we could have sourced more. \
         Gitcoin has been the strongest hiring signal in all of the hiring I’ve ever done."),
         'https://github.com/pipermerriam', 'Pipermerriam'),
        ("Joseph Schiarizzi", static("v2/images/testimonials/jschiarizzi.jpeg"),
         _("On a Friday I needed a front end done for a project due in 48 hours.  When everyone I knew was busy, \
         gitcoiners were able to help me make my deadline, with fast, affordable, & high quality work."),
         'https://github.com/jschiarizzi', 'Fourth Wave')
    ]

    gitcoin_description = _(
        "A community at the intersection of blockchain and open source. A place for developers to collaborate in a new system, where open source money builds in monetization for open source repositories."
    )

    context = {
        'onboard_slides': onboard_slides,
        'activities': get_activities(),
        'is_outside': True,
        'slides': slides,
        'slideDurationInMs': 6000,
        'active': 'bounties_funder',
        'avatar_url': request.build_absolute_uri(static('v2/images/twitter_cards/tw_cards-01.png')),
        'hide_newsletter_caption': True,
        'hide_newsletter_consent': True,
        'gitcoin_description': gitcoin_description,
        'newsletter_headline': _("Get the Latest Gitcoin News! Join Our Newsletter."),
        'meta_title': "Grow Open Source: Find Freelance Developers & Open Source Bug Bounties - Gitcoin",
        'meta_description': "The Gitcoin platform connects freelance developers with open bug bounties or online jobs, paid in crypto (ETH). Leverage a global workforce to quickly complete software development and coding jobs."
    }
    return TemplateResponse(request, 'bounties/funder.html', context)


def contributor_bounties_redirect(request, tech_stack):
    return redirect(contributor_bounties, tech_stack= '/'+ tech_stack)


def contributor_bounties(request, tech_stack):

    onboard_slides = [
        {
            'img': static("v2/images/presskit/illustrations/regulus-white.svg"),
            'title': _('Are you a funder or project organizer?'),
            'subtitle': _('Fund your OSS bounties and get work done!'),
            'type': 'funder',
            'active': 'active',
            'more': '/bounties/funder'
        },
        {
            'img': static("v2/images/presskit/illustrations/prime.svg"),
            'title': _('Are you a developer or designer?'),
            'subtitle': _('Contribute to exciting OSS project and get paid!'),
            'type': 'contributor',
            'more': '/how/contributor'
        }
    ]

    slides = [
        ("Daniel", static("v2/images/testimonials/gitcoiners/daniel.jpeg"),
         _("When I found Gitcoin I was gladly surprised that it took one thing and did it well. \
         It took the Ethereum tech and used it as a bridge to technology with open source Jobs.  \
         Even though Gitcoin is still in it’s early stages, I think it’s filled with potential to grow."),
         'https://github.com/dmerrill6'),
        ("CryptoMental", static("v2/images/testimonials/gitcoiners/cryptomental.png"),
         _(" think the great thing about GitCoin is how easy it is for projects to reach out to worldwide talent. \
         GitCoin helps to find people who have time to contribute and increase speed of project development. \
         Thanks to GitCoin a bunch of interesting OpenSource projects got my attention!"),
         'https://github.com/cryptomental'),
        ("Elan", static("v2/images/testimonials/gitcoiners/elan.jpeg"),
         _("The bounty process with Gitcoin is pretty amazing.  Just go on the website, find an issue you can \
         work on, you claim it.  All you do then is submit your code to Github, get the code merged.  \
         Once it’s merged, the smart contract kicks in and sends the money to your Ethereum account.  \
         The whole process is pretty smooth.  There’s a giant slack community.  It puts the freelance \
         market back in the hands of the community!"),
         "https://github.com/elaniobro"),
        ("Jack", static("v2/images/testimonials/gitcoiners/jack.jpeg"),
         _("I really like Gitcoin because it’s allowed me to get involved in some really interesting \
         Open Source Projects.  I’ve written code for MyEtherWallet and Gitcoin itself.  \
         I think Gitcoin is becoming a great asset for the Ethereum ecosystem."),
         'https://github.com/jclancy93'),
        ("Miguel Angel Rodriguez Bermudez", static("v2/images/testimonials/gitcoiners/miguel.jpeg"),
         _("I came across Gitcoin 3 months ago.  I was hearing lots of ideas about projects involving \
         cryptocurrencies, and I kept thinking \"what about open source projects?\".  I see Gitcoin as \
         the next level of freelance, where you can not only help repos on Github, but get money out of \
         it.  It is that simple and it works."),
         'https://github.com/marbrb'),
        ("Octavio Amuchástegui", static("v2/images/testimonials/gitcoiners/octavioamu.jpeg"),
         _("I'm in love with Gitcoin. It isn't only a platform, it's a community that gives me the \
         opportunity to open my network and work with amazing top technology projects and earn some \
         money in a way I'm visible to the dev community and work opportunities. Open source is amazing, \
         and is even better to make a living from it, I think is the future of development."),
         'https://github.com/octavioamu')
    ]

    gitcoin_description = _(
        "A community for developers to collaborate and monetize their skills while working \
        on Open Source projects through bounties."
    )

    projects = [
        {
            'name': 'Augur Logo',
            'source': 'v2/images/project_logos/augur.png'
        },
        {
            'name': 'Bounties Logo',
            'source': 'v2/images/project_logos/bounties.png'
        },
        {
            'name': 'Balance Logo',
            'source': 'v2/images/project_logos/balance.png'
        },
        {
            'name': 'Metamask Logo',
            'source': 'v2/images/project_logos/metamask.png'
        },
        {
            'name': 'uPort Logo',
            'source': 'v2/images/project_logos/uport.png'
        },
        {
            'name': 'Market Protocol Logo',
            'source': 'v2/images/project_logos/market.png'
        },
        {
            'name': 'Trust Wallet Logo',
            'source': 'v2/images/project_logos/trust.png'
        },
        {
            'name': 'MCrypto Logo',
            'source': 'v2/images/project_logos/mycrypto.png'
        },
        {
            'name': 'Truffle Logo',
            'source': 'v2/images/project_logos/truffle.png'
        },
        {
            'name': 'Solidity Logo',
            'source': 'v2/images/project_logos/solidity.png'
        },
        {
            'name': 'Casper Logo',
            'source': 'v2/images/project_logos/casper.png'
        },
        {
            'name': 'Wyvern Logo',
            'source': 'v2/images/project_logos/wyvern.png'
        },
        {
            'name': 'Ethereum Logo',
            'source': 'v2/images/project_logos/eth.png'
        },
        {
            'name': 'Livepeer Logo',
            'source': 'v2/images/project_logos/livepeer.png'
        },
        {
            'name': 'Raiden Logo',
            'source': 'v2/images/project_logos/raiden.png'
        },
        {
            'name': 'Databroker Logo',
            'source': 'v2/images/project_logos/databroker.png'
        }
    ]

    # tech_stack = '' #uncomment this if you wish to disable contributor specific LPs
    context = {
        'avatar_url': request.build_absolute_uri(static('v2/images/twitter_cards/tw_cards-01.png')),
        'onboard_slides': onboard_slides,
        'slides': slides,
        'slideDurationInMs': 6000,
        'active': 'bounties_coder',
        'newsletter_headline': _("Be the first to find out about newly posted freelance jobs."),
        'hide_newsletter_caption': True,
        'hide_newsletter_consent': True,
        'gitcoin_description': gitcoin_description,
        'projects': projects,
        'contributor_list': [
            { 'link': "/python", 'text': "Python"},
            { 'link': "/javascript", 'text': "JavaScript"},
            { 'link': "/rust", 'text': "Rust"},
            { 'link': "/solidity", 'text': "Solidity"},
            { 'link': "/design", 'text': "Design"},
            { 'link': "/html", 'text': "HTML"},
            { 'link': "/ruby", 'text': "Ruby"},
            { 'link': "/css", 'text': "CSS"},
        ]
    }

    if tech_stack == 'new':
        return redirect('new_funding_short')

    try:
        new_context = JSONStore.objects.get(view='contributor_landing_page', key=tech_stack).data

        for key, value in new_context.items():
            context[key] = value
    except Exception as e:
        logger.exception(e)
        raise Http404

    return TemplateResponse(request, 'bounties/contributor.html', context)


def get_contributor_landing_page_context(tech_stack):
    available_bounties_count = open_bounties().count()
    available_bounties_worth = amount_usdt_open_work()
    activities = get_activities(tech_stack)
    return {
        'activities': activities,
        'title': tech_stack.title() + str(_(" Open Source Opportunities")) if tech_stack else str(_("Open Source Opportunities")),
        'available_bounties_count': available_bounties_count,
        'available_bounties_worth': available_bounties_worth,
        'tech_stack': tech_stack,

    }


def how_it_works(request, work_type):
    """Show How it Works / Funder page."""
    if work_type not in ['funder', 'contributor']:
        raise Http404
    if work_type == 'contributor':
        title = _('How to Find & Complete Open Bounties | Gitcoin')
        desc = _('Learn how to get paid for open bug bounties and get paid in crypto (ETH or any ERC-20 token)')
    elif work_type == 'funder':
        title = _('How to Create & Fund Issues/Bounties | Gitcoin')
        desc = _('Learn how to create open bug bounties and get freelance developers to complete your job/task.')
    context = {
        'active': f'how_it_works_{work_type}',
        'title': title,
        'desc': desc
    }
    return TemplateResponse(request, 'how_it_works/index.html', context)


def robotstxt(request):
    context = {
        'settings': settings,
    }
    return TemplateResponse(request, 'robots.txt', context, content_type='text')


def about(request):
    core_team = [
        (
            "Kevin Owocki",
            "All the things",
            "owocki",
            "owocki",
            "The Community",
            "Avocado Toast",
            "kevin",
            "Summoner of Bots",
            "owocki",
            True
        ),
        (
            "Joe Lubin",
            "Consensys",
            "",
            "",
            "Meshiness",
            "",
            "joe",
            "Harbringer of Decentralization",
            "ethereumJoseph",
            True
        ),
        (
            "Alisa March",
            "User Experience Design",
            "PixelantDesign",
            "pixelant",
            "Tips",
            "Apple Cider Doughnuts",
            "alisa",
            "Pixel Mage",
            "pixelant",
            True
        ),
        (
            "Eric Berry",
            "OSS Funding",
            "coderberry",
            "ericberry",
            "Chrome/Firefox Extension",
            "Pastel de nata",
            "eric",
            "Burnout Healer",
            "coderberry",
            True
        ),
        (
            "Vivek Singh",
            "Community Buidl-er",
            "vs77bb",
            "vivek-singh-b5a4b675",
            "Gitcoin Requests",
            "Tangerine Gelato",
            "vivek",
            "Campfire StoryTeller",
            "vsinghdothings",
            True
        ),
        (
            "Aditya Anand M C",
            "Engineering",
            "thelostone-mc",
            "aditya-anand-m-c-95855b65",
            "The Community",
            "Cocktail Samosa",
            "aditya",
            "Block Welder",
            "thelostone_mc",
            True
        ),
        (
            "Scott Moore",
            "Biz Dev",
            "ceresstation",
            "scott-moore-a2970075",
            "Issue Explorer",
            "Teriyaki Chicken",
            "scott",
            "Phase Shifter",
            "notscottmoore",
            True
        ),
        (
            "Octavio Amuchástegui",
            "Front End Dev",
            "octavioamu",
            "octavioamu",
            "The Community",
            "Homemade italian pasta",
            "octavio",
            "Bugs Breeder",
            "octavioamu",
            True
        ),
        (
            "Frank Chen",
            "Data & Product",
            "frankchen07",
            "frankchen07",
            "Kudos!",
            "Crispy pork belly",
            "frank",
            "Hashed Scout",
            "",
            True
        ),
        (
            "Nate Hopkins",
            "Engineering",
            "hopsoft",
            None,
            "Bounties",
            "Chicken tikka masala",
            "nate",
            "Lord of Night's Watch",
            "hopsoft",
            True
        ),
        (
            "Alessandro Voto",
            "DevRel",
            "alexvotofuture",
            None,
            "Devvies",
            "Tacos",
            "alex",
            "Starship Captain",
            "avotofuture",
            True
        ),
        (
            "Dan Lipert",
            "Engineering",
            "danlipert",
            "danlipert",
            "EIP 1337",
            "Tantan Ramen",
            "dan",
            "Blockchain Artificer",
            "dan_lipert",
            True
        ),
        (
            "Connor O'Day",
            "DevRel",
            "connoroday",
            "connoroday",
            "the lols",
            "Robertas Pizza",
            "connor",
            "Druid of The Chain",
            "connoroday0",
            True
        ),
        (
            "Joseph Chen",
            "Operations",
            "josephchen",
            "josephchen",
            "Ethical Ads",
            "DIY",
            "joseph",
            "Arithmagician",
            "",
            True
        ),
        (
            "gitcoinbot",
            "beep boop bop",
            "gitcoinbot",
            "gitcoinbot",
            "everything that's automated",
            "bits",
            "gitcoinbot",
            "Loveable Companion",
            "",
            False
        )

    ]
    exclude_community = ['kziemiane', 'owocki', 'mbeacom']
    community_members = [
    ]
    leadeboardranks = LeaderboardRank.objects.filter(active=True, product='all', leaderboard='quarterly_earners').exclude(github_username__in=exclude_community).order_by('-amount').cache()[0: 15]
    for lr in leadeboardranks:
        package = (lr.avatar_url, lr.github_username, lr.github_username, '')
        community_members.append(package)

    alumnis = [
    ]
    for alumni in Alumni.objects.select_related('profile').filter(public=True).exclude(organization='gitcoinco').cache():
        package = (alumni.profile.avatar_url, alumni.profile.username, alumni.profile.username, alumni.organization)
        alumnis.append(package)

    context = {
        'core_team': core_team,
        'community_members': community_members,
        'alumni': alumnis,
        'total_alumnis': str(Alumni.objects.count()),
        'active': 'about',
        'title': 'About',
        'is_outside': True,
    }
    return TemplateResponse(request, 'about.html', context)


def mission(request):
    """Render the Mission response."""

    values = [
        {
            'name': _('Self Reliance'),
            'img': 'v2/images/mission/value/collaborative.svg',
            'alt': 'we-collobarate-icon'
        },
        {
            'name': _('Intellectual honesty'),
            'img': 'v2/images/mission/value/love_hands.svg',
            'alt': 'intellectual-honesty-icon'
        },
        {
            'name': _('Collaboration'),
            'img': 'v2/images/mission/value/humble.svg',
            'alt': 'humble-icon'
        },
        {
            'name': _('Empathy'),
            'img': 'v2/images/mission/value/empathetic.svg',
            'alt': 'empathy-icon'
        },
        {
            'name': _('Stress Reducers'),
            'img': 'v2/images/mission/value/stress_reducing.svg',
            'alt': 'stress-reduce-icon'
        },
        {
            'name': _('Inclusivity'),
            'img': 'v2/images/mission/value/inclusive.svg',
            'alt': 'inclusive-icon'
        },
        {
            'name': _('Giving first'),
            'img': 'v2/images/mission/value/give_first.svg',
            'alt': 'give-first-icon'
        }
    ]

    interactions = [
        {
            'text': _('We happen to the world. We don\'t let the world happen to us.'),
            'img': 'v2/images/mission/interact/world.svg',
            'alt': 'world-icon'
        },
        {
            'text': _('We show, don\'t tell.'),
            'img': 'v2/images/mission/interact/book.svg',
            'alt': 'openness-icon'
        },
        {
            'text': _('We are thoughtful, clear, and direct.'),
            'img': 'v2/images/mission/interact/head.svg',
            'alt': 'thoughtful-icon'
        },
        {
            'text': _('We seek balance.'),
            'img': 'v2/images/mission/interact/scale.svg',
            'alt': 'balance-icon'
        },
        {
            'text': _('We challenge the status quo &amp; are willing to be challenged.'),
            'img': 'v2/images/mission/interact/goal.svg',
            'alt': 'goal-icon'
        },
        {
            'text': _('We fix things twice.'),
            'img': 'v2/images/mission/interact/hammer.svg',
            'alt': 'fix-twicw-icon'
        },
        {
            'text': _('We identify and validate our assumptions.'),
            'img': 'v2/images/mission/interact/microscope.svg',
            'alt': 'microscope-icon'
        },
        {
            'text': _('We care about people (not just tasks).'),
            'img': 'v2/images/mission/interact/people_care.svg',
            'alt': 'care-icon'
        },
        {
            'text': _('We listen.'),
            'img': 'v2/images/mission/interact/hear.svg',
            'alt': 'microscope-icon'
        },
        {
            'text': _('We value pragmatism over dogmatism.'),
            'img': 'v2/images/mission/interact/swiss_army.svg',
            'alt': 'pargma-icon'
        }
    ]

    context = {
        'is_outside': True,
        'active': 'mission',
        'title': 'Mission',
        'card_title': _('Gitcoin is a mission-driven organization.'),
        'card_desc': _('Our mission is to grow open source.'),
        'avatar_url': static('v2/images/grow_open_source.png'),
        'values': values,
        'interactions': interactions
    }
    return TemplateResponse(request, 'mission.html', context)


def jobs(request):
    job_listings = Job.objects.filter(active=True)
    context = {
        'active': 'jobs',
        'title': 'Jobs',
        'job_listings': job_listings
    }
    return TemplateResponse(request, 'jobs.html', context)


def vision(request):
    """Render the Vision response."""
    videoLinks = [
        'https://www.youtube.com/embed/wo0KkSH-6eg',
        'https://www.youtube.com/embed/nZTVMEh9k5U',
        'https://www.youtube.com/embed/F2yeOFlRE0E'
    ]
    context = {
        'is_outside': True,
        'active': 'vision',
        'avatar_url': static('v2/images/vision/triangle.jpg'),
        'title': 'Vision',
        'videoLinks': videoLinks,
        'card_title': _("Gitcoin's Vision for a Web3 World"),
        'card_desc': _("Gitcoin's Vision for a web3 world is to make it easy for developers to find paid work in open source."),
    }
    return TemplateResponse(request, 'vision.html', context)


def avatar(request):
    """Render the avatar response."""
    from avatar.models import AvatarTheme

    default_back = get_leaderboard_back(request)
    back = request.GET.get('back', default_back[1])
    img = request.GET.get('img', default_back[0])

    context = {
        'is_outside': True,
        'active': 'avatar',
        'title': 'Avatar Builder',
        'card_title': _("Free Avatar Builder"),
        'card_desc': _('Gitcoin\'s Free Avatar Creator is an online tool to build a character for yourself.  It has dozens of options to show off your bad-self.  No strings attached, Always free.'),
        'avatar_url': "https://c.gitcoin.co/avatars/d1a33d2bcb7bbfef50368bca73111fae/fryggr.png",
        'back': back,
        'img': img,
        'avatar_options': AvatarTheme.objects.filter(active=True).order_by('-popularity'),
    }
    return TemplateResponse(request, 'avatar_landing.html', context)

def get_leaderboard_back(request):
    default_back_safe = [['s10.png', i] for i in range(24, 33)]
    default_back_crazy = [['s9.png', 3], ['s10.png', 10], ['s10.png', 25], ['s10.png', 33], ['s10.png', 4], ['s10.png', 8], ['s9.png', 14]]
    default_back = default_back_safe

    default_back_i = int(request.GET.get('i', int(timezone.now().strftime("%j")))) % len(default_back)
    default_back = default_back[default_back_i]
    return default_back

def products(request):
    """Render the Products response."""
    products = [
        {
            'name': 'Town Square',
            'heading': _("A Web3-enabled social networking bazaar."),
            'description': _("Gitcoin offers social features that uses mechanism design create a community that #GivesFirst."),
            'link': 'https://gitcoin.co/townsquare',
            'img': static('v2/images/products/social.png'),
            'logo': static('v2/images/helmet.svg'),
            'service_level': '',
            'traction': '100s of posts per day',
        },
        {
            'name': 'Chat',
            'heading': _("Reach your favorite Gitcoiner's in realtime.."),
            'description': _("Gitcoin Chat is an enterprise-grade solution to connect with your favorite Gitcoiners in realtime.  Download the mobile apps to stay connected on the go!"),
            'link': 'https://gitcoin.co/chat/landing',
            'img': static('v2/images/products/chat.png'),
            'logo': static('v2/images/helmet.svg'),
            'service_level': '',
            'traction': '100s of DAUs',
        },
        {
            'name': 'hackathons',
            'heading': _("Hack with the best companies in web3."),
            'description': _("Gitcoin offers Virtual Hackathons about once a month; Earn Prizes by working with some of the best projects in the decentralization space."),
            'link': 'https://hackathons.gitcoin.co',
            'img': static('v2/images/products/graphics-hackathons.png'),
            'logo': static('v2/images/top-bar/hackathons-symbol-neg.svg'),
            'service_level': 'Full Service',
            'traction': '1-3 hacks/month worth $40k/mo',
        },
        {
            'name': 'grants',
            'heading': _("Sustainable funding for open source"),
            'description': _("Gitcoin Grants are a fast, easy & secure way to provide recurring token \
                            contributions to your favorite OSS maintainers. Plus, with our NEW quarterly $100k+ matching funds it's now even easier to fund your OSS work! "),
            'link': '/grants',
            'img': static('v2/images/products/graphics-Grants.png'),
            'logo': static('v2/images/top-bar/grants-symbol-neg.svg'),
            'service_level': 'Self Service',
            'traction': 'over $1mm in GMV',
        },
        {
            'name': 'kudos',
            'heading': _("Show your appreciation with collectible tokens"),
            'description': _("Kudos is a way of showing your appreciation to another Gitcoin member.\
                            It's also a way to showcase special skills that a member might have."),
            'link': '/kudos',
            'img': static('v2/images/products/graphics-Kudos.png'),
            'logo': static('v2/images/top-bar/kudos-symbol-neg.svg'),
            'service_level': 'Self Service',
            'traction': '1200+ kudos sent/month',
        },
        {
            'name': 'bounties',
            'heading': _("Solve bounties. Get paid. Contribute to open source"),
            'description': _("Collaborate and monetize your skills while working on Open Source projects \
                            through bounties."),
            'link': '/explorer',
            'img': static('v2/images/products/graphics-Bounties.png'),
            'logo': static('v2/images/top-bar/bounties-symbol-neg.svg'),
            'service_level': 'Self Service',
            'traction': '$25k/mo',
        },
        {
            'name': 'codefund',
            'heading': _("Ethical advertising for developers"),
            'description': _("CodeFund is an open source ad platform that funds contributors of the open \
                            source ecosystem"),
            'link': 'https://codefund.app/',
            'img': static('v2/images/products/graphics-Codefund.svg'),
            'logo': static('v2/images/products/codefund-logo.svg'),
            'service_level': 'Self Service or Full Service',
            'traction': 'over 300mm impressions',
        },
        {
            'name': 'matching engine',
            'heading': _("Find the Right Dev. Every Time."),
            'description': _("It's not about finding *a* developer.  It's about finding *the right developer for your needs*. Our matching engine powers each of our products, and can target the right community members for you."),
            'link': '/users',
            'img': static('v2/images/products/engine.svg'),
            'logo': static('v2/images/products/engine-logo.png'),
            'service_level': 'Integrated',
            'traction': 'Matching 20k devs/mo',
        }
    ]

    if settings.QUESTS_LIVE:
        products.append({
            'name': 'quests',
            'heading': _("Engaging Onboarding Experiences for the Web3 Ecosystem"),
            'description': _("Gitcoin Quests is a fun, gamified way to learn about the web3 ecosystem, earn rewards, and level up your decentralization-fu!"),
            'link': '/quests',
            'img': static('v2/images/products/graphics-Quests.png'),
            'logo': static('v2/images/top-bar/quests-symbol-neg.svg'),
            'service_level': 'Self Service',
            'traction': 'over 3000 plays/month',
        })

    default_back = get_leaderboard_back(request)
    back = request.GET.get('back', default_back[1])
    img = request.GET.get('img', default_back[0])

    context = {
        'is_outside': True,
        'active': 'products',
        'title': 'Products',
        'card_title': _("Gitcoin's Products."),
        'card_desc': _('At Gitcoin, we build products that allow for better incentivized collaboration \
                        in the realm of open source software'),
        'avatar_url': f"/static/v2/images/quests/backs/back{back}.jpeg",
        'back': back,
        'img': img,
        'products': products,
    }
    return TemplateResponse(request, 'products.html', context)


def not_a_token(request):
    """Render the not_a_token response."""
    context = {
        'is_outside': True,
        'active': 'not_a_token',
        'avatar_url': static('v2/images/no-token/no-token.jpg'),
        'title': 'Gitcoin is not a token',
        'card_title': _("Gitcoin is not a token"),
        'card_desc': _("We didn't do a token because we felt it wasn't the right way to align incentives \
                        with our user base.  Read more about the future of monetization in web3."),
    }
    return TemplateResponse(request, 'not_a_token.html', context)


def results(request, keyword=None):
    """Render the Results response."""
    if keyword and keyword not in programming_languages:
        raise Http404
    js = JSONStore.objects.get(view='results', key=keyword)
    context = js.data
    context['updated'] = js.created_on
    context['is_outside'] = True
    context['prefix'] = 'data-'
    import json
    context['avatar_url'] = static('v2/images/results_preview.gif')
    return TemplateResponse(request, 'results.html', context)

def get_specific_activities(what, trending_only, user, after_pk, request=None):
    # create diff filters
    activities = Activity.objects.filter(hidden=False).order_by('-created_on')
    view_count_threshold = 10

    is_auth = user and user.is_authenticated

    ## filtering
    relevant_profiles = []
    relevant_grants = []
    if what == 'tribes':
        relevant_profiles = get_my_earnings_counter_profiles(user.profile.pk) if is_auth else []
    elif what == 'all_grants':
        activities = activities.filter(grant__isnull=False)
    elif what == 'grants':
        relevant_grants = get_my_grants(user.profile) if is_auth else []
    elif what == 'my_threads' and is_auth:
        activities = user.profile.subscribed_threads.all().order_by('-created') if is_auth else []
    elif what == 'my_favorites' and is_auth:
        favorites = user.favorites.all().values_list('activity_id')
        activities = Activity.objects.filter(id__in=Subquery(favorites)).order_by('-created')
    elif 'keyword-' in what:
        keyword = what.split('-')[1]
        relevant_profiles = Profile.objects.filter(keywords__icontains=keyword)
    elif 'search-' in what:
        keyword = what.split('-')[1]
        view_count_threshold = 5
        base_filter = Q(metadata__icontains=keyword, activity_type__in=connect_types)
        keyword_filter = Q(pk=0) #noop
        if keyword == 'meme':
            keyword_filter = Q(metadata__type='gif') | Q(metadata__type='png') | Q(metadata__type='jpg')
        if keyword == 'meme':
            keyword_filter = Q(metadata__icontains='spotify') | Q(metadata__type='soundcloud') | Q(metadata__type='pandora')
        activities = activities.filter(keyword_filter | base_filter)
    elif 'tribe:' in what:
        key = what.split(':')[1]
        profile_filter = Q(profile__handle=key.lower())
        other_profile_filter = Q(other_profile__handle=key.lower())
        keyword_filter = Q(metadata__icontains=key)
        activities = activities.filter(keyword_filter | profile_filter | other_profile_filter)
    elif 'activity:' in what:
        view_count_threshold = 0
        pk = what.split(':')[1]
        activities = Activity.objects.filter(pk=pk)
        if request:
            page = int(request.GET.get('page', 1))
            if page > 1:
                activities = Activity.objects.none()
    elif 'hackathon:' in what:
        pk = what.split(':')[1]
        activities = activities.filter(activity_type__in=connect_types).filter(Q(hackathonevent=pk) | Q(bounty__event=pk))
    elif ':' in what:
        pk = what.split(':')[1]
        key = what.split(':')[0] + "_id"
        if key == 'activity_id':
            key = 'pk'
        kwargs = {}
        kwargs[key] = pk
        activities = activities.filter(**kwargs)


    # filters
    if len(relevant_profiles):
        activities = activities.filter(profile__in=relevant_profiles)
    if len(relevant_grants):
        activities = activities.filter(grant__in=relevant_grants)
    if what == 'connect':
        activities = activities.filter(activity_type__in=connect_types)
    if what == 'kudos':
        activities = activities.filter(activity_type__in=['new_kudos', 'receive_kudos'])

    # after-pk filters
    if after_pk:
        activities = activities.filter(pk__gt=after_pk)
    if trending_only:
        if what == 'everywhere':
            view_count_threshold = 40
        activities = activities.filter(view_count__gt=view_count_threshold)

<<<<<<< HEAD
    activities = activities.filter().exclude(pin__what=what)

=======
>>>>>>> 8ecc44df
    return activities


def activity(request):
    """Render the Activity response."""
    page_size = 7
    page = int(request.GET.get('page', 1))
    what = request.GET.get('what', 'everywhere')
    trending_only = int(request.GET.get('trending_only', 0))

    activities = get_specific_activities(what, trending_only, request.user, request.GET.get('after-pk'), request)
    activities = activities.prefetch_related('profile', 'likes', 'comments', 'kudos', 'grant', 'subscription', 'hackathonevent', 'pin')

    # store last seen
    if activities.exists():
        last_pk = activities.first().pk
        current_pk = request.session.get(what)
        next_pk = last_pk if (not current_pk or current_pk < last_pk) else current_pk
        request.session[what] = next_pk
    # pagination
    next_page = page + 1
    start_index = (page-1) * page_size
    end_index = page * page_size

    #p = Paginator(activities, page_size)
    #page = p.get_page(page)
    page = activities[start_index:end_index]
    suppress_more_link = not len(page)

    # increment view counts
    activities_pks = [obj.pk for obj in page]
    if len(activities_pks):
        increment_view_counts.delay(activities_pks)

    context = {
        'suppress_more_link': suppress_more_link,
        'what': what,
        'next_page': next_page,
        'page': page,
        'target': f'/activity?what={what}&trending_only={trending_only}&page={next_page}',
        'title': _('Activity Feed'),
        'my_tribes': list(request.user.profile.tribe_members.values_list('org__handle',flat=True)) if request.user.is_authenticated else [],
    }
    context["activities"] = [a.view_props_for(request.user) for a in page]


    return TemplateResponse(request, 'activity.html', context)

@ratelimit(key='ip', rate='30/m', method=ratelimit.UNSAFE, block=True)
def create_status_update(request):
    issue_re = re.compile(r'^(?:https?://)?(?:github\.com)/(?:[\w,\-,\_]+)/(?:[\w,\-,\_]+)/issues/(?:[\d]+)')
    response = {}

    if request.POST:
        profile = request.user.profile
        title = request.POST.get('data')
        resource = request.POST.get('resource', '')
        provider = request.POST.get('resourceProvider', '')
        resource_id = request.POST.get('resourceId', '')

        kwargs = {
            'activity_type': 'status_update',
            'metadata': {
                'title': title,
                'ask': request.POST.get('ask'),
                'fund_able': provider and issue_re.match(provider) != None,
                'resource': {
                    'type': resource,
                    'provider': provider,
                    'id': resource_id
                }
            }
        }

        if resource == 'content':
            meta = kwargs['metadata']['resource']
            meta['title'] = request.POST.get('title', '')
            meta['description'] = request.POST.get('description', '')
            meta['image'] = request.POST.get('image', '')

        kwargs['profile'] = profile
        if ':' in request.POST.get('what'):
            what = request.POST.get('what')
            key = what.split(':')[0]
            result = what.split(':')[1]
            if key and result:
                key = f"{key}_id"
                kwargs[key] = result
                kwargs['activity_type'] = 'wall_post'

        if request.POST.get('has_video'):
            kwargs['metadata']['video'] = True
            kwargs['metadata']['gfx'] = request.POST.get('video_gfx')

        if request.POST.get('option1'):
            poll_choices = []
            for i in range(1, 5):
                key = "option" + str(i)
                val = request.POST.get(key)
                if val:
                    poll_choices.append({
                        'question': val,
                        'answers': [],
                        'i': i,
                        })
            kwargs['metadata']['poll_choices'] = poll_choices

        if ':' in request.POST.get('tab', ''):
            tab = request.POST.get('tab')
            key = tab.split(':')[0]
            result = tab.split(':')[1]
            if key == 'hackathon':
                kwargs['hackathonevent'] = HackathonEvent.objects.get(pk=result)
            if key == 'tribe':
                kwargs['other_profile'] = Profile.objects.get(handle=result.lower())

        try:
            activity = Activity.objects.create(**kwargs)
            response['status'] = 200
            response['message'] = 'Status updated!'

            mentioned_profiles = get_profiles_from_text(title).exclude(user__in=[request.user])
            to_emails = set(mentioned_profiles.values_list('email', flat=True))
            mention_email(activity, to_emails)

            if kwargs['activity_type'] == 'wall_post':
                if 'Email Grant Funders' in activity.metadata.get('ask'):
                    grant_update_email_task.delay(activity.pk)
                else:
                    wall_post_email(activity)

        except Exception as e:
            response['status'] = 400
            response['message'] = 'Bad Request'
            logger.error('Status Update error - Error: (%s) - Handle: (%s)', e, profile.handle if profile else '')
            return JsonResponse(response, status=400)
    return JsonResponse(response)


def grant_redir(request):
    return redirect('/grants/')


def help(request):
    return redirect('/wiki/')


def verified(request):
    user = request.user if request.user.is_authenticated else None
    profile = request.user.profile if user and hasattr(request.user, 'profile') else None

    context = {
        'active': 'verified',
        'title': _('Verified'),
        'profile': profile,
    }
    return TemplateResponse(request, 'verified.html', context)


def presskit(request):

    brand_colors = [
        (
            "Cosmic Teal",
            "#25e899",
            "37, 232, 153"
        ),
        (
            "Dark Cosmic Teal",
            "#0fce7c",
            "15, 206, 124"
        ),
        (
            "Milky Way Blue",
            "#15003e",
            "21, 0, 62"
        ),
        (
            "Stardust Yellow",
            "#FFCE08",
            "255,206, 8"
        ),
        (
            "Polaris Blue",
            "#3E00FF",
            "62, 0, 255"
        ),
        (
            "Vinus Purple",
            "#8E2ABE",
            "142, 42, 190"
        ),
        (
            "Regulus Red",
            "#F9006C",
            "249, 0, 108"
        ),
        (
            "Star White",
            "#FFFFFF",
            "23, 244, 238"
        ),
    ]

    context = {
        'brand_colors': brand_colors,
        'active': 'get',
        'title': _('Presskit'),
    }
    return TemplateResponse(request, 'presskit.html', context)


def handler403(request, exception=None):
    return error(request, 403)


def handler404(request, exception=None):
    return error(request, 404)


def handler500(request, exception=None):
    return error(request, 500)


def handler400(request, exception=None):
    return error(request, 400)


def error(request, code):
    context = {
        'active': 'error',
        'code': code,
        'nav': 'home',
    }
    context['title'] = "Error {}".format(code)
    return_as_json = 'api' in request.path

    if return_as_json:
        return JsonResponse(context, status=500)
    return TemplateResponse(request, 'error.html', context, status=code)


def portal(request):
    return redirect('https://gitcoin.co/help')


def community(request):
    return redirect('https://github.com/gitcoinco/community')


def onboard(request):
    return redirect('https://docs.google.com/document/d/1DQvek5TwASIp1njx5VZeLKEgSxfvxm871vctx1l_33M/edit?')


def podcast(request):
    return redirect('https://itunes.apple.com/us/podcast/gitcoin-community/id1360536677')


def feedback(request):
    return redirect('https://goo.gl/forms/9rs9pNKJDnUDYEeA3')


def wallpaper(request):
    return redirect('https://gitcoincontent.s3-us-west-2.amazonaws.com/Wallpapers.zip')


def help_dev(request):
    return redirect('/wiki')


def help_pilot(request):
    return redirect('/wiki')


def help_repo(request):
    return redirect('/wiki')


def help_faq(request):
    return redirect('/wiki')


def browser_extension_chrome(request):
    return redirect('https://chrome.google.com/webstore/detail/gdocmelgnjeejhlphdnoocikeafdpaep')


def browser_extension_firefox(request):
    return redirect('https://addons.mozilla.org/en-US/firefox/addon/gitcoin/')


def itunes(request):
    return redirect('https://itunes.apple.com/us/app/gitcoin/id1319426014')


def casestudy(request):
    return redirect('https://docs.google.com/document/d/1M8-5xCGoJ8u-k0C0ncx_dr9LtHwZ32Ccn3KMFtEnsBA/edit')


def schwag(request):
    return redirect('https://goo.gl/forms/X3jAtOVUUNAumo072')


def slack(request):
    context = {
        'active': 'slack',
        'msg': None,
        'nav': 'home',
    }

    if request.POST:
        email = request.POST.get('email')
        context['msg'] = _('You must provide an email address')
        if email:
            context['msg'] = _('Your invite has been sent.')
            context['success'] = True
            try:
                validate_email(email)
                get_or_save_email_subscriber(email, 'slack', send_slack_invite=False)
                response = invite_to_slack(email, True)

                if not response.get('ok'):
                    context['msg'] = response.get('error', _('Unknown error'))
                context['success'] = False
            except ValidationError:
                context['msg'] = _('Invalid email')

    return TemplateResponse(request, 'slack.html', context)


@csrf_exempt
def newtoken(request):
    context = {
        'active': 'newtoken',
        'msg': None,
    }

    if request.POST:
        required_fields = ['email', 'terms', 'not_security', 'address', 'symbol', 'decimals', 'network']
        validtion_passed = True
        for key in required_fields:
            if not request.POST.get(key):
                context['msg'] = str(_('You must provide the following fields: ')) + key
                validtion_passed = False
        if validtion_passed:
            obj = Token.objects.create(
                address=request.POST['address'],
                symbol=request.POST['symbol'],
                decimals=request.POST['decimals'],
                network=request.POST['network'],
                approved=False,
                priority=1,
                metadata={
                    'ip': get_ip(request),
                    'email': request.POST['email'],
                    }
                )
            new_token_request(obj)
            context['msg'] = str(_('Your token has been submitted and will be listed within 2 business days if it is accepted.'))

    return TemplateResponse(request, 'newtoken.html', context)


def btctalk(request):
    return redirect('https://bitcointalk.org/index.php?topic=2206663')


def reddit(request):
    return redirect('https://www.reddit.com/r/gitcoincommunity/')

def blog(request):
    return redirect('https://gitcoin.co/blog')

def livestream(request):
    return redirect('https://calendar.google.com/calendar/r?cid=N3JxN2dhMm91YnYzdGs5M2hrNjdhZ2R2ODhAZ3JvdXAuY2FsZW5kYXIuZ29vZ2xlLmNvbQ')


def twitter(request):
    return redirect('http://twitter.com/gitcoin')


def fb(request):
    return redirect('https://www.facebook.com/GetGitcoin/')


def medium(request):
    return redirect('https://medium.com/gitcoin')


def refer(request):
    return redirect('https://gitcoin.co/funding/details?url=https://github.com/gitcoinco/gitcoinco/issues/1')


def gitter(request):
    return redirect('https://gitter.im/gitcoinco/Lobby')


def github(request):
    return redirect('https://github.com/gitcoinco/')


def youtube(request):
    return redirect('https://www.youtube.com/channel/UCeKRqRjzSzq5yP-zUPwc6_w')


def web3(request):
    return redirect('https://www.youtube.com/watch?v=cZZMDOrIo2k')


@cached_view_as(Token.objects.filter(network=get_default_network, approved=True))
def tokens(request):
    context = {}
    networks = ['mainnet', 'ropsten', 'rinkeby', 'unknown', 'custom']
    for network in networks:
        key = f"{network}_tokens"
        context[key] = Token.objects.filter(network=network, approved=True)
    return TemplateResponse(request, 'tokens_js.txt', context, content_type='text/javascript')


@csrf_exempt
@ratelimit(key='ip', rate='5/m', method=ratelimit.UNSAFE, block=True)
def increase_funding_limit_request(request):
    user = request.user if request.user.is_authenticated else None
    profile = request.user.profile if user and hasattr(request.user, 'profile') else None
    usdt_per_tx = request.GET.get('usdt_per_tx', None)
    usdt_per_week = request.GET.get('usdt_per_week', None)
    is_staff = user.is_staff if user else False

    if is_staff and usdt_per_tx and usdt_per_week:
        try:
            profile_pk = request.GET.get('profile_pk', None)
            target_profile = Profile.objects.get(pk=profile_pk)
            target_profile.max_tip_amount_usdt_per_tx = usdt_per_tx
            target_profile.max_tip_amount_usdt_per_week = usdt_per_week
            target_profile.save()
        except Exception as e:
            return JsonResponse({'error': str(e)}, status=400)

        return JsonResponse({'msg': _('Success')}, status=200)

    if request.body:
        if not user or not profile or not profile.handle:
            return JsonResponse(
                {'error': _('You must be Authenticated via Github to use this feature!')},
                status=401)

        try:
            result = FundingLimitIncreaseRequestForm(json_parse(request.body))
            if not result.is_valid():
                raise
        except Exception as e:
            return JsonResponse({'error': _('Invalid JSON.')}, status=400)

        new_funding_limit_increase_request(profile, result.cleaned_data)

        return JsonResponse({'msg': _('Request received.')}, status=200)

    form = FundingLimitIncreaseRequestForm()
    params = {
        'form': form,
        'title': _('Request a Funding Limit Increase'),
        'card_title': _('Gitcoin - Request a Funding Limit Increase'),
        'card_desc': _('Do you hit the Funding Limit? Request a increasement!')
    }

    return TemplateResponse(request, 'increase_funding_limit_request_form.html', params)


def tribes_home(request):
    tribes = Profile.objects.filter(is_org=True).annotate(followers=Count('follower')).order_by('-followers')[:8]

    context = {
        'avatar_url': request.build_absolute_uri(static('v2/images/twitter_cards/tw_cards-07.png')),
        'testimonials': testimonials(),
        'reasons': reasons(),
        'articles': articles(),
        'press': press(),
        'tribes': tribes,
        'show_sales_action': True,
    }

    return TemplateResponse(request, 'tribes/landing.html', context)<|MERGE_RESOLUTION|>--- conflicted
+++ resolved
@@ -1046,11 +1046,6 @@
             view_count_threshold = 40
         activities = activities.filter(view_count__gt=view_count_threshold)
 
-<<<<<<< HEAD
-    activities = activities.filter().exclude(pin__what=what)
-
-=======
->>>>>>> 8ecc44df
     return activities
 
 
