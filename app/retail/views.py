
# -*- coding: utf-8 -*-
'''
    Copyright (C) 2020 Gitcoin Core

    This program is free software: you can redistribute it and/or modify
    it under the terms of the GNU Affero General Public License as published
    by the Free Software Foundation, either version 3 of the License, or
    (at your option) any later version.

    This program is distributed in the hope that it will be useful,
    but WITHOUT ANY WARRANTY; without even the implied warranty of
    MERCHANTABILITY or FITNESS FOR A PARTICULAR PURPOSE. See the
    GNU Affero General Public License for more details.

    You should have received a copy of the GNU Affero General Public License
    along with this program. If not, see <http://www.gnu.org/licenses/>.

'''
import json
import logging
import re
import time
from json import loads as json_parse
from os import walk as walkdir

from django.conf import settings
from django.contrib.admin.views.decorators import staff_member_required
from django.core.exceptions import ValidationError
from django.core.paginator import Paginator
from django.core.validators import validate_email
from django.db.models import Count, Q, Subquery
from django.http import Http404, JsonResponse
from django.shortcuts import redirect
from django.template.response import TemplateResponse
from django.templatetags.static import static
from django.urls import reverse
from django.utils import timezone
from django.utils.translation import gettext
from django.utils.translation import gettext_lazy as _
from django.views.decorators.csrf import csrf_exempt
from django.views.decorators.http import require_http_methods

from app.utils import get_default_network, get_profiles_from_text
from cacheops import cached_as, cached_view, cached_view_as
from dashboard.models import (
    Activity, Bounty, HackathonEvent, Profile, Tip, TribeMember, get_my_earnings_counter_profiles, get_my_grants,
)
from dashboard.notifications import amount_usdt_open_work, open_bounties
from dashboard.tasks import grant_update_email_task
from economy.models import Token
from marketing.mails import mention_email, new_funding_limit_increase_request, new_token_request, wall_post_email
from marketing.models import Alumni, EmailInventory, Job, LeaderboardRank
from marketing.utils import get_or_save_email_subscriber, invite_to_slack
from perftools.models import JSONStore
from ratelimit.decorators import ratelimit
from retail.emails import render_nth_day_email_campaign
from retail.helpers import get_ip
from townsquare.models import PinnedPost
from townsquare.tasks import increment_view_counts
from townsquare.utils import can_pin

from .forms import FundingLimitIncreaseRequestForm
from .utils import articles, press, programming_languages, reasons, testimonials

logger = logging.getLogger(__name__)

connect_types = ['status_update', 'wall_post', 'new_bounty', 'created_quest', 'new_grant', 'created_kudos', 'consolidated_leaderboard_rank', 'consolidated_mini_clr_payout', 'hackathon_new_hacker']

def get_activities(tech_stack=None, num_activities=15):
    # get activity feed

    activities = Activity.objects.select_related('bounty').filter(bounty__network='mainnet').order_by('-created')
    if tech_stack:
        activities = activities.filter(bounty__metadata__icontains=tech_stack)
    activities = activities[0:num_activities]
    return activities

def index(request):
    context = {
    }
    return TemplateResponse(request, 'home/index2020.html', context)

def index_old(request):
    products = [
        {
            'group' : 'grow_oss',
            'products': [
                {
                    'img': static('v2/images/home/bounties.svg'),
                    'name': 'BOUNTIES',
                    'description': 'Get paid for solving open source bounties.',
                    'link': '/bounties/funder'
                }
            ]
        },
        {
            'group' : 'maintain_oss',
            'products': [
                {
                    'img': static('v2/images/home/codefund.svg'),
                    'name': 'CODEFUND',
                    'description': 'Ethical advertising for open source.',
                    'link': 'https://codefund.app'
                },
                {
                    'img': static('v2/images/home/grants.svg'),
                    'name': 'GRANTS',
                    'description': 'Sustainable funding for open source.',
                    'link': '/grants'
                }
            ]
        },
        {
            'group' : 'build_oss',
            'products': [
                {
                    'img': static('v2/images/home/kudos.svg'),
                    'name': 'KUDOS',
                    'description': 'A new way to show appreciation.',
                    'link': '/kudos'
                }
            ]
        }
    ]

    know_us = [
        {
            'text': 'Our Vision',
            'link': '/vision'
        },
        {
            'text': 'Our Products',
            'link': '/products'
        },
        {
            'text': 'Our Team',
            'link': '/about#team'
        },
        {
            'text': 'Our Results',
            'link': '/results'
        },
        {
            'text': 'Our Values',
            'link': '/mission'
        },
        {
            'text': 'Our Token',
            'link': '/not_a_token'
        }
    ]

    context = {
        'products': products,
        'know_us': know_us,
        'press': press(),
        'articles': articles(),
        'hide_newsletter_caption': True,
        'hide_newsletter_consent': True,
        'newsletter_headline': _("Get the Latest Gitcoin News! Join Our Newsletter."),
        'title': _('Grow Open Source: Get crowdfunding and find freelance developers for your software projects, paid in crypto'),
    }
    return TemplateResponse(request, 'home/index.html', context)


def funder_bounties_redirect(request):
    return redirect(funder_bounties)


def funder_bounties(request):

    onboard_slides = [
        {
            'img': static("v2/images/presskit/illustrations/prime.svg"),
            'title': _('Are you a developer or designer?'),
            'subtitle': _('Contribute to exciting OSS project and get paid!'),
            'type': 'contributor',
            'active': 'active',
            'more': '/bounties/contributor'
        },
        {
            'img': static("v2/images/presskit/illustrations/regulus-white.svg"),
            'title': _('Are you a funder or project organizer?'),
            'subtitle': _('Fund your OSS bounties and get work done!'),
            'type': 'funder',
            'more': '/how/funder'
        }
    ]

    slides = [
        ("Dan Finlay", static("v2/images/testimonials/dan.jpg"),
         _("Once we had merged in multiple language support from a bounty, it unblocked the \
         path to all other translations, and what better way to get lots of dif erent \
         translations than with bounties from our community? A single tweet of publicity \
         and we had something like 20 language requests, and 10 language pull requests. It’s been total magic."),
         'https://github.com/danfinlay', "Metamask -- Internationalization"),
        ("Phil Elsasser", static("v2/images/testimonials/phil.jpg"),
         _("​By design or not, there is an element of trust inherent within Gitcoin. This isn’t \
         the bad kind of “trust” that we are all trying to move away from in a centralized world, \
         but a much better sense of community trust that gets established through the bounty process."),
         'http://www.marketprotocol.io/', 'Market'),
        ("John Maurelian", static("v2/images/testimonials/maurelian.jpg"),
         _("Gitcoin helps us to finally close out the issues we've been meaning to get around to for too long"),
         "https://consensys.github.io/smart-contract-best-practices/", 'Consensys Diligence -- Documentation Bounties'),
        ("Kames CG", static("v2/images/testimonials/kames.jpg"),
         _("uPort is still in the process of Open Sourcing all of our code, so Gitcoin at the present moment, \
         helps uPort plant seeds within the growing Ethereum developer community, that we expect will blossom \
         into flourishing opportunities in the future. Put simply, as opposed to running marketing campaign, \
         we can use bounties to stay present in front of potential developers we want to engage with."),
         'https://github.com/KamesCG', 'Uport'),
        ("Piper", static("v2/images/testimonials/pipermerriam.jpg"),
         _("Although we’ve only hired two developers, there is no doubt that we could have sourced more. \
         Gitcoin has been the strongest hiring signal in all of the hiring I’ve ever done."),
         'https://github.com/pipermerriam', 'Pipermerriam'),
        ("Joseph Schiarizzi", static("v2/images/testimonials/jschiarizzi.jpeg"),
         _("On a Friday I needed a front end done for a project due in 48 hours.  When everyone I knew was busy, \
         gitcoiners were able to help me make my deadline, with fast, affordable, & high quality work."),
         'https://github.com/jschiarizzi', 'Fourth Wave')
    ]

    gitcoin_description = _(
        "A community at the intersection of blockchain and open source. A place for developers to collaborate in a new system, where open source money builds in monetization for open source repositories."
    )

    context = {
        'onboard_slides': onboard_slides,
        'activities': get_activities(),
        'is_outside': True,
        'slides': slides,
        'slideDurationInMs': 6000,
        'active': 'bounties_funder',
        'avatar_url': request.build_absolute_uri(static('v2/images/twitter_cards/tw_cards-01.png')),
        'hide_newsletter_caption': True,
        'hide_newsletter_consent': True,
        'gitcoin_description': gitcoin_description,
        'newsletter_headline': _("Get the Latest Gitcoin News! Join Our Newsletter."),
        'meta_title': "Grow Open Source: Find Freelance Developers & Open Source Bug Bounties - Gitcoin",
        'meta_description': "The Gitcoin platform connects freelance developers with open bug bounties or online jobs, paid in crypto (ETH). Leverage a global workforce to quickly complete software development and coding jobs."
    }
    return TemplateResponse(request, 'bounties/funder.html', context)


def contributor_bounties_redirect(request, tech_stack):
    return redirect(contributor_bounties, tech_stack= '/'+ tech_stack)


def contributor_bounties(request, tech_stack):

    onboard_slides = [
        {
            'img': static("v2/images/presskit/illustrations/regulus-white.svg"),
            'title': _('Are you a funder or project organizer?'),
            'subtitle': _('Fund your OSS bounties and get work done!'),
            'type': 'funder',
            'active': 'active',
            'more': '/bounties/funder'
        },
        {
            'img': static("v2/images/presskit/illustrations/prime.svg"),
            'title': _('Are you a developer or designer?'),
            'subtitle': _('Contribute to exciting OSS project and get paid!'),
            'type': 'contributor',
            'more': '/how/contributor'
        }
    ]

    slides = [
        ("Daniel", static("v2/images/testimonials/gitcoiners/daniel.jpeg"),
         _("When I found Gitcoin I was gladly surprised that it took one thing and did it well. \
         It took the Ethereum tech and used it as a bridge to technology with open source Jobs.  \
         Even though Gitcoin is still in it’s early stages, I think it’s filled with potential to grow."),
         'https://github.com/dmerrill6'),
        ("CryptoMental", static("v2/images/testimonials/gitcoiners/cryptomental.png"),
         _(" think the great thing about GitCoin is how easy it is for projects to reach out to worldwide talent. \
         GitCoin helps to find people who have time to contribute and increase speed of project development. \
         Thanks to GitCoin a bunch of interesting OpenSource projects got my attention!"),
         'https://github.com/cryptomental'),
        ("Elan", static("v2/images/testimonials/gitcoiners/elan.jpeg"),
         _("The bounty process with Gitcoin is pretty amazing.  Just go on the website, find an issue you can \
         work on, you claim it.  All you do then is submit your code to Github, get the code merged.  \
         Once it’s merged, the smart contract kicks in and sends the money to your Ethereum account.  \
         The whole process is pretty smooth.  There’s a giant slack community.  It puts the freelance \
         market back in the hands of the community!"),
         "https://github.com/elaniobro"),
        ("Jack", static("v2/images/testimonials/gitcoiners/jack.jpeg"),
         _("I really like Gitcoin because it’s allowed me to get involved in some really interesting \
         Open Source Projects.  I’ve written code for MyEtherWallet and Gitcoin itself.  \
         I think Gitcoin is becoming a great asset for the Ethereum ecosystem."),
         'https://github.com/jclancy93'),
        ("Miguel Angel Rodriguez Bermudez", static("v2/images/testimonials/gitcoiners/miguel.jpeg"),
         _("I came across Gitcoin 3 months ago.  I was hearing lots of ideas about projects involving \
         cryptocurrencies, and I kept thinking \"what about open source projects?\".  I see Gitcoin as \
         the next level of freelance, where you can not only help repos on Github, but get money out of \
         it.  It is that simple and it works."),
         'https://github.com/marbrb'),
        ("Octavio Amuchástegui", static("v2/images/testimonials/gitcoiners/octavioamu.jpeg"),
         _("I'm in love with Gitcoin. It isn't only a platform, it's a community that gives me the \
         opportunity to open my network and work with amazing top technology projects and earn some \
         money in a way I'm visible to the dev community and work opportunities. Open source is amazing, \
         and is even better to make a living from it, I think is the future of development."),
         'https://github.com/octavioamu')
    ]

    gitcoin_description = _(
        "A community for developers to collaborate and monetize their skills while working \
        on Open Source projects through bounties."
    )

    projects = [
        {
            'name': 'Augur Logo',
            'source': 'v2/images/project_logos/augur.png'
        },
        {
            'name': 'Bounties Logo',
            'source': 'v2/images/project_logos/bounties.png'
        },
        {
            'name': 'Balance Logo',
            'source': 'v2/images/project_logos/balance.png'
        },
        {
            'name': 'Metamask Logo',
            'source': 'v2/images/project_logos/metamask.png'
        },
        {
            'name': 'uPort Logo',
            'source': 'v2/images/project_logos/uport.png'
        },
        {
            'name': 'Market Protocol Logo',
            'source': 'v2/images/project_logos/market.png'
        },
        {
            'name': 'Trust Wallet Logo',
            'source': 'v2/images/project_logos/trust.png'
        },
        {
            'name': 'MCrypto Logo',
            'source': 'v2/images/project_logos/mycrypto.png'
        },
        {
            'name': 'Truffle Logo',
            'source': 'v2/images/project_logos/truffle.png'
        },
        {
            'name': 'Solidity Logo',
            'source': 'v2/images/project_logos/solidity.png'
        },
        {
            'name': 'Casper Logo',
            'source': 'v2/images/project_logos/casper.png'
        },
        {
            'name': 'Wyvern Logo',
            'source': 'v2/images/project_logos/wyvern.png'
        },
        {
            'name': 'Ethereum Logo',
            'source': 'v2/images/project_logos/eth.png'
        },
        {
            'name': 'Livepeer Logo',
            'source': 'v2/images/project_logos/livepeer.png'
        },
        {
            'name': 'Raiden Logo',
            'source': 'v2/images/project_logos/raiden.png'
        },
        {
            'name': 'Databroker Logo',
            'source': 'v2/images/project_logos/databroker.png'
        }
    ]

    # tech_stack = '' #uncomment this if you wish to disable contributor specific LPs
    context = {
        'avatar_url': request.build_absolute_uri(static('v2/images/twitter_cards/tw_cards-01.png')),
        'onboard_slides': onboard_slides,
        'slides': slides,
        'slideDurationInMs': 6000,
        'active': 'bounties_coder',
        'newsletter_headline': _("Be the first to find out about newly posted freelance jobs."),
        'hide_newsletter_caption': True,
        'hide_newsletter_consent': True,
        'gitcoin_description': gitcoin_description,
        'projects': projects,
        'contributor_list': [
            { 'link': "/python", 'text': "Python"},
            { 'link': "/javascript", 'text': "JavaScript"},
            { 'link': "/rust", 'text': "Rust"},
            { 'link': "/solidity", 'text': "Solidity"},
            { 'link': "/design", 'text': "Design"},
            { 'link': "/html", 'text': "HTML"},
            { 'link': "/ruby", 'text': "Ruby"},
            { 'link': "/css", 'text': "CSS"},
        ]
    }

    if tech_stack == 'new':
        return redirect('new_funding_short')

    try:
        new_context = JSONStore.objects.get(view='contributor_landing_page', key=tech_stack).data

        for key, value in new_context.items():
            context[key] = value
    except Exception as e:
        logger.exception(e)
        raise Http404

    return TemplateResponse(request, 'bounties/contributor.html', context)


def get_contributor_landing_page_context(tech_stack):
    available_bounties_count = open_bounties().count()
    available_bounties_worth = amount_usdt_open_work()
    activities = get_activities(tech_stack)
    return {
        'activities': activities,
        'title': tech_stack.title() + str(_(" Open Source Opportunities")) if tech_stack else str(_("Open Source Opportunities")),
        'available_bounties_count': available_bounties_count,
        'available_bounties_worth': available_bounties_worth,
        'tech_stack': tech_stack,

    }


def how_it_works(request, work_type):
    """Show How it Works / Funder page."""
    if work_type not in ['funder', 'contributor']:
        raise Http404
    if work_type == 'contributor':
        title = _('How to Find & Complete Open Bounties | Gitcoin')
        desc = _('Learn how to get paid for open bug bounties and get paid in crypto (ETH or any ERC-20 token)')
    elif work_type == 'funder':
        title = _('How to Create & Fund Issues/Bounties | Gitcoin')
        desc = _('Learn how to create open bug bounties and get freelance developers to complete your job/task.')
    context = {
        'active': f'how_it_works_{work_type}',
        'title': title,
        'desc': desc
    }
    return TemplateResponse(request, 'how_it_works/index.html', context)


def robotstxt(request):
    context = {
        'settings': settings,
    }
    return TemplateResponse(request, 'robots.txt', context, content_type='text')


def about(request):
    core_team = [
        (
            "Kevin Owocki",
            "All the things",
            "owocki",
            "owocki",
            "The Community",
            "Avocado Toast",
            "kevin",
            "Summoner of Bots",
            "owocki",
            True
        ),
        (
            "Joe Lubin",
            "Consensys",
            "",
            "",
            "Meshiness",
            "",
            "joe",
            "Harbringer of Decentralization",
            "ethereumJoseph",
            True
        ),
        (
            "Alisa March",
            "User Experience Design",
            "PixelantDesign",
            "pixelant",
            "Tips",
            "Apple Cider Doughnuts",
            "alisa",
            "Pixel Mage",
            "pixelant",
            True
        ),
        (
            "Vivek Singh",
            "Community Buidl-er",
            "vs77bb",
            "vivek-singh-b5a4b675",
            "Gitcoin Requests",
            "Tangerine Gelato",
            "vivek",
            "Campfire StoryTeller",
            "vsinghdothings",
            True
        ),
        (
            "Aditya Anand M C",
            "Engineering",
            "thelostone-mc",
            "aditya-anand-m-c-95855b65",
            "The Community",
            "Cocktail Samosa",
            "aditya",
            "Block Welder",
            "thelostone_mc",
            True
        ),
        (
            "Scott Moore",
            "Biz Dev",
            "ceresstation",
            "scott-moore-a2970075",
            "Issue Explorer",
            "Teriyaki Chicken",
            "scott",
            "Phase Shifter",
            "notscottmoore",
            True
        ),
        (
            "Octavio Amuchástegui",
            "Front End Dev",
            "octavioamu",
            "octavioamu",
            "The Community",
            "Homemade italian pasta",
            "octavio",
            "Bugs Breeder",
            "octavioamu",
            True
        ),
        (
            "Frank Chen",
            "Data & Product",
            "frankchen07",
            "frankchen07",
            "Kudos!",
            "Crispy pork belly",
            "frank",
            "Hashed Scout",
            "",
            True
        ),
        (
            "Connor O'Day",
            "DevRel",
            "connoroday",
            "connoroday",
            "the lols",
            "Robertas Pizza",
            "connor",
            "Druid of The Chain",
            "connoroday0",
            True
        ),
        (
            "solexplorer",
            "Wannabe community Star",
            "solexplorer",
            '',
            "Community",
            "Pizza",
            "",
            "Community leader",
            "rachid_eth",
            True
        ),
        (
            "nglglhtr",
            "DevRel Mage",
            "nglglhtr",
            '',
            "Quests",
            "Quinoa",
            "",
            "",
            "angelagilhotra",
            True
        ),
        (
            "chibie",
            "Engineer",
            "chibie",
            '',
            "Grants",
            "semovita with afang soup",
            "",
            "OSS Freedom Fighter",
            "stchibie",
            True
        ),
        (
            "scco",
            "Design",
            "scco",
            '',
            "grants",
            "boeuf bourguignon",
            "",
            "Mage",
            "schumanncombo",
            True
        ),
        (
            "thesachinmittal",
            "DevRel SuperSstar",
            "thesachinmittal",
            '',
            "KERNEL",
            "",
            "",
            "Druid",
            "sm_judge",
            True
        ),
        (
            "octaviaan",
            "Design",
            "octaviaan",
            '',
            "Kudos",
            "",
            "",
            "Rainbow Unicorn",
            "",
            True
        ),
        (
            "Kyle Weiss",
            "People, Product and Value Capture",
            "kweiss",
            "kweiss",
            "The Community",
            "Porkbelly Ramen",
            "",
            "",
            "kweiss",
            True
        ),
        (
            "gitcoinbot",
            "beep boop bop",
            "gitcoinbot",
            None,
            "everything that's automated",
            "bits",
            "gitcoinbot",
            "Loveable Companion",
            "",
            False
        )

    ]
    exclude_community = ['kziemiane', 'owocki', 'mbeacom']
    community_members = [
    ]
    leadeboardranks = LeaderboardRank.objects.filter(active=True, product='all', leaderboard='quarterly_earners').exclude(github_username__in=exclude_community).order_by('-amount').cache()[0: 15]
    for lr in leadeboardranks:
        package = (lr.avatar_url, lr.github_username, lr.github_username, '')
        community_members.append(package)

    alumnis = [
    ]
    for alumni in Alumni.objects.select_related('profile').filter(public=True).exclude(organization='gitcoinco').cache():
        package = (alumni.profile.avatar_url, alumni.profile.username, alumni.profile.username, alumni.organization)
        alumnis.append(package)

    context = {
        'core_team': core_team,
        'community_members': community_members,
        'alumni': alumnis,
        'total_alumnis': str(Alumni.objects.count()),
        'active': 'about',
        'title': 'About',
        'is_outside': True,
    }
    return TemplateResponse(request, 'about.html', context)


def mission(request):
    """Render the Mission response."""

    context = {
        'is_outside': True,
        'active': 'mission',
        'card_type': 'summary_large_image',
        'avatar_width': 2614,
        'avatar_height': 1286,
        'title': 'Mission',
        'card_title': _('Gitcoin is a mission-driven organization.'),
        'card_desc': _('Our mission is to grow open source.'),
        'avatar_url': static('v2/images/mission.png'),
    }
    return TemplateResponse(request, 'mission.html', context)


def jobs(request):
    job_listings = Job.objects.filter(active=True)
    context = {
        'active': 'jobs',
        'title': 'Jobs',
        'job_listings': job_listings
    }
    return TemplateResponse(request, 'jobs.html', context)


def vision(request):
    """Render the Vision response."""
    videoLinks = [
        'https://www.youtube.com/embed/wo0KkSH-6eg',
        'https://www.youtube.com/embed/nZTVMEh9k5U',
        'https://www.youtube.com/embed/F2yeOFlRE0E'
    ]
    context = {
        'is_outside': True,
        'active': 'vision',
        'avatar_url': static('v2/images/vision/triangle.jpg'),
        'title': 'Vision',
        'videoLinks': videoLinks,
        'card_title': _("Gitcoin's Vision for a Web3 World"),
        'card_desc': _("Gitcoin's Vision for a web3 world is to make it easy for developers to find paid work in open source."),
    }
    return TemplateResponse(request, 'vision.html', context)


def avatar(request):
    """Render the avatar response."""
    from avatar.models import AvatarTheme

    default_back = get_leaderboard_back(request)
    back = request.GET.get('back', default_back[1])
    img = request.GET.get('img', default_back[0])

    context = {
        'is_outside': True,
        'active': 'avatar',
        'title': 'Avatar Builder',
        'card_title': _("Free Avatar Builder"),
        'card_desc': _('Gitcoin\'s Free Avatar Creator is an online tool to build a character for yourself.  It has dozens of options to show off your bad-self.  No strings attached, Always free.'),
        'avatar_url': "https://c.gitcoin.co/avatars/d1a33d2bcb7bbfef50368bca73111fae/fryggr.png",
        'back': back,
        'img': img,
        'avatar_options': AvatarTheme.objects.filter(active=True).order_by('-popularity'),
    }
    return TemplateResponse(request, 'avatar_landing.html', context)

def get_leaderboard_back(request):
    default_back_safe = [['s10.png', i] for i in range(24, 33)]
    default_back_crazy = [['s9.png', 3], ['s10.png', 10], ['s10.png', 25], ['s10.png', 33], ['s10.png', 4], ['s10.png', 8], ['s9.png', 14]]
    default_back = default_back_safe

    default_back_i = int(request.GET.get('i', int(timezone.now().strftime("%j")))) % len(default_back)
    default_back = default_back[default_back_i]
    return default_back

def products(request):
    """Render the Products response."""
    products = [
        {
            'name': 'Town Square',
            'heading': _("A Web3-enabled social networking bazaar."),
            'description': _("Gitcoin offers social features that uses mechanism design create a community that #GivesFirst."),
            'link': 'https://gitcoin.co/townsquare',
            'img': static('v2/images/products/social.png'),
            'logo': static('v2/images/helmet.svg'),
            'service_level': '',
            'traction': '100s of posts per day',
        },
        {
            'name': 'Discord',
            'heading': _("Reach your favorite Gitcoiner's in realtime.."),
            'description': _("Gitcoin Chat is hosted on Discord, and is an option to connect with your favorite Gitcoiners in realtime."),
            'link': 'https://discord.gg/jWUzf7b8Yr',
            'img': static('v2/images/products/chat.png'),
            'logo': static('v2/images/helmet.svg'),
            'service_level': '',
            'traction': '100s of DAUs',
        },
        {
            'name': 'hackathons',
            'heading': _("Hack with the best companies in web3."),
            'description': _("Gitcoin offers Virtual Hackathons about once a month; Earn Prizes by working with some of the best projects in the decentralization space."),
            'link': 'https://gitcoin.co/hackathons',
            'img': static('v2/images/products/graphics-hackathons.png'),
            'logo': static('v2/images/top-bar/hackathons-symbol-neg.svg'),
            'service_level': 'Full Service',
            'traction': '1-3 hacks/month worth $40k/mo',
        },
        {
            'name': 'grants',
            'heading': _("Sustainable funding for open source"),
            'description': _("Gitcoin Grants are a fast, easy & secure way to provide recurring token \
                            contributions to your favorite OSS maintainers. Plus, with our NEW quarterly $100k+ matching funds it's now even easier to fund your OSS work! "),
            'link': '/grants',
            'img': static('v2/images/products/graphics-Grants.png'),
            'logo': static('v2/images/top-bar/grants-symbol-neg.svg'),
            'service_level': 'Self Service',
            'traction': 'over $1mm in GMV',
        },
        {
            'name': 'kudos',
            'heading': _("Show your appreciation with collectible tokens"),
            'description': _("Kudos is a way of showing your appreciation to another Gitcoin member.\
                            It's also a way to showcase special skills that a member might have."),
            'link': '/kudos',
            'img': static('v2/images/products/graphics-Kudos.png'),
            'logo': static('v2/images/top-bar/kudos-symbol-neg.svg'),
            'service_level': 'Self Service',
            'traction': '1200+ kudos sent/month',
        },
        {
            'name': 'bounties',
            'heading': _("Solve bounties. Get paid. Contribute to open source"),
            'description': _("Collaborate and monetize your skills while working on Open Source projects \
                            through bounties."),
            'link': '/explorer',
            'img': static('v2/images/products/graphics-Bounties.png'),
            'logo': static('v2/images/top-bar/bounties-symbol-neg.svg'),
            'service_level': 'Self Service',
            'traction': '$25k/mo',
        },
        {
            'name': 'kernel',
            'heading': _("Accelerate your web3 entrepreneurial career."),
            'description': _("An exciting 8 week fellowship program for experienced entrepreneurs, top hackers, and elite Gitcoin builders in the early stages of building or joining Web3 companies."),
            'link': 'https://kernel.community/',
            'img': static('v2/images/products/graphics-Codefund.svg'),
            'logo': static('v2/images/top-bar/kernel-symbol-neg.svg'),
            'service_level': 'Full Service',
            'traction': '100s of top devs',
        },
        {
            'name': 'matching engine',
            'heading': _("Find the Right Dev. Every Time."),
            'description': _("It's not about finding *a* developer.  It's about finding *the right developer for your needs*. Our matching engine powers each of our products, and can target the right community members for you."),
            'link': '/users',
            'img': static('v2/images/products/engine.svg'),
            'logo': static('v2/images/products/engine-logo.png'),
            'service_level': 'Integrated',
            'traction': 'Matching 20k devs/mo',
        }
    ]

    if settings.QUESTS_LIVE:
        products.append({
            'name': 'quests',
            'heading': _("Engaging Onboarding Experiences for the Web3 Ecosystem"),
            'description': _("Gitcoin Quests is a fun, gamified way to learn about the web3 ecosystem, earn rewards, and level up your decentralization-fu!"),
            'link': '/quests',
            'img': static('v2/images/products/graphics-Quests.png'),
            'logo': static('v2/images/top-bar/quests-symbol-neg.svg'),
            'service_level': 'Self Service',
            'traction': 'over 3000 plays/month',
        })

    default_back = get_leaderboard_back(request)
    back = request.GET.get('back', default_back[1])
    img = request.GET.get('img', default_back[0])

    context = {
        'is_outside': True,
        'active': 'products',
        'title': 'Products',
        'card_title': _("Gitcoin's Products."),
        'card_desc': _('At Gitcoin, we build products that allow for better incentivized collaboration \
                        in the realm of open source software'),
        'avatar_url': f"/static/v2/images/quests/backs/back{back}.jpeg",
        'back': back,
        'img': img,
        'products': products,
    }
    return TemplateResponse(request, 'products.html', context)


def not_a_token(request):
    """Render the not_a_token response."""
    return redirect('/')


def results(request, keyword=None):
    """Render the Results response."""
    if keyword and keyword not in programming_languages:
        raise Http404
    js = JSONStore.objects.get(view='results', key=keyword)
    context = js.data
    context['updated'] = js.created_on
    context['is_outside'] = True
    context['prefix'] = 'data-'
    import json
    context['avatar_url'] = static('v2/images/results_preview.gif')
    return TemplateResponse(request, 'results.html', context)

def get_specific_activities(what, trending_only, user, after_pk, request=None):
    only_profile_cards = ['mint_ptoken', 'edit_price_ptoken', 'accept_redemption_ptoken',
                          'denies_redemption_ptoken', 'incoming_redemption_ptoken', 'buy_ptoken']
    # create diff filters
    activities = Activity.objects.filter(hidden=False).order_by('-created_on').exclude(pin__what__iexact=what)
    activities = activities.exclude(activity_type__in=only_profile_cards)
    view_count_threshold = 10

    is_auth = user and user.is_authenticated

    ## filtering
    relevant_profiles = []
    relevant_grants = []
    if what == 'tribes':
        relevant_profiles = get_my_earnings_counter_profiles(user.profile.pk) if is_auth else []
    elif what == 'all_grants':
        activities = activities.filter(grant__isnull=False)
    elif what == 'grants':
        relevant_grants = get_my_grants(user.profile) if is_auth else []
    elif what == 'my_threads' and is_auth:
        activities = user.profile.subscribed_threads.all().order_by('-created') if is_auth else []
    elif what == 'my_favorites' and is_auth:
        favorites = user.favorites.all().values_list('activity_id')
        activities = Activity.objects.filter(id__in=Subquery(favorites)).order_by('-created')
    elif 'keyword-' in what:
        keyword = what.split('-')[1]
        relevant_profiles = Profile.objects.filter(keywords__icontains=keyword)
    elif 'search-' in what:
        keyword = what.split('-')[1]
        view_count_threshold = 5
        base_filter = Q(metadata__icontains=keyword, activity_type__in=connect_types)
        keyword_filter = Q(pk=0) #noop
        if keyword == 'meme':
            keyword_filter = Q(metadata__type='gif') | Q(metadata__type='png') | Q(metadata__type='jpg')
        if keyword == 'meme':
            keyword_filter = Q(metadata__icontains='spotify') | Q(metadata__type='soundcloud') | Q(metadata__type='pandora')
        activities = activities.filter(keyword_filter | base_filter)
    elif 'hackathon:' in what:
        terms = what.split(':')
        pk = terms[1]

        if len(terms) > 2:
            if terms[2] == 'tribe':
                key = terms[3]
                profile_filter = Q(profile__handle=key.lower())
                other_profile_filter = Q(other_profile__handle=key.lower())
                keyword_filter = Q(metadata__icontains=key)
                activities = activities.filter(keyword_filter | profile_filter | other_profile_filter)
                activities = activities.filter(activity_type__in=connect_types).filter(
                    Q(hackathonevent=pk) | Q(bounty__event=pk))
            else:
                activities = activities.filter(activity_type__in=connect_types, metadata__icontains=terms[2]).filter(
                    Q(hackathonevent=pk) | Q(bounty__event=pk))
        else:
            activities = activities.filter(activity_type__in=connect_types).filter(
                Q(hackathonevent=pk) | Q(bounty__event=pk))
    elif 'tribe:' in what:
        key = what.split(':')[1]
        profile_filter = Q(profile__handle=key.lower())
        other_profile_filter = Q(other_profile__handle=key.lower())
        keyword_filter = Q(metadata__icontains=key)
        activities = activities.filter(keyword_filter | profile_filter | other_profile_filter)
    elif 'activity:' in what:
        view_count_threshold = 0
        pk = what.split(':')[1]
        activities = Activity.objects.filter(pk=pk)
        if request:
            page = int(request.GET.get('page', 1))
            if page > 1:
                activities = Activity.objects.none()
    elif 'project:' in what:
        terms = what.split(':')
        pk = terms[1]

        if len(terms) > 2:
            activities = activities.filter(activity_type__in=connect_types, metadata__icontains=terms[2]).filter(project_id=pk)
        else:
            activities = activities.filter(activity_type__in=connect_types).filter(project_id=pk)
    elif ':' in what:
        pk = what.split(':')[1]
        key = what.split(':')[0] + "_id"
        if key == 'activity_id':
            key = 'pk'
        kwargs = {}
        kwargs[key] = pk
        activities = activities.filter(**kwargs)


    # filters
    if len(relevant_profiles):
        activities = activities.filter(profile__in=relevant_profiles)
    if len(relevant_grants):
        activities = activities.filter(grant__in=relevant_grants)
    if what == 'connect':
        activities = activities.filter(activity_type__in=connect_types)
    if what == 'kudos':
        activities = activities.filter(activity_type__in=['new_kudos', 'receive_kudos'])

    # after-pk filters
    if after_pk:
        activities = activities.filter(pk__gt=after_pk)
    if trending_only:
        if what == 'everywhere':
            view_count_threshold = 40
        activities = activities.filter(view_count__gt=view_count_threshold)

    activities = activities.filter().exclude(pin__what=what)

    return activities


def activity(request):
    """Render the Activity response."""
    page_size = 7
    page = int(request.GET.get('page', 1))
    what = request.GET.get('what', 'everywhere')
    trending_only = int(request.GET.get('trending_only', 0))
    activities = get_specific_activities(what, trending_only, request.user, request.GET.get('after-pk'), request)
    activities = activities.prefetch_related('profile', 'likes', 'comments', 'kudos', 'grant', 'subscription', 'hackathonevent', 'pin')
    # store last seen
    if activities.exists():
        last_pk = activities.first().pk
        current_pk = request.session.get(what)
        next_pk = last_pk if (not current_pk or current_pk < last_pk) else current_pk
        request.session[what] = next_pk
    # pagination
    next_page = page + 1
    start_index = (page-1) * page_size
    end_index = page * page_size

    #p = Paginator(activities, page_size)
    #page = p.get_page(page)
    page = activities[start_index:end_index]
    suppress_more_link = not len(page)

    # increment view counts
    activities_pks = [obj.pk for obj in page]
    if len(activities_pks):
        increment_view_counts.delay(activities_pks)

    context = {
        'suppress_more_link': suppress_more_link,
        'what': what,
        'can_pin': can_pin(request, what),
        'next_page': next_page,
        'page': page,
        'pinned': None,
        'target': f'/activity?what={what}&trending_only={trending_only}&page={next_page}',
        'title': _('Activity Feed'),
        'TOKENS': request.user.profile.token_approvals.all() if request.user.is_authenticated else [],
        'my_tribes': list(request.user.profile.tribe_members.values_list('org__handle',flat=True)) if request.user.is_authenticated else [],
    }
    context["activities"] = [a.view_props_for(request.user) for a in page]


    return TemplateResponse(request, 'activity.html', context)

@ratelimit(key='ip', rate='30/m', method=ratelimit.UNSAFE, block=True)
def create_status_update(request):
    issue_re = re.compile(r'^(?:https?://)?(?:github\.com)/(?:[\w,\-,\_]+)/(?:[\w,\-,\_]+)/issues/(?:[\d]+)')
    response = {}

    if request.POST:
        profile = request.user.profile
        title = request.POST.get('data')
        resource = request.POST.get('resource', '')
        provider = request.POST.get('resourceProvider', '')
        resource_id = request.POST.get('resourceId', '')
        attach_token = request.POST.get('attachToken', '')
        attach_amount = request.POST.get('attachAmount', '')
        attach_token_name = request.POST.get('attachTokenName', '')
        tx_id = request.POST.get('attachTxId', '')

        if request.user.is_authenticated and (request.user.profile.is_blocked or request.user.profile.shadowbanned):
            response['status'] = 200
            response['message'] = 'Status updated!'
            return JsonResponse(response, status=400)


        kwargs = {
            'activity_type': 'status_update',
            'metadata': {
                'title': title,
                'ask': request.POST.get('ask'),
                'fund_able': provider and issue_re.match(provider) != None,
                'resource': {
                    'type': resource,
                    'provider': provider,
                    'id': resource_id
                }
            }
        }

        if tx_id:
            kwargs['tip'] = Tip.objects.get(txid=tx_id)
            amount = float(attach_amount)
            kwargs['metadata']['attach'] = {
                'amount': amount,
                'token': attach_token,
                'token_name': attach_token_name,
            }

        if resource == 'content':
            meta = kwargs['metadata']['resource']
            meta['title'] = request.POST.get('title', '')
            meta['description'] = request.POST.get('description', '')
            meta['image'] = request.POST.get('image', '')

        kwargs['profile'] = profile
        what = request.POST.get('what')
        if what and ':' in what:
            key = what.split(':')[0]
            result = what.split(':')[1]
            if key and result:
                key = f"{key}_id"
                if key != 'hackathon_id':
                    kwargs[key] = result
                kwargs['activity_type'] = 'wall_post'

        if request.POST.get('has_video'):
            kwargs['metadata']['video'] = True
            kwargs['metadata']['gfx'] = request.POST.get('video_gfx')

        if request.POST.get('option1'):
            poll_choices = []
            for i in range(1, 5):
                key = "option" + str(i)
                val = request.POST.get(key)
                if val:
                    poll_choices.append({
                        'question': val,
                        'answers': [],
                        'i': i,
                        })
            kwargs['metadata']['poll_choices'] = poll_choices

        if ':' in request.POST.get('tab', ''):
            tab = request.POST.get('tab')
            key = tab.split(':')[0]
            result = tab.split(':')[1]
            if key == 'hackathon':
                kwargs['hackathonevent'] = HackathonEvent.objects.get(pk=result)
            if key == 'tribe':
                kwargs['other_profile'] = Profile.objects.get(handle=result.lower())

        try:
            activity = Activity.objects.create(**kwargs)
            response['status'] = 200
            response['message'] = 'Status updated!'

            mentioned_profiles = get_profiles_from_text(title).exclude(user__in=[request.user])
            to_emails = set(mentioned_profiles.values_list('email', flat=True))
            mention_email(activity, to_emails)

            if kwargs['activity_type'] == 'wall_post':
                if activity.grant and activity.grant.is_on_team(request.user.profile):
                    grant = activity.grant
                    grant.last_update = timezone.now()
                    grant.save()
                    if 'Email Grant Funders' in activity.metadata.get('ask'):
                        grant_update_email_task.delay(activity.pk)
                else:
                    wall_post_email(activity)

        except Exception as e:
            response['status'] = 400
            response['message'] = 'Bad Request'
            logger.error('Status Update error - Error: (%s) - Handle: (%s)', e, profile.handle if profile else '')
            return JsonResponse(response, status=400)
    return JsonResponse(response)


def grant_redir(request):
    return redirect('/grants/')


def help(request):
    return redirect('/wiki/')


def verified(request):
    user = request.user if request.user.is_authenticated else None
    profile = request.user.profile if user and hasattr(request.user, 'profile') else None

    context = {
        'active': 'verified',
        'title': _('Verified'),
        'profile': profile,
    }
    return TemplateResponse(request, 'verified.html', context)


def presskit(request):

    brand_colors = [
        (
            "Cosmic Teal",
            "#25e899",
            "37, 232, 153"
        ),
        (
            "Dark Cosmic Teal",
            "#0fce7c",
            "15, 206, 124"
        ),
        (
            "Milky Way Blue",
            "#15003e",
            "21, 0, 62"
        ),
        (
            "Stardust Yellow",
            "#FFCE08",
            "255,206, 8"
        ),
        (
            "Polaris Blue",
            "#6F3FF5",
            "62, 0, 255"
        ),
        (
            "Vinus Purple",
            "#8E2ABE",
            "142, 42, 190"
        ),
        (
            "Regulus Red",
            "#F9006C",
            "249, 0, 108"
        ),
        (
            "Star White",
            "#FFFFFF",
            "23, 244, 238"
        ),
    ]

    context = {
        'brand_colors': brand_colors,
        'active': 'get',
        'title': _('Presskit'),
    }
    return TemplateResponse(request, 'presskit.html', context)


def handler403(request, exception=None):
    return error(request, 403)


def handler404(request, exception=None):
    return error(request, 404)


def handler500(request, exception=None):
    return error(request, 500)


def handler400(request, exception=None):
    return error(request, 400)


def error(request, code):
    context = {
        'active': 'error',
        'code': code,
        'nav': 'home',
    }
    context['title'] = "Error {}".format(code)
    return_as_json = 'api' in request.path

    if return_as_json:
        return JsonResponse(context, status=500)
    return TemplateResponse(request, 'error.html', context, status=code)


def portal(request):
    return redirect('https://gitcoin.co/help')


def community(request):
    return redirect('https://calendar.google.com/calendar/embed?src=7rq7ga2oubv3tk93hk67agdv88%40group.calendar.google.com')


def onboard(request):
    return redirect('https://docs.google.com/document/d/1DQvek5TwASIp1njx5VZeLKEgSxfvxm871vctx1l_33M/edit?')


def podcast(request):
    return redirect('https://itunes.apple.com/us/podcast/gitcoin-community/id1360536677')


def feedback(request):
    return redirect('https://goo.gl/forms/9rs9pNKJDnUDYEeA3')


def wallpaper(request):
    return redirect('https://gitcoincontent.s3-us-west-2.amazonaws.com/Wallpapers.zip')


def help_dev(request):
    return redirect('/wiki')


def help_pilot(request):
    return redirect('/wiki')


def help_repo(request):
    return redirect('/wiki')


def help_faq(request):
    return redirect('/wiki')


def browser_extension_chrome(request):
    return redirect('https://chrome.google.com/webstore/detail/gdocmelgnjeejhlphdnoocikeafdpaep')


def browser_extension_firefox(request):
    return redirect('https://addons.mozilla.org/en-US/firefox/addon/gitcoin/')


def itunes(request):
    return redirect('https://itunes.apple.com/us/app/gitcoin/id1319426014')


def casestudy(request):
    return redirect('https://docs.google.com/document/d/1M8-5xCGoJ8u-k0C0ncx_dr9LtHwZ32Ccn3KMFtEnsBA/edit')


def schwag(request):
    return redirect('https://goo.gl/forms/X3jAtOVUUNAumo072')


def slack(request):
    context = {
        'active': 'slack',
        'msg': None,
        'nav': 'home',
    }

    if request.POST:
        email = request.POST.get('email')
        context['msg'] = _('You must provide an email address')
        if email:
            context['msg'] = _('Your invite has been sent.')
            context['success'] = True
            try:
                validate_email(email)
                get_or_save_email_subscriber(email, 'slack', send_slack_invite=False)
                response = invite_to_slack(email, True)

                if not response.get('ok'):
                    context['msg'] = response.get('error', _('Unknown error'))
                context['success'] = False
            except ValidationError:
                context['msg'] = _('Invalid email')

    return TemplateResponse(request, 'slack.html', context)


@csrf_exempt
def newtoken(request):
    context = {
        'active': 'newtoken',
        'msg': None,
    }

    if request.POST:
        required_fields = ['email', 'terms', 'not_security', 'address', 'symbol', 'decimals', 'network']
        validtion_passed = True
        for key in required_fields:
            if not request.POST.get(key):
                context['msg'] = str(_('You must provide the following fields: ')) + key
                validtion_passed = False
        if validtion_passed:
            obj = Token.objects.create(
                address=request.POST['address'],
                symbol=request.POST['symbol'],
                decimals=request.POST['decimals'],
                network=request.POST['network'],
                approved=False,
                priority=1,
                metadata={
                    'ip': get_ip(request),
                    'email': request.POST['email'],
                    }
                )
            new_token_request(obj)
            context['msg'] = str(_('Your token has been submitted and will be listed within 2 business days if it is accepted.'))

    return TemplateResponse(request, 'newtoken.html', context)


def btctalk(request):
    return redirect('https://bitcointalk.org/index.php?topic=2206663')


def reddit(request):
    return redirect('https://www.reddit.com/r/gitcoincommunity/')

def blog(request):
    return redirect('https://gitcoin.co/blog')

def calendar(request):
    return redirect('https://calendar.google.com/calendar/embed?src=7rq7ga2oubv3tk93hk67agdv88%40group.calendar.google.com')

def twitter(request):
    return redirect('http://twitter.com/gitcoin')


def telegram(request):
    return redirect('https://t.me/joinchat/DwEd_xps7gJqWt-Quf-tPA')


def fb(request):
    return redirect('https://www.facebook.com/GetGitcoin/')


def medium(request):
    return redirect('https://medium.com/gitcoin')


def refer(request):
    return redirect('https://gitcoin.co/funding/details?url=https://github.com/gitcoinco/gitcoinco/issues/1')


def gitter(request):
    return redirect('https://gitter.im/gitcoinco/Lobby')


def github(request):
    return redirect('https://github.com/gitcoinco/')


def youtube(request):
    return redirect('https://www.youtube.com/channel/UCeKRqRjzSzq5yP-zUPwc6_w')


def web3(request):
    return redirect('https://www.youtube.com/watch?v=cZZMDOrIo2k')


@cached_view(timeout=60)
def tokens(request):
    context = {}
    networks = ['mainnet', 'ropsten', 'rinkeby', 'unknown', 'custom']
    for network in networks:
        key = f"{network}_tokens"
        context[key] = Token.objects.filter(network=network, approved=True)
    return TemplateResponse(request, 'tokens_js.txt', context, content_type='text/javascript')


@cached_view(timeout=60)
def json_tokens(request):
    context = {}
    networks = ['mainnet', 'ropsten', 'rinkeby', 'unknown', 'custom']
    # for network in networks:
        # key = f"{network}_tokens"
        # context[key] = Token.objects.filter(network=network, approved=True)
    tokens=Token.objects.filter(approved=True)
    token_json = []
    for token in tokens:
        _token = {
            'id':  token.id,
            'address': token.address,
            'symbol': token.symbol,
            'network': token.network,
            'networkId': token.network_id,
            'chainId': token.chain_id,
            'decimals': token.decimals,
            'priority': token.priority
        }


        token_json.append(_token)
    # return TemplateResponse(request, 'tokens_js.txt', context, content_type='text/javascript')
    # return JsonResponse(json.loads(json.dumps(list(context), default=str)), safe=False)
    return JsonResponse(json.loads(json.dumps(token_json)), safe=False)

@csrf_exempt
@ratelimit(key='ip', rate='5/m', method=ratelimit.UNSAFE, block=True)
def increase_funding_limit_request(request):
    user = request.user if request.user.is_authenticated else None
    profile = request.user.profile if user and hasattr(request.user, 'profile') else None
    usdt_per_tx = request.GET.get('usdt_per_tx', None)
    usdt_per_week = request.GET.get('usdt_per_week', None)
    is_staff = user.is_staff if user else False

    if is_staff and usdt_per_tx and usdt_per_week:
        try:
            profile_pk = request.GET.get('profile_pk', None)
            target_profile = Profile.objects.get(pk=profile_pk)
            target_profile.max_tip_amount_usdt_per_tx = usdt_per_tx
            target_profile.max_tip_amount_usdt_per_week = usdt_per_week
            target_profile.save()
        except Exception as e:
            return JsonResponse({'error': str(e)}, status=400)

        return JsonResponse({'msg': _('Success')}, status=200)

    if request.body:
        if not user or not profile or not profile.handle:
            return JsonResponse(
                {'error': _('You must be Authenticated via Github to use this feature!')},
                status=401)

        try:
            result = FundingLimitIncreaseRequestForm(json_parse(request.body))
            if not result.is_valid():
                raise
        except Exception as e:
            return JsonResponse({'error': _('Invalid JSON.')}, status=400)

        new_funding_limit_increase_request(profile, result.cleaned_data)

        return JsonResponse({'msg': _('Request received.')}, status=200)

    form = FundingLimitIncreaseRequestForm()
    params = {
        'form': form,
        'title': _('Request a Funding Limit Increase'),
        'card_title': _('Gitcoin - Request a Funding Limit Increase'),
        'card_desc': _('Do you hit the Funding Limit? Request a increasement!')
    }

    return TemplateResponse(request, 'increase_funding_limit_request_form.html', params)


def tribes_home(request):
    tribes = Profile.objects.filter(is_org=True).annotate(followers=Count('follower')).order_by('-followers')[:8]

    context = {
        'avatar_url': request.build_absolute_uri(static('v2/images/twitter_cards/tw_cards-07.png')),
        'testimonials': testimonials(),
        'reasons': reasons(),
        'articles': articles(),
        'press': press(),
        'tribes': tribes,
        'show_sales_action': True,
    }

    return TemplateResponse(request, 'tribes/landing.html', context)


def admin_index(request):
    from dashboard.utils import get_all_urls # avoid circular import
    urls = get_all_urls() # source of truth is the app; email_info data just augments it
    search_str = '_administration/email'
    def clean_url(url):
        url = "".join(url)
        url = url.replace('$', '')
        url = url.replace('^', '')
        return url
    urls = [clean_url(url) for url in urls]
    urls = [url for url in urls if search_str in url]
    urls_dict = {}
    for url in urls:
        key = url.replace('_administration/email','')
        urls_dict[key] = ()
    email_info = EmailInventory.objects.all()
    for val in email_info:
        key = val.path
        urls_dict[key] = val
    del urls_dict['/']
    context = {
        'urls': urls_dict,
    }

    return TemplateResponse(request, 'admin_index.html', context)


<<<<<<< HEAD
#@cached_view(timeout=86400) # cached for 24 hours
=======
@cached_view(timeout=86400) # cached for 24 hours
def styleguide_components(request):
    if settings.ENV == 'prod':
        raise Http404
    else:
        context = {}
        return TemplateResponse(request, 'styleguide_components.html', context)


@cached_view(timeout=86400) # cached for 24 hours
>>>>>>> a5c9d852
@require_http_methods(["GET",])
def jtbd_earn(request):
    context = JSONStore.objects.filter(view='jtbd', key='earn').first().data
    return TemplateResponse(request, 'jtbd/earn.html', context)


#@cached_view(timeout=86400) # cached for 24 hours
@require_http_methods(["GET",])
def jtbd_learn(request):
    context = JSONStore.objects.filter(view='jtbd', key='learn').first().data
    return TemplateResponse(request, 'jtbd/learn.html', context)


#@cached_view(timeout=86400) # cached for 24 hours
@require_http_methods(["GET",])
def jtbd_connect(request):
    context = JSONStore.objects.filter(view='jtbd', key='connect').first().data
    return TemplateResponse(request, 'jtbd/connect.html', context)


#@cached_view(timeout=86400) # cached for 24 hours
@require_http_methods(["GET",])
def jtbd_fund(request):
    context = JSONStore.objects.filter(view='jtbd', key='fund').first().data
    return TemplateResponse(request, 'jtbd/fund.html', context)
<|MERGE_RESOLUTION|>--- conflicted
+++ resolved
@@ -1572,9 +1572,6 @@
     return TemplateResponse(request, 'admin_index.html', context)
 
 
-<<<<<<< HEAD
-#@cached_view(timeout=86400) # cached for 24 hours
-=======
 @cached_view(timeout=86400) # cached for 24 hours
 def styleguide_components(request):
     if settings.ENV == 'prod':
@@ -1585,7 +1582,6 @@
 
 
 @cached_view(timeout=86400) # cached for 24 hours
->>>>>>> a5c9d852
 @require_http_methods(["GET",])
 def jtbd_earn(request):
     context = JSONStore.objects.filter(view='jtbd', key='earn').first().data
@@ -1610,4 +1606,4 @@
 @require_http_methods(["GET",])
 def jtbd_fund(request):
     context = JSONStore.objects.filter(view='jtbd', key='fund').first().data
-    return TemplateResponse(request, 'jtbd/fund.html', context)
+    return TemplateResponse(request, 'jtbd/fund.html', context)