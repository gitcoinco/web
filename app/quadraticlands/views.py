# -*- coding: utf-8 -*-
"""Define the quadraticlands views.

Copyright (C) 2020 Gitcoin Core

This program is free software: you can redistribute it and/or modify
it under the terms of the GNU Affero General Public License as published
by the Free Software Foundation, either version 3 of the License, or
(at your option) any later version.

This program is distributed in the hope that it will be useful,
but WITHOUT ANY WARRANTY; without even the implied warranty of
MERCHANTABILITY or FITNESS FOR A PARTICULAR PURPOSE. See the
GNU Affero General Public License for more details.

You should have received a copy of the GNU Affero General Public License
along with this program. If not, see <http://www.gnu.org/licenses/>.

"""

import json
import logging
import os

from django.conf import settings
from django.contrib import messages
from django.contrib.auth.decorators import login_required
from django.db import connection
from django.http import Http404, JsonResponse
from django.shortcuts import redirect, render
from django.template.response import TemplateResponse
from django.templatetags.static import static
from django.urls import reverse
from django.utils.translation import gettext_lazy as _

from quadraticlands.helpers import get_initial_dist, get_mission_status, wake_the_ESMS
from ratelimit.decorators import ratelimit

logger = logging.getLogger(__name__)

# TODO - add a new envar for Token Request Siging micro service URL
# TODO - add a new envar for HMAC or other auth key for communicating with micro service 
# TODO - add a new envar for CF KV url in helpers.py 

def index(request):
<<<<<<< HEAD
    '''render template for base index page'''
    context, game_status = get_initial_dist(request), get_mission_status(request)
    context.update(game_status)
    return TemplateResponse(request, 'quadraticlands/index.html', context)

def base(request, base):
    '''render templates for /quadraticlands/'''
    context, game_status = get_initial_dist(request), get_mission_status(request)
    context.update(game_status)
    return TemplateResponse(request, f'quadraticlands/{base}.html', context)

def mission_index(request):
    '''render quadraticlands/mission/index.html'''
    context, game_status = get_initial_dist(request), get_mission_status(request)
    context.update(game_status)
    return TemplateResponse(request, 'quadraticlands/mission/index.html', context)  

def mission_base(request, mission_name):
    '''used to handle quadraticlands/<mission_name>'''
    context, game_status = get_initial_dist(request), get_mission_status(request)
    context.update(game_status)
    if not request.user.is_authenticated and mission_name == 'receive': 
        return redirect('/quadraticlands/mission', context)
    return TemplateResponse(request, f'quadraticlands/mission/{mission_name}/index.html', context)

@login_required
def mission_state(request, mission_name, mission_state):
    '''quadraticlands/<mission_name>/<mission_state>'''
    context, game_status = get_initial_dist(request), get_mission_status(request)
    context.update(game_status)
    wake_the_ESMS(request) # hack to wake up ESMS so there isn't a delay on token claim (remove for prod or upgrade Heroku dyno)
    if not request.user.is_authenticated and mission_state == 'claim': # probably can remove this but leaving in case we want/need it
         return redirect('quadraticlands/mission/index.html')
    return TemplateResponse(request, f'quadraticlands/mission/{mission_name}/{mission_state}.html', context)
=======
    return TemplateResponse(request, 'quadraticlands/index.html')

def about(request):
    return TemplateResponse(request, 'quadraticlands/about.html')

def terms(request):
    return TemplateResponse(request, 'quadraticlands/terms-of-service.html')

def privacy(request):
    return TemplateResponse(request, 'quadraticlands/privacy.html')

def faq(request):
    return TemplateResponse(request, 'quadraticlands/faq.html')

def leaderboard(request):
    return TemplateResponse(request, 'quadraticlands/leaderboard.html')

@login_required
def dashboard(request):
    return TemplateResponse(request, 'quadraticlands/dashboard/index.html')

@login_required
def mission(request):
    return TemplateResponse(request, 'quadraticlands/mission/index.html')   

@login_required
def mission_knowledge_index(request):
    return TemplateResponse(request, 'quadraticlands/mission/knowledge/index.html')

@login_required
def mission_knowledge_intro(request):
    return TemplateResponse(request, 'quadraticlands/mission/knowledge/intro.html')

@login_required
def mission_knowledge_question_1(request):
    return TemplateResponse(request, 'quadraticlands/mission/knowledge/question_1.html')

@login_required
def mission_knowledge_question_1_right(request):
    return TemplateResponse(request, 'quadraticlands/mission/knowledge/question_1_right.html')

@login_required
def mission_knowledge_question_1_wrong(request):
    return TemplateResponse(request, 'quadraticlands/mission/knowledge/question_1_wrong.html')    

@login_required
def mission_knowledge_question_1_timeout(request):
    return TemplateResponse(request, 'quadraticlands/mission/knowledge/question_1_timeout.html')    

@login_required
def mission_knowledge_question_2(request):
    return TemplateResponse(request, 'quadraticlands/mission/knowledge/question_2.html')

@login_required
def mission_knowledge_question_2_right(request):
    return TemplateResponse(request, 'quadraticlands/mission/knowledge/question_2_right.html')

@login_required
def mission_knowledge_question_2_wrong(request):
    return TemplateResponse(request, 'quadraticlands/mission/knowledge/question_2_wrong.html')    

@login_required
def mission_knowledge_question_2_timeout(request):
    return TemplateResponse(request, 'quadraticlands/mission/knowledge/question_2_timeout.html')   

@login_required
def mission_knowledge_outro(request):
    return TemplateResponse(request, 'quadraticlands/mission/knowledge/outro.html')   

@login_required
def mission_receive_index(request):
    return TemplateResponse(request, 'quadraticlands/mission/receive/index.html')   

@login_required
def mission_receive_claim(request):
    return TemplateResponse(request, 'quadraticlands/mission/receive/claim.html')   

@login_required
def mission_receive_claiming(request):
    return TemplateResponse(request, 'quadraticlands/mission/receive/claiming.html')  

@login_required
def mission_receive_claimed(request):
    return TemplateResponse(request, 'quadraticlands/mission/receive/claimed.html') 

@login_required
def mission_receive_outro(request):
    return TemplateResponse(request, 'quadraticlands/mission/receive/outro.html')   

@login_required
def mission_use_index(request):
    return TemplateResponse(request, 'quadraticlands/mission/use/index.html')  

@login_required
def mission_use_snapshot(request):
    return TemplateResponse(request, 'quadraticlands/mission/use/snapshot.html') 

@login_required
def mission_use_outro(request):
    return TemplateResponse(request, 'quadraticlands/mission/use/outro.html')   

@login_required
def mission_end(request):
    return TemplateResponse(request, 'quadraticlands/mission/end.html')   

# this will phased out soon and may already no longer work 
def demo2(request):
>>>>>>> 98034f1b
    
@login_required
def mission_question(request, mission_name, question_num):
    '''Used to handle quadraticlands/<mission_name>/<mission_state>/<question_num>'''
    context, game_status = get_initial_dist(request), get_mission_status(request)
    context.update(game_status)
    return TemplateResponse(request, f'quadraticlands/mission/{mission_name}/question_{question_num}.html', context)

@login_required
def mission_answer(request, mission_name, question_num, answer):
    '''Used to handle quadraticlands/<mission_name>/<mission_state>/<question_num>/<answer>'''
    context, game_status = get_initial_dist(request), get_mission_status(request)
    context.update(game_status)
    return TemplateResponse(request, f'quadraticlands/mission/{mission_name}/question_{question_num}_{answer}.html', context)<|MERGE_RESOLUTION|>--- conflicted
+++ resolved
@@ -43,7 +43,6 @@
 # TODO - add a new envar for CF KV url in helpers.py 
 
 def index(request):
-<<<<<<< HEAD
     '''render template for base index page'''
     context, game_status = get_initial_dist(request), get_mission_status(request)
     context.update(game_status)
@@ -78,116 +77,7 @@
     if not request.user.is_authenticated and mission_state == 'claim': # probably can remove this but leaving in case we want/need it
          return redirect('quadraticlands/mission/index.html')
     return TemplateResponse(request, f'quadraticlands/mission/{mission_name}/{mission_state}.html', context)
-=======
-    return TemplateResponse(request, 'quadraticlands/index.html')
 
-def about(request):
-    return TemplateResponse(request, 'quadraticlands/about.html')
-
-def terms(request):
-    return TemplateResponse(request, 'quadraticlands/terms-of-service.html')
-
-def privacy(request):
-    return TemplateResponse(request, 'quadraticlands/privacy.html')
-
-def faq(request):
-    return TemplateResponse(request, 'quadraticlands/faq.html')
-
-def leaderboard(request):
-    return TemplateResponse(request, 'quadraticlands/leaderboard.html')
-
-@login_required
-def dashboard(request):
-    return TemplateResponse(request, 'quadraticlands/dashboard/index.html')
-
-@login_required
-def mission(request):
-    return TemplateResponse(request, 'quadraticlands/mission/index.html')   
-
-@login_required
-def mission_knowledge_index(request):
-    return TemplateResponse(request, 'quadraticlands/mission/knowledge/index.html')
-
-@login_required
-def mission_knowledge_intro(request):
-    return TemplateResponse(request, 'quadraticlands/mission/knowledge/intro.html')
-
-@login_required
-def mission_knowledge_question_1(request):
-    return TemplateResponse(request, 'quadraticlands/mission/knowledge/question_1.html')
-
-@login_required
-def mission_knowledge_question_1_right(request):
-    return TemplateResponse(request, 'quadraticlands/mission/knowledge/question_1_right.html')
-
-@login_required
-def mission_knowledge_question_1_wrong(request):
-    return TemplateResponse(request, 'quadraticlands/mission/knowledge/question_1_wrong.html')    
-
-@login_required
-def mission_knowledge_question_1_timeout(request):
-    return TemplateResponse(request, 'quadraticlands/mission/knowledge/question_1_timeout.html')    
-
-@login_required
-def mission_knowledge_question_2(request):
-    return TemplateResponse(request, 'quadraticlands/mission/knowledge/question_2.html')
-
-@login_required
-def mission_knowledge_question_2_right(request):
-    return TemplateResponse(request, 'quadraticlands/mission/knowledge/question_2_right.html')
-
-@login_required
-def mission_knowledge_question_2_wrong(request):
-    return TemplateResponse(request, 'quadraticlands/mission/knowledge/question_2_wrong.html')    
-
-@login_required
-def mission_knowledge_question_2_timeout(request):
-    return TemplateResponse(request, 'quadraticlands/mission/knowledge/question_2_timeout.html')   
-
-@login_required
-def mission_knowledge_outro(request):
-    return TemplateResponse(request, 'quadraticlands/mission/knowledge/outro.html')   
-
-@login_required
-def mission_receive_index(request):
-    return TemplateResponse(request, 'quadraticlands/mission/receive/index.html')   
-
-@login_required
-def mission_receive_claim(request):
-    return TemplateResponse(request, 'quadraticlands/mission/receive/claim.html')   
-
-@login_required
-def mission_receive_claiming(request):
-    return TemplateResponse(request, 'quadraticlands/mission/receive/claiming.html')  
-
-@login_required
-def mission_receive_claimed(request):
-    return TemplateResponse(request, 'quadraticlands/mission/receive/claimed.html') 
-
-@login_required
-def mission_receive_outro(request):
-    return TemplateResponse(request, 'quadraticlands/mission/receive/outro.html')   
-
-@login_required
-def mission_use_index(request):
-    return TemplateResponse(request, 'quadraticlands/mission/use/index.html')  
-
-@login_required
-def mission_use_snapshot(request):
-    return TemplateResponse(request, 'quadraticlands/mission/use/snapshot.html') 
-
-@login_required
-def mission_use_outro(request):
-    return TemplateResponse(request, 'quadraticlands/mission/use/outro.html')   
-
-@login_required
-def mission_end(request):
-    return TemplateResponse(request, 'quadraticlands/mission/end.html')   
-
-# this will phased out soon and may already no longer work 
-def demo2(request):
->>>>>>> 98034f1b
-    
 @login_required
 def mission_question(request, mission_name, question_num):
     '''Used to handle quadraticlands/<mission_name>/<mission_state>/<question_num>'''
