--- conflicted
+++ resolved
@@ -22,15 +22,9 @@
 
 from quadraticlands.helpers import vote
 from quadraticlands.views import (
-<<<<<<< HEAD
-    base, base_auth, dashboard_index, handler400, handler403, handler404, handler500, index, mission_answer,
-    mission_base, mission_diplomacy, mission_diplomacy_room, mission_index, mission_lore, mission_postcard,
-    mission_postcard_svg, mission_process, mission_question, mission_schwag, mission_state, workstream_base,
-    workstream_index,
-=======
-    base, base_auth, dashboard_index, handler400, handler403, handler404, handler500, index, mission_index,
-    mission_lore, mission_postcard, mission_postcard_svg, mission_schwag, workstream_base, workstream_index,
->>>>>>> 6b23f22c
+    base, base_auth, dashboard_index, handler400, handler403, handler404, handler500, index, mission_diplomacy,
+    mission_diplomacy_room, mission_index, mission_lore, mission_postcard, mission_postcard_svg, mission_schwag,
+    workstream_base, workstream_index,
 )
 
 app_name = 'quadraticlands'
