{% extends 'quadraticlands/components/base.html' %}
{% load humanize static i18n %}

{% block 'twittercard' %}
<meta name="twitter:card" content="summary" />
<meta name="twitter:site" content="@gitcoin" />
<meta name="twitter:title" content="{{game.title}} - Quadratic Diplomacy" />
<meta name="twitter:description"
  content="Join {{game.players_text}} playing Quadratic Diplomacy.  Bring your GTC" />
<meta name="twitter:image" content="{% static "v2/images/quadraticlands/twitter/diplomacy.png" %}" />
{% endblock %}

{% block 'content' %}



<!-- Diplomacy Room Hero -->
<section class="hero knightrider" data-kinetics-mode data-kinetics-mode-type="rain" data-kinetics-mode-speed="5"
  data-kinetics-mode-boundery="endless">

  <div class="background">
    <!-- svg needs preserveAspectRatio="xMidYMid slice" -->
    {% include "quadraticlands/_inlinesvg/hero-diplomacy.svg" %}
  </div>

  <div class="content centered pushdown" data-kinetics-attraction data-kinetics-attraction-chance=".6"
    data-kinetics-attraction-force="3" data-kinetics-attraction-grow="5">
<<<<<<< HEAD
    <h1><a href="/quadraticlands/mission/diplomacy">Quadratic Diplomacy</a> &gt; {{game.title}}</h1>
=======
    <a href="/quadraticlands/mission/diplomacy"><h1><span>Quadratic Diplomacy</span></h1></a>
    <h1 class="big">Devilhunters</h1>
    <p>This room was created on TIME by PERSON and is adminsitered by PERSON; it has NUMBER people in it & represents AMOUNT of GTC and has created AMOUNT of Sybil Resistence on Gitcoin.</p>
>>>>>>> 40935b35
  </div>

</section>

<<<<<<< HEAD
<!-- intro-->
<section class="introduction" style="margin-bottom: 3em;">
	<p>This room was created {{game.created_on | naturaltime}} by @{{game.admin.profile.handle}} and is admin'd by @{{game.admin.profile.handle}}; it has {{game.active_players.count}} people in it & represents {{game.gtc_used}} of GTC and has created {{game.sybil_created}} of Sybil Resistence on Gitcoin.</p>
</section>

=======
>>>>>>> 40935b35



<!-- members to vouche -->
<section class="diplomacy-room-members" data-kinetics-mode data-kinetics-mode-type="space" data-kinetics-mode-speed="1">

	<!-- @kev : loop div.member with users of room
			+ autofill value of input of last vote 
			see i added data-atributes you need to populate
<<<<<<< HEAD
			so javascript can use it if we realy wana go for
			a sign message . btw im unsure if sign message is
			the right way of doing it. maybe just database
			is enough - lets talk about it in chat -->
	{% for player in game.active_players.all %}
	<div class="member">
		<figure><img src="/dynamic/avatar/{{player.profile.handle}}"></figure>
		<div class="username">@{{player.profile.handle}}</div>
		<div class="tokens">{{player.tokens_in}}</div>
		<div class="tokens_out">{{player.tokens_out}}</div>
		<input {% if player.profile.handle == github_handle %}readonly{% endif %} data-member data-userid="{{player.profile.id}}" data-username="{{player.profile.handle}}" type="number" placeholder="0" value="">
=======
			so javascript can use it -->

	<div class="member-card">
		<div class="front">
			<figure><img src="/dynamic/avatar/scco"></figure>
			<div class="username">catwoman</div>
			<div class="tokens_in">4334</div>
			<div class="tokens_out">4334</div>
			<input data-kinetics-attraction data-member data-userid="1" data-username="catwoman" type="number" placeholder="0" value="">
		</div>
		<div class="back">
			<div class="wrapper tokens_in">
				<div>kevin<span>143</span></div>
				<div>peter<span>11</span></div>
				<div>sabrina<span>13.21</span></div>
			</div>
			<div class="wrapper tokens_out">
				<div>kevin<span>143</span></div>
				<div>peter<span>11</span></div>
				<div>sabrina<span>13.21</span></div>
			</div>
		</div>
	</div>


	<div class="member-card">
		<div class="front">
			<figure><img src="/dynamic/avatar/scco"></figure>
			<div class="username">defi dad</div>
			<div class="tokens_in">212</div>
			<div class="tokens_out">0</div>
			<input data-kinetics-attraction data-member data-userid="2" data-username="defi dad" type="number" placeholder="0" value="">
		</div>
		<div class="back">
			<div class="wrapper tokens_in">
				<div>kevin<span>143</span></div>
				<div>peter<span>11</span></div>
				<div>sabrina<span>13.21</span></div>
			</div>
			<!-- as defi dad has no tokens out, we dont need to render tokens_out
			<div class="wrapper tokens_out">
				<div>kevin<span>143</span></div>
				<div>peter<span>11</span></div>
				<div>sabrina<span>13.21</span></div>
			</div>
			-->
		</div>
	</div>


	<div class="member-card">
		<div class="front">
			<figure><img src="/dynamic/avatar/scco"></figure>
			<div class="username">kevin</div>
			<div class="tokens_in">0</div>
			<div class="tokens_out">33.33</div>
			<input data-kinetics-attraction data-member data-userid="3" data-username="kevin" type="number" placeholder="0" value="">
		</div>
		<div class="back">
			<!-- as kevin has no tokens in, we dont need to render tokens_in
			<div class="wrapper tokens_in">
				<h3>kevin</h3>
				<div>catwoman<span>143</span></div>
				<div>peter<span>11</span></div>
				<div>sabrina<span>13.21</span></div>
			</div>
			-->
			<div class="wrapper tokens_out">
				<div>kevin<span>143</span></div>
				<div>peter<span>11</span></div>
				<div>sabrina<span>13.21</span></div>
			</div>
		</div>
	</div>


	<!-- as peter is seeing his self here - we need to block him from vote on himself 
		by adding .self to the .membercard  AND adding readonly to the input field-->
	<div class="member-card self">
		<div class="front">
			<figure><img src="/dynamic/avatar/scco"></figure>
			<div class="username">peter</div>
			<div class="tokens_in">433</div>
			<div class="tokens_out">33.33</div>
			<input readonly data-kinetics-attraction data-member data-userid="4" data-username="peter" type="number" placeholder="0" value="">
		</div>
		<div class="back">
			<div class="wrapper tokens_in">
				<div>kevin<span>143</span></div>
				<div>peter<span>11</span></div>
				<div>sabrina<span>13.21</span></div>
				<div>kevin<span>143</span></div>
				<div>peter<span>11</span></div>
				<div>sabrina<span>13.21</span></div>
				<div>kevin<span>1433</span></div>
				<div>peter<span>1131</span></div>
				<div>superlongusername123456<span>1123312345612.21</span></div>
			</div>
			<div class="wrapper tokens_out">
				<div>kevin<span>143</span></div>
				<div>peter<span>11</span></div>
				<div>sabrina<span>13.21</span></div>
			</div>
		</div>
>>>>>>> 40935b35
	</div>
	{% endfor %}



</section>




<!-- diplomacy vouche bar -->
<section class="diplomacy-vouche-bar">

	<!-- @kev : this is the place where we do some calculations in jscript
	and populate the divs via the #ids -->

	<div class="col">
		<p>Wallet <span id="diplomacy_wallet_address"></span></p>
		<div id="diplomacy_wallet_balance"></div>
	</div>

	<div class="col">
		<p>Used</p>
		<!-- @kev: put the amount from db here. in the data-atrib and the div itself! -->
		<div id="diplomacy_wallet_used" data-used="0">0</div>
	</div>

	<div class="col">
		<p>Available</p>
		<!-- @kev: will be calculated by current wallet - in database used -->
		<div id="diplomacy_wallet_available"></div>
	</div>

	<div class="col">
		<p>Use</p>
		<div id="diplomacy_wallet_use">0</div>
	</div>

	<div class="col">
		<a id="vouche_button" class="btn aqua" data-kinetics-attraction data-kinetics-attraction-grow="6">Vouch</a>
	</div>

</section>



<!-- diplomacy roomlog headline -->
<section class="introduction" style="margin-top: 6em; margin-bottom: 3em;">
  <h1>Roomlog</h1>
</section>
<!-- diplomacy roomlog -->
<section class="diplomacy-roomlog" style="margin-top:3em;">

	{% for feed in game.feed.all %}

	<div class="entry">

		<span class="member">
			<img src="/dynamic/avatar/{{feed.player.profile.handle}}">
			<span class="username">{{feed.player.profile.handle}}</span>
		</span>

		<span class="action">

			{{feed.data.action}}

			{{feed.data.chat}}

		</span>
		<!--
		<span class="member">
			<img src="/dynamic/avatar/scco">
			<span class="username">peter schiff</span>
			<span class="tokens">3123.32</span>
		</span>	

		<span class="member">
			<img src="/dynamic/avatar/scco">
			<span class="username">kevin</span>
			<span class="tokens">312323.32</span>
		</span>

		<span class="member">
			<img src="/dynamic/avatar/scco">
			<span class="username">superlongusername</span>
			<span class="tokens">312323.32</span>
		</span>
		-->
		<span class="time">{{feed.created_on | naturaltime}}</span>

	</div>
	{% endfor %}

<form method="POST" action="{{game.url}}#chat">
<section class="diplomacy-chat-room" id="chat">
	<div class="wrapper">
		<div class="info">
			Type a message
		</div>
		<div id="chat_room_interface" class="input">
			{% csrf_token %}
				<input id="chat_room" name="chat" type="text" placeholder="never gonna give you up">
				<button  id="send_chat_button">Send</button>
		</div>
	</div>
</section>
</form>



</section>



{% if is_admin %}

<!-- administration headline -->
<section class="introduction" style="margin-bottom: 3em;">
  <h1>Administration</h1>
</section>


<!-- diplomacy invite -->
<section class="diplomacy-invite">
  <div class="wrapper">
    <div class="info">
      [{{game.active_players | length}} Player{{game.active_players | pluralize}} Active /8 Slots] Invite up to 8 total players with this Link
    </div>
    <div class="input">
      <input id="room_link" type="text" readonly value="https://gitcoin.co/quadraticlands/mission/diplomacy/4934-devilhunters">
      <button id="room_link_button">copy</button>
    </div>
  </div>
</section>
{% endif %}



{% if is_admin %}
<section class="diplomacy-member-admin">

	{% for player in game.active_players %}
	<div class="member {% if player.admin %} self {% endif %}">
		<img src="/dynamic/avatar/{{player.profile.handle}}">
		<span class="username">@{{player.profile.handle}}</span>
		<div class="action"><a class="btn pink" href="{{game.url}}?remove={{player.profile.handle}}">Remove</a></div>
	</div>
	{% endfor %}


</section>
{% endif %}



<!-- danger zone -->
<section class="introduction" style="margin-top: 6em; margin-bottom: 3em;">
  <h1>Danger Zone</h1>
</section>

{% if is_admin %}

<!-- danger zone admin : delete room -->
<section class="diplomacy-delete-room">
	<div class="wrapper">
		<div class="info">
			Enter your Roomname <span>{{game.title}}</span> to delete it
		</div>
		<div id="delete_room_interface" class="input">
			<input id="delete_room" type="text" placeholder="Roomname" data-roomname="{{game.title}}">
			<button class="disabled" onclick="javascript:document.location='{{game.url}}?delete=t'" id="delete_room_button">Delete Room</button>
		</div>
	</div>
</section>

{% else %}

<!-- danger zone for members - but NOT the admin-->
<section class="diplomacy-leave-room">
	<div class="wrapper">
		<div class="info">
			Type <span>live long and prosper</span> to leave the Room
		</div>
		<div id="leave_room_interface" class="input">
			<input id="leave_room" type="text" placeholder="leave Room" data-phrase="live long and prosper">
			<button class="disabled" onclick="javascript:document.location='{{game.url}}?delete=t'" id="leave_room_button">Leave Room</button>
		</div>
	</div>
</section>

{% endif %}







{% endblock %}

{% block 'scripts' %}

<!-- force web3modal to popup automatically when no provider selected-->
<script src="{% static "v2/js/quadraticlands/forceWallet.js" %}"></script>

<!-- sfx library-->
<script src="{% static "v2/js/lib/quadraticlands/tone.js" %}"></script>

<!-- animate workstream page header image ( hero-workstream.svg ) -->
<script src="{% static "v2/js/quadraticlands/mission/diplomacy/room.js" %}"></script>

{% endblock %}<|MERGE_RESOLUTION|>--- conflicted
+++ resolved
@@ -25,60 +25,36 @@
 
   <div class="content centered pushdown" data-kinetics-attraction data-kinetics-attraction-chance=".6"
     data-kinetics-attraction-force="3" data-kinetics-attraction-grow="5">
-<<<<<<< HEAD
-    <h1><a href="/quadraticlands/mission/diplomacy">Quadratic Diplomacy</a> &gt; {{game.title}}</h1>
-=======
     <a href="/quadraticlands/mission/diplomacy"><h1><span>Quadratic Diplomacy</span></h1></a>
-    <h1 class="big">Devilhunters</h1>
-    <p>This room was created on TIME by PERSON and is adminsitered by PERSON; it has NUMBER people in it & represents AMOUNT of GTC and has created AMOUNT of Sybil Resistence on Gitcoin.</p>
->>>>>>> 40935b35
+    <h1 class="big">{{game.title}}</h1>
   </div>
 
 </section>
 
-<<<<<<< HEAD
 <!-- intro-->
 <section class="introduction" style="margin-bottom: 3em;">
 	<p>This room was created {{game.created_on | naturaltime}} by @{{game.admin.profile.handle}} and is admin'd by @{{game.admin.profile.handle}}; it has {{game.active_players.count}} people in it & represents {{game.gtc_used}} of GTC and has created {{game.sybil_created}} of Sybil Resistence on Gitcoin.</p>
 </section>
 
-=======
->>>>>>> 40935b35
 
 
 
 <!-- members to vouche -->
 <section class="diplomacy-room-members" data-kinetics-mode data-kinetics-mode-type="space" data-kinetics-mode-speed="1">
 
-	<!-- @kev : loop div.member with users of room
-			+ autofill value of input of last vote 
-			see i added data-atributes you need to populate
-<<<<<<< HEAD
-			so javascript can use it if we realy wana go for
-			a sign message . btw im unsure if sign message is
-			the right way of doing it. maybe just database
-			is enough - lets talk about it in chat -->
 	{% for player in game.active_players.all %}
-	<div class="member">
-		<figure><img src="/dynamic/avatar/{{player.profile.handle}}"></figure>
-		<div class="username">@{{player.profile.handle}}</div>
-		<div class="tokens">{{player.tokens_in}}</div>
-		<div class="tokens_out">{{player.tokens_out}}</div>
-		<input {% if player.profile.handle == github_handle %}readonly{% endif %} data-member data-userid="{{player.profile.id}}" data-username="{{player.profile.handle}}" type="number" placeholder="0" value="">
-=======
-			so javascript can use it -->
-
 	<div class="member-card">
 		<div class="front">
 			<figure><img src="/dynamic/avatar/scco"></figure>
-			<div class="username">catwoman</div>
-			<div class="tokens_in">4334</div>
-			<div class="tokens_out">4334</div>
-			<input data-kinetics-attraction data-member data-userid="1" data-username="catwoman" type="number" placeholder="0" value="">
+			<div class="username">@{{player.profile.handle}}</div>
+			<div class="tokens_in">{{player.tokens_in}}</div>
+			<div class="tokens_out">{{player.tokens_out}}</div>
+			<input data-kinetics-attraction data-member {% if player.profile.handle == github_handle %}readonly{% endif %} data-member data-userid="{{player.profile.id}}" data-username="{{player.profile.handle}}" type="number" placeholder="0" value="">
 		</div>
 		<div class="back">
 			<div class="wrapper tokens_in">
-				<div>kevin<span>143</span></div>
+				<h3>kevin</h3>
+				<div>catwoman<span>143</span></div>
 				<div>peter<span>11</span></div>
 				<div>sabrina<span>13.21</span></div>
 			</div>
@@ -88,89 +64,6 @@
 				<div>sabrina<span>13.21</span></div>
 			</div>
 		</div>
-	</div>
-
-
-	<div class="member-card">
-		<div class="front">
-			<figure><img src="/dynamic/avatar/scco"></figure>
-			<div class="username">defi dad</div>
-			<div class="tokens_in">212</div>
-			<div class="tokens_out">0</div>
-			<input data-kinetics-attraction data-member data-userid="2" data-username="defi dad" type="number" placeholder="0" value="">
-		</div>
-		<div class="back">
-			<div class="wrapper tokens_in">
-				<div>kevin<span>143</span></div>
-				<div>peter<span>11</span></div>
-				<div>sabrina<span>13.21</span></div>
-			</div>
-			<!-- as defi dad has no tokens out, we dont need to render tokens_out
-			<div class="wrapper tokens_out">
-				<div>kevin<span>143</span></div>
-				<div>peter<span>11</span></div>
-				<div>sabrina<span>13.21</span></div>
-			</div>
-			-->
-		</div>
-	</div>
-
-
-	<div class="member-card">
-		<div class="front">
-			<figure><img src="/dynamic/avatar/scco"></figure>
-			<div class="username">kevin</div>
-			<div class="tokens_in">0</div>
-			<div class="tokens_out">33.33</div>
-			<input data-kinetics-attraction data-member data-userid="3" data-username="kevin" type="number" placeholder="0" value="">
-		</div>
-		<div class="back">
-			<!-- as kevin has no tokens in, we dont need to render tokens_in
-			<div class="wrapper tokens_in">
-				<h3>kevin</h3>
-				<div>catwoman<span>143</span></div>
-				<div>peter<span>11</span></div>
-				<div>sabrina<span>13.21</span></div>
-			</div>
-			-->
-			<div class="wrapper tokens_out">
-				<div>kevin<span>143</span></div>
-				<div>peter<span>11</span></div>
-				<div>sabrina<span>13.21</span></div>
-			</div>
-		</div>
-	</div>
-
-
-	<!-- as peter is seeing his self here - we need to block him from vote on himself 
-		by adding .self to the .membercard  AND adding readonly to the input field-->
-	<div class="member-card self">
-		<div class="front">
-			<figure><img src="/dynamic/avatar/scco"></figure>
-			<div class="username">peter</div>
-			<div class="tokens_in">433</div>
-			<div class="tokens_out">33.33</div>
-			<input readonly data-kinetics-attraction data-member data-userid="4" data-username="peter" type="number" placeholder="0" value="">
-		</div>
-		<div class="back">
-			<div class="wrapper tokens_in">
-				<div>kevin<span>143</span></div>
-				<div>peter<span>11</span></div>
-				<div>sabrina<span>13.21</span></div>
-				<div>kevin<span>143</span></div>
-				<div>peter<span>11</span></div>
-				<div>sabrina<span>13.21</span></div>
-				<div>kevin<span>1433</span></div>
-				<div>peter<span>1131</span></div>
-				<div>superlongusername123456<span>1123312345612.21</span></div>
-			</div>
-			<div class="wrapper tokens_out">
-				<div>kevin<span>143</span></div>
-				<div>peter<span>11</span></div>
-				<div>sabrina<span>13.21</span></div>
-			</div>
-		</div>
->>>>>>> 40935b35
 	</div>
 	{% endfor %}
 
