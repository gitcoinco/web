--- conflicted
+++ resolved
@@ -12,13 +12,6 @@
 
 {% block 'content' %}
 
-<<<<<<< HEAD
-<!-- NOTIFICATION : if room created : true -->
-<div class="hide" id="notification_room_created"></div>
-<!-- END NOTIFICATION -->
-
-=======
->>>>>>> 2d1f01f1
 {% csrf_token %}
 
 <!-- Diplomacy Room Hero -->
@@ -123,15 +116,27 @@
 
 <!-- diplomacy roomlog headline -->
 <section class="introduction" style="margin-top: 6em; margin-bottom: 3em;">
-  <h1>Roomlog</h1>
-</section>
-
+  <h1>Roomlog & Trollbox</h1>
+</section>
+
+
+<form method="POST" class="diplomacy-chat-form" action="{{game.url}}#chat">
+<section class="diplomacy-chat-room" id="chat">
+	<div class="wrapper">
+		<div id="chat_room_interface" class="input">
+			{% csrf_token %}
+				<input id="chat_room" name="chat" type="text" placeholder="Message">
+				<button data-kinetics-attraction data-kinetics-attraction-grow="12" id="send_chat_button">Send</button>
+		</div>
+	</div>
+</section>
+</form>
 
 
 <!-- diplomacy roomlog -->
 <section class="diplomacy-roomlog" style="margin-top:3em;">
 
-	<div class="entries" style=" max-height: 800px; overflow-y: scroll;">
+	<div class="entries">
 	{% for feed in game.feed.all %}
 
 	<div class="entry">
@@ -163,21 +168,6 @@
 	{% endfor %}
 	</div>
 
-<form method="POST" class="diplomacy-chat-form" action="{{game.url}}#chat">
-<section class="diplomacy-chat-room" id="chat">
-	<div class="wrapper">
-		<div class="info">
-			Type a message
-		</div>
-		<div id="chat_room_interface" class="input">
-			{% csrf_token %}
-				<input id="chat_room" name="chat" type="text" placeholder="never gonna give you up">
-				<button data-kinetics-attraction data-kinetics-attraction-grow="12" id="send_chat_button">Send</button>
-		</div>
-	</div>
-</section>
-</form>
-
 </section>
 
 
@@ -196,7 +186,8 @@
 <section class="diplomacy-invite">
   <div class="wrapper">
     <div class="info">
-      [{{game.active_players | length}} Player{{game.active_players | pluralize}} Active /{{max_players}} Slots] Invite up to {{max_players}} total players with this Link
+    	Invite up to 8 members via this link.
+    	<span>( {{game.active_players | length}} slot{{game.active_players | pluralize}} used )</span>
     </div>
     <div class="input">
       <input id="room_link" type="text" readonly value="{{base_url}}{{game.relative_url}}">
