{% load static token_format %}


{% if playable %}
  <a href="{{url}}" {% if external %} target="_blank" {% endif %} data-kinetics-attraction
    data-kinetics-attraction-chance="0.5" data-kinetics-attraction-force="1.5" data-kinetics-attraction-grow="2">
{% endif %}

    <div class="card {% if locked %}locked{% endif %} {% if playable %}playable{% endif %} {% if done %}done{% endif %}">
      <div class="card-image">
        <img loading="lazy" src='{{ STATIC_URL }}v2/images/quadraticlands/mission/{{svg}}' />
      </div>
      <div class="card-body">
        <div class="card-text">
          <div class="card-title">{{name}}</div>
          <div class="card-subtitle {% if playable %} active {% endif %}">
            {{message}}
<<<<<<< HEAD
  
            <!--
=======

>>>>>>> bbb91f2f
            {% if pending %}
              <span class="additional-info">
                ({{completed_missions}}/3 completed)
              </span>
            {% endif %}
            -->

          </div>
        </div>
        <div class="card-badges">

          {% if done %}
            <div class="card-badge done">{% include "quadraticlands/_inlinesvg/done.svg" %}</div>
          {% endif %}

          {% if tokens %}
            <div class="card-badge gtc-token">
              {% include "quadraticlands/_inlinesvg/gtctoken.svg" %}
            </div>
          {% endif %}

        </div>
      </div>
    </div>

{% if playable %}
  </a>
{% endif %}<|MERGE_RESOLUTION|>--- conflicted
+++ resolved
@@ -15,12 +15,8 @@
           <div class="card-title">{{name}}</div>
           <div class="card-subtitle {% if playable %} active {% endif %}">
             {{message}}
-<<<<<<< HEAD
   
             <!--
-=======
-
->>>>>>> bbb91f2f
             {% if pending %}
               <span class="additional-info">
                 ({{completed_missions}}/3 completed)
