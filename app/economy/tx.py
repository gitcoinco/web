from decimal import Decimal

from django.conf import settings
from django.utils import timezone

from dashboard.abi import erc20_abi
from economy.models import Token
from web3 import Web3
from web3.exceptions import BadFunctionCallOutput


def maybeprint(_str, _str2=None, _str3=None):
    pass
    #print(_str)

## web3 Exceptions
class TransactionNotFound(Exception):
    """
    Raised when a tx hash used to lookup a tx in a jsonrpc call cannot be found.
    """
    pass

# scrapper settings
ethurl = "https://etherscan.io/tx/"
user_agent = 'Mozilla/5.0 (Macintosh; Intel Mac OS X 10_9_3) AppleWebKit/537.36 (KHTML, like Gecko) Chrome/35.0.1916.47 Safari/537.36'
headers = {'User-Agent': user_agent}

 
# ERC20 / ERC721 tokens
# Transfer(address,address,uint256)
# Deposit(address, uint256)
# Approval(address,address, uint256)
SEARCH_METHOD_TRANSFER = '0xddf252ad1be2c89b69c2b068fc378daa952ba7f163c4a11628f55a4df523b3ef'
SEARCH_METHOD_DEPOSIT = '0xaef05ca429cf234724843763035496132d10808feeac94ee79441c83b6dd519a'
SEARCH_METHOD_APPROVAL = '0x7c3bc83eb61feb549a19180bb8de62c55c110922b2a80e511547cf8deda5b25a'

PROVIDER = "wss://mainnet.infura.io/ws/v3/" + settings.INFURA_V3_PROJECT_ID
w3 = Web3(Web3.WebsocketProvider(PROVIDER))
check_transaction = lambda txid: w3.eth.getTransaction(txid)
check_amount = lambda amount: int(amount[75:], 16) if len(amount) == 138 else print (f"{bcolors.FAIL}{bcolors.UNDERLINE} {index_transaction} txid: {transaction_tax[:10]} -> status: 0 False - amount was off by 0.001 {bcolors.ENDC}")
check_token = lambda token_address: len(token_address) == 42
check_contract = lambda token_address, abi : w3.eth.contract(token_address, abi=abi)
check_event_transfer =  lambda contract_address, search, txid : w3.eth.filter({ "address": contract_address, "topics": [search, txid]})
get_decimals = lambda contract : int(contract.functions.decimals().call())

# BulkCheckout parameters
bulk_checkout_address = "0x7d655c57f71464B6f83811C55D84009Cd9f5221C" # same address on mainnet and rinkeby
bulk_checkout_abi = '[{"anonymous":false,"inputs":[{"indexed":true,"internalType":"address","name":"token","type":"address"},{"indexed":true,"internalType":"uint256","name":"amount","type":"uint256"},{"indexed":false,"internalType":"address","name":"dest","type":"address"},{"indexed":true,"internalType":"address","name":"donor","type":"address"}],"name":"DonationSent","type":"event"},{"anonymous":false,"inputs":[{"indexed":true,"internalType":"address","name":"previousOwner","type":"address"},{"indexed":true,"internalType":"address","name":"newOwner","type":"address"}],"name":"OwnershipTransferred","type":"event"},{"anonymous":false,"inputs":[{"indexed":false,"internalType":"address","name":"account","type":"address"}],"name":"Paused","type":"event"},{"anonymous":false,"inputs":[{"indexed":true,"internalType":"address","name":"token","type":"address"},{"indexed":true,"internalType":"uint256","name":"amount","type":"uint256"},{"indexed":true,"internalType":"address","name":"dest","type":"address"}],"name":"TokenWithdrawn","type":"event"},{"anonymous":false,"inputs":[{"indexed":false,"internalType":"address","name":"account","type":"address"}],"name":"Unpaused","type":"event"},{"inputs":[{"components":[{"internalType":"address","name":"token","type":"address"},{"internalType":"uint256","name":"amount","type":"uint256"},{"internalType":"address payable","name":"dest","type":"address"}],"internalType":"struct BulkCheckout.Donation[]","name":"_donations","type":"tuple[]"}],"name":"donate","outputs":[],"stateMutability":"payable","type":"function"},{"inputs":[],"name":"owner","outputs":[{"internalType":"address","name":"","type":"address"}],"stateMutability":"view","type":"function"},{"inputs":[],"name":"pause","outputs":[],"stateMutability":"nonpayable","type":"function"},{"inputs":[],"name":"paused","outputs":[{"internalType":"bool","name":"","type":"bool"}],"stateMutability":"view","type":"function"},{"inputs":[],"name":"renounceOwnership","outputs":[],"stateMutability":"nonpayable","type":"function"},{"inputs":[{"internalType":"address","name":"newOwner","type":"address"}],"name":"transferOwnership","outputs":[],"stateMutability":"nonpayable","type":"function"},{"inputs":[],"name":"unpause","outputs":[],"stateMutability":"nonpayable","type":"function"},{"inputs":[{"internalType":"address payable","name":"_dest","type":"address"}],"name":"withdrawEther","outputs":[],"stateMutability":"nonpayable","type":"function"},{"inputs":[{"internalType":"address","name":"_tokenAddress","type":"address"},{"internalType":"address","name":"_dest","type":"address"}],"name":"withdrawToken","outputs":[],"stateMutability":"nonpayable","type":"function"}]'

def getReplacedTX(tx):
    from economy.models import TXUpdate
    txus = TXUpdate.objects.filter(body__hash__iexact=tx)
    for txu in txus:
        replace_hash = txu.body.get('replaceHash')
        if replace_hash:
            return replace_hash
    return None


def transaction_status(transaction, txid):
    """This function is core for check grants transaction list"""
    try:
        contract_address = transaction.to
        contract = check_contract(contract_address, erc20_abi)
        approve_event = check_event_transfer(contract.address, SEARCH_METHOD_APPROVAL, txid)
        transfer_event = check_event_transfer(contract.address, SEARCH_METHOD_TRANSFER, txid)
        deposit_event = check_event_transfer(contract.address, SEARCH_METHOD_DEPOSIT, txid)
        get_symbol = lambda contract: str(contract.functions.symbol().call())
        decimals = get_decimals(contract)
        contract_value = contract.decode_function_input(transaction.input)[1]['_value']
        contract_symbol = get_symbol(contract)
        human_readable_value = Decimal(int(contract_value)) / Decimal(10 ** decimals) if decimals else None
        transfers_web3py = get_token_recipient_senders(recipient_address, dai_address)

        if (transfer_event or deposit_event):
            return {
                'token_amount': human_readable_value,
                'to': '',
                'token_name': contract_symbol,
            }
    except BadFunctionCallOutput as e:
        pass
    except Exception as e:
        maybeprint(89, e)


def get_token(token_symbol, network, chain='std'):
    """
    For a given token symbol and amount, returns the token's details. For ETH, we change the 
    token address to 0xEeeeeEeeeEeEeeEeEeEeeEEEeeeeEeeeeeeeEEeE since that's the address
    BulkCheckout uses to represent ETH (default here is the zero address)
    """

    network_id = 1

    if chain == 'polygon':
        if network == 'mainnet':
            network_id = 137
        else:
            network_id = 80001

    token = Token.objects.filter(
        network=network, network_id=network_id, symbol=token_symbol, approved=True).first().to_dict
    if token_symbol == 'ETH' and chain == 'std':
        token['addr'] = '0xEeeeeEeeeEeEeeEeEeEeeEEEeeeeEeeeeeeeEEeE'
    return token


def parse_token_amount(token_symbol, amount, network, chain='std'):
    """
    For a given token symbol and amount, returns the integer version in "wei", i.e. the integer
    form based on the token's number of decimals
    """
    token = get_token(token_symbol, network, chain)
    decimals = token['decimals']
    parsed_amount = int(amount * 10 ** decimals)
    return parsed_amount


def check_for_replaced_tx(tx_hash, network, datetime=None, chain='std'):
    """
    Get status of the provided transaction hash, and look for a replacement transaction hash. If a
    replacement exists, return the status and hash of the new transaction
    """
    from dashboard.utils import get_tx_status

    if not datetime:
        datetime = timezone.now()

    status, timestamp = get_tx_status(tx_hash, network, datetime, chain=chain)
    if status in ['pending', 'dropped', 'unknown', '']:
        new_tx = getReplacedTX(tx_hash)
        if new_tx:
            tx_hash = new_tx
            status, timestamp = get_tx_status(tx_hash, network, datetime)

    return tx_hash, status, timestamp


def grants_transaction_validator(contribution, w3, chain='std'):
    """
    This function is used to validate contributions sent on L1 & Polygon L2 through the BulkCheckout contract.
    This contract can be found here:
      - On GitHub: https://github.com/gitcoinco/BulkTransactions/blob/master/contracts/BulkCheckout.sol
      - On mainnet: https://etherscan.io/address/0x7d655c57f71464b6f83811c55d84009cd9f5221c
      - On Polygon mainnet: https://polygonscan.com/address/0xb99080b9407436eBb2b8Fe56D45fFA47E9bb8877
      - On Polygon testnet: https://mumbai.polygonscan.com/address/0x3E2849E2A489C8fE47F52847c42aF2E8A82B9973

    To facilitate testing on Rinkeby and Mumbai, we pass in a web3 instance instead of using the mainnet
    instance defined at the top of this file
    """

    # Get specific info about this contribution that we use later
    tx_hash = contribution.split_tx_id
    network = contribution.subscription.network

    if network == 'mainnet' and chain == 'polygon':
        bulk_checkout_address = '0xb99080b9407436eBb2b8Fe56D45fFA47E9bb8877'
    elif network == 'testnet':
        bulk_checkout_address = '0x3E2849E2A489C8fE47F52847c42aF2E8A82B9973'

    # Get bulk checkout contract instance
    bulk_checkout_contract = w3.eth.contract(address=bulk_checkout_address, abi=bulk_checkout_abi)

    # Response that calling function uses to set fields on Contribution. Set the defaults here
    response = {
        # We set `passed` to `True` if matching transfer is found for this contribution. The
        # `comment` field is used to provide details when false
        'validation': {
            'passed': False,
            'comment': 'Default'
        },
        # Array of addresses where funds were intially sourced from. This is used to detect someone
        # funding many addresses from a single address. This functionality is currently not
        # implemented in `grants_transaction_validator()` so for now we assume the originator is
        # msg.sender. If this needs to be implemented, take a look at this function in older
        # commits to find the logic used
        'originator': [ '' ],
        # Once `tx_cleared` is true, the validator is not run again for this contribution
        'tx_cleared': False,
        # True if the checkout transaction was mined
        'split_tx_confirmed': False
    }

    # Return if tx_hash is not valid
    if not tx_hash or len(tx_hash) != 66:
        # Set to True so this doesn't run again, since there's no transaction hash to check
        response['tx_cleared'] = True
        response['validation']['comment'] = 'Invalid transaction hash in split_tx_id'
        return response

    # Check for dropped and replaced txn
    tx_hash, status, _ = check_for_replaced_tx(tx_hash, network, chain=chain)

    # If transaction was successful, continue to validate it
    if status == 'success':
        # Transaction was successful so we know it cleared
        response['tx_cleared'] = True 
        response['split_tx_confirmed'] = True 

        # Get the receipt to parse parameters
        receipt = w3.eth.getTransactionReceipt(tx_hash)

        # Validator currently assumes msg.sender == originator as described above
        response['originator'] = [ receipt['from'] ]

        # Parse receipt logs to look for expected transfer info. We don't need to distinguish
        # between ETH and token transfers, and don't need to look at any other receipt parameters,
        # because all contributions are emitted as an event
        receipt = w3.eth.getTransactionReceipt(tx_hash)
        parsed_logs = bulk_checkout_contract.events.DonationSent().processReceipt(receipt)

        # Return if no donation logs were found
        if (len(parsed_logs) == 0):
            response['validation']['comment'] = 'No DonationSent events found in this BulkCheckout transaction'
            return response

        # Parse out the transfer details we are looking to find in the event logs
        token_symbol = contribution.normalized_data['token_symbol']
        expected_recipient = contribution.normalized_data['admin_address'].lower()
        expected_token = get_token(token_symbol, network, chain)['addr'].lower() # we compare by token address

        # If amount_per_period_minus_gas_price is very close to zero, this is an automatic Gitcoin
        # contribution so we use a different field to get the expected value
        if contribution.subscription.amount_per_period_minus_gas_price < 0.000000001:
            amount_to_use = contribution.subscription.amount_per_period 
        else:
            amount_to_use = contribution.subscription.amount_per_period_minus_gas_price

        expected_amount = parse_token_amount(
            token_symbol=token_symbol,
            amount=amount_to_use,
            network=network,
            chain=chain
        )
        transfer_tolerance = 0.05 # use a 5% tolerance when checking amounts to account for floating point error
        expected_amount_min = int(expected_amount * (1 - transfer_tolerance))
        expected_amount_max = int(expected_amount * (1 + transfer_tolerance))

        # Loop through each event to find one that matches
        for event in parsed_logs:
            is_correct_recipient = event['args']['dest'].lower() == expected_recipient
            is_correct_token = event['args']['token'].lower() == expected_token

            transfer_amount = event['args']['amount']
            is_correct_amount = transfer_amount >= expected_amount_min and transfer_amount <= expected_amount_max

<<<<<<< HEAD
=======
            print(print('=========================='))
            print(f"amount_to_use: {amount_to_use}")
            print(f"expected_amount: {expected_amount}")
            print(f"Expected amount range: {expected_amount_min} - {expected_amount_max}")
            print(f"transfer_amount : {transfer_amount}")
            print(f"is_correct_amount: {is_correct_amount}")

            print(f"expected_token: {expected_token}")
            print(f"token from event: {event['args']['token'].lower()}")
            print(f"is_correct_token: {is_correct_token}")

            print(f"expected_recipient: {expected_recipient}")
            print(f"recipient from event: {event['args']['dest'].lower()}")
            print(f"is_correct_recipient: {is_correct_recipient}")
            print('==========================')

>>>>>>> 9c747011
            if is_correct_recipient and is_correct_token and is_correct_amount:
                # We found the event log corresponding to the contribution parameters
                response['validation']['passed'] = True
                response['validation']['comment'] = 'BulkCheckout. Success'
                return response

        # Transaction was successful, but the expected contribution was not included in the transaction
        response['validation']['comment'] = 'DonationSent event with expected recipient, amount, and token was not found in transaction logs'
        return response

    # If we get here, none of the above failure conditions have been met, so we try to find
    # more information about why it failed
    if status == 'pending':
        response['validation']['comment'] = 'Transaction is still pending'
        return response

    try:
        # Get receipt and set originator to msg.sender for reasons described above
        receipt = w3.eth.getTransactionReceipt(tx_hash) # equivalent to eth_getTransactionReceipt
        tx_info = w3.eth.getTransaction(tx_hash) # equivalent to eth_getTransactionByHash
        response['originator'] = [ receipt['from'] ]

        if receipt.status == 0:
            # Transaction was mined but it failed, try to find out why
            gas_limit = tx_info['gas']
            gas_used = receipt['gasUsed']
            if gas_limit == gas_used:
                response['tx_cleared'] = True
                response['split_tx_confirmed'] = True
                response['validation']['comment'] = 'Transaction failed. Out of gas'
                return response

            if gas_used > 0.99 * gas_limit:
                # Some out of gas failures don't use all gas, e.g. https://etherscan.io/tx/0xac37f5bc0e9b75dd0f296b8569f72181a066458b9bee1bbed088ec2298fb4344
                response['tx_cleared'] = True
                response['split_tx_confirmed'] = True
                response['validation']['comment'] = 'Transaction failed. Likely out of gas. Check Etherscan or Tenderly for more details'
                return response

            response['tx_cleared'] = True
            response['split_tx_confirmed'] = True
            response['validation']['comment'] = 'Transaction failed. Unknown reason. See Etherscan or Tenderly for more details'
            return response

        # If here, transaction was successful. This code block should never execute because it means
        # the transaction was successful but for some unknown reason it was not parsed above
        raise Exception('Unknown transaction validation flow 1')

    except w3.exceptions.TransactionNotFound:
        response['validation']['comment'] = 'Transaction receipt not found. Transaction may still be pending or was dropped'
        return response

    # We should always return before getting here. If we don't, above parsing logic should be fixed
    raise Exception('Unknown transaction validation flow 2')


def trim_null_address(address):
    if address == '0x0000000000000000000000000000000000000000':
        return '0x0'
    else:
        return address


def get_token_recipient_senders(recipient_address, token_address):
    PROVIDER = "wss://mainnet.infura.io/ws/v3/" + settings.INFURA_V3_PROJECT_ID
    w3 = Web3(Web3.WebsocketProvider(PROVIDER))
    contract = w3.eth.contract(
        address=token_address,
        abi=erc20_abi,
    )

    balance = contract.functions.balanceOf(recipient_address).call()

    transfers = contract.events.Transfer.getLogs(
        fromBlock=0,
        toBlock="latest",
        argument_filters={"to": recipient_address})

    return [
        trim_null_address(transfer.args['from'])
        for transfer in transfers
    ]


auth = settings.ALETHIO_KEY
headers = {'Authorization': f'Bearer {auth}'}
validation_threshold_pct = 0.05
validation_threshold_total = 0.05<|MERGE_RESOLUTION|>--- conflicted
+++ resolved
@@ -245,9 +245,7 @@
             transfer_amount = event['args']['amount']
             is_correct_amount = transfer_amount >= expected_amount_min and transfer_amount <= expected_amount_max
 
-<<<<<<< HEAD
-=======
-            print(print('=========================='))
+            print('==========================')
             print(f"amount_to_use: {amount_to_use}")
             print(f"expected_amount: {expected_amount}")
             print(f"Expected amount range: {expected_amount_min} - {expected_amount_max}")
@@ -263,7 +261,6 @@
             print(f"is_correct_recipient: {is_correct_recipient}")
             print('==========================')
 
->>>>>>> 9c747011
             if is_correct_recipient and is_correct_token and is_correct_amount:
                 # We found the event log corresponding to the contribution parameters
                 response['validation']['passed'] = True
