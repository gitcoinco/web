--- conflicted
+++ resolved
@@ -68,8 +68,7 @@
 
     def __str__(self):
         """Return the string representation of BountyRequest."""
-<<<<<<< HEAD
-        return f"{self.requested_by.username} / {self.created_on}"
+        return f"{self.requested_by.username if self.requested_by else 'anonymous'} / {self.created_on}"
 
     def to_bounty(self, network=None):
         """Creates a bounty with project status as requested. """
@@ -85,13 +84,10 @@
             raw_data={},
             current_bounty=True
         )
-=======
-        return f"{self.requested_by.username if self.requested_by else 'anonymous'} / {self.created_on}"
 
 
 class BountyRequestMeta(SuperModel):
     """A helper storage class for BountyRequest to keep track of dispatched emails."""
 
     profile = models.ForeignKey('dashboard.Profile', on_delete=models.CASCADE)
-    last_feedback_sent = models.DateTimeField()
->>>>>>> e2a21f52
+    last_feedback_sent = models.DateTimeField()