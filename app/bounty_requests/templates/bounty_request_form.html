--- conflicted
+++ resolved
@@ -27,55 +27,6 @@
       {% include 'shared/nav.html' %}
     </div>
     <div class="row no-gutter">
-<<<<<<< HEAD
-      <div class="col body">
-        <div class="container-fluid no-gutter">
-          <div class="row">
-            <div class="col-12 offset-md-1 col-md-10">
-              <div class="m-4">
-                <div>
-                  <div class="request-form" id="primary_form">
-                    <h3>{% trans "Request a Bounty" %} <span id="alpha">{% trans "Alpha" %}</span></h3>
-                    <p>
-                      {% blocktrans %}
-                      Have an open-source issue that you think would benefit the community?
-                      Suggest it be given a bounty!
-                      {% endblocktrans %}
-                    </p>
-                    <div class="mb-3">
-                      <label for="requested_by" class="form__label">{% trans 'Your Github Profile' %}
-                        {% if not user.is_authenticated %}
-                        (<a href="{% url 'social:begin' 'github' %}?next={{ request.get_full_path }}">{% trans 'Login' %}</a>)
-                        {% endif %}
-                      </label>
-                      <input name="requested_by" placeholder="{% trans "Please Login First" %}" id="requested_by" class="form__input" type="text" value="{% if github_handle %}{{ github_handle }}{% endif %}" required disabled />
-                    </div>
-                    <form id="bounty_request_form">
-                      {% for field in form %}
-                        <div class="mb-3 {{ field.name }}">
-                          <label for="id_{{ field.name }}" class="form__label">{{ field.label }}</label>
-                          {{ field }}
-                        </div>
-                      {% endfor %}
-                      <div class="form__footer">
-                        <button class="button button--primary btn-block js-submit" type="submit">{% trans 'Proceed' %}</button>
-                      </div>
-                    </form>
-                  </div>
-                </div>
-                <div id="success_container" class="text-center" style="display: none;">
-                  <h3>{% trans 'Bounty Request Received' %}</h3>
-                  {% include 'svgs/success.svg' %}
-                  <div>
-                    <p class="font-header">{% trans 'Hooray!' %}</p>
-                    <p>
-                      {% trans 'Your request has been received.' %}
-                      <br>
-                      {% trans 'Thank you for supporting open-source.' %}
-                    </p>
-                  </div>
-                </div>
-=======
       <div class="col-12 body pb-1">
         <div class="m-4">
           <div>
@@ -94,7 +45,6 @@
                   {% endif %}
                 </label>
                 <input name="requested_by" placeholder="{% trans "Please Login First" %}" id="requested_by" class="form__input" type="text" value="{% if github_handle %}{{ github_handle }}{% endif %}" required disabled />
->>>>>>> 3b8af581
               </div>
               <form id="bounty_request_form">
                 {% for field in form %}
