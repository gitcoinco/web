"""Define the mint all kudos management command.

Copyright (C) 2018 Gitcoin Core

This program is free software: you can redistribute it and/or modify
it under the terms of the GNU Affero General Public License as published
by the Free Software Foundation, either version 3 of the License, or
(at your option) any later version.

This program is distributed in the hope that it will be useful,
but WITHOUT ANY WARRANTY; without even the implied warranty of
MERCHANTABILITY or FITNESS FOR A PARTICULAR PURPOSE. See the
GNU Affero General Public License for more details.

You should have received a copy of the GNU Affero General Public License
along with this program. If not, see <http://www.gnu.org/licenses/>.

"""
import logging
import urllib
import warnings

from django.conf import settings
from django.core.management.base import BaseCommand

import oyaml as yaml
from kudos.utils import KudosContract, get_rarity_score, humanize_name

warnings.filterwarnings("ignore", category=DeprecationWarning)
logging.getLogger("requests").setLevel(logging.WARNING)
logging.getLogger("urllib3").setLevel(logging.WARNING)
logging.getLogger("web3").setLevel(logging.WARNING)

logger = logging.getLogger(__name__)
formatter = '%(levelname)s:%(name)s.%(funcName)s:%(message)s'


def mint_kudos(kudos_contract, kudos, account, private_key, gas_price_gwei, mint_to=None, live=False, skip_sync=True):
<<<<<<< HEAD

=======
>>>>>>> afda04c2
    image_name = urllib.parse.quote(kudos.get('image'))
    if image_name:
        # Support Open Sea
        if kudos_contract.network == 'rinkeby':
            image_path = f'https://ss.gitcoin.co/static/v2/images/kudos/{image_name}'
            external_url = f'https://stage.gitcoin.co/kudos/{kudos_contract.address}/{kudos_contract.getLatestId() + 1}'
        elif kudos_contract.network == 'mainnet':
            image_path = f'https://s.gitcoin.co/static/v2/images/kudos/{image_name}'
            external_url = f'https://gitcoin.co/kudos/{kudos_contract.address}/{kudos_contract.getLatestId() + 1}'
        elif kudos_contract.network == 'localhost':
            image_path = f'v2/images/kudos/{image_name}'
            external_url = f'http://localhost:8000/kudos/{kudos_contract.address}/{kudos_contract.getLatestId() + 1}'
        else:
            raise RuntimeError('Need to set the image path for that network')
    else:
        image_path = ''

    attributes = []
    # "trait_type": "investor_experience",
    # "value": 20,
    # "display_type": "boost_number",
    # "max_value": 100
    rarity = {
        "trait_type": "rarity",
        "value": get_rarity_score(kudos['numClonesAllowed']),
    }
    attributes.append(rarity)

    artist = {
        "trait_type": "artist",
        "value": kudos.get('artist')
    }
    attributes.append(artist)

    platform = {
        "trait_type": "platform",
        "value": kudos.get('platform')
    }
    attributes.append(platform)

    tags = kudos['tags']
    price_finney = kudos['priceFinney']

    # append tags
    if price_finney < 2:
        tags.append('budget')
    if price_finney < 5:
        tags.append('affordable')
    if price_finney > 20:
        tags.append('premium')
    if price_finney > 200:
        tags.append('expensive')

    for tag in tags:
        attributes.append({"trait_type": "tag", "value": tag})

    readable_name = humanize_name(kudos['name'])
    metadata = {
        'name': readable_name,
        'image': image_path,
        'description': kudos['description'],
        'external_url': external_url,
        'background_color': 'fbfbfb',
        'attributes': attributes
    }

    if kudos.get('to_address', None):
        mint_to = kudos_contract._w3.toChecksumAddress(kudos.get('to_address'))
    elif mint_to:
        mint_to = kudos_contract._w3.toChecksumAddress(mint_to)
    else:
        mint_to = kudos_contract._w3.toChecksumAddress(settings.KUDOS_OWNER_ACCOUNT)

    is_live = live
    if is_live:
        try:
            token_uri_url = kudos_contract.create_token_uri_url(**metadata)
            args = (mint_to, kudos['priceFinney'], kudos['numClonesAllowed'], token_uri_url)
            kudos_contract.mint(
                *args,
                account=account,
                private_key=private_key,
                skip_sync=skip_sync,
                gas_price_gwei=gas_price_gwei,
            )
            print('Live run - Name: ', readable_name, ' - Account: ', account, 'Minted!')
        except Exception as e:
            print(f'Error minting: {readable_name} - {e}')
    else:
        print('Dry run - Name: ', readable_name, ' - Account: ', account, 'Skipping!')



class Command(BaseCommand):

    help = 'mints the initial kudos gen0 set'

    def add_arguments(self, parser):
        parser.add_argument('network', default='localhost', type=str)
        parser.add_argument('yaml_file', help='absolute path to kudos.yaml file', type=str)
        parser.add_argument('--mint_to', help='address to mint the kudos to', type=str)
        parser.add_argument('--gas_price_gwei', help='the gas price for mining', type=int)
        parser.add_argument('--skip_sync', action='store_true')
        parser.add_argument('--gitcoin_account', action='store_true', help='use account stored in .env file')
        parser.add_argument('--account', help='public account address to use for transaction', type=str)
        parser.add_argument('--private_key', help='private key for signing transactions', type=str)
        parser.add_argument('--debug', help='turn on debug statements', action='store_true')
        parser.add_argument('--live', help='whether or not to deploy the proposed changes live', action='store_true')
        parser.add_argument('--filter', default='', type=str, dest='kudos_filter')

    def handle(self, *args, **options):
        # config
        if options['debug']:
            logging.basicConfig(level=logging.DEBUG)
        else:
            logging.basicConfig(level=logging.INFO)
        network = options['network']
        gitcoin_account = options['gitcoin_account']
        gas_price_gwei = options['gas_price_gwei']
        kudos_filter = options['kudos_filter']

        if gitcoin_account:
            account = settings.KUDOS_OWNER_ACCOUNT
            private_key = settings.KUDOS_PRIVATE_KEY
        else:
            account = options['account']
            private_key = options['private_key']
        skip_sync = options['skip_sync']

        kudos_contract = KudosContract(network=network)

        yaml_file = options['yaml_file']

        with open(yaml_file) as f:
            all_kudos = yaml.load(f)

        for __, kudos in enumerate(all_kudos):
            if kudos_filter not in kudos['name']:
                continue
<<<<<<< HEAD
            mint_kudos(kudos_contract, kudos, account, private_key, gas_price_gwei, options['mint_to'], options['live'], skip_sync)
=======
            mint_kudos(
                kudos_contract, kudos, account, private_key, gas_price_gwei, options['mint_to'], options['live'],
                skip_sync
            )
>>>>>>> afda04c2
<|MERGE_RESOLUTION|>--- conflicted
+++ resolved
@@ -36,10 +36,6 @@
 
 
 def mint_kudos(kudos_contract, kudos, account, private_key, gas_price_gwei, mint_to=None, live=False, skip_sync=True):
-<<<<<<< HEAD
-
-=======
->>>>>>> afda04c2
     image_name = urllib.parse.quote(kudos.get('image'))
     if image_name:
         # Support Open Sea
@@ -179,11 +175,7 @@
         for __, kudos in enumerate(all_kudos):
             if kudos_filter not in kudos['name']:
                 continue
-<<<<<<< HEAD
-            mint_kudos(kudos_contract, kudos, account, private_key, gas_price_gwei, options['mint_to'], options['live'], skip_sync)
-=======
             mint_kudos(
                 kudos_contract, kudos, account, private_key, gas_price_gwei, options['mint_to'], options['live'],
                 skip_sync
-            )
->>>>>>> afda04c2
+            )