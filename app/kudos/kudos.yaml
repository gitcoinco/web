- name: Grow Ethereum Winner!
  description: Congrats to the winner of an open source prize during the Grow Ethereum hackathon.
  artist: mladen
  priceFinney: 1
  numClonesAllowed: 100
  to_address:
  can_be_sent_by:
  marketplace_listed: True
  tags:
   - community
   - growethereum
  image: firstplace.svg
- name: Grow Ethereum
  description: A badge showing a submission of a project during the Grow Ethereum hackathon.
  artist: mladen
  priceFinney: 1
  numClonesAllowed: 100
  to_address:
  can_be_sent_by:
  marketplace_listed: True
  tags:
   - fluence
   - community
   - growethereum
  image: projectcreated.svg
- name: UNICEF Sustainer
  description: For a UNICEF community member who made an impact towards the audacious sustainable development goals set in 2019.
  artist: mladen
  priceFinney: 1
  numClonesAllowed: 100
  to_address:
  can_be_sent_by:
  marketplace_listed: True
  tags:
   - unicef
   - community
   - growethereum
  image: unicef.svg
- name: (In)Fluence(r)
  description: Given for influential contributions to Fluence via code, community, or otherwise!
  artist: mladen
  priceFinney: 1
  numClonesAllowed: 100
  to_address:
  can_be_sent_by:
  marketplace_listed: True
  tags:
   - fluence
   - community
   - growethereum
  image: fluence.svg
- name: bZx Trader
  description: For a bZx community member who has made meaningful contributions towards our decentralized trading future.
  artist: mladen
  priceFinney: 1
  numClonesAllowed: 100
  to_address:
  can_be_sent_by:
  marketplace_listed: True
  tags:
   - bzx
   - community
   - growethereum
  image: bzx.svg
- name: AdEx Unicorn
  description: A wonderful AdEx community member
  artist: mladen
  priceFinney: 1
  numClonesAllowed: 100
  to_address:
  can_be_sent_by:
  marketplace_listed: True
  tags:
   - adex
   - community
   - growethereum
  image: adex.svg
- name: hadoop_admiral
  description: You are a Master of MapReduce, a sultan of reliable, distributed, and
    scalable computing.  Owners of this badge are infamous for their command of distributing
    processing of large data sets!
  priceFinney: 2
  artist: mladen
  platform: gitcoin
  numClonesAllowed: 500
  tags:
  - hadoop
  - distributed
  - scalable
  - data
  - common
  image: hadoop_admiral.svg
- name: linux_wizard
  description: All hail the Linux Penguin!  Linux is a force in open source, powering
    millions of websites and businesses.  Owners of this badge are known for their
    mastery of the Linux family of Operating Systems!
  priceFinney: 3
  artist: mladen
  platform: gitcoin
  numClonesAllowed: 500
  tags:
  - linux
  - open source
  - penguin
  - OS
  - common
  image: linux_wizard.svg
- name: gitcoin_genesis
  description: The Gitcoin Genesis Badge is the rarest of the Gitcoin team badges.  Owners
    of this badge contributed to Gitcoin in a meaningful way in the way-back-when.
  priceFinney: 1000
  artist: mladen
  platform: gitcoin
  numClonesAllowed: 4
  tags:
  - gitcoin
  - genesis
  - rare
  image: gitcoin_genesis.svg
- name: javascript_master_scriber
  description: Remember the web in the days before javascript?  No?  Neither can we!  Javascript
    powers the modern web, top to bottom and we <3 the usage of javascript here at
    Gitcoin.  Owners of this badge are masters of the asyncronous, event driven, programming
    language and specifically, of client side scripting!
  priceFinney: 3
  artist: mladen
  platform: gitcoin
  numClonesAllowed: 500
  tags:
  - javascript
  - node
  - web
  - common
  image: javascript_master_scriber.svg
- name: infrastructure_ninja
  description: Just like every building needs a solid foundation, every website needs
    a great infrastructure.  Infrastructure Ninjas are rarely seen or heard, but they
    are omnipresent -- Quickly tackling the gnarly infrastructure issues that crop
    up in the modern web, and ensuring stability, peace, performance, and prosperity
    for inhabinants the modern web.
  priceFinney: 2
  artist: mladen
  platform: gitcoin
  numClonesAllowed: 300
  tags:
  - OS
  - infrastructure
  - linux
  - common
  image: infrastructure_ninja.svg
- name: java_doctor
  description: Is there anything better than a cup 'o' Joe in the morning? Java can
    be written once and run everywhere; so what better tool to BUIDL on in the modern,
    blockchain-enabled, web?  Owners of the Java Doctor badge are famous for their
    mastery of the Java programming language!
  priceFinney: 2
  artist: mladen
  platform: gitcoin
  numClonesAllowed: 500
  tags:
  - java
  - web
  - sun
  - common
  image: java_doctor.svg
- name: do_more_faster
  description: Is there anything better than working with someone who can rapidly
    iterate?  The modern web is built by Agile, and favors experimentation and iteration.  Owners
    of the Do More Faster badge, well, they DO MORE FASTER!
  priceFinney: 2
  artist: mladen
  platform: gitcoin
  numClonesAllowed: 500
  tags:
  - do more faster
  - iteration
  - hypothesis testing
  - soft skills
  - common
  image: do_more_faster.svg
- name: jquery_fixer
  description: jQuery is a force in the modern web.  By solving compatibilty issues
    across browsers, and providing a friendly interface for developing AJAX websites,
    jQuery won our <3s.  To owners of this badge, thank you for using jQuery to provide
    Fixes to all!
  priceFinney: 2
  artist: mladen
  platform: gitcoin
  numClonesAllowed: 800
  tags:
  - jquery
  - javascript
  - web
  - MVC
  - common
  image: jquery_fixer.svg
- name: elixer_mixer
  description: Elixer Mixers are known for their alchemy.  Just as a chemist combines
    fundamental chemical primitives to create potions that are near-magic, an Elixer
    Mixer combines functional programming with the Erlang VM to to produce low-latency,
    fault tolerant, systems!
  priceFinney: 2
  artist: mladen
  platform: gitcoin
  numClonesAllowed: 250
  tags:
  - elixer
  - erlang
  - functional
  - common
  image: elixer_mixer.svg
- name: collaboration_machine
  description: Is there anything better than working with a collaboration machine?  Known
    for their communication skills, rapid value delivery, and great attitudes, Collaboration
    Machines are a huge asset to the modern programming ecosystem!
  priceFinney: 2
  artist: mladen
  platform: gitcoin
  numClonesAllowed: 300
  tags:
  - collaboration
  - soft skills
  image: collaboration_machine.svg
- name: unix_philosophy
  description: Owners of this badge 'Write programs that do one thing and do it well';
    just like the UNIX OS!
  priceFinney: 2
  artist: mladen
  platform: gitcoin
  numClonesAllowed: 500
  tags:
  - unix
  - build once
  - common
  - OS
  image: unix_philosophy.svg
- name: ruby_gem
  description: Is there anyone who knows more about 'gem's than someone who's good
    enough at Ruby, to be a 'Gem' themselves? Owners of this badge are known for their
    mastery of the Ruby programming language.
  priceFinney: 5
  artist: mladen
  platform: gitcoin
  numClonesAllowed: 550
  tags:
  - rails
  - ruby
  - common
  - web
  - MVC
  - DRY
  image: ruby_gem.svg
- name: angular_royalty
  description: AngularJS is a great extension of javsacript, and we love how it lets
    us declare dynamic views for our dApps!  Owners of this badge are royalty of
    the AngularJS programming framework!
  priceFinney: 2
  artist: mladen
  platform: gitcoin
  numClonesAllowed: 500
  tags:
  - angular
  - javascript
  - common
  - mvc
  - web
  image: angular_royalty.svg
- name: qa_ninja
  description: Rarely heard or seen, the modern QA Ninja is a hyper-efficient finder
    and reporter of bugs.  Got a number input on an HTML form?  They'll find a way
    to type 'LIZARD' into it?  Buffer overflow somewhere in your dApp?  They'll find
    it.  QA Ninjas make the web bug free, and we salute them!
  priceFinney: 2
  artist: mladen
  platform: gitcoin
  numClonesAllowed: 700
  tags:
  - qa
  - ninja
  - bugs
  - common
  - bug squasher
  image: qa_ninja.svg
- name: code_shipper
  description: Know who we LOVE working with?  Programmers who are always shipping
    code!  Always. Be. Shipping.
  priceFinney: 2
  artist: mladen
  platform: gitcoin
  numClonesAllowed: 500
  tags:
  - shipping
  - soft skills
  - common
  image: code_shipper.svg
- name: drupal_brainiac
  description: Want to ship content on the modern web?  Drupal is where it's at.  The
    leading Open Source CMS has provided tons of value to the modern web, and adding
    a Drupal Brainiac to your project is a sure fire way to make your CMS fly!
  priceFinney: 2
  artist: mladen
  platform: gitcoin
  numClonesAllowed: 500
  tags:
  - drupal
  - CMS
  - web
  - common
  image: drupal_brainiac.svg
- name: ruby_on_rails_master
  description: Can anyone spin up websites faster than a Ruby on Rails Master? Owners
    of this badge are legitimately famous for their mastery of MVC website development,
    DRY, and use of Active Record.
  priceFinney: 4
  artist: mladen
  platform: gitcoin
  numClonesAllowed: 200
  tags:
  - rails
  - ruby
  - web
  - MVC
  - common
  - DRY
  image: ruby_on_rails_master.svg
- name: open_source_freedom_fighter
  description: Hey, look -- In the sky, it's a bird.  No it's a plane.  No it's an
    Open Source Freedom Fighter!  OSS Freedom Fighters fight for liberty, justice,
    and open source code for all!
  priceFinney: 2
  artist: mladen
  platform: gitcoin
  numClonesAllowed: 500
  tags:
  - oss
  - common
  - soft skills
  image: open_source_freedom_fighter.svg
- name: mega_open_collaborator
  description: '"Be open to the point of promiscuity" is one of our favorite points
    from the famous essay from Eric Raymond entitled "The Cathedral and the Bazaar".  Owners
    of this badge embody the principle of Openness from the Cathedral and the Bazaar.'
  priceFinney: 2
  artist: mladen
  platform: gitcoin
  numClonesAllowed: 500
  tags:
  - common
  - soft skills
  - open
  image: mega_open_collaborator.svg
- name: problem_solver
  description: Is there anything better than working with someone who can rapidly
    solve problems?  The modern web is built by Agile, and favors experimentation
    and iteration.  Owners of this badge, well, they SOLVE PROBLEMS!
  priceFinney: 2
  artist: mladen
  platform: gitcoin
  numClonesAllowed: 500
  tags:
  - common
  - soft skills
  image: problem_solver.svg
- name: sustainer
  description: Open Source Software is fraught with problems with sustainability.  Owners
    of this badge are fighting to change to tide and to make Open Source Software
    sustainable for generations to come!
  priceFinney: 2
  artist: mladen
  platform: gitcoin
  numClonesAllowed: 500
  tags:
  - soft skills
  - common
  - sustainer
  - open source
  image: sustainer.svg
- name: super_juggler
  description: Jugglers are known for their joyous attitude and their ability to manage
    multiple balls in the air at once.  Owners of this badge can contribute meaningfully
    to several projects at once and not let a single one drop!
  priceFinney: 2
  artist: mladen
  platform: gitcoin
  numClonesAllowed: 500
  tags:
  - soft skills
  - common
  - project management
  image: super_juggler.svg
- name: above_and_beyond
  description: Owners of this badge are always under-promising and over-delivering.  They
    go 'above and beyond' for their clients!
  priceFinney: 2
  artist: mladen
  platform: gitcoin
  numClonesAllowed: 500
  tags:
  - soft skills
  - common
  - project management
  image: above_and_beyond.svg
- name: new_dawn
  description: Owners of this badge have completely changed the course of a project
    their on, with their skills, organization, tenacity and sheer ability to deliver.
  priceFinney: 2
  artist: mladen
  platform: gitcoin
  numClonesAllowed: 50
  tags:
  - common
  - soft skills
  - momentum
  image: new_dawn.svg
- name: design_star
  description: Know that feeling early in a project when you're just putting pencil
    to paper, figuring out what things are going to look like?  Owners of this badge
    at Design Stars, delivering tons of value on aesthetics, UX, and otherwise shaping
    the very projects they work on!
  priceFinney: 2
  artist: mladen
  platform: gitcoin
  numClonesAllowed: 350
  tags:
  - design
  - common
  - star
  - aesthetics
  - ux
  image: design_star.svg
- name: handyman
  description: Its great to have a handy man around your house when your sink, plumbing,
    electricity, breaks.  Owners of this badge are digital handymen and handywomen.  They
    fix stuff, and do it with a smile on their face!
  priceFinney: 2
  artist: mladen
  platform: gitcoin
  numClonesAllowed: 210
  tags:
  - soft skills
  - programmer
  - technical
  - handyman
  image: handyman.svg
- name: handy_woman
  description: Its great to have a someone handy around your house when your sink,
    plumbing, electricity, breaks.  Owners of this badge are digital handymen and
    handywomen.  They fix stuff, and do it with a smile on their face!
  priceFinney: 2
  artist: mladen
  platform: gitcoin
  numClonesAllowed: 210
  tags:
  - soft skills
  - programmer
  - technical
  - handywoman
  image: handy_woman.svg
- name: data_savvy
  description: Being Data-Driven is an asset in today's world.  Owners of this badge
    have mastered the abiltiy to gather, cultivate, clean, gain insight, and deliver
    value from a dataset
  priceFinney: 2
  artist: mladen
  platform: gitcoin
  numClonesAllowed: 500
  tags:
  - data
  - graphs
  - charts
  - common
  image: data_savvy.svg
- name: idea_person
  description: Idea people create value and warmth with the sheer radiance of their
    ideas.  They think outside the box, they combine left-brain and right brain.  They
    deliver value by thinking about things in a new way.
  priceFinney: 2
  artist: mladen
  platform: gitcoin
  numClonesAllowed: 500
  tags:
  - soft skills
  - ideas
  - project manager
  - product manager
  - common
  image: idea_person.svg
- name: always_shipping
  description: Know who we LOVE working with?  Programmers who are always shipping
    code!  Always. Be. Shipping.
  priceFinney: 5
  artist: mladen
  platform: gitcoin
  numClonesAllowed: 500
  tags:
  - shipping
  - SHIPL
  - soft skils
  - common
  image: always_shipping.svg
- name: c_sharp_programmer
  description: Need someone who uses strong typing, declarative, functional, code?  Look
    no further than the owners of the C# Blacksmith Kudos!
  priceFinney: 2
  artist: mladen
  platform: gitcoin
  numClonesAllowed: 500
  tags:
  - c#
  - programmer
  - common
  image: c_sharp_programmer.svg
- name: cleanest_code
  description: Want to work with someone who is famous for having squeaky clean code?  Look
    no further than owners of the 'Cleanest Code' Kudos.
  priceFinney: 2
  artist: mladen
  platform: gitcoin
  numClonesAllowed: 500
  tags:
  - clean code
  - programmer
  - soft skills
  - common
  image: cleanest_code.svg
- name: relase_early_and_often
  description: Want to work with someone who RERO (Relase Early and Often)? RERO is
    a software development philosophy that emphasizes the importance of early and
    frequent releases.  This creates a tight feedback looop between devs and testers.  Want
    someone who releases frequently?  Owners of this badge are who you'll want to
    talk to!
  priceFinney: 2
  artist: mladen
  platform: gitcoin
  numClonesAllowed: 300
  tags:
  - iteration
  - release early
  - RERO
  - soft skills
  - common
  image: release_early_and_often.svg
- name: grow_open_source
  description: Owners of this Kudos embody Gitcoin's mission of 'Grow Open Source'
  priceFinney: 2
  artist: mladen
  platform: gitcoin
  numClonesAllowed: 200
  tags:
  - mission
  - open source
  - sustainer
  - common
  image: grow_open_source.svg
- name: mongo_db_programmer
  description: Want someone who can work efficiently with MongoDB?  Look no further
    than owners of this badge.
  priceFinney: 2
  artist: mladen
  platform: gitcoin
  numClonesAllowed: 500
  tags:
  - mongodb
  - db
  - common
  image: mongo_db_programmer.svg
- name: navigator
  description: Want to work with someone who can navigate through complexity and deliver
    on-time, on-scope, and on-budget?  Look no further than owneres of this kudos!
  priceFinney: 4
  artist: mladen
  platform: gitcoin
  numClonesAllowed: 300
  tags:
  - navigator
  - project management
  - common
  - soft skills
  image: direct.svg
- name: fast_turn_around
  description: Want someone who ships deliverables quick?  Owners of this 'fast turnaround'
    kudos are the first place to look!
  priceFinney: 2
  artist: mladen
  platform: gitcoin
  numClonesAllowed: 500
  tags:
  - soft skills
  - fast
  - common
  - quick
  image: fast_turn_around.svg
- name: css_gentle(wo)man
  description: CSS is one of the foundations of the modern web.  Owners of this badge
    are masters of building beautiful, mobile-friendly, products.
  priceFinney: 2
  artist: mladen
  platform: gitcoin
  numClonesAllowed: 500
  tags:
  - css
  - frontend
  - common
  - html
  image: css_gentle(wo)man.svg
- name: night_owl
  description: Owners of this badge always seem to be up at night, SHIPling product
    to customers.
  priceFinney: 2
  artist: mladen
  platform: gitcoin
  numClonesAllowed: 200
  tags:
  - night owl
  - quirks
  image: night_owl.svg
- name: php_superstar
  description: PHP -- The og web developers programming language!  Know whats cool
    about PHP?  It's a recursive acronym, "PHP Hypertext Processor".  Want a PHP programmer
    for your project? Look no further than to owners of this badge!
  priceFinney: 2
  artist: mladen
  platform: gitcoin
  numClonesAllowed: 200
  tags:
  - php
  - programmer
  - php6
  - php7
  image: php_superstar.svg
- name: builder_of_a_better_world
  description: Owners of this badge are obsessed with BUIDLing a better world than
    what came before them.  We salute them for their dedication to making things better.
  priceFinney: 10
  artist: mladen
  platform: gitcoin
  numClonesAllowed: 500
  tags:
  - soft skills
  - common
  - inspiration
  image: builder_of_a_better_world.svg
- name: c_debugger
  description: Need a programmer for your performant, object oriented, project that
    can manage their own memory and manage on-scope and on-budget!? Look no further;
    Owners of this badge are renown for their work in the C programming language.
  priceFinney: 2
  artist: mladen
  platform: gitcoin
  numClonesAllowed: 300
  tags:
  - c
  - memory management
  - programming
  image: c_debugger.svg
- name: redux_programmer
  description: Need someone who can deliver value in Redux?  Owners of this badge
    are renown for their ability to work effciently in Redux.
  priceFinney: 2
  artist: mladen
  platform: gitcoin
  numClonesAllowed: 200
  tags:
  - redux
  - react
  image: redux_programmer.svg
- name: ruby_on_rails_machine
  description: Can anyone spin up websites faster than a Ruby on Rails hacker? Owners
    of this badge are famous for their mastery of MVC website development, DRY, and
    use of Active Record.
  priceFinney: 5
  artist: mladen
  platform: gitcoin
  numClonesAllowed: 550
  tags:
  - rails
  - common
  - ruby
  - web
  - MVC
  - DRY
  image: ruby_on_rails_machine.svg
- name: helping_hand
  description: Need a helping hand for your project.  Start with an owner of this
    'Helping Hand' badge!
  priceFinney: 2
  artist: mladen
  platform: gitcoin
  numClonesAllowed: 50
  tags:
  - helping hand
  - soft skills
  - helpful
  image: helping_hand.svg
- name: node_js_wizard
  description: Remember the bad old days in the web before javascript?  Javascript
    powers the modern web, top to bottom and we <3 the usage of javascript here at
    Gitcoin.  Owners of this badge are masters of the asyncronous, event driven, programming
    language and specifically, of server side scripting!
  priceFinney: 4
  artist: mladen
  platform: gitcoin
  numClonesAllowed: 300
  tags:
  - javascript
  - nodeJS
  - common
  - node
  - asyncronous
  image: node_js_wizard.svg
- name: c++_scientist
  description: Need a programmer for your performant, object oriented, project that
    can manage their own memory and manage on-scope and on-budget!? Look no further;
    Owners of this badge are renown for their work in the C++ programming language.
  priceFinney: 2
  artist: mladen
  platform: gitcoin
  numClonesAllowed: 300
  tags:
  - c++
  - c
  - memory management
  - common
  - programming
  image: cpp_scientist.svg
- name: pythonista
  description: Pythonistas are loyal users of the Python programming language.
  priceFinney: 2
  artist: mladen
  platform: gitcoin
  numClonesAllowed: 300
  tags:
  - python
  - pythonista
  image: pythonista.svg
- name: level_up
  description: Owners of this badge are known for their ability to Level Up the teams
    and projects they work on
  priceFinney: 2
  artist: mladen
  platform: gitcoin
  numClonesAllowed: 500
  tags:
  - soft skills
  - common
  - programmer
  image: level_up.svg
- name: delegation_machine
  description: Owners of this badge are known for their ability to clearly articulate
    requirements, to work with collaborators of all types, and to product value in
    a team atmosphere!
  priceFinney: 5
  artist: mladen
  platform: gitcoin
  numClonesAllowed: 300
  tags:
  - delegate
  - team
  - common
  - soft skills
  image: delegation_machine.svg
- name: arts_and_farts
  description: Need someone who is going to create beautiful designs of any kind?  Check
    out the owners of the 'Arts and Farts' Kudos.
  priceFinney: 2
  artist: mladen
  platform: gitcoin
  numClonesAllowed: 100
  tags:
  - arts
  - design
  - frontend
  - aesthetics
  image: arts_and_farts.svg
- name: react_reactor
  description: React is a force in the modern web, and so are those who can yield
    it.   Owners of this badge have demonstrated proficiency in React on a past project.
  priceFinney: 3
  artist: mladen
  platform: gitcoin
  numClonesAllowed: 400
  tags:
  - react
  - javascript
  - common
  - programming
  image: react_reactor.svg
- name: html_celebrity
  description: Looking for someone who writes clean, standards-compliant, HTML?  Look
    no further than this HTML Celebrity kudos.
  priceFinney: 2
  artist: mladen
  platform: gitcoin
  numClonesAllowed: 500
  tags:
  - html
  - frontend
  - standards-compliant
  image: html_celebrity.svg
- name: eye_for_detail
  description: Looking for someone who has a great eye for detail?  Look no further
    than this eye for detail kudos badge.
  priceFinney: 2
  artist: mladen
  platform: gitcoin
  numClonesAllowed: 50
  tags:
  - design
  - details
  - soft skills
  image: eye_for_detail.svg
- name: ember_master
  description: Ember is a great extension of javsacript, and we love how it lets use
    declare dynamic views for our dApps!  Owners of this badge are masters of the
    Ember programming framework!
  priceFinney: 6
  artist: mladen
  platform: gitcoin
  numClonesAllowed: 300
  tags:
  - ember
  - javascript
  image: ember_master.svg
- name: flying_pony
  description: Flying Ponies take risks, inspire other ponies to think big to achieve
    big ideas. We turn lofty ideas into something tangible. We are fearless about
    the outcome, sometimes to our own detriment.
  priceFinney: 3
  artist: mladen
  platform: gitcoin
  numClonesAllowed: 342
  tags:
  - pony
  - risks
  - common
  - ideas
  - dreamer
  image: flying_pony.svg
- name: bee_of_all_trades
  description: Are you a cross-pollinator?  Do you deliver value in a lot of places
    at once?  This 'Bee of all trades' badge is for you!
  priceFinney: 2
  artist: mladen
  platform: gitcoin
  numClonesAllowed: 200
  tags:
  - soft skills
  - cross-pollinator
  image: bee_of_all_trades.svg
- name: mysql_hero
  description: MySQL is a great asset to modern web developers.  Looking for someone
    who knows MySQL?  This badge is for you.
  priceFinney: 2
  artist: mladen
  platform: gitcoin
  numClonesAllowed: 100
  tags:
  - mysql
  - database
  - db
  image: mysql_hero.svg
- name: app_dev_all_star
  description: Looking for an all star app developer?  This badge is for you.
  priceFinney: 2
  artist: mladen
  platform: gitcoin
  numClonesAllowed: 340
  tags:
  - app
  - common
  - web
  - programmer
  image: app_dev_all_star.svg
- name: go_developer
  description: Looking for someone who can Go Go Go and BUIDL in Go?  This kudos is
    for you.
  priceFinney: 2
  artist: mladen
  platform: gitcoin
  numClonesAllowed: 200
  tags:
  - go
  - programmer
  image: go_developer.svg
- name: product_wizard
  description: Looking for someone to put on their product wizard's cap and deliver
    massive value to your project?  This kudos is for you!
  priceFinney: 2
  artist: mladen
  platform: gitcoin
  numClonesAllowed: 500
  tags:
  - product
  - common
  - soft skills
  image: product_wizard.svg
- name: business_minded
  description: Looking for someone who can deliver the goods from a business side
    of things?  Look no further than owners of this 'business minded' kudos.
  priceFinney: 3
  artist: mladen
  platform: gitcoin
  numClonesAllowed: 340
  tags:
  - business
  - common
  - soft skills
  image: business_minded.svg
- name: bug_squasher
  description: Splat goes the bug!  Owners of this badge are proficient at squashing
    bugs.
  priceFinney: 2
  artist: mladen
  platform: gitcoin
  numClonesAllowed: 500
  tags:
  - bugs
  - common
  - soft skills
  image: bug_squasher.svg
- name: shill_ethereum
  description: For your friends & family who just love to shill Ethereum
  priceFinney: 2
  artist: mladen
  platform: gitcoin
  numClonesAllowed: 500
  tags:
  - ethereum
  - shills
  image: shill_ethereum.svg
- name: shill_colorado
  description: For your friends & family who just love to shill Colorado
  priceFinney: 2
  artist: mladen
  platform: gitcoin
  numClonesAllowed: 500
  tags:
  - colorado
  - common
  - shills
  image: shill_colorado.svg
- name: devcon_4
  description: For your friends & family who came to Devcon 4 with you.
  priceFinney: 2
  artist: mladen
  platform: gitcoin
  numClonesAllowed: 500
  tags:
  - devcon
  - ethereum
  - common
  - shills
  image: devcon_4.svg
- name: django_pony
  description: Flying Ponies take risks, inspire other ponies to think big to achieve
    big ideas. We turn lofty ideas into something tangible. We are fearless about
    the outcome, sometimes to our own detriment.
  priceFinney: 2
  artist: mladen
  platform: gitcoin
  numClonesAllowed: 77
  tags:
  - django
  - programmer
  image: django_pony.svg
- name: blockchain_utopia
  description: Got a Utopian vision for a blockchain-ized world?  This badge is for
    you.
  priceFinney: 5
  artist: mladen
  platform: gitcoin
  numClonesAllowed: 55
  tags:
  - soft skills
  - vision
  - inspiration
  image: blockchain_utopia.svg
- name: collaboration_robot
  description: Collab Robots push the envelope. They make connections and find ways
    to build new ideas. With our powers, we can develop collabs with the smallest
    or largest machines.
  priceFinney: 2
  artist: mladen
  platform: gitcoin
  numClonesAllowed: 400
  tags:
  - collboration
  - common
  - soft skills
  image: collaboration_robot.svg
- name: path_finder
  description: "Pathfinders are masters of navigation, able to pave ways forward without\
    \ hesitation. The amount of trees or woods are no concern - we won\u2019t rest\
    \ until the right path has been uncovered."
  priceFinney: 2
  artist: mladen
  platform: gitcoin
  numClonesAllowed: 60
  tags:
  - soft skills
  - path
  - finder
  image: path_finder.svg
- name: to_the_moon
  description: This kudos is for users who are taking the ecosystem to the moon!
  priceFinney: 2
  artist: mladen
  platform: gitcoin
  numClonesAllowed: 400
  tags:
  - soft skills
  - common
  image: climb_the_ladder.svg
- name: gitcoin_sustainer
  description: A very special, limited edition, Kudos, for sustainers of Gitcoin.
  priceFinney: 10
  artist: mladen
  platform: gitcoin
  numClonesAllowed: 50
  tags:
  - gitcoin
  - mission
  - grow open source
  image: gitcoin_sustainer.svg
- name: craftsman
  description: Know a crafts-man?  A craftsperson kudos is a great way to celebrate
    the tools we use and the people that use them!
  priceFinney: 2
  artist: mladen
  platform: gitcoin
  numClonesAllowed: 100
  tags:
  - soft skills
  - programmer
  image: craftsman.svg
- name: struck_oil
  description: Know someone who just unlocks value all the time?  Send them the 'struck
    oil' Kudos!
  priceFinney: 2
  artist: mladen
  platform: gitcoin
  numClonesAllowed: 100
  tags:
  - soft skills
  - oil
  - value
  image: struck_oil.svg
- name: freedom
  description: Is there someone out there who is creating a better world? A more free
    world?  Send them the 'freedom' kudos!
  priceFinney: 3
  artist: mladen
  platform: gitcoin
  numClonesAllowed: 70
  tags:
  - freedom
  - soft skills
  - inspiration
  image: freedom.svg
- name: focus
  description: Know someone who has extremely good focus?  Send them a 'kudos' kudos.
  priceFinney: 2
  artist: mladen
  platform: gitcoin
  numClonesAllowed: 20
  tags:
  - focus
  - soft skills
  image: focus.svg
- name: powertool_user
  description: Know someone who's great at setting up and using power tools!?  Send
    them a powertool user kudos.
  priceFinney: 2
  artist: mladen
  platform: gitcoin
  numClonesAllowed: 400
  tags:
  - powertools
  - tools
  - first_mint
  image: powertool_user.svg
- name: party_robot
  description: Is one of your teammates just a lot of fun to be around?  Send them
    a Party Robot Kudos.
  priceFinney: 2
  artist: mladen
  platform: gitcoin
  numClonesAllowed: 500
  tags:
  - party
  - common
  - fun
  - soft skills
  image: party_robot.svg
- name: release_early_and_often
  description: With the goal of releasing in mind, we help sustain the ecosystem by
    shipping quickly to learn quickly.
  priceFinney: 2
  artist: mladen
  platform: gitcoin
  numClonesAllowed: 100
  tags:
  - soft skills
  - agile
  image: release_early_and_often.svg
- name: direct
  description: Holders of this badge seek the most straightforward ways to solve problem.
    Our great challenge is finding the shortest path to the truth
  priceFinney: 2
  artist: mladen
  platform: gitcoin
  numClonesAllowed: 55
  tags:
  - direct
  - path
  - navigator
  image: direct.svg
- name: crystal_ball
  description: "A crystal ball is just a way to predict the future, but hidden inside\
    \ is a compelling story. Crystal Ball holders are visionaries that transform what\u2019\
    s happening into an understandable future."
  priceFinney: 15
  artist: mladen
  platform: gitcoin
  numClonesAllowed: 70
  tags:
  - soft skills
  - vision
  - inspiration
  image: growoss_crystalball.svg
- name: gitter_of_coins
  description: For the contributors on the platform that, well... , GIT coins.
  priceFinney: 2
  artist: mladen
  platform: gitcoin
  numClonesAllowed: 500
  tags:
  - git
  - common
  - coins
  - money
  image: gitter_of_coins.svg
- name: mana_from_heavens
  description: Open Source Software is mana from the heavens.  Celebrate someone who's
    provided value to your lift with this Kudos badge.
  priceFinney: 2
  artist: mladen
  platform: gitcoin
  numClonesAllowed: 200
  tags:
  - mana
  - fun
  image: mana_from_heavens.svg
- name: gitcoin_bot
  description: Just for fun, this Gitcoin Robot is a way of celebrating the contributors
    in your life.
  priceFinney: 2
  artist: mladen
  platform: gitcoin
  numClonesAllowed: 400
  tags:
  - robot
  - gitcoin
  - just for fun
  image: robot_medium.svg
- name: heros_honour
  description: Know someone who's a hero?  Send them this video-game-inspired, badge.
  priceFinney: 4
  artist: mladen
  platform: gitcoin
  numClonesAllowed: 77
  tags:
  - hero
  - honour
  - honor
  - soft skills
  image: heros_honour.svg
- name: blockchain_the_world
  description: Know someone who's blockchain-izing the world?  Send them this badge.
  priceFinney: 2
  artist: mladen
  platform: gitcoin
  numClonesAllowed: 500
  tags:
  - blockchain
  - common
  - soft skills
  image: blockchain_the_world.svg
- name: gitcoin_minibot
  description: Just for fun, this Gitcoin Robot is a way of celebrating the contributors
    in your life.
  priceFinney: 2
  artist: mladen
  platform: gitcoin
  numClonesAllowed: 100
  tags:
  - robot
  - just for fun
  image: robot_small.svg
- name: firefighter
  description: Know someone who's great at putting out fires?  This firefighter badge
    is for them!
  priceFinney: 2
  artist: mladen
  platform: gitcoin
  numClonesAllowed: 200
  tags:
  - firefigheter
  - bugs
  image: firefighter.svg
- name: gitcoin_sun
  description: A very special, limited edition, Kudos, only for sustainers of Gitcoin.
  priceFinney: 2
  artist: mladen
  platform: gitcoin
  numClonesAllowed: 300
  tags:
  - sustainers
  - gitcoin
  - common
  - just for fun
  image: gitcoin_rasta.svg
- name: big_bot
  description: Just for fun, this Gitcoin Robot is a way of celebrating the contributors
    in your life.
  priceFinney: 2
  artist: mladen
  platform: gitcoin
  numClonesAllowed: 100
  tags:
  - robot
  - just for fun
  - gitcoin
  image: robot_large.svg
- name: genius
  description: A Genius bring ideas to life. We activate creative thinking and push
    problem solving with our words and stories. The world is our experiment lab, and
    we are players in it.
  priceFinney: 25
  artist: mladen
  platform: gitcoin
  numClonesAllowed: 100
  tags:
  - genius
  - albert einstein
  - smart
  image: a_genius.svg
- name: vitalik_genesis
  description: A kudos that celebrates Vitalik's leadership in the Ethereum world.  One
    day, Gitcoin founder @owocki hopes to work up the courage to give this Kudos to
    Vitalik.  Perhaps Vitalik will tweet about Gitcoin one day, and @owocki will send
    it to him then....
  priceFinney: 100
  artist: mladen
  platform: gitcoin
  numClonesAllowed: 55
  tags:
  - vitalik
  - just for fun
  image: vitalik_genesis.svg
- name: sunburst
  description: This person bring Gitcoin sunshine to OSS projects. We energize the
    project with what we do.
  priceFinney: 3
  artist: mladen
  platform: gitcoin
  numClonesAllowed: 55
  tags:
  - sunshine
  - oss
  - energy
  image: sunburst.svg
- name: simplifier
  description: This badge is for anyone who creates simplicity from complexity.
  priceFinney: 5
  artist: mladen
  platform: gitcoin
  numClonesAllowed: 45
  tags:
  - ethereum
  - simple
  image: ethereum_constellation.svg
- name: tools
  description: This kudos is for the person creates the best tools!
  priceFinney: 1
  artist: mladen
  platform: gitcoin
  numClonesAllowed: 1000
  tags:
  - tools
  - common
  - oss
  image: tools.svg
- name: hard_worker
  description: Hard workers are diligent and vigilent at doing the best they can on
    everything they do.
  priceFinney: 5
  artist: mladen
  platform: gitcoin
  numClonesAllowed: 100
  tags:
  - hard worker
  - achievement
  - buidl
  image: hard_worker.svg
- name: blockchain_engineer
  description: This kudos is for contributors to your project that make the blockchain
    work!
  priceFinney: 5
  artist: mladen
  platform: gitcoin
  numClonesAllowed: 25
  tags:
  - star
  - rise
  image: blockchain_star.svg
- name: gitcoin_og
  description: You are an OG.  You are a pioneer of Gitcoin open source!
  priceFinney: 10
  artist: mladen
  platform: gitcoin
  numClonesAllowed: 100
  tags:
  - og
  - gitcoin
  - early
  image: west.svg
- name: rubber_ducky
  description: A ducky that helps solve your problems!  Always ask your ducky first
    when you can't figure something out :)
  priceFinney: 5
  artist: mladen
  platform: gitcoin
  numClonesAllowed: 110
  tags:
  - duck
  - coding
  - problem solver
  image: coding_ducky.svg
- name: django_cowboy
  description: Faster than fast on django.  Better than the best.  HODLers of this
    badge are great at creating beautiful apps in django!
  priceFinney: 2
  artist: mladen
  platform: gitcoin
  numClonesAllowed: 100
  tags:
  - django
  - fast
  - developer
  image: django_cowboy.svg
- name: fontend_wizard
  description: A frontend wizard mixes things up to create a beautiful UX.
  priceFinney: 3
  artist: mladen
  platform: gitcoin
  numClonesAllowed: 100
  tags:
  - frontend
  - creative
  image: frontend_alchemist.svg
- name: backend_star
  description: A shining star of all things hidden in the backend of applications.
  priceFinney: 3
  artist: mladen
  platform: gitcoin
  numClonesAllowed: 110
  tags:
  - star
  - backend
  image: backend_star.svg
- name: squasher_of_bugs
  description: A bug squasher makes bugs dissapear like magic.
  priceFinney: 4
  artist: mladen
  platform: gitcoin
  numClonesAllowed: 80
  tags:
  - bugs
  - clean code
  - magic
  image: bug_squasher_new.svg
- name: freedom
  description: This bird is free to work on what it wants, when it wants. Making impact
    where they feel necessary, and always having leverage over your life?  Then this
    kudos is for you!
  priceFinney: 2
  artist: mladen
  platform: gitcoin
  numClonesAllowed: 55
  tags:
  - birds
  - freedom
  - impact
  - oss
  image: birds.svg
- name: out_of_this_world_programmer
  description: A programmer that moves the ecosystem forward and out of this world.
  priceFinney: 2
  artist: mladen
  platform: gitcoin
  numClonesAllowed: 55
  tags:
  - programmer
  - development
  image: out_of_this_world_programmer.svg
- name: good_communicator
  description: Holders of this badge are great communicators that help to clarify
    any situation.
  priceFinney: 2
  artist: mladen
  platform: gitcoin
  numClonesAllowed: 55
  tags:
  - communication
  - clear
  image: good_communicator.svg
- name: gitcoin_tree
  description: A tree that sustains open source.  Just for fun
  priceFinney: 2
  artist: mladen
  platform: gitcoin
  numClonesAllowed: 55
  tags:
  - oss
  - grow open source
  - fun
  image: gitcoin_tree.svg
- name: status_hackathon_2018_games_track_first_prize
  description: For the winner of the Status Hackathon Games Track
  priceFinney: 2
  artist: mladen
  platform: gitcoin
  numClonesAllowed: 2
  tags:
  - status hackathon
  - special event
  image: games_first.svg
- name: status_hackathon_2018_marketplace_track_second_prize
  description: For the runner up of the Status Hackathon Marketplace Track
  priceFinney: 2
  artist: mladen
  platform: gitcoin
  numClonesAllowed: 2
  tags:
  - status hackathon
  - special event
  image: marketplaces_runner_up.svg
- name: status_hackathon_2018_traveltrack_second_prize
  description: For the runner up of the Status Hackathon Travel Track
  priceFinney: 2
  artist: mladen
  platform: gitcoin
  numClonesAllowed: 2
  tags:
  - status hackathon
  - special event
  image: travel_runner_up.svg
- name: status_hackathon_2018_travel_track_first_prize
  description: For the winner of the Status Hackathon Travel Track
  priceFinney: 2
  artist: mladen
  platform: gitcoin
  numClonesAllowed: 2
  tags:
  - status hackathon
  - special event
  image: travel_first.svg
- name: status_hackathon_2018__games_second_prize
  description: For the runner up of the Status Hackathon Games Track
  priceFinney: 2
  artist: mladen
  platform: gitcoin
  numClonesAllowed: 2
  tags:
  - status hackathon
  - special event
  image: games_runner_up.svg
- name: philosophers_stone
  description: For whomever makes the greatest contribution to the Status Hackathon
    Philospher Circle at the Status Hackathon 2018
  priceFinney: 2
  artist: mladen
  platform: gitcoin
  numClonesAllowed: 2
  tags:
  - status hackathon
  - special event
  image: philosophers.svg
- name: status_hackathon_2018_travel_social_first_prize
  description: For the winner of the Status Hackathon Social Track
  priceFinney: 2
  artist: mladen
  platform: gitcoin
  numClonesAllowed: 2
  tags:
  - status hackathon
  - special event
  image: social_first.svg
- name: status_hackathon_2018_marketplace_first_prize
  description: For the winner of the Status Hackathon Marketplace Track
  priceFinney: 2
  artist: mladen
  platform: gitcoin
  numClonesAllowed: 2
  tags:
  - special event
  - status hackathon
  image: market_first.svg
- name: status_hackathon_2018_social_second_prize
  description: For the runner up of the Status Hackathon Social Track
  priceFinney: 2
  artist: mladen
  platform: gitcoin
  numClonesAllowed: 2
  tags:
  - status hackathon
  - special event
  image: social_runner_up.svg
- name: gitcoin_love
  description: This kudos is for showing appreciation for someone who did some work
    that you love
  priceFinney: 2
  artist: mladen
  platform: gitcoin
  numClonesAllowed: 55
  tags:
  - gitcoin
  - results
  image: gitcoin_rasta.svg
- name: status_hackathon_2018_wildcard
  description: Winner of the wildcard prize at the Status Hackahton 2018
  priceFinney: 2
  artist: mladen
  platform: gitcoin
  numClonesAllowed: 2
  tags:
  - status hackathon
  image: wildcard.svg
- name: fast_response
  description: For those communicators who are reliable and always quickly responding
  priceFinney: 2
  artist: mladen
  platform: gitcoin
  numClonesAllowed: 55
  tags:
  - soft skills
  - fast response
  image: fast_response.svg
- name: eth_hacker
  description: You create value out of bits as an ETH Hacker!
  priceFinney: 5
  artist: mladen
  platform: gitcoin
  numClonesAllowed: 23
  tags:
  - eth
  - blockchain
  - hacker
  image: eth_hacker2.svg
- name: backend_architect
  description: Limited Edition Cellarius Kudos! A backend architect is not only the
    keeper of the ins and outs but also the holder of information and the intricacies
    of a system.
  priceFinney: 100
  artist: Octavian
  platform: gitcoin
  numClonesAllowed: 25
  tags:
  - rare
  - architect
  - plan
  - backend
  image: cellarius/backend_architect.svg
- name: bug_eliminator
  description: Limited Edition Cellarius Kudos! A bug eliminator skill is core to
    an efficient system or service. They effortlessly remove and resolve any bug with
    speed.
  priceFinney: 150
  artist: Octavian
  platform: gitcoin
  numClonesAllowed: 25
  tags:
  - rare
  - bug
  - squasher
  - eliminator
  - problem solver
  - cellarius
  image: cellarius/bug_eliminator.svg
- name: bug_finder
  description: Limited Edition Cellarius Kudos! These holders are insightful, and
    easily spot and solve the very hidden problems unseen to the naked eye.
  priceFinney: 150
  artist: Octavian
  platform: gitcoin
  numClonesAllowed: 25
  tags:
  - rare
  - bug
  - problem solver
  - cellarius
  - troubleshoot
  image: cellarius/bug_finder.svg
- name: lightning_fast
  description: Limited Edition Cellarius Kudos! The holder of this badge needs no
    introduction. Work is completed quickly as is a flash of lightning.
  priceFinney: 100
  artist: Octavian
  platform: gitcoin
  numClonesAllowed: 25
  tags:
  - rare
  - fast
  - quick
  - turnaround
  - speed
  - cellarius
  image: cellarius/lightning_fast.svg
- name: oddjobs
  description: Limited Edition Cellarius Kudos! Holders of these badges are highly
    skilled at many things. Their talents are unlimited and sometimes at odds on the
    spectrum of skills.
  priceFinney: 100
  artist: Octavian
  platform: gitcoin
  numClonesAllowed: 25
  tags:
  - rare
  - cellarius
  - skilled
  - multi-task
  - well-rounded
  image: cellarius/oddjobs.svg
- name: trusted_contributor
  description: Limited Edition Cellarius Kudos!A trusted contributor checks all the
    boxes of being not only an expert in their domain but reliable and dependable.
    They thrive on being called upon and fulfilling any tasked mission.
  priceFinney: 100
  artist: Octavian
  platform: gitcoin
  numClonesAllowed: 35
  tags:
  - rare
  - trusted
  - developer
  - contributor
  - reliable
  - cellarius
  image: cellarius/trusted_contributor.svg
- name: burst_of_energy
  description: Limited Edition Cellarius Kudos!  This kudos is for the contributors
    to your repo that are a burst of energy!
  priceFinney: 150
  artist: Octavian
  platform: gitcoin
  numClonesAllowed: 35
  tags:
  - rare
  - cellarius
  - energy
  image: cellarius/Burst.svg
- name: impossible_object
  description: Limited Edition Cellarius Kudos!  This kudos is just for fun.  If anyone
    in your repo is impossibly great contributor, send them this kudos!
  priceFinney: 100
  artist: Octavian
  platform: gitcoin
  numClonesAllowed: 35
  tags:
  - rare
  - cellarius
  - just for fun
  image: cellarius/Circle.svg
- name: diamond
  description: Limited Edition Cellarius Kudos!  This kudos is for any contributor
    who is a diamond!
  priceFinney: 200
  artist: Octavian
  platform: gitcoin
  numClonesAllowed: 35
  tags:
  - rare
  - cellarius
  - diamond
  image: cellarius/Diamond.svg
- name: heart
  description: Limited Edition Cellarius Kudos!  This one is for contributors who
    show a lot of heart!
  priceFinney: 200
  artist: Octavian
  platform: gitcoin
  numClonesAllowed: 35
  tags:
  - rare
  - cellarius
  - heart
  - soft skills
  image: cellarius/heart.svg
- name: infinite_energy
  description: Limited Edition Cellarius Kudos!  This kudos is for contributors who
    are infinite sources of energy to your project!
  priceFinney: 150
  artist: Octavian
  platform: gitcoin
  numClonesAllowed: 35
  tags:
  - cellarius
  - rare
  - energy
  - gumption
  image: cellarius/Infinite.svg
- name: creative
  description: Limited Edition Cellarius Kudos!  This kudos is for the squiggles,
    not the lines.  If your contributor is very creative, send them this kudos!
  priceFinney: 150
  artist: Octavian
  platform: gitcoin
  numClonesAllowed: 35
  tags:
  - cellarius
  - rare
  - creative
  - skills
  image: cellarius/Spaghetti.svg
- name: foundation
  description: Limited Edition Cellarius Kudos!  This kudos is for those who lay a
    solid foundation.
  priceFinney: 100
  artist: Octavian
  platform: gitcoin
  numClonesAllowed: 35
  tags:
  - cellarius
  - rare
  - foundation
  image: cellarius/Triangle.svg
- name: Best use of Fission -- ETHMagicians Prague 2018
  description: This kudos is for the Best use of Fission -- ETHMagicians Prague 2018
  artist: mladen
  priceFinney: 1
  artist: mladen
  platform: gitcoin
  numClonesAllowed: 2
  tags:
  - ethmagicians
  - prague
  - special event
  image: fission_color.svg
- name: Best use of Universal Logins -- ETHMagicians Prague 2018
  description: This kudos is for the Best use of Universal Logins -- ETHMagicians Prague 2018
  priceFinney: 1
  artist: mladen
  platform: gitcoin
  numClonesAllowed: 2
  tags:
  - ethmagicians
  - prague
  - special event
  image: logins_color.svg
- name: Awesome Participant -- ETHMagicians Prague 2018
  description: This kudos is for the Awesome Participant -- ETHMagicians Prague 2018
  priceFinney: 1
  artist: mladen
  platform: gitcoin
  numClonesAllowed: 2
  tags:
  - ethmagicians
  - prague
  - special event
  image: participant_color.svg
- name: Scribe -- ETHMagicians Prague 2018
  description: This kudos is for the Scribe kudos award -- ETHMagicians Prague 2018
  priceFinney: 1
  artist: mladen
  platform: gitcoin
  numClonesAllowed: 2
  tags:
  - ethmagicians
  - prague
  - special event
  image: scirbe_color.svg
- name: Best use of 1337 Subscriptions -- ETHMagicians Prague 2018
  description: This kudos is for the Best use of 1337 Subscriptions -- ETHMagicians Prague 2018
  priceFinney: 1
  artist: mladen
  platform: gitcoin
  numClonesAllowed: 2
  tags:
  - ethmagicians
  - prague
  - special event
  image: subscription_color.svg
- name: Volunteer Organizer Award -- ETHMagicians Prague 2018
  description: This kudos is for the Volunteer Organizer Award -- ETHMagicians Prague 2018
  priceFinney: 1
  artist: mladen
  platform: gitcoin
  numClonesAllowed: 2
  tags:
  - ethmagicians
  - prague
  - special event
  image: volunteer_color.svg
- name: Best Use Of Wallet Standards -- ETHMagicians Prague 2018
  description: This kudos is for the Best Use Of Wallet Standards -- ETHMagicians Prague 2018
  priceFinney: 1
  artist: mladen
  platform: gitcoin
  numClonesAllowed: 2
  tags:
  - ethmagicians
  - prague
  - special event
  image: wallet_color.svg
- name: magical_unicorn
  description: Know someone who's contributions are magical? Send them this kudos to celebrate their contributions :)
  priceFinney: 2
  numClonesAllowed: 100
  tags:
  - unicorn
  - magic
  image: magic_unicorn.svg
  platform: gitcoin
- name: red_stapler
  description: "Has anyone seen my stapler?"
  priceFinney: 1
  numClonesAllowed: 200
  tags:
  - stapler
  - just for fun
  image: red_stapler.svg
  platform: gitcoin
- name: shillin_like_a_villian
  description: Know someone who so good at shillin' that they're shillin like a Villian?  This Kudos is for them!
  priceFinney: 1
  numClonesAllowed: 100
  tags:
  - shillin
  - shill
  - funny
  image: shillin_like_a_villian.svg
- name: shillville
  description: Every Shill down in Shillville likes Open Source a lot. This Shillville badge is for the Shills in your life~!
  priceFinney: 1
  numClonesAllowed: 100
  tags:
  - shill
  - shillville
  - open source
  platform: gitcoin
  image: shillville.svg
- name: Kauri Pioneer
  description: Cheers to you, one of the first Kauri contributors!
  priceFinney: 3
  numClonesAllowed: 100
  tags:
    - web3
    - kauri
    - ethereum
    - documentation
    - knowledge
  image: kauri_1.svg
  to_address: '0xF8aE578d5d4e570De6c31F26D42eF369C320aE0b'
- name: Web3 Advocate
  description: Out with the old and in with the new! Kudos to knowledge sharers, crossing the void from web2 to web3.
  priceFinney: 3
  numClonesAllowed: 100
  tags:
    - web3
    - kauri
    - ethereum
    - documentation
    - knowledge
  image: kauri_2.svg
  to_address: '0xF8aE578d5d4e570De6c31F26D42eF369C320aE0b'
- name: moksha
  description: Moksha is a term in Hinduism, Buddhism, Jainism and Sikhism which refers to various forms of emancipation, enlightenment, liberation, and release.
  priceFinney: 100
  numClonesAllowed: 1000
  tags:
    - common
    - just for fun
    - enlightenment
  image: Moksha.svg
- name: common_pepe
  description: The common pepe is the Ethereum community's answer to the Rare Pepe phenomenon.
  priceFinney: 1
  numClonesAllowed: 10000
  tags:
    - common
    - just for fun
    - memes
  image: pepe.svg
- name: popcorn
  description: For the popcorn.gif moments in your life.
  priceFinney: 100
  numClonesAllowed: 1000
  tags:
    - common
    - just for fun
    - memes
  image: popcorn.svg
- name: the_flirterer
  description: The fliterer can be seen at crypto conferences smoking weed, flirting, and/or talking about prices
  priceFinney: 100
  numClonesAllowed: 1000
  tags:
    - common
    - just for fun
    - memes
  image: the_flirterer.svg
- name: its_a_trap
  description: '"Its a trap" is a line from one of your favorite movies.  Send it to the contributors in your life who are good at avoiding traps.'
  priceFinney: 100
  numClonesAllowed: 1000
  tags:
    - common
    - just for fun
    - memes
    - soft skills
  image: trap_avoider.svg
- name: trollolo
  description: trololololol lollollollollollollollollollol
  priceFinney: 100
  numClonesAllowed: 1000
  tags:
    - common
    - just for fun
    - memes
  image: trollolo.svg
- name: attaboy
  description: Attaboy is the Kudos for those who give the most attaboy's.. The most prolific senders of Kudos deserve an attaboy Kudos!
  priceFinney: 1
  numClonesAllowed: 500
  tags:
    - common
    - just for fun
    - soft skills
  image: attaboy.svg
- name: i_was_told_there_would_be_lambos
  description: I was told there would be lambos on the moon
  priceFinney: 1
  numClonesAllowed: 500
  tags:
    - common
    - just for fun
    - memes
  image: i_was_told_there_would_be_lambos.svg
- name: zk_snarks
  description: For the users of the spooky math ZK Snarks
  priceFinney: 1
  numClonesAllowed: 500
  tags:
    - common
    - programming
    - cryptography
    - math
  image: zk_snarks.svg
- name: creative_cat
  description: Are you a creative cat?  Are you always getting new, creative, ideas out to your team?  Then this kudos is for you.
  priceFinney: 2
  numClonesAllowed: 100
  tags:
    - soft skills
  image: creative_cat.svg
- name: firedog
  description: This is fine.. Everything is fine.  Know someone who's cool under pressure?  Then this kudos is for them!
  priceFinney: 2
  numClonesAllowed: 100
  tags:
    - memes
  image: firedog.svg
- name: octo_kitteh
  description: Know someone who's a pro at git?  Know someone who's such an efficient worker that they've probably got eight handes?  This kudos is for htem.
  priceFinney: 2
  numClonesAllowed: 100
  tags:
    - Soft skills
    - git
    - Technical skills
  image: git_octocat.svg
- name: give_first
  description: Know someone who's always giving without expectation of return?  This kudos is for them.
  priceFinney: 2
  numClonesAllowed: 100
  tags:
    - Soft Skills
    - Giving
  image: give_first.svg
- name: ipfs
  description: Know someone who's good at IPFS?  This kudos is for them
  priceFinney: 2
  numClonesAllowed: 100
  tags:
    - IPFS
    - decentralization
  image: ipfs.svg
- name: master
  description: Know someone who's so zen and so good they are probably an ancient master in a universe far, very far, away?  Then this kudos is for htem.
  priceFinney: 2
  numClonesAllowed: 100
  tags:
    - Soft Skills
    - Master
    - zen
  image: master.svg
- name: mentor
  description: Is there smoeone out there who is a great mentor?  Then this kudos is for them
  priceFinney: 2
  numClonesAllowed: 100
  tags:
    - mentor
    - soft skills
    - appreciation
  image: mentor.svg
- name: party_parrot
  description: Know someone who's a party to be around?  Then this party parrot is for them!
  priceFinney: 2
  numClonesAllowed: 100
  tags:
    - fun
    - memes
    - party
  image: party_parrot.svg
- name: pioneer
  description: Know someone who's always pioneering new frontiers.  This kudos is for such a person :)
  priceFinney: 2
  numClonesAllowed: 100
  tags:
    - soft skills
    - pioneer
  image: pioneer.svg
- name: pragmatic
  description: Got someone in your life who is extremely pragmatic?  This kudos is for them.
  priceFinney: 2
  numClonesAllowed: 100
  tags:
    - soft skills
    - compliments
  image: pragmatic.svg
- name: scarlet_letter
  description: Did someone you know do something awful, like send a Kudos to themselves? Then send them this Scarlet Letter Kudos
  priceFinney: 2
  numClonesAllowed: 1000
  tags:
    - common
    - scarlet letter
  image: scarlet_letter.svg
- name: steampunk
  description: This one is just for fun and appreciation of steampunk artwork
  priceFinney: 2
  numClonesAllowed: 100
  tags:
    - art
    - beautiful
  image: steampunk.svg
- name: zoidberger
  description: No one can say hello to another contributor like this alien Kudos
  priceFinney: 2
  numClonesAllowed: 100
  tags:
    - memes
  image: your_bounty_is_bad_and_you_should_fill_bad.svg
- name: mad_scientist
  description: The mad scientist transforms the core primitives of logic, math, and physics into something greater (and madder) than the sum of it's parts. muhahahhaah!
  priceFinney: 3
  numClonesAllowed: 300
  tags:
    - science
    - mad scientist
    - fun
  image: mad_scientist.svg
- name: resilience
  description: Neither fire, nor ice, nor any weapon of war, nor any of the elements of the earth can get through to the resilient.  Kudos to you and your resilience through adversity of any kind.
  priceFinney: 4
  numClonesAllowed: 200
  tags:
    - resilience
    - soft skills
    - shield
    - fun
  image: resilient.svg

- name: Augment
  description: Choose your tools wisely young hero; for they will be important problem solvers for you during your web3 journey.
  priceFinney: 3
  numClonesAllowed: 250
  tags:
    - cyberphunk
    - augment
    - tools
  image: cyberpunk_augment.svg
- name: cypherpunk_mind
  description: This Kudos is for those who have a cyberphunk mind.  Know someone who is the brains of the operation?  Send them this Kudos.
  priceFinney: 5
  numClonesAllowed: 150
  tags:
    - cyberphunk
    - brain
    - mind
  image: cyberpunk_helm.svg
- name: gitcoin_ambassador
  description: This Kudos can be awarded only by Gitcoin team, and signifies that one was a Gitcoin ambassador during Fall 2018 and beyond.
  priceFinney: 100
  numClonesAllowed: 250
  tags:
    - gitcoin core
    - gitcoin ambassador
  image: gitcoin_ambassador.svg
- name: twitter_follower__thanksgiving_turkey_2018
  description: This Kudos is a thank you to Gitcoin's twitter followers at https://twitter.com/gitcoin.
  priceFinney: 10
  numClonesAllowed: 250
  tags:
    - gitcoin
    - thanksgiving
  image: turkey.svg
- name: ether_gun
  description: Know someone who produces and distributes value at a rapid clip?  Send them the Ether Gun Kudos!
  priceFinney: 4
  numClonesAllowed: 251
  tags:
    - gitcoin
    - value
    - fun
    - ether
  image: ethergun.svg
- name: helpotron
  description: The helpotron is your handy, helpful, robot friend.  This kudos is for any collaborator that you find really "helpful"!
  priceFinney: 3
  numClonesAllowed: 255
  tags:
    - gitcoin
    - helpful
    - sot skills
    - fun
    - robot
  image: helpotron.svg
- name: top_leaderboard
  description: This kudos is for those who have been at the top of the Gitcoin Leaderboard at gitcoin.co/leaderboard
  priceFinney: 15
  numClonesAllowed: 300
  tags:
    - gitcoin
    - leaderboard
  image: trophy_1.svg
- name: top_two_leaderboard
  description: This kudos is for those who have been in the top 2 of the Gitcoin Leaderboard at gitcoin.co/leaderboard
  priceFinney: 10
  numClonesAllowed: 350
  tags:
    - gitcoin
    - leaderboard
  image: trophy_2.svg
- name: top_three_leaderboard
  description: This kudos is for those who have been in the top 3 of the Gitcoin Leaderboard at gitcoin.co/leaderboard
  priceFinney: 9
  numClonesAllowed: 400
  tags:
    - gitcoin
    - leaderboard
  image: trophy_3.svg
- name: top_four_leaderboard
  description: This kudos is for those who have been in the top 4 of the Gitcoin Leaderboard at gitcoin.co/leaderboard
  priceFinney: 8
  numClonesAllowed: 500
  tags:
    - gitcoin
    - leaderboard
  image: trophy_4.svg
- name: top_five_leaderboard
  description: This kudos is for those who have been in the top 5 of the Gitcoin Leaderboard at gitcoin.co/leaderboard
  priceFinney: 7
  numClonesAllowed: 500
  tags:
    - gitcoin
    - leaderboard
  image: trophy_5.svg
- name: eth_singapore_winner_1
  description: For one of the winners of the ETHSingapore hackathon 2018
  priceFinney: 2
  artist: mladen
  platform: gitcoin
  numClonesAllowed: 2
  tags:
  - ethsingapore
  - special event
  image: trophy_computer_kudos.svg
- name: eth_singapore_winner_2
  description: For one of the winners of the ETHSingapore hackathon 2018
  priceFinney: 2
  artist: mladen
  platform: gitcoin
  numClonesAllowed: 2
  tags:
  - ethsingapore
  - special event
  image: trophy_crown_kudos.svg
- name: eth_singapore_winner_3
  description: For one of the winners of the ETHSingapore hackathon 2018
  priceFinney: 2
  artist: mladen
  platform: gitcoin
  numClonesAllowed: 2
  tags:
  - ethsingapore
  - special event
  image: trophy_diamondl_kudos.svg
- name: eth_singapore_winner_4
  description: For one of the winners of the ETHSingapore hackathon 2018
  priceFinney: 2
  artist: mladen
  platform: gitcoin
  numClonesAllowed: 2
  tags:
  - ethsingapore
  - special event
  image: trophy_trophy_kudos.svg
- name: eth_singapore_winner_5
  description: For one of the winners of the ETHSingapore hackathon 2018
  priceFinney: 2
  artist: mladen
  platform: gitcoin
  numClonesAllowed: 2
  tags:
  - ethsingapore
  - special event
  image: trophy_ethsingapore_kudos.svg
- name: eth_singapore_winner_6
  description: For one of the winners of the ETHSingapore hackathon 2018
  priceFinney: 2
  artist: mladen
  platform: gitcoin
  numClonesAllowed: 2
  tags:
  - ethsingapore
  - special event
  image: trophy_genie_kudos.svg
- name: eth_singapore_winner_7
  description: For one of the winners of the ETHSingapore hackathon 2018
  priceFinney: 2
  artist: mladen
  platform: gitcoin
  numClonesAllowed: 2
  tags:
  - ethsingapore
  - special event
  image: trophy_medal_kudos.svg
- name: eth_singapore_winner_8
  description: For one of the winners of the ETHSingapore hackathon 2018
  priceFinney: 2
  artist: mladen
  platform: gitcoin
  numClonesAllowed: 2
  tags:
  - ethsingapore
  - special event
  image: trophy_rocket_kudos.svg
- name: eth_singapore_winner_9
  description: For one of the winners of the ETHSingapore hackathon 2018
  priceFinney: 2
  artist: mladen
  platform: gitcoin
  numClonesAllowed: 2
  tags:
  - ethsingapore
  - special event
  image: trophy_skyline_kudos.svg
- name: eth_singapore_winner_10
  description: For one of the winners of the ETHSingapore hackathon 2018
  priceFinney: 2
  artist: mladen
  platform: gitcoin
  numClonesAllowed: 2
  tags:
  - ethsingapore
  - special event
  image: trophy_superhero_kudos.svg
- name: carlos_matos
  description: hey hey hey... HEY HEY HEY!  wassa wassa wassa gitconnnecctttt!
  priceFinney: 3
  artist: mladen
  platform: gitcoin
  numClonesAllowed: 500
  tags:
  - carlos matos
  - just for fun
  - meme
  image: carlos_matos.svg
- name: christmas_creator
  description: Got a creator who did something great for you around Xmas?  Send them this Kudos.
  priceFinney: 2
  artist: mladen
  platform: gitcoin
  numClonesAllowed: 500
  tags:
  - holiday
  - creators
  - buidl
  image: christmas_creator.svg
- name: happy_holidays
  description: hohoho! happy holidays!
  priceFinney: 2
  artist: mladen
  platform: gitcoin
  numClonesAllowed: 500
  tags:
  - holiday
  - just for fun
  image: holiday_theme.svg
- name: make_big_bucks
  description: When an unknown journalist finds your personal contact info, calls you up and then publishes a low-quality article taking your comments out of context, you, my friend, qualify for the Make Big Bucks Kudo
  priceFinney: 1
  artist: mladen
  platform: gitcoin
  numClonesAllowed: 100
  tags:
  - moon
  - lambo
  - carl
  - journalism
  image: making_big_bucks.svg
- name: open_sea_salty_dog
  description: An OpenSea Salty Dog navigates the churning waters of the NFT market, creates liquidity, and helps keep the operation shipshape.
  priceFinney: 50
  artist: mladen
  platform: gitcoin
  numClonesAllowed: 250
  to_address: '0x530cF036Ed4Fa58f7301a9C788C9806624ceFD19'
  tags:
  - Collaboration
  - Affordable
  - NFT Navigator
  image: open_sea_salty_dog.svg
- name: santas_elf
  description: this elf is here to wish you happy holidays!
  priceFinney: 5
  artist: mladen
  platform: gitcoin
  numClonesAllowed: 500
  tags:
  - holidays
  - just for fun
  image: santas_elf.svg
- name: polyglot_programmer
  description: For those who love languages, programming or otherwise!
  priceFinney: 4
  artist: jake_rockland
  platform: gitcoin
  numClonesAllowed: 200
  to_address: '0xF5D4020dCA6a62bB1efFcC9212AAF3c9819E30D7'
  tags:
  - programming
  - languages
  - c++
  - javascript
  - python
  - java
  - php
  - go
  - ruby
  image: polyglot_programmer.svg
- name: bufficorn_christmas
  description: Are you a Bufficorn?  Do you celebrate Christmas?  Then this kudos is for you! Have a happy holiday, and see you at ETHDenver 2019. Applications now open at http://ethdenver.com/
  priceFinney: 10
  artist: mladen
  platform: gitcoin
  numClonesAllowed: 750
  tags:
  - holidays
  - just for fun
  - ethdenver
  image: bufficorn_christmas.svg
- name: chief_christmas_officer
  description: By completing all 12 holiday themed bounties in 2018, this user has certified themselves in a class of their own. They should be deferred to from here on out for making any executive holiday related decisions. When encountering this user, be cautious of the unnaturally large size of their heart (reported to be 3x larger than average)
  priceFinney: 100
  artist: mladen
  platform: gitcoin
  numClonesAllowed: 200
  to_address: '0xbfdb50dc66c8df9fd9688d8fe5a0c34126427645'
  tags:
  - holidays
  - christmas
  - holidays
  - santa
  - elf
  image: 12_days_of_bounties.svg
- name: panvala_holidays
  to_address: '0xc6b0a4c5BA85d082eCd4Fb05FBF63eb92AC1083a'
  artist: PanvalaMark
  description: Happy holidays from Panvala! Wishing you a new year full of cooperation!
  artist: niran
  platform: panvala
  priceFinney: 1
  numClonesAllowed: 50
  tags:
    - just for fun
    - panvala
    - holidays
  image: panvala_holidays.svg
- name: bat_bot
  artist: mladen
  description: Limited Edition Crypto Winter Kudos;  Send this bot to contributors who have done a great job!
  platform: gitcoin
  priceFinney: 22
  numClonesAllowed: 88
  tags:
    - just for fun
    - crypto winter
    - bots
  image: bat_bot.svg
- name: bender
  artist: mladen
  description: Limited Edition Crypto Winter Kudos;  Send this bot to contributors who have done a great job!
  platform: gitcoin
  priceFinney: 22
  numClonesAllowed: 88
  tags:
    - just for fun
    - crypto winter
    - bots
  image: bender_bot.svg
- name: bufficorn_bot
  artist: mladen
  description: Limited Edition Crypto Winter Kudos; In honour of ETHDenver 2019,  Send this bot to contributors who have done a great job!
  platform: gitcoin
  priceFinney: 22
  numClonesAllowed: 88
  tags:
    - just for fun
    - crypto winter
    - bots
  image: bufficorn_bot.svg
- name: heart_bot
  artist: mladen
  description: Limited Edition Crypto Winter Kudos;  Send this bot to contributors who have a lot of heart!
  platform: gitcoin
  priceFinney: 22
  numClonesAllowed: 88
  tags:
    - just for fun
    - crypto winter
    - bots
  image: heart_bot.svg
- name: obi_wan_bot
  artist: mladen
  description: Limited Edition Crypto Winter Kudos;  Send this bot to contributors for whom 'the force is with you'.
  platform: gitcoin
  priceFinney: 22
  numClonesAllowed: 88
  tags:
    - just for fun
    - crypto winter
    - bots
  image: obi_wan_bot.svg
- name: pika_bot
  artist: mladen
  description: Limited Edition Crypto Winter Kudos;  Send this bot to contributors who are *electric*!
  platform: gitcoin
  priceFinney: 22
  numClonesAllowed: 88
  tags:
    - just for fun
    - crypto winter
    - bots
  image: pika_bot.svg
- name: r2_d2_bot
  artist: mladen
  description: Limited Edition Crypto Winter Kudos;  Send this bot to contributors who BEEP BEEP BOOP BEEP!
  platform: gitcoin
  priceFinney: 22
  numClonesAllowed: 88
  tags:
    - just for fun
    - crypto winter
    - bots
  image: r2_d2_bot.svg
- name: saber_bot
  artist: mladen
  description: Limited Edition Crypto Winter Kudos;  Send this bot to contributors who cut through issues like a light saber would :)
  platform: gitcoin
  priceFinney: 22
  numClonesAllowed: 88
  tags:
    - just for fun
    - crypto winter
    - bots
  image: saber_bot.svg
- name: super_bot
  artist: mladen
  description: Limited Edition Crypto Winter Kudos;  Send this bot to contributors who have are SUPER!
  platform: gitcoin
  priceFinney: 22
  numClonesAllowed: 88
  tags:
    - just for fun
    - crypto winter
    - bots
  image: super_bot.svg
- name: v_bot
  artist: mladen
  description: Limited Edition Crypto Winter Kudos;  Send this bot to contributors who have done a great job!
  platform: gitcoin
  priceFinney: 22
  numClonesAllowed: 88
  tags:
    - just for fun
    - crypto winter
    - bots
  image: v_bot.svg
- name: iExec_supporter
  artist: mladen
  description: For your support in making decentralized cloud computing a reality
  platform: gitcoin
  priceFinney: 1
  numClonesAllowed: 500
  tags:
    - cloud
    - computing
    - decentralized
    - iexec
    - supporter
    - rlc
    - open source
  image: iexces_supporter.svg
  to_address: '0x44ef6e4d7ab3113f91cf4e64245f1af582cd1e98'
- name: iExec_pioneer
  artist: mladen
  description: Thank you for your participation in one of the iExec Workerdrops
  platform: gitcoin
  priceFinney: 1
  numClonesAllowed: 130
  tags:
    - cloud
    - computing
    - decentralized
    - testing
    - tester
    - worker
    - airdrop
    - iexec
    - rlp
    - open source
  image: iexces_pionner.svg
  to_address: '0x44ef6e4d7ab3113f91cf4e64245f1af582cd1e98'
- name: nimbus_pilot
  artist: nimbus
  description: You contributed to the next-gen Ethereum 2.0 client, Nimbus
  platform: gitcoin
  priceFinney: 5
  numClonesAllowed: 10000
  to_address: '0x04bb33C3A8c2D018836a1f938054Ebb59e0036B2'
  tags:
    - nimbus
    - ethereum
    - sharding
    - serenity
  image: nimbus_2.svg
- name: nimbus_contributor
  artist: nimbus
  description: You contributed to the next-gen Ethereum 2.0 client, Nimbus
  platform: gitcoin
  priceFinney: 50
  numClonesAllowed: 500
  to_address: '0x04bb33C3A8c2D018836a1f938054Ebb59e0036B2'
  tags:
    - nimbus
    - ethereum
    - sharding
    - serenity
  image: nimbus.svg
- name: black_lotus
  artist: mladen
  description: The black lotus is a much feared, oft-discussed, plant.  It is rumored that the sorcerers of the Black Ring use the Black lotus to recover their necromantic powers. Few know the secrets of the alchemy involved and there are few who dare to experiment with such a deadly substance.
  platform: gitcoin
  priceFinney: 7
  numClonesAllowed: 777
  tags:
    - dark
    - block_lotus
    - magic
    - mtg
    - serenity
  image: block_lotus.svg
- name: ethdenver_2019_final_table
  description: For all of our Bufficorn friends who made it to the ETHDenver Final Poker Table in 2019.
  priceFinney: 100
  numClonesAllowed: 13
  tags:
    - ethdenver 2019
    - poker
  image: ethdenver_2019_final_table.svg
- name: aave_ethdenver_2019
  description: The Bufficorn loves rafting with its friends at AAVE on the Colorado River. Nothing better than breaking eddy walls with great partners!
  priceFinney: 100
  numClonesAllowed: 1000
  tags:
    - ethdenver 2019
    - aave
    - rafting
  image: aave.svg
- name: art_gallery_ethdenver_2019
  description: Bufficorns enjoy experiencing art and the creativity of others. Especially when the artist and community create for great causes!
  priceFinney: 100
  numClonesAllowed: 1000
  tags:
    - ethdenver 2019
    - art gallery
    - colorado
  image: art_gallery.svg
- name: buidl_a_friendship_ethdenver_2019
  description: Meeting new Bufficorns is a favorite pastime. Sharing new experiences is the best!
  priceFinney: 100
  numClonesAllowed: 1000
  tags:
    - ethdenver 2019
    - friendship
    - new friends
  image: buidl_a_friendship.svg
- name: clearmatics_ethdenver_2019
  description: Relaxing and watching a Purple Mountains Colorado sunset is an amazing experience for Bufficorns. Especially with friends like Clearmatics!
  priceFinney: 100
  numClonesAllowed: 1000
  tags:
    - ethdenver 2019
    - clearmatics
    - sunset
  image: clearmatics.svg
- name: consensys_ethdenver_2019
  description: Bufficorns know that catching a show at Red Rocks can’t be beat. Except when with pals from ConsenSys!
  priceFinney: 100
  numClonesAllowed: 1000
  tags:
    - ethdenver 2019
    - consensys
    - red rocks
  image: consensys.svg
- name: dj_chill_room_ethdenver_2019
  description: When Bufficorns aren’t “Shillin’ Colorado” they can be found chillin’ to live beats and code. Don’t forget the kombucha!
  priceFinney: 100
  numClonesAllowed: 1000
  tags:
    - ethdenver 2019
    - shill colorado
    - kombucha
  image: dj_chill_room.svg
- name: food_trucks_ethdenver_2019
  description: When it's time to get grub on, Bufficorns prefer sampling food trucks. It's the best way to enjoy Colorado’s unique cuisine!
  priceFinney: 100
  numClonesAllowed: 1000
  tags:
    - ethdenver 2019
    - food truck
    - fun
  image: food_trucks.svg
- name: keep_key_ethdenver_2019
  description: The preferred hardware device of Bufficorns everywhere. Remember! Never share your private keys!!
  priceFinney: 100
  numClonesAllowed: 1000
  tags:
    - ethdenver 2019
    - keep key
    - private key
  image: keep_key.svg
- name: maker_ethdenver_2019
  description: Skateboarding around Denver is a fun and awesome time for Bufficorns. You’ll never see a more sick backside 180 kickflip than what Maker can do!
  priceFinney: 100
  numClonesAllowed: 1000
  tags:
    - ethdenver 2019
    - skateboarding
    - maker
  image: maker.svg
- name: maker_space_ethdenver_2019
  description: Bufficorns aren’t just technical beasts. They enjoy creative expression of all kinds!
  priceFinney: 100
  numClonesAllowed: 1000
  tags:
    - ethdenver 2019
    - maker space
    - maker
  image: maker_space.svg
- name: ncc_ethdenver_2019
  description: Safety is important for a fun and enjoyable Bufficorn bike ride. The NCC always knows the most scenic and fun routes to enjoy a fun afternoon!
  priceFinney: 100
  numClonesAllowed: 1000
  tags:
    - ethdenver 2019
    - bike ride
    - NCC
  image: ncc.svg
- name: opolis_ethdenver_2019
  description: You couldn’t ask for a better belayer when sending a hard project than Opolis. Bufficorns never climb difficult routes without them!
  priceFinney: 100
  numClonesAllowed: 1000
  tags:
    - ethdenver 2019
    - rock climbing
    - Opolis
  image: opolis.svg
- name: poa_ethdenver_2019
  description: Grabbin’ a cold one with the POA crew after a long day of collaboration is fun, relaxing and delicious. Have you tried the Bufficorn Ale? Or perhaps the BUIDL Kolsch?
  priceFinney: 100
  numClonesAllowed: 1000
  tags:
    - ethdenver 2019
    - POA Network
    - beer
  image: poa.svg
- name: relaxation_room_ethdenver_2019
  description: After Shillin’ & Chillin’, Bufficorns need a break. Getting some zzzz’s or quiet time to meditate is a common way they reset and get ready for the next creative sprint!
  priceFinney: 100
  numClonesAllowed: 1000
  tags:
    - ethdenver 2019
    - relaxation room
    - self care
  image: relaxation_room.svg
- name: the_graph_ethdenver_2019
  description: Shredding some world-class pow is what Bufficorns live for. Have you seen the ridiculous Triple McTwist the team from the Graph can do?
  priceFinney: 100
  numClonesAllowed: 1000
  tags:
    - ethdenver 2019
    - the graph
  image: the_graph.svg
- name: shape_shift_ethdenver_2019
  description: Hittin’ the slopes with its Shapeshift pals is a preferred activity of the Bufficorn almost anytime. Have you ever tried to outski a fox?
  priceFinney: 100
  numClonesAllowed: 1000
  tags:
    - ethdenver 2019
    - shape shift
    - skiing
  image: shape_shift.svg
- name: top_secret_ethden_kudos
  description: This top secret Kudos, which definitely *wasnt* made in secret for ETHDenenver 2019, can only be found if someone told you the secret code, or if you spelunk'd our codebase.
  priceFinney: 10
  numClonesAllowed: 10
  tags:
    - not for ethdenver 2019
    - top secret
  image: marihuana_bufficorn.svg
- name: shill_colorado_ethdenver_2019
  description: Shillin’ Colorado is something Bufficorns just can’t help doing. Native to the 14ers of the Rocky Mountains, regardless of where Bufficorns roam, they always remember their roots.
  priceFinney: 100
  numClonesAllowed: 1000
  tags:
    - ethdenver 2019
    - shill colorado
    - 14ers
  image: shill_colorado_ethdenver_2019.svg
- name: skale_labs_ethdenver_2019
  description: Being bold and daring isn’t foreign to Bufficorns. Jumping in frozen lakes in the middle of winter is the perfect way to blow off some steam with friends from Skale Labs.
  priceFinney: 100
  numClonesAllowed: 1000
  tags:
    - ethdenver 2019
    - frozen dead guy days
    - skale
  image: skale_labs.svg
- name: status_ethdenver_2019
  description: Sometimes Bufficorns like to enjoy the summer scenery with a nice hike. Having friends like Status join in makes it that much better!
  priceFinney: 100
  numClonesAllowed: 1000
  tags:
    - ethdenver 2019
    - hiking
    - status
  image: status.svg
- name: be_a_bufficorn
  description: YOU DID IT! You have completed the ETHDenver Bufficorn Collectibles game. You’ve proven that YOU are indeed a Bufficorn! Congratulations!! Now let’s BUIDL!
  priceFinney: 100
  numClonesAllowed: 1000
  tags:
    - ethdenver 2019
    - fast
    - be a bufficorn
  image: be_a_bufficorn.svg

- name: rockstar
  description: This Kudos is for all the of the rockstar individual contributors out there.
  priceFinney: 10
  numClonesAllowed: 300
  tags:
    - rockstar
  image: rockstar.svg
- name: livepeer
  description: Livepeer is creating a scalable Platform as a Service for developers who want to add live
    or on-demand video to their project.
  priceFinney: 100
  artist: sriharikapu
  platform: gitcoin
  numClonesAllowed: 50
  artist: 'sriharikapu'
  to_address: '0x42FE987767e39C9c2c19Dd24822f551e01791252'
  tags:
  - Livepeer
  - p2p
  image: Livepeer.svg
- name: swarm_developer
  description: Swarm is a decentralized p2p storage & hosting service running on top of Ethereum blockchain.
    Swarm acts as a peer-to-peer storage and servicing solution that has zero downtime, fault-tolerant,
    and censorship-resistant, and self-sustaining due to a built-in incentive system.
  priceFinney: 100
  artist: sriharikapu
  platform: gitcoin
  numClonesAllowed: 100
  artist: 'sriharikapu'
  to_address: '0x42FE987767e39C9c2c19Dd24822f551e01791252'
  tags:
  - Swarm
  - Ethereum
  image: Swarm-dev-min.svg
- name: swarm_expert
  description: Swarm is a decentralized p2p storage & hosting service running on top of Ethereum blockchain.
    Swarm acts as a peer-to-peer storage and servicing solution that has zero downtime, fault-tolerant,
    and censorship-resistant, and self-sustaining due to a built-in incentive system.
  priceFinney: 500
  artist: sriharikapu
  platform: gitcoin
  numClonesAllowed: 20
  artist: 'sriharikapu'
  to_address: '0x42FE987767e39C9c2c19Dd24822f551e01791252'
  tags:
  - Swarm
  - Ethereum
  image: SwarmRare-min.svg
- name: sustainability
  description: You are a promoter of Sustainability, Sustainability is the process of maintaining change in a balanced fashion,
    in which the exploitation of resources, the direction of investments, the orientation of technological development and
    institutional change are all in harmony and enhance both current and future potential to meet human needs and aspirations.
  priceFinney: 10
  artist: sriharikapu
  platform: gitcoin
  numClonesAllowed: 1000
  artist: 'sriharikapu'
  to_address: '0x42FE987767e39C9c2c19Dd24822f551e01791252'
  tags:
  - Sustainability
  - Sustainy
  image: sustain0.svg
- name: liberal_radical
  artist: mladen
  description: This Kudos to a Liberal Radical who contributed to CLR matching.
  priceFinney: 100
  numClonesAllowed: 500
  image: rxc.svg
  tags:
  - Liberal Radicalism
  - Grants
- name: wings
  artist: mladen
  description: 8 red bulls and 3 integrations later you've got wings!
  priceFinney: 5
  numClonesAllowed: 100
  to_address: 0x5A2a64F7e9C820069378DF45288E593b6768447a
  tags:
    - ethereum
    - hacker
    - eth
    - redbull
    - red bull
    - wings
    - integration
  image: red_bull_wings.svg
- name: consensys_2_0
  artist: mladen
  description: This is a Kudos for those who have meaningfully contributed to Consensys 2.0
  priceFinney: 10
  numClonesAllowed: 500
  to_address: 0x685654d53bef389760135c30f91c404eb000f4c5
  tags:
    - consensys
    - evolution
    - blopblop
  image: consensys_2.0.svg
- name: consensys_2_1
  description: Consensys 2.1
  priceFinney: 10
  numClonesAllowed: 500
  tags:
    - consensys
  image: consensys_2_1.svg
- name: ethdenver_winner_adoption_driver
  artist: mladen
  description: For the ETHDenver 2019 winner in the category of 'Adoption Driver'
  priceFinney: 10
  numClonesAllowed: 2
  tags:
    - ethdenver
    - trophies
  image: ethdenver_trophies/adoption_driver2.svg
- name: ethdenver_winner_best_media_headline
  artist: mladen
  description: For the ETHDenver 2019 winner in the category of 'Best Media Headline'
  priceFinney: 10
  numClonesAllowed: 2
  tags:
    - ethdenver
    - trophies
  image: ethdenver_trophies/best_media_headline2.svg
- name: ethdenver_winner_best_of_ethereum
  artist: mladen
  description: For the ETHDenver 2019 winner in the category of 'Best of Ethereum'
  priceFinney: 10
  numClonesAllowed: 2
  tags:
    - ethdenver
    - trophies
  image: ethdenver_trophies/best_of_ethereum2.svg
- name: ethdenver_winner_bufficorns_best
  artist: mladen
  description: For the ETHDenver 2019 winner in the category of 'Bufficorns Best'
  priceFinney: 10
  numClonesAllowed: 2
  tags:
    - ethdenver
    - trophies
  image: ethdenver_trophies/bufficorns_best2.svg
- name: ethdenver_winner_highest_wow_factor
  artist: mladen
  description: For the ETHDenver 2019 winner in the category of 'Highest Wow Factor'
  priceFinney: 10
  numClonesAllowed: 2
  tags:
    - ethdenver
    - trophies
  image: ethdenver_trophies/highest_wow_factor2.svg
- name: ethdenver_winner_impact_track_finalist
  artist: mladen
  description: For the ETHDenver 2019 winner in the category of 'Impact Track Finalist'
  priceFinney: 10
  numClonesAllowed: 2
  tags:
    - ethdenver
    - trophies
  image: ethdenver_trophies/impact_track_finalist2.svg
- name: ethdenver_winner_most_innovative
  artist: mladen
  description: For the ETHDenver 2019 winner in the category of 'Most Innovative'
  priceFinney: 10
  numClonesAllowed: 2
  tags:
    - ethdenver
    - trophies
  image: ethdenver_trophies/most_innovative2.svg
- name: ethdenver_winner_open_track_finalist
  artist: mladen
  description: For the ETHDenver 2019 winner in the category of 'Open Track Finalist'
  priceFinney: 10
  numClonesAllowed: 2
  tags:
    - ethdenver
    - trophies
  image: ethdenver_trophies/open_track_finalist2.svg
- name: ethdenver_winner_peoples_choice
  artist: mladen
  description: For the ETHDenver 2019 winner in the category of 'Peoples Choice'
  priceFinney: 10
  numClonesAllowed: 2
  tags:
    - ethdenver
    - trophies
  image: ethdenver_trophies/peoples_choice2.svg
- name: ethdenver_winner_runner_up
  artist: mladen
  description: For the ETHDenver 2019 winner in the category of 'Runner Up'
  priceFinney: 10
  numClonesAllowed: 2
  tags:
    - ethdenver
    - trophies
  image: ethdenver_trophies/runner_up2.svg
- name: ethdenver_winner_spirit_of_buidl
  artist: mladen
  description: For the ETHDenver 2019 winner in the category of 'Spirit of BUIDL'
  priceFinney: 10
  numClonesAllowed: 2
  tags:
    - ethdenver
    - trophies
  image: ethdenver_trophies/spirit_of_buidl2.svg
- name: open_sourceress
  to_address: '0xa07b3c21ed817f94149231a431d3d4b421648121'
  artist: mladen
  description: The "Open Sourceress" is a master of creating magic via the sorcery that is Open Source.
  priceFinney: 30
  numClonesAllowed: 300
  tags:
    - open source
    - sorcery
  image: open_sourceress.svg
- name: staker_kudo
  description: Bufficorns understand the importance of making a stand. Staking is how true Bufficorns prove their commitment!
  priceFinney: 50
  numClonesAllowed: 1000
  tags:
    - ethdenver 2019
    - staker
  image: staked_kudos.svg
- name: livestreamer
  description: This Kudos is specially made for members of the Gitcoin community who have presented on the Gitcoin weekly livestream (Fridays at 5pm EST)
  priceFinney: 100
  numClonesAllowed: 100
  tags:
    - gitcoin
    - livestream
  image: livestreamer.svg
- name: vaporwave
  description: Vaporwave is a microgenre of electronic music and an Internet meme that emerged in the early 2010s.  Ethereum is a blockchain that emerged in the blockchain space in the mid 2010s.  Whats not to love about either, or both?
  priceFinney: 35
  numClonesAllowed: 350
  tags:
    - gitcoin
    - bender
  image: vaporwave.svg
  to_address: '0xdf9B0d723776972C5cAe27FDb4F3Ea827A5Cf283'
  artist: joe_bender
- name: vyper_pro
  description: Awarded for a having a notable portfolio of Vyper content, or contributing to the Vyper languge itself.
  priceFinney: 200
  numClonesAllowed: 100
  tags:
    - Vyper
    - Ethereum
    - Serenity
    - Programming
  image: vyper.svg
  to_address: '0x4dA2e85D64bEcE663CCaB06E89B970b6b077f22F'
  artist: mladen
- name: solidity_pro
  description: Awarded for a having a notable portfolio of Solidity content, or contributing to the Solidity languge itself.
  priceFinney: 200
  numClonesAllowed: 100
  tags:
    - Solidity
    - Ethereum
    - Serenity
    - Programming
  image: solidity.svg
  to_address: '0x4dA2e85D64bEcE663CCaB06E89B970b6b077f22F'
  artist: mladen
- name: hummingbird_love_(TheHeadspace.net)
  description: You embody Love, Speed, and Determination. When it comes to code you are as nimble as a hummingbird.
  priceFinney: 20
  numClonesAllowed: 200
  tags:
    - EthDenver
    - The Headspace
  image: hummingbird.svg
  to_address: '0x96706EB471F875a9a41442f358d3B34ba02F868b'
  artist: the_headspace
- name: the_journey_begins(TheHeadspace.net)
  description: You are well on your way to becoming the best, look within and find your strength.
  priceFinney: 20
  numClonesAllowed: 200
  tags:
    - EthDenver
    - The Headspace
  image: the_journey_begins.svg
  to_address: '0x96706EB471F875a9a41442f358d3B34ba02F868b'
  artist: the_headspace
- name: trekkie_bot
  description: Awarded to those who 'Boldly Go Where No One Has Gone Before!'
  priceFinney: 25
  numClonesAllowed: 250
  tags:
    - Trekkie
    - Star Trek
    - Future
    - Robots
  artist: mladen
  image: trekkie_bot.svg
- name: molochDAO
  description: Awarded to contributors who have had a notable contribution to the MolochDAO.
  priceFinney: 15
  numClonesAllowed: 250
  to_address: '0x512E07A093aAA20Ba288392EaDF03838C7a4e522'
  tags:
    - Moloch
    - DAO
  artist: mladen
  image: moloch.svg
- name: grammar_programmer
  artist: uivlis
  description: Not only did you fix the code, you also fixed that comment that no one noticed!
  priceFinney: 50
  numClonesAllowed: 500
  tags:
    - spelling
    - typo
    - programmer
    - grammar
    - comment
  image: grammar-programmer.svg
- name: shut_up_and_take_my_ether
  to_address: 0x4b00a17a8A4c7dC2f71777207B1C1Bd6C132D394
  artist: cryptodesign
  description: Shut up and take my ether.
  priceFinney: 2
  numClonesAllowed: 500
  tags:
    - just for fun
    - meme
    - fry
    - common
    - ethereum
  image: fry_shut_up.svg
- name: golden_doge
  to_address: 0x4b00a17a8A4c7dC2f71777207B1C1Bd6C132D394
  artist: cryptodesign
  description: Such rare, much shiny, very affordable.
  priceFinney: 2
  numClonesAllowed: 300
  tags:
    - just for fun
    - meme
    - doge
    - gold
  image: doge.svg
- name: captain
  to_address: 0xb9c4668CEf8B52b1A0751Dcf14605Cd90F8c9Fce
  artist: mehul0698
  description: You are Captain Kudos!
  priceFinney: 50
  numClonesAllowed: 500
  tags:
    - programming
    - leader
    - captain
  image: captain.svg
- name: ally_guide_denver
  to_address: 0xc6b0a4c5BA85d082eCd4Fb05FBF63eb92AC1083a
  artist: PanvalaMark
  description: For loyal Panvala Allies who shopped at Ally Guide merchants at ETHDenver 2019
  priceFinney: 10
  numClonesAllowed: 50
  tags:
    - panvala
    - ally guide
  image: ally_guide_denver.svg
- name: alchemist
  artist: You are a master of the alchemy of code!
  description: You are a master of the alchemy of code!
  priceFinney: 10
  numClonesAllowed: 50
  tags:
    - alchemy
    - code
  image: alchemist.svg
- name: logical_spock
  to_address: 0xb9c4668CEf8B52b1A0751Dcf14605Cd90F8c9Fce
  artist: mehul0698
  description: For those who have a very good logic in solving the problem/issue in hand.
  priceFinney: 50
  numClonesAllowed: 100
  tags:
    - programming
    - lanugages
    - c++
    - javascript
    - python
    - java
    - php
    - go
    - ruby
    - algorithms
    - compliments
  image: logical_spock.svg
- name: nyan_cat
  to_address: 0x4b00a17a8A4c7dC2f71777207B1C1Bd6C132D394
  artist: cryptodesign
  description: Everywhere you go, you leave a rainbow trail of great work behind you.
  priceFinney: 4
  numClonesAllowed: 150
  tags:
    - nyan
    - cat
    - rainbow
  image: nyan.svg
- name: show_me_what_you_got
  artist: emiwatanabe422
  description: You showed me what you got!
  priceFinney: 20
  platform: gitcoin
  numClonesAllowed: 500
  tags:
    - just for fun
    - meme
  image: ShowMeWhatYouGot.svg
- name: psf_supporter
  description: Preserving Pythons in the wild. Donated to Python Software Foundation.
  priceFinney: 1
  platform: gitcoin
  numClonesAllowed: 5000
  artist: 'mladen'
  to_address: '0xa463e312f508d519b1c15d65d6744ede1d302587'
  tags:
  - python
  - money
  - sustainoss
  image: psf.svg
- name: logical
  description: You, like Mr. Spock, are a very logical crew member.
  priceFinney: 5
  platform: gitcoin
  numClonesAllowed: 500
  artist: 'mladen'
  tags:
  - star trek
  - spock
  - logic
  image: logical.svg
- name: canada_hacker_meetup
  description: For members of the canada hacker meetup
  priceFinney: 20
  platform: gitcoin
  numClonesAllowed: 50
  artist: 'mladen'
  tags:
  - rare
  - open source
  image: canada_hacker_meetup.svg
- name: joe_ken
  description: This is a kudos called the Joeken, it's exclusively for the og Joker himself, Joe Lubin to send to people/projects of his choosing!
  priceFinney: 300
  platform: gitcoin
  numClonesAllowed: 45
  artist: 'mladen'
  tags:
  - consensys
  - open source
  - ultimate baackup
  image: joe_ker.svg
- name: beautiful_mind
  artist: emiwatanabe422
  to_address: '0x9a5eF5D1AE95ca2c16872e8Dd4065b88a8441A5c'
  description: You have a radiant mind!
  priceFinney: 20
  numClonesAllowed: 500
  tags:
    - mind
    - genius
  image: beautiful_mind.svg
- name: Philosoraptor
  to_address: '0x11328DFcD09ae7d2F40AAc3D544D0700bB222C47'
  artist: j0ker1234
  description: For a philosophical thinker.
  priceFinney: 20
  numClonesAllowed: 50
  tags:
    - thinker
    - just for fun
    - meme
  image: philosorapter.svg
- name: Gamer
  to_address: '0x11328DFcD09ae7d2F40AAc3D544D0700bB222C47'
  artist: j0ker1234
  description: For a Pro Gamer!
  priceFinney: 20
  numClonesAllowed: 50
  tags:
    - gamer
    - just for fun
    - strategy
  image: video_game.svg
- name: Superhero
  to_address: '0x11328DFcD09ae7d2F40AAc3D544D0700bB222C47'
  artist: j0ker1234
  description: For someone who's a real life superhero.
  priceFinney: 40
  numClonesAllowed: 50
  tags:
    - superhero
    - superhuman
  image: superhero.svg
- name: HackerBoy
  to_address: '0xD27D4fE82aCF5eaBb78723eC0F624c8127c64972'
  artist: yash412
  description: For an absolute mad lad coder.
  priceFinney: 40
  numClonesAllowed: 50
  tags:
    - coder
    - hacker
    - cypherpunk
  image: hacker.svg
- name: Ethereum_Pro
  to_address: '0xD27D4fE82aCF5eaBb78723eC0F624c8127c64972'
  artist: yash412
  description: For someone who's an ethereum pro.
  priceFinney: 40
  numClonesAllowed: 50
  tags:
    - coder
    - ethereum
    - cypherpunk
  image: eth.svg
- name: Blockchain_Pro
  to_address: '0xD27D4fE82aCF5eaBb78723eC0F624c8127c64972'
  artist: yash412
  description: For someone who's a blockchain pro.
  priceFinney: 40
  numClonesAllowed: 50
  tags:
    - coder
    - blockchain
    - cypherpunk
  image: blockchain.svg
- name: Gitcoin_Torchbearer
  artist: willsputra
  description: For the Gitcoin Grants TorchBearers
  priceFinney: 100
  numClonesAllowed: 100
  tags:
    - gitcoin
    - grants
    - torchbearer
  image: gitcoin_torchbearer.svg
- name: Network_Security_God
  to_address: '0xD27D4fE82aCF5eaBb78723eC0F624c8127c64972'
  artist: yash412
  description: For someone who's a knows how to keep his network safe.
  priceFinney: 40
  numClonesAllowed: 50
  tags:
    - coder
    - blockchain
    - cypherpunk
    - security
    - networks
  image: netsec.svg
- name: Watchful_Protector
  to_address: '0xD27D4fE82aCF5eaBb78723eC0F624c8127c64972'
  artist: yash412
  description: For someone who's keeps a watch out for bugs & issues.
  priceFinney: 40
  numClonesAllowed: 50
  tags:
    - coder
    - blockchain
    - cypherpunk
    - bugs
    - issues
  image: blockeye.svg
- name: Money_Maker
  to_address: '0xD27D4fE82aCF5eaBb78723eC0F624c8127c64972'
  artist: yash412
  description: For someone who has just earned a huge bounty!
  priceFinney: 40
  numClonesAllowed: 50
  tags:
    - coder
    - blockchain
    - gitcoin
    - bounty
  image: money.svg
- name: Honest_Abe
  to_address: '0x11328DFcD09ae7d2F40AAc3D544D0700bB222C47'
  artist: j0ker1234
  description: For someone who is always honest.
  priceFinney: 50
  numClonesAllowed: 50
  tags:
    - honest
    - superhuman
    - lincoln
  image: lincoln.svg
- name: Rainbow
  to_address: '0x11328DFcD09ae7d2F40AAc3D544D0700bB222C47'
  artist: j0ker1234
  description: For someone who is colourful.
  priceFinney: 50
  numClonesAllowed: 50
  tags:
    - rainbow
    - colourful
    - gold
  image: rainbow.svg
- name: Narwhal
  to_address: '0x11328DFcD09ae7d2F40AAc3D544D0700bB222C47'
  artist: j0ker1234
  description: For someone who is like a narwhal.
  priceFinney: 50
  numClonesAllowed: 50
  tags:
    - ocean
    - fish
    - narwhal
    - horn
  image: narwhal.svg
- name: first_grant_funded
  artist: mladen
  description: This Kudos is to commemerate your first Gitcoin Grant funded!
  priceFinney: 50
  numClonesAllowed: 500
  tags:
    - gitcoin
    - grants
    - funding
  image: first_grant_funded.svg
- name: the_alchemist
  artist: mladen
  description: Behold, the power of alchemy!  You take ideas and bits and alchemize them into something magical!
  priceFinney: 25
  numClonesAllowed: 500
  tags:
    - gitcoin
    - alchemy
    - fun
    - soft skills
  image: alchemist1.svg
- name: the_alchemist
  artist: mladen
  description: Behold, the power of alchemy!  You take ideas and bits and alchemize them into something magical!
  priceFinney: 25
  numClonesAllowed: 500
  tags:
    - gitcoin
    - alchemy
    - fun
    - soft skills
  image: alchemist2.svg
- name: Appreciation
  to_address: '0xD27D4fE82aCF5eaBb78723eC0F624c8127c64972'
  artist: yash412
  description: For someone who deserves great appreciation :')
  priceFinney: 40
  numClonesAllowed: 50
  tags:
    - clap
    - appreciation
  image: clap.svg
- name: Bug_Detective
  to_address: '0xD27D4fE82aCF5eaBb78723eC0F624c8127c64972'
  artist: yash412
  description: Professional Bug Killer.
  priceFinney: 40
  numClonesAllowed: 50
  tags:
    - coder
    - bug
    - debug
    - debugger
  image: bug21.svg
- name: Natural_Coder
  to_address: '0xD27D4fE82aCF5eaBb78723eC0F624c8127c64972'
  artist: yash412
  description: Codes flow within you.
  priceFinney: 40
  numClonesAllowed: 50
  tags:
    - coder
    - blockchain
    - gitcoin
    - natural
  image: natural.svg
- name: Invite_a_Friend
  to_address: '0x11328DFcD09ae7d2F40AAc3D544D0700bB222C47'
  artist: j0ker1234
  description: This is for a friend who is new to gitcoin.
  priceFinney: 20
  numClonesAllowed: 300
  tags:
    - friend
    - beginner
  image: friend.svg
- name: Problem_Solver
  to_address: '0x11328DFcD09ae7d2F40AAc3D544D0700bB222C47'
  artist: j0ker1234
  description: This is for someone who is a good problem solver.
  priceFinney: 40
  numClonesAllowed: 100
  tags:
    - problem
    - algorithm
  image: prob_solver.svg
- name: People_Connector
  to_address: '0x11328DFcD09ae7d2F40AAc3D544D0700bB222C47'
  artist: j0ker1234
  description: This is for someone who connects people.
  priceFinney: 25
  numClonesAllowed: 200
  tags:
    - connecter
    - people
  image: connector.svg
- name: Deadly_Coder
  to_address: '0xD27D4fE82aCF5eaBb78723eC0F624c8127c64972'
  artist: yash412
  description: The badge says enough already.
  priceFinney: 40
  numClonesAllowed: 50
  tags:
    - coder
    - blockchain
    - deadly
    - skull
  image: deadly.svg
- name: 3box_space_narwhal
  to_address: '0xa8ee0babe72cd9a80ae45dd74cd3eae7a82fd5d1'
  description: Space narwhals can be found traversing spacetime, showing appreciation to 3Box community members
  priceFinney: 3
  numClonesAllowed: 300
  tags:
    - 3box
    - community
    - appreciation
    - supporters
    - user data
    - social profiles
    - IPFS
    - web3
  image: 3box.svg
- name: ally_guide_paris_spring_2019
  to_address: '0xc6b0a4c5BA85d082eCd4Fb05FBF63eb92AC1083a'
  artist: PanvalaMark
  description: For loyal Panvala Allies who shopped at merchants in the Spring 2019 issue of Ally Guide Paris.
  priceFinney: 10
  numClonesAllowed: 200
  tags:
    - panvala
    - ally guide
    - paris
  image: ally_guide_paris_spring_2019.svg
- name: batman_bot
  artist: mladen
  description: Limited Edition Crypto Spring Kudos;  Send this bot to contributors who have done a great job!
  platform: gitcoin
  priceFinney: 22
  numClonesAllowed: 88
  tags:
    - just for fun
    - crypto spring
    - bots
  image: batman_bot.svg
- name: c3po_bot
  artist: mladen
  description: Limited Edition Crypto Spring Kudos;  Send this bot to contributors who have done a great job!
  platform: gitcoin
  priceFinney: 22
  numClonesAllowed: 88
  tags:
    - just for fun
    - crypto spring
    - bots
  image: c3po_bot.svg
- name: hello_kitty_bot
  artist: mladen
  description: Limited Edition Crypto Spring Kudos;  Send this bot to contributors who have done a great job!
  platform: gitcoin
  priceFinney: 22
  numClonesAllowed: 88
  tags:
    - just for fun
    - crypto spring
    - bots
  image: hello_kitty_bot.svg
- name: loki_bot
  artist: mladen
  description: Limited Edition Crypto Spring Kudos;  Send this bot to contributors who have done a great job!
  platform: gitcoin
  priceFinney: 22
  numClonesAllowed: 88
  tags:
    - just for fun
    - crypto spring
    - bots
  image: loki_bot.svg
- name: spider_bot
  artist: mladen
  description: Limited Edition Crypto Spring Kudos;  Send this bot to contributors who have done a great job!
  platform: gitcoin
  priceFinney: 22
  numClonesAllowed: 88
  tags:
    - just for fun
    - crypto spring
    - bots
  image: spider_bot.svg
- name: trek_bot
  artist: mladen
  description: Limited Edition Crypto Spring Kudos;  Send this bot to contributors who have done a great job!
  platform: gitcoin
  priceFinney: 22
  numClonesAllowed: 88
  tags:
    - just for fun
    - crypto spring
    - bots
  image: trek_bot.svg
- name: Tamagotchi
  artist: cryptodesign
  description: Your very own handheld digital roboto pet, don't forget to feed him ether.
  priceFinney: 20
  numClonesAllowed: 90
  tags:
    - pet
    - roboto
    - tamagotchi
  image: Tamagotchi.svg
- name: Ethereal_gameboy
  artist: cryptodesign
  description: Booting up Ethereal Summit 2019.
  priceFinney: 20
  numClonesAllowed: 200
  tags:
    - animated
    - gameboy
    - ethereal
  image: Gameboy.svg
- name: youre_a_star
  artist: Mladen
  description: For the brightest shining stars in your network!
  priceFinney: 10
  numClonesAllowed: 500
  tags:
    - soft skills
    - star
  image: youre_a_star.svg
- name: top_presenter
  artist: Mladen
  description: You were the most tipped presenter on a bi-weekly or tri-weekly!
  priceFinney: 10
  numClonesAllowed: 500
  tags:
    - soft skills
    - consensys
  image: top_presenter.svg
- name: solid_presenter
  artist: Mladen
  description: You may not have been no 1, but you were in the top 10 of most tipped performers on a bi-weekly or tri-weekly!
  priceFinney: 10
  numClonesAllowed: 500
  tags:
    - soft skills
    - consensys
  image: solid_presenter.svg
- name: proactive
  artist: Mladen
  description: For the most pro-active of contirbutors!
  priceFinney: 10
  numClonesAllowed: 500
  tags:
    - soft skills
    - proactive
  image: proactive.svg
- name: diversity_inclusion_advocate
  artist: Mladen
  description: Thanks for helping to promote diversity and inclusivity at ConsenSys or beyond!
  priceFinney: 10
  numClonesAllowed: 500
  tags:
    - soft skills
    - consensys
  image: diversity_inclusion_advocate.svg
- name: Master_At_Arms
  description: You are a leader, analytical thinker, scientific marketer, fearless, patient, and a supportive teammate.
  priceFinney: 1
  numClonesAllowed: 100
  tags:
   - blockchain marketing
   - ethereum marketing
   - consensys marketing
  image: brett_li.svg
- name: Ethereal_computer
  artist: yash412
  description: Old School Coder.
  priceFinney: 20
  numClonesAllowed: 200
  tags:
    - 90s
    - computer
    - retro
    - ethereal
  image: 90_1.svg
- name: Ethereal_poloroid
  artist: yash412
  description: Snapshot of the 90s.
  priceFinney: 20
  numClonesAllowed: 200
  tags:
    - 90s
    - poloroid
    - retro
    - ethereal
  image: 90_2.svg
- name: Ethereal_radio
  artist: yash412
  description: Good with legacy signals.
  priceFinney: 20
  numClonesAllowed: 200
  tags:
    - 90s
    - retro
    - radio
    - ethereal
  image: 90_3.svg
- name: Ethereal_ipod
  artist: yash412
  description: Classic iPod
  priceFinney: 20
  numClonesAllowed: 200
  tags:
    - 90s
    - retro
    - iPod
    - ethereal
  image: 90_11.svg
- name: Ethereal_apple
  artist: yash412
  description: Good with legacy mac tools
  priceFinney: 20
  numClonesAllowed: 200
  tags:
    - 90s
    - apple
    - mac
    - retro
    - ethereal
  image: 90_10.svg
- name: Ethereal_space-invaders
  artist: yash412
  description: Arcadian times.
  priceFinney: 20
  numClonesAllowed: 200
  tags:
    - 90s
    - retro
    - arcade
    - ethereal
  image: 90_6.svg
- name: Ethereal_snakes
  artist: yash412
  description: You're 100% a nokia snakes kid.
  priceFinney: 20
  numClonesAllowed: 200
  tags:
    - 90s
    - retro
    - ethereal
    - snake
    - arcade
  image: 90_5.svg
- name: Ethereal_arcade
  artist: yash412
  description: Old school gamer
  priceFinney: 20
  numClonesAllowed: 200
  tags:
    - 90s
    - retro
    - arcade
    - ethereal
  image: 90_9.svg
- name: Ethereal_Donatello
  artist: yash412
  description: Technological genius of the group.
  priceFinney: 20
  numClonesAllowed: 200
  tags:
    - 90s
    - retro
    - ninja turles
    - ethereal
  image: 90_12.svg
- name: Ethereal_Michelangelo
  artist: yash412
  description: The carefree jokester of the group.
  priceFinney: 20
  numClonesAllowed: 200
  tags:
    - 90s
    - retro
    - ninja turles
    - ethereal
  image: 90_7.svg
- name: Ethereal_Leonardo
  artist: yash412
  description: The responsible leader of the group.
  priceFinney: 20
  numClonesAllowed: 200
  tags:
    - 90s
    - retro
    - ninja turles
    - ethereal
  image: 90_8.svg
- name: Ethereal_Raphael
  artist: yash412
  description: The aggressive member.
  priceFinney: 20
  numClonesAllowed: 200
  tags:
    - 90s
    - retro
    - ninja turles
    - ethereal
  image: 90_4.svg
- name: Ethereal_Consensys
  artist: yash412
  description: Retro Consensys Logo
  priceFinney: 20
  numClonesAllowed: 200
  tags:
    - 90s
    - retro
    - consensys
    - ethereal
  image: consensys_2.svg
- name: Ethereal_Ethereum
  artist: yash412
  description: Retro Ethereum Logo
  priceFinney: 20
  numClonesAllowed: 200
  tags:
    - 90s
    - retro
    - ethereum
    - ethereal
  image: ethpl.svg
- name: Ethereal_Saved_By_The_Bell!
  artist: yash412
  description: The timer saved your butt.
  priceFinney: 20
  numClonesAllowed: 200
  tags:
    - retro
    - bell
    - timer
    - ethereal
  image: saved_by_bell.svg
- name: Shepherd
  artist: yash412
  description: Countryside Shepherd; Give this kudos to someone who has done a great job of shepherd-ing a project across teh finish line!
  priceFinney: 20
  numClonesAllowed: 200
  tags:
    - Shepherd
    - Country
    - Sheep
    - Landscape
  image: shepherd.svg
- name: Hackathon_Judge
  artist: yash412
  description: You were a judge for the Ethereal Hackathon 2019!
  priceFinney: 20
  numClonesAllowed: 200
  tags:
    - Ethereal
    - hackathon
    - judge
    - gitcoin
  image: judge.svg
- name: bane_bot
  artist: mladen
  description: Limited Edition Crypto Spring Kudos;  Send this bot to contributors who did a great job on your project.
  platform: gitcoin
  priceFinney: 22
  numClonesAllowed: 88
  tags:
    - just for fun
    - crypto spring
    - bots
  image: bane.svg
- name: big_bot
  artist: mladen
  description: Limited Edition Crypto Spring Kudos;  Send this bot to contributors who did a great job on your project.
  platform: gitcoin
  priceFinney: 22
  numClonesAllowed: 88
  tags:
    - just for fun
    - crypto spring
    - bots
  image: big_bot.svg
- name: duck_hunter_bot
  artist: mladen
  description: Limited Edition Crypto Spring Kudos;  Send this bot to contributors who did a great job on your project.
  platform: gitcoin
  priceFinney: 22
  numClonesAllowed: 88
  tags:
    - just for fun
    - crypto spring
    - bots
  image: duck_hunt.svg
- name: wizard_bot
  artist: mladen
  description: Limited Edition Crypto Spring Kudos;  Send this bot to contributors who did a great job on your project.
  platform: gitcoin
  priceFinney: 22
  numClonesAllowed: 88
  tags:
    - just for fun
    - crypto spring
    - bots
  image: gandalf.svg
- name: green_monster_bot
  artist: mladen
  description: Limited Edition Crypto Spring Kudos;  Send this bot to contributors who did a great job on your project.
  platform: gitcoin
  priceFinney: 22
  numClonesAllowed: 88
  tags:
    - just for fun
    - crypto spring
    - bots
  image: hulk.svg
- name: strong_man_bot
  artist: mladen
  description: Limited Edition Crypto Spring Kudos;  Send this bot to contributors who did a great job on your project.
  platform: gitcoin
  priceFinney: 22
  numClonesAllowed: 88
  tags:
    - just for fun
    - crypto spring
    - bots
  image: iron_man.svg
- name: click_bot
  artist: mladen
  description: Limited Edition Crypto Spring Kudos;  Send this bot to contributors who did a great job on your project.
  platform: gitcoin
  priceFinney: 22
  numClonesAllowed: 88
  tags:
    - just for fun
    - crypto spring
    - bots
  image: lego.svg
- name: narwhal_bot
  artist: mladen
  description: Limited Edition Crypto Spring Kudos;  Send this bot to contributors who did a great job on your project.
  platform: gitcoin
  priceFinney: 22
  numClonesAllowed: 88
  tags:
    - just for fun
    - crypto spring
    - bots
  image: narwhal_2.svg
- name: professor_bot
  artist: mladen
  description: Limited Edition Crypto Spring Kudos;  Send this bot to contributors who did a great job on your project.
  platform: gitcoin
  priceFinney: 22
  numClonesAllowed: 88
  tags:
    - just for fun
    - crypto spring
    - bots
  image: professor_x.svg
- name: hedgehog_bot
  artist: mladen
  description: Limited Edition Crypto Spring Kudos;  Send this bot to contributors who did a great job on your project.
  platform: gitcoin
  priceFinney: 22
  numClonesAllowed: 88
  tags:
    - just for fun
    - crypto spring
    - bots
  image: sonic.svg
- name: under_the_sea_bot
  artist: mladen
  description: Limited Edition Crypto Spring Kudos;  Send this bot to contributors who did a great job on your project.
  platform: gitcoin
  priceFinney: 22
  numClonesAllowed: 88
  tags:
    - just for fun
    - crypto spring
    - bots
  image: sponge_bob.svg
- name: super_plumber_bot
  artist: mladen
  description: Limited Edition Crypto Spring Kudos;  Send this bot to contributors who did a great job on your project.
  platform: gitcoin
  priceFinney: 22
  numClonesAllowed: 88
  tags:
    - just for fun
    - crypto spring
    - bots
  image: super_mario.svg
- name: bug_terminator_bot
  artist: mladen
  description: Limited Edition Crypto Spring Kudos;  Send this bot to contributors who did a great job on your project.
  platform: gitcoin
  priceFinney: 22
  numClonesAllowed: 88
  tags:
    - just for fun
    - crypto spring
    - bots
  image: terminator.svg
- name: trooper_bot
  artist: mladen
  description: Limited Edition Crypto Spring Kudos;  Send this bot to contributors who did a great job on your project.
  platform: gitcoin
  priceFinney: 22
  numClonesAllowed: 88
  tags:
    - just for fun
    - crypto spring
    - bots
  image: trooper.svg
- name: animal_bot
  artist: mladen
  description: Limited Edition Crypto Spring Kudos;  Send this bot to contributors who did a great job on your project.
  platform: gitcoin
  priceFinney: 22
  numClonesAllowed: 88
  tags:
    - just for fun
    - crypto spring
    - bots
  image: wolverin.svg
- name: wookie_bot
  artist: mladen
  description: Limited Edition Crypto Spring Kudos;  Send this bot to contributors who did a great job on your project.
  platform: gitcoin
  priceFinney: 22
  numClonesAllowed: 88
  tags:
    - just for fun
    - crypto spring
    - bots
  image: wookie.svg
- name: master_bot
  artist: mladen
  description: Limited Edition Crypto Spring Kudos;  Send this bot to contributors who did a great job on your project.
  platform: gitcoin
  priceFinney: 22
  numClonesAllowed: 88
  tags:
    - just for fun
    - crypto spring
    - bots
  image: yoda.svg
- name: walkman
  artist: joe_bender
  to_address: '0xdf9B0d723776972C5cAe27FDb4F3Ea827A5Cf283'
  description: Limited Edition 90s Kudos! Imagine having all of your records, turntable, cumbersome wires, bulky headphones, and studio receiver…..all in your pocket! Now you can take Duran Duran, Bon Jovi, and R.E.M. with you wherever you go! Be the coolest kid walking down the street with the new Hi-Fi Walkman from Sony with stereo sound.
  platform: gitcoin
  priceFinney: 22
  numClonesAllowed: 88
  tags:
    - just for fun
    - ethereal
    - 90s
  image: walkman.svg
- name: tetris
  artist: joe_bender
  to_address: '0xdf9B0d723776972C5cAe27FDb4F3Ea827A5Cf283'
  description: Limited Edition 90s Kudos! Chain these blocks correctly, and the high score will be yours! This classic arcade puzzle game, first debuted in 1984, is still revered over 30 years later. Bring back fond memories of zoning out in gradeschool as you played Tetris on your TI-84 with this kudos!
  platform: gitcoin
  priceFinney: 22
  numClonesAllowed: 88
  tags:
    - just for fun
    - ethereal
    - 90s
  image: tetris.svg
- name: technology
  artist: joe_bender
  to_address: '0xdf9B0d723776972C5cAe27FDb4F3Ea827A5Cf283'
  description: Limited Edition 90s Kudos! Welcome to the future! The exponential technologicalizationing that has occurred will forever change globoculture. Futuroinnovation and synergeticisms will agiley disruptify the incumbenthorities of the legacynical industromarkets.
  platform: gitcoin
  priceFinney: 22
  numClonesAllowed: 88
  tags:
    - just for fun
    - ethereal
    - 90s
  image: technology.svg
- name: solitare
  artist: joe_bender
  to_address: '0xdf9B0d723776972C5cAe27FDb4F3Ea827A5Cf283'
  description:  Limited Edition 90s Kudos! Are you the queen of card games? Do you think you’re the king of counting? If you don’t know jack about Solitaire, you certainly won’t ace this test. This special kudos is sure to bring back the frustration of ending up with an unwinnable endgame.
  platform: gitcoin
  priceFinney: 22
  numClonesAllowed: 88
  tags:
    - just for fun
    - ethereal
    - 90s
  image: solitare.svg
- name: minesweeper
  artist: joe_bender
  to_address: '0xdf9B0d723776972C5cAe27FDb4F3Ea827A5Cf283'
  description:  Limited Edition 90s Kudos! 3...2...1...BOOM! One wrong click and your smile can turn into a frown real quick. Relive the nostalgia of Windows 95 and dial-up tones with this explosive kudos.
  platform: gitcoin
  priceFinney: 22
  numClonesAllowed: 88
  tags:
    - just for fun
    - ethereal
    - 90s
  image: minesweeper.svg
- name: blockbuster
  artist: joe_bender
  to_address: '0xdf9B0d723776972C5cAe27FDb4F3Ea827A5Cf283'
  description: Limited Edition 90s Kudos! Your TV dinner is done. Long day at the office. The new Furby is finally distracting the kids. How are you gonna spend your single hour of peace in the evening?! Well if you stopped at Blockbuster on the way home, you could already be halfway through Tim Burton’s new hit film, Edward Scissorhands!
  platform: gitcoin
  priceFinney: 22
  numClonesAllowed: 88
  tags:
    - just for fun
    - ethereal
    - 90s
  image: blockbuster.svg
- name: code_eating_hippo
  artist: mladen
  to_address: '0x5dD03D36358d6Da50D758F2EF6e18423F6CF42C4'
  description: Comuka is a code-eating hippo living in nonce community. Hang out and code together every Saturday with Comuka.
  priceFinney: 1
  numClonesAllowed: 1000
  tags:
   - Saturday Coding Salon
   - Weekly casual hackathon
  image: code_eating_hippo.svg
- name: ENS Enabled
  description: You set yourself up with an ENS name!
  priceFinney: 10
  artist: Mladen
  numClonesAllowed: 1000
  to_address: '0xfdb33f8ac7ce72d7d4795dd8610e323b4c122fbb'
  tags:
   - ENS
   - Naming
  image: ENS.svg
- name: Pikaaaa
  artist: yash412
  to_address: '0xa40c2140a4B369Eb5AAccb2E7BADCa50E2892A74'
  description: Pika Pika!
  priceFinney: 20
  numClonesAllowed: 200
  tags:
    - Pokemon
    - Pikachu
    - 90s
  image: pikachu.svg
- name: Snor-ey
  artist: yash412
  to_address: '0xa40c2140a4B369Eb5AAccb2E7BADCa50E2892A74'
  description: Sleeping, do not disturb or I'll errupt.
  priceFinney: 20
  numClonesAllowed: 200
  tags:
    - Pokemon
    - Pikachu
    - 90s
  image: snorlax.svg
- name: Charm-bot
  artist: yash412
  to_address: '0xa40c2140a4B369Eb5AAccb2E7BADCa50E2892A74'
  description: Playing with fire!
  priceFinney: 20
  numClonesAllowed: 200
  tags:
    - Pokemon
    - Charmander
    - 90s
  image: charmander.svg
- name: Eeveeee_bot
  artist: yash412
  to_address: '0xa40c2140a4B369Eb5AAccb2E7BADCa50E2892A74'
  description: Evolution is second nature to me.
  priceFinney: 20
  numClonesAllowed: 200
  tags:
    - Pokemon
    - eevee
    - 90s
  image: eevee.svg
- name: Bullba_bot
  artist: yash412
  to_address: '0xa40c2140a4B369Eb5AAccb2E7BADCa50E2892A74'
  description: As green as this world itself, oh wait.
  priceFinney: 20
  numClonesAllowed: 200
  tags:
    - Pokemon
    - bullbasaur
    - 90s
  image: bullbasaur.svg
- name: Jiggly_bot
  artist: yash412
  to_address: '0xa40c2140a4B369Eb5AAccb2E7BADCa50E2892A74'
  description: Jiggly Jiggly Jiggly Puff!
  priceFinney: 20
  numClonesAllowed: 200
  tags:
    - Pokemon
    - jigglypuff
    - 90s
  image: jigglypuff.svg
- name: Meow_bot
  artist: yash412
  to_address: '0xa40c2140a4B369Eb5AAccb2E7BADCa50E2892A74'
  description: Team Rocket!
  priceFinney: 20
  numClonesAllowed: 200
  tags:
    - Pokemon
    - meowth
    - 90s
  image: meowth.svg
- name: Pidgeon_bot
  artist: yash412
  to_address: '0xa40c2140a4B369Eb5AAccb2E7BADCa50E2892A74'
  description: Fly high like a pidgey?
  priceFinney: 20
  numClonesAllowed: 200
  tags:
    - Pokemon
    - pidgey
    - 90s
  image: pidgey.svg
- name: Holy_Hand_Grenade
  artist: yash412
  to_address: '0xa40c2140a4B369Eb5AAccb2E7BADCa50E2892A74'
  description: First shalt thou take out the Holy Pin.  Then, shalt thou count to three, no more, no less.  Three shalt be the number thou shalt count, and the number of the counting shall be three. Once the number three, being the third number, be reached, then lobbest thou thy Holy Hand Grenade of Antioch towards thy foe, who, being naughty in my sight, shall snuff it
  priceFinney: 20
  numClonesAllowed: 200
  tags:
    - Grenade
    - Holy
  image: hhg.svg
- name: Ambo_Launch_Kudos
  artist: jbhav24
  to_address: '0xCb1D5db9bD5C41b8B3cf223920554cA1A58F6A6C'
  description: A special gift to the early users of the Ambo Wallet!
  priceFinney: 1
  numClonesAllowed: 1000
  tags:
    - Ambo
    - MyCrypto
  image: ambo_lambo.svg
- name: bot_kitty
  artist: emiwatanabe422
  to_address: '0x9a5eF5D1AE95ca2c16872e8Dd4065b88a8441A5c'
  description: A whole Crypto Kitty bot. Collect all of the Crypto Kitty bot Kudos for a chance to win a real genuine Crypto Kitty!
  priceFinney: 20
  numClonesAllowed: 500
  tags:
    - Crypto Kitty
    - Ethereal Summit
    - Collectable
  image: cryptokitty/cryptokitty.svg
- name: cryptokitty_head
  artist: emiwatanabe422
  to_address: '0x9a5eF5D1AE95ca2c16872e8Dd4065b88a8441A5c'
  description: The head of a Crypto Kitty bot. Collect all of the Crypto Kitty bot Kudos for a chance to win a real genuine Crypto Kitty!
  priceFinney: 20
  numClonesAllowed: 500
  tags:
    - Crypto Kitty
    - Ethereal Summit
    - Collectable
  image: cryptokitty/cryptokitty_head.svg
- name: cryptokitty_arm
  artist: emiwatanabe422
  to_address: '0x9a5eF5D1AE95ca2c16872e8Dd4065b88a8441A5c'
  description: The arm of a Crypto Kitty bot. Collect all of the Crypto Kitty bot Kudos for a chance to win a real genuine Crypto Kitty!
  priceFinney: 20
  numClonesAllowed: 500
  tags:
    - Crypto Kitty
    - Ethereal Summit
    - Collectable
  image: cryptokitty/cryptokitty_arm.svg
- name: cryptokitty_body
  artist: emiwatanabe422
  to_address: '0x9a5eF5D1AE95ca2c16872e8Dd4065b88a8441A5c'
  description: The body of a Crypto Kitty bot. Collect all of the Crypto Kitty bot Kudos for a chance to win a real genuine Crypto Kitty!
  priceFinney: 20
  numClonesAllowed: 500
  tags:
    - Crypto Kitty
    - Ethereal Summit
    - Collectable
  image: cryptokitty/cryptokitty_body.svg
- name: cryptokitty_tail
  artist: emiwatanabe422
  to_address: '0x9a5eF5D1AE95ca2c16872e8Dd4065b88a8441A5c'
  description: The tail of a Crypto Kitty bot. Collect all of the Crypto Kitty bot Kudos for a chance to win a real genuine Crypto Kitty!
  priceFinney: 20
  numClonesAllowed: 500
  tags:
    - Crypto Kitty
    - Ethereal Summit
    - Collectable
  image: cryptokitty/cryptokitty_tail.svg
- name: Fun_time
  artist: guistf
  description: Time to remember the best childhood games.
  priceFinney: 10
  numClonesAllowed: 500
  tags:
    - fun
    - tamagotchi
    - Rubiks Cube
    - strategy
    - gameboy
  image: 90_games.svg
- name: lets_play_some_music
  artist: guistf
  description: For those who like a good classic of the 90's.
  priceFinney: 10
  numClonesAllowed: 500
  tags:
    - music
    - just for fun
    - cassette
    - play
  image: Cassette.svg
- name: POGs
  artist: guistf
  description: Fun images printed making them supremely collectible.
  priceFinney: 10
  numClonesAllowed: 500
  tags:
    - Pac man
    - snakes
    - game
    - School
  image: pogs.svg
- name: Helper_Fox
  description: You are a cherished member of the MetaMask community. Thanks for helping!
  priceFinney: 10
  numClonesAllowed: 500
  to_address: "0x12c8ff915ad423cfA1c03E6D0749F1eBAc582959"
  tags:
    - ethereum
    - metamask
    - community
    - bugs
    - mobile
  image: metamask_helper.svg
- name: kitty_part_1
  description: This is a part of a cryptokitty, collected at Ethereal 2019.
  priceFinney: 1
  numClonesAllowed: 2000
  tags:
    - ethereal
    - cryptokitty
  image: kitties_asset1.svg
- name: kitty_part_2
  description: This is a part of a cryptokitty, collected at Ethereal 2019.
  priceFinney: 1
  numClonesAllowed: 2000
  tags:
    - ethereal
    - cryptokitty
  image: kitties_asset2.svg
- name: kitty_part_3
  description: This is a part of a cryptokitty, collected at Ethereal 2019.
  priceFinney: 1
  numClonesAllowed: 2000
  tags:
    - ethereal
    - cryptokitty
  image: kitties_asset3.svg
- name: kitty_part_4
  description: This is a part of a cryptokitty, collected at Ethereal 2019.
  priceFinney: 1
  numClonesAllowed: 2000
  tags:
    - ethereal
    - cryptokitty
  image: kitties_asset4.svg
- name: kitty_part_5
  description: This is a part of a cryptokitty, collected at Ethereal 2019.
  priceFinney: 1
  numClonesAllowed: 2000
  tags:
    - ethereal
    - cryptokitty
  image: kitties_asset5.svg
- name: kitty_part_6
  description: This is a part of a cryptokitty, collected at Ethereal 2019.
  priceFinney: 1
  numClonesAllowed: 2000
  tags:
    - ethereal
    - cryptokitty
  image: kitties_asset6.svg
- name: falcon_bot
  description: Just for fun, this Gitcoin Robot is a way of celebrating the contributors
    in your life.
  priceFinney: 2
  artist: mladen
  platform: gitcoin
  numClonesAllowed: 100
  tags:
  - robot
  - just for fun
  - gitcoin
  image: falcon.svg
- name: genie_bot
  description: Just for fun, this Gitcoin Robot is a way of celebrating the contributors
    in your life.
  priceFinney: 2
  artist: mladen
  platform: gitcoin
  numClonesAllowed: 100
  tags:
  - robot
  - just for fun
  - gitcoin
  image: genie.svg
- name: industrial_lunchpale_worker_bot
  description: Just for fun, this Gitcoin Robot is a way of celebrating the contributors
    in your life.
  priceFinney: 2
  artist: mladen
  platform: gitcoin
  numClonesAllowed: 100
  tags:
  - robot
  - just for fun
  - gitcoin
  image: lunchbox.svg
- name: wonder_bot
  description: Just for fun, this Gitcoin Robot is a way of celebrating the contributors
    in your life.
  priceFinney: 2
  artist: mladen
  platform: gitcoin
  numClonesAllowed: 100
  tags:
  - robot
  - just for fun
  - gitcoin
  image: wonderwoman.svg
- name: alpha_5_bot
  description: Just for fun, this Alpha 5 Gitcoin Robot is a way of celebrating the contributors
    in your life.
  priceFinney: 2
  artist: mladen
  platform: gitcoin
  numClonesAllowed: 100
  tags:
  - robot
  - just for fun
  - gitcoin
  image: go_go_power_rangers.svg
- name: blue_spikey_shell
  description: For the contributor to your repo thats a heat seeking missile for problems
  priceFinney: 2
  artist: mladen
  platform: gitcoin
  numClonesAllowed: 100
  tags:
  - video game parody
  - just for fun
  - gitcoin
  image: blue_spikey_shells.svg
- name: pogs_eth_elements
  description: The Classic 90's Pogs collection with ethereal elements, great for offering unique contributors.
  priceFinney: 10
  artist: guistf
  platform: gitcoin
  numClonesAllowed: 250
  to_address: '0xa6d91F3795f934bb5f703724337f39C0f1a95fD5'
  tags:
  - pogs
  - ethereum
  - gitcoin
  image: pogs_eth_elements.svg
- name: ethereal_hackathon
  description: Do you like epic challenges? Is it euphoric with passion for the development open source
   between promoters and collaborators ,contributing to technological evolution? So this kudo is for you!
  priceFinney: 10
  artist: guistf
  platform: gitcoin
  numClonesAllowed: 100
  to_address: '0xa6d91F3795f934bb5f703724337f39C0f1a95fD5'
  tags:
  - ethereal
  - hackathon
  - developer
  image: eth_hackaton.svg
- name: smart_contract
  description: This Kudo is to honor the important work of collaborators who audit and report vulnerabilities in smart contracts.
  priceFinney: 10
  artist: guistf
  platform: gitcoin
  numClonesAllowed: 500
  to_address: '0xa6d91F3795f934bb5f703724337f39C0f1a95fD5'
  tags:
  - smart contract
  - developer
  - safe
  image: smart_contract.svg
- name: web_assembly_dev
  description: Do you look for a developer who cares about a fast, efficient and portable code? Safe, readable and debuggable code? Owners of this badge are known to dominate WebAssembly.
  priceFinney: 15
  artist: guistf
  platform: gitcoin
  numClonesAllowed: 150
  to_address: '0xa6d91F3795f934bb5f703724337f39C0f1a95fD5'
  tags:
  - web assembly
  - developer
  - ai
  - audit
  - programming
  - project
  image: web_assembly_dev.svg
- name: think_outside_the_box
  description: The owners of this kudos do not think of obvious solutions. They are collaborators who have put in the power of creativity in solving problems. They do not think outside the box! They think the box does not exist!
  priceFinney: 10
  artist: guistf
  platform: gitcoin
  numClonesAllowed: 500
  to_address: '0xa6d91F3795f934bb5f703724337f39C0f1a95fD5'
  tags:
  - ideas
  - agile
  - creative
  image: think_outside_the_box.svg
- name: artificial_intelligence
  description: AI will be an essential solution for new challenges in the future. Are you looking for your teacher? You have found the collaborator who is beyond your time and who loves to talk to the machines!
  priceFinney: 40
  artist: guistf
  platform: gitcoin
  numClonesAllowed: 50
  to_address: '0xa6d91F3795f934bb5f703724337f39C0f1a95fD5'
  tags:
  - ai
  - intelligence
  - audit
  - autonomous
  - machine
  image: artificial_intelligence.svg
- name: microsoft
  artist: mladenpetronijevic
  to_address: '0x9e3788ff41d4f73051583c6fc8b5642ea5769dc7'
  description: Kudos from Microsoft!
  priceFinney: 20
  numClonesAllowed: 100
  tags:
    - Ethereal Virtual Hackathon
  image: evh2019/microsoft.svg
- name: quorum
  artist: mladenpetronijevic
  to_address: '0x185dc280Db47457550BEf6876a5c9D5a82d228c2'
  description: Kudos from Quorum!
  priceFinney: 20
  numClonesAllowed: 100
  tags:
    - Ethereal Virtual Hackathon
  image: evh2019/quorum.svg
- name: mythx
  artist: mladenpetronijevic
  to_address: '0x393376e59bD40A4FBeDEeD3e44697eC4E00299D9'
  description: Kudos from MythX!
  priceFinney: 20
  numClonesAllowed: 100
  tags:
    - Ethereal Virtual Hackathon
  image: evh2019/mythX.svg
- name: consensys_labs
  artist: mladenpetronijevic
  to_address: '0x249196a49F367841F5FA1Aa6Fd37657CC2Ea693c'
  description: Kudos from ConsenSys Labs!
  priceFinney: 20
  numClonesAllowed: 100
  tags:
    - Ethereal Virtual Hackathon
  image: evh2019/consensys_labs.svg
- name: fortmatic
  artist: mladenpetronijevic
  to_address: '0xE0cef4417a772512E6C95cEf366403839b0D6D6D'
  description: Kudos from Fortmatic!
  priceFinney: 20
  numClonesAllowed: 100
  tags:
    - Ethereal Virtual Hackathon
  image: evh2019/fortmatic.svg
- name: pegasys
  artist: jakehaugen
  to_address: '0xDaA65a7e57766ba333d3f6712937da6D54947085'
  description: Kudos from PEGASYS!
  priceFinney: 20
  numClonesAllowed: 100
  tags:
    - Ethereal Virtual Hackathon
  image: evh2019/pegasys.svg
- name: ad_ex
  artist: mladenpetronijevic
  to_address: '0xd6e371526cdaeE04cd8AF225D42e37Bc14688D9E'
  description: Kudos from AdEx!
  priceFinney: 20
  numClonesAllowed: 100
  tags:
    - Ethereal Virtual Hackathon
  image: evh2019/ad_ex.svg
- name: BDFL
  description: Benevolent dictator for life (BDFL) is a title given to a small number of open-source software development leaders, typically project founders who retain the final say in disputes or arguments within the community
  priceFinney: 10
  artist: mladen
  platform: gitcoin
  numClonesAllowed: 100
  tags:
  - just for fun
  - leadership
  image: BDFL.svg
- name: junior_release_manager
  description: A merit badge for the junior ranger-- err junior release managers in your team.
  priceFinney: 1
  artist: mladen
  platform: gitcoin
  numClonesAllowed: 100
  tags:
  - just for fun
  - leadership
  image: junior_release_menager.svg
- name: glen_award
  description: GlenAward is created to display the RadicalxChange ideas & other stuff ! Creation inspired by an original idea of @DeanEigenmann !
  priceFinney: 3000
  artist: AnonVitalik
  platform: gitcoin
  to_address: "0x22e07f416cc960C30139BFef2a4e06bf4d2aA17E"
  numClonesAllowed: 1
  tags:
  - Glen
  image: glen.svg
- name: pandoras_box
  description: For the contributor to your repo who opened Pandoras Box
  priceFinney: 10
  artist: mladen
  platform: gitcoin
  numClonesAllowed: 100
  tags:
  - Pandoras Box
  image: pandoras_box.svg
- name: microsoft
  artist: mladenpetronijevic
  to_address: '0x9e3788ff41d4f73051583c6fc8b5642ea5769dc7'
  description: Kudos from Microsoft!
  priceFinney: 20
  numClonesAllowed: 100
  tags:
    - Ethereal Virtual Hackathon
  image: evh2019/microsoft.svg
- name: quorum
  artist: mladenpetronijevic
  to_address: '0x185dc280Db47457550BEf6876a5c9D5a82d228c2'
  description: Kudos from Quorum!
  priceFinney: 20
  numClonesAllowed: 100
  tags:
    - Ethereal Virtual Hackathon
  image: evh2019/quorum.svg
- name: mythx
  artist: mladenpetronijevic
  to_address: '0x393376e59bD40A4FBeDEeD3e44697eC4E00299D9'
  description: Kudos from MythX!
  priceFinney: 20
  numClonesAllowed: 100
  tags:
    - Ethereal Virtual Hackathon
  image: evh2019/mythX.svg
- name: consensys_labs
  artist: mladenpetronijevic
  to_address: '0x249196a49F367841F5FA1Aa6Fd37657CC2Ea693c'
  description: Kudos from ConsenSys Labs!
  priceFinney: 20
  numClonesAllowed: 100
  tags:
    - Ethereal Virtual Hackathon
  image: evh2019/consensys_labs.svg
- name: fortmatic
  artist: mladenpetronijevic
  to_address: '0xE0cef4417a772512E6C95cEf366403839b0D6D6D'
  description: Kudos from Fortmatic!
  priceFinney: 20
  numClonesAllowed: 100
  tags:
    - Ethereal Virtual Hackathon
  image: evh2019/fortmatic.svg
- name: pegasys
  artist: jakehaugen
  to_address: '0xDaA65a7e57766ba333d3f6712937da6D54947085'
  description: Kudos from PEGASYS!
  priceFinney: 20
  numClonesAllowed: 100
  tags:
    - Ethereal Virtual Hackathon
  image: evh2019/pegasys.svg
- name: ad_ex
  artist: mladenpetronijevic
  to_address: '0xd6e371526cdaeE04cd8AF225D42e37Bc14688D9E'
  description: Kudos from AdEx!
  priceFinney: 20
  numClonesAllowed: 100
  tags:
    - Ethereal Virtual Hackathon
  image: evh2019/ad_ex.svg
- name: summer_bot_roadtrip
  artist: guistf
  description: What's more fun than a summer trip with all your bot-friends?
  priceFinney: 20
  numClonesAllowed: 200
  tags:
    - summer
    - bots
    - just for fun
  image: summer_trip.svg
- name: ethereal_hackathon_partners
  description: The evolution is made through opportunities, collaborations, and knowledge sharing. That's why good partnerships are the pillar for great results.
  priceFinney: 30
  artist: guistf
  platform: gitcoin
  numClonesAllowed: 25
  to_address: '0xa6d91F3795f934bb5f703724337f39C0f1a95fD5'
  tags:
  - Ethereal
  - hackathon
  - community
  - partnerships
  - collaborations
  - Ethereal Virtual Hackathon
  image: ethereal_hackathon_partners.svg
- name: mythx_platform
  description: The importance of smart contract auditing is essential for the interoperability of an ecosystem. Do you look for a collaborator who holds these abilities? The holders of those kudos are committed to  the ethics and safety of their work.
  priceFinney: 30
  artist: guistf
  platform: gitcoin
  numClonesAllowed: 80
  to_address: '0xa6d91F3795f934bb5f703724337f39C0f1a95fD5'
  tags:
  - Mythx
  - Intelligence
  - Audit
  - autonomous
  - smart contract
  - tools
  - security
  - consensys diligence
  - pythx
  image: mythx_platform.svg
- name: plumber_bot
  description: it's a me, plumber bot!
  priceFinney: 20
  platform: gitcoin
  numClonesAllowed: 88
  tags:
  - gitcoin bot
  image: mario_bot.svg
- name: summer_beach_bot
  description: Getting and outdoors and getting some sunshine.  Celebrate the outdoors with your friends!
  priceFinney: 20
  platform: gitcoin
  numClonesAllowed: 88
  tags:
  - gitcoin bot
  image: summer_beach.svg
- name: love_bot
  description: for those that <3 their work!
  priceFinney: 20
  platform: gitcoin
  numClonesAllowed: 88
  tags:
  - gitcoin bot
  image: lovely_bot.svg
- name: kayak_bot
  description: Getting and outdoors and getting some sunshine.  Celebrate the outdoors with your friends!
  priceFinney: 20
  platform: gitcoin
  numClonesAllowed: 88
  tags:
  - gitcoin bot
  image: kayak.svg
- name: biking_bot
  description: Getting and outdoors and getting some sunshine.  Celebrate the outdoors with your friends!
  priceFinney: 20
  platform: gitcoin
  numClonesAllowed: 88
  tags:
  - gitcoin bot
  image: biking.svg
- name: camping_bot
  description: Getting and outdoors and getting some sunshine.  Celebrate the outdoors with your friends!
  priceFinney: 20
  platform: gitcoin
  numClonesAllowed: 88
  tags:
  - gitcoin bot
  image: camping.svg
- name: evil_genius_bot
  description: for the evil genius's that you know
  priceFinney: 20
  platform: gitcoin
  numClonesAllowed: 88
  tags:
  - gitcoin bot
  image: darth_vader.svg
- name: hippy_dippy_bot
  description: for the grooviest devs you know
  priceFinney: 20
  platform: gitcoin
  numClonesAllowed: 88
  tags:
  - gitcoin bot
  image: hippy.svg
- name: summer_trip_bots
  description: Getting and outdoors and getting some sunshine.  Celebrate the outdoors with your friends!
  priceFinney: 20
  platform: gitcoin
  numClonesAllowed: 88
  tags:
  - gitcoin bot
  image: summer_trip.svg
- name: morpheus_bot
  description: “There's a difference between knowing the path and walking the path
  priceFinney: 20
  platform: gitcoin
  numClonesAllowed: 88
  tags:
  - gitcoin bot
  image: morpheus_bot.svg
- name: cricket_bot
  description: For the sportsmen (and sportswomen) on your repo
  priceFinney: 20
  platform: gitcoin
  numClonesAllowed: 88
  tags:
  - gitcoin bot
  image: cricket_bot.svg
- name: magneto_bot
  description: for those who are STRONG like a mutant.
  priceFinney: 20
  platform: gitcoin
  numClonesAllowed: 88
  tags:
  - gitcoin bot
  image: magneto_bot.svg
- name: Meeseeks_bot
  description: They're clones from an alternate reality, possessed by demonic alien spirits from another dimension's future.
  priceFinney: 20
  platform: gitcoin
  numClonesAllowed: 88
  tags:
  - gitcoin bot
  image: Meeseeks_bot.svg
- name: hippy_bot
  description: for the grooviest contributors to your repo
  priceFinney: 20
  platform: gitcoin
  numClonesAllowed: 88
  tags:
  - gitcoin bot
  image: hippy_bot.svg
- name: undead
  description: winter is coming :)
  priceFinney: 20
  platform: gitcoin
  numClonesAllowed: 88
  tags:
  - just for fun
  image: night_king.svg
- name: app_alliance
  description: Awarded by @owocki for those who are doing great work on Applications in web3.
  priceFinney: 20
  platform: gitcoin
  numClonesAllowed: 200
  tags:
  - gitcoin bot
  image: app_alliance.svg
- name: hummingbird
  description: For those who move so quick, they might as well be a hummingbird
  priceFinney: 20
  platform: gitcoin
  numClonesAllowed: 88
  tags:
  - just for fun
  image: hummingbird2.svg
- name: austin_griffiths_bowtie
  description: The bowtie award is the highest honor in some parts of the Burner Wallet community.
  priceFinney: 20
  platform: gitcoin
  numClonesAllowed: 88
  tags:
  - just for fun
  - austin
  image: bowtie.svg
- name: khaleesi
  description: for the khaleesi's on your team
  priceFinney: 20
  platform: gitcoin
  numClonesAllowed: 88
  tags:
  - just for fun
  image: khaleesi.svg
- name: nights_watcher
  description: for those defenders of the realm in your team
  priceFinney: 20
  platform: gitcoin
  numClonesAllowed: 88
  tags:
  - just for fun
  image: jon_snow.svg
- name: i_want_you_to_build_on_eth
  description: for those that you just really want to BUIDL on ETH
  priceFinney: 20
  platform: gitcoin
  numClonesAllowed: 88
  tags:
  - BUIDL
  image: i_want_you_to_build_on_eth.svg
- name: beyond_blockchain_submission
  description: This badge is for a Gitcoiner who grew open source during Beyond Blockchain 2019 :)
  priceFinney: 2
  artist: mladen
  platform: gitcoin
  numClonesAllowed: 500
  tags:
  - beyondblockchain
  - gitcoin
  image: beyond_blockchain_hackathon.svg
- name: raiden_network
  description: This badge is for a Raiden community member who has shown their appreciation for a scalable blockchain future
  priceFinney: 2
  artist: mladen
  platform: gitcoin
  numClonesAllowed: 500
  tags:
  - raiden
  - gitcoin
  image: RN-Kudo.svg
- name: beyond_blockchain_winners
  description: This badge is for prize winners of the Beyond Blockchain hackathon!
  priceFinney: 2
  artist: mladen
  platform: gitcoin
  numClonesAllowed: 100
  tags:
  - beyondblockchain
  - gitcoin
  image: beyond_blockchain_throphy.svg
- name: portis_badge
  description: This badge is for a Portis community member who has shown their appreciation for a usable blockchain future!
  priceFinney: 2
  artist: mladen
  platform: gitcoin
  numClonesAllowed: 500
  tags:
  - portis
  - wallet
  image: portis.svg
- name: beyond_blockchain
  description: This badge is for hackers in the Beyond Blockchain hackathon!
  priceFinney: 2
  artist: mladen
  platform: gitcoin
  numClonesAllowed: 500
  tags:
  - beyondblockchain
  - gitcoin
  image: beyond_blockchain_3.svg
- name: arweave_badge
  description: This badge is for a Arweave community member who has shown their appreciation for a permaweb future!
  priceFinney: 2
  artist: mladen
  platform: gitcoin
  numClonesAllowed: 500
  tags:
  - arweave
  - gitcoin
  image: arwave.svg
- name: fourth_of_july_bot
  description: Happy Fourth of July from Gitcoin!
  priceFinney: 10
  platform: gitcoin
  numClonesAllowed: 500
  tags:
  - just for fun
  - happy fourth of july
  - gitcoin
  image: fourth_of_july.svg
- name: fourth_of_july_bot_
  description: Happy Fourth of July from Gitcoin!
  priceFinney: 10
  platform: gitcoin
  numClonesAllowed: 500
  tags:
  - just for fun
  - happy fourth of july
  - gitcoin
  image: fourth_of_july2.svg
- name: fourth_of_july_bot__
  description: Happy Fourth of July from Gitcoin!
  priceFinney: 10
  platform: gitcoin
  numClonesAllowed: 500
  tags:
  - just for fun
  - happy fourth of july
  - gitcoin
  image: fourth_of_july3.svg
- name: fourth_of_july_bot___
  description: Happy Fourth of July from Gitcoin!
  priceFinney: 10
  platform: gitcoin
  numClonesAllowed: 500
  tags:
  - just for fun
  - happy fourth of july
  - gitcoin
  image: fourth_of_july4.svg
- name: fourth_of_july_bot_____
  description: Happy Fourth of July from Gitcoin!
  priceFinney: 10
  platform: gitcoin
  numClonesAllowed: 500
  tags:
  - just for fun
  - happy fourth of july
  - gitcoin
  image: fourth_of_july5.svg
- name: fourth_of_july_bot______
  description: Happy Fourth of July from Gitcoin!
  priceFinney: 10
  platform: gitcoin
  numClonesAllowed: 500
  tags:
  - just for fun
  - happy fourth of july
  - gitcoin
  image: fourth_of_july6.svg
- name: Beyond_Blockchain_Relay_Kudos
  description: Kudos from ConsenSys Labs for participation in the Beyond Blockchain Virtual Hackathon!
  artist: MladenPetronijevic
  priceFinney: 20
  numClonesAllowed: 100
  tags:
   - Labs
   - Hackathon
   - Beyond Blockchain
   - ConsenSys
  image: labs_beyonde_blockchain.svg
- name: MythX_Beta_Champs_Kudos
  description: MythX friends and champions who battled together with us through Beta!
  artist: Mladen
  priceFinney: 100
  numClonesAllowed: 1000
  to_address: '0x393376e59bd40a4fbedeed3e44697ec4e00299d9'
  tags:
   - MythX
   - Smart contracts
   - Security
  image: mythx_beta_champs.svg
- name: meme_warrior
  description: to those who have the dankest memes on teh internet
  artist: Mladen
  priceFinney: 10
  numClonesAllowed: 1000
  tags:
   - memes
   - just for fun
  image: meme_warrior.svg
- name: oracle
  description: to those who have seen further than most
  artist: Mladen
  priceFinney: 10
  numClonesAllowed: 1000
  tags:
   - oracle
   - soft skill
  image: oracle.svg
- name: magic_doge
  description: much contributor.  such fun. very meme
  artist: Mladen
  priceFinney: 10
  numClonesAllowed: 1000
  tags:
   - doge
   - just for fun
  image: doge2.svg
- name: codefund_influencer
  description: Limited Edition CodeFund Kudos! These are only awarded to first round influences of the CodeFund advertising platform
  priceFinney: 200
  artist: coderberry
  platform: gitcoin
  numClonesAllowed: 150
  to_address: '0x28e21609ca8542ce5a363cbf339529204b043ede'
  tags:
  - rare
  - codefund
  image: codefund/codefund_influencer_v1.0.svg
- name: codefund_influencer_reissue
  description: Limited Edition CodeFund Kudos! These are only awarded to first round influences of the CodeFund advertising platform
  priceFinney: 1
  artist: coderberry
  platform: gitcoin
  numClonesAllowed: 150
  to_address: '0x28e21609ca8542ce5a363cbf339529204b043ede'
  tags:
  - rare
  - codefund
<<<<<<< HEAD
  image: codefund/codefund_influencer_v1.0reissue.svg
=======
  image: codefund/codefund_influencer_v1.0reissue.svg
- name: 3Box_Social_Butterfly
  description: You're a social butterfly!
  priceFinney: 1
  numClonesAllowed: 150
  to_address: '0xa8eE0BABE72cD9A80Ae45dD74Cd3eaE7a82fd5d1'
  tags:
  - 3Box
  - Social
  - Friends
  - Love
  image: 3box_butterfly.svg
>>>>>>> b82f15ac
<|MERGE_RESOLUTION|>--- conflicted
+++ resolved
@@ -5106,9 +5106,6 @@
   tags:
   - rare
   - codefund
-<<<<<<< HEAD
-  image: codefund/codefund_influencer_v1.0reissue.svg
-=======
   image: codefund/codefund_influencer_v1.0reissue.svg
 - name: 3Box_Social_Butterfly
   description: You're a social butterfly!
@@ -5120,5 +5117,4 @@
   - Social
   - Friends
   - Love
-  image: 3box_butterfly.svg
->>>>>>> b82f15ac
+  image: 3box_butterfly.svg