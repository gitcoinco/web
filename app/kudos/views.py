--- conflicted
+++ resolved
@@ -468,11 +468,6 @@
             kudos_transfer.username,
             'receive_kudos'
         )
-<<<<<<< HEAD
-        
-=======
-
->>>>>>> 52db00da
     return JsonResponse(response)
 
 
