# -*- coding: utf-8 -*-
"""Define view for the Kudos app.

Copyright (C) 2018 Gitcoin Core

This program is free software: you can redistribute it and/or modify
it under the terms of the GNU Affero General Public License as published
by the Free Software Foundation, either version 3 of the License, or
(at your option) any later version.

This program is distributed in the hope that it will be useful,
but WITHOUT ANY WARRANTY; without even the implied warranty of
MERCHANTABILITY or FITNESS FOR A PARTICULAR PURPOSE. See the
GNU Affero General Public License for more details.

You should have received a copy of the GNU Affero General Public License
along with this program. If not, see <http://www.gnu.org/licenses/>.

"""

import json
import logging
import re
import urllib.parse

from django.conf import settings
from django.contrib import messages
from django.contrib.staticfiles.templatetags.staticfiles import static
from django.core.exceptions import PermissionDenied
from django.db import transaction
from django.db.models import Q
from django.http import Http404, HttpResponse, JsonResponse
from django.shortcuts import get_object_or_404, redirect
from django.template.response import TemplateResponse
from django.utils import timezone
from django.utils.safestring import mark_safe
from django.utils.translation import gettext_lazy as _
from django.views.decorators.csrf import csrf_exempt

from dashboard.models import Activity, Profile
from dashboard.notifications import maybe_market_kudos_to_email, maybe_market_kudos_to_github
from dashboard.utils import get_nonce, get_web3
from dashboard.views import record_user_action
from gas.utils import recommend_min_gas_price_to_confirm_in_time
from git.utils import get_emails_by_category, get_emails_master, get_github_primary_email
from kudos.utils import kudos_abi
from ratelimit.decorators import ratelimit
from retail.helpers import get_ip
from web3 import Web3

from .forms import KudosSearchForm
from .helpers import get_token
from .models import BulkTransferCoupon, BulkTransferRedemption, KudosTransfer, Token, TransferEnabledFor

logger = logging.getLogger(__name__)

confirm_time_minutes_target = 4


def get_profile(handle):
    """Get the gitcoin profile.
    TODO:  This might be depreacted in favor of the sync_profile function in the future.

    Args:
        handle (str): The github handle.

    Returns:
        obj: The profile model object.
    """
    try:
        to_profile = Profile.objects.get(handle__iexact=handle)
    except Profile.MultipleObjectsReturned:
        to_profile = Profile.objects.filter(handle__iexact=handle).order_by('-created_on').first()
    except Profile.DoesNotExist:
        to_profile = None
    return to_profile


def about(request):
    """Render the Kudos 'about' page."""
    activity_limit = 5
    listings = Token.objects.select_related('contract').filter(
        num_clones_allowed__gt=0,
        contract__is_latest=True,
        contract__network=settings.KUDOS_NETWORK,
        hidden=False,
    ).order_by('-popularity_week').cache()
    activities = Activity.objects.filter(
        activity_type='new_kudos',
    ).order_by('-created').cache()[0:activity_limit]

    context = {
        'is_outside': True,
        'active': 'about',
        'activities': [a.view_props for a in activities],
        'title': 'Kudos',
        'card_title': _('Each Kudos is a unique work of art.'),
        'card_desc': _('It can be sent to highlight, recognize, and show appreciation.'),
        'avatar_url': static('v2/images/kudos/assets/kudos-image.png'),
        'card_player_override': 'https://www.youtube.com/embed/EOlMTOzmKKk',
        'card_player_stream_override': static('v2/card/kudos.mp4'),
        'card_player_thumb_override': static('v2/card/kudos.png'),
        "listings": listings
    }
    return TemplateResponse(request, 'kudos_about.html', context)


def marketplace(request):
    """Render the Kudos 'marketplace' page."""
    q = request.GET.get('q')
    order_by = request.GET.get('order_by', '-created_on')
    title = str(_('Kudos Marketplace'))
    network = request.GET.get('network', settings.KUDOS_NETWORK)

    # Only show the latest contract Kudos for the current network.
    query_kwargs = {
        'num_clones_allowed__gt': 0,
        'contract__is_latest': True,
        'contract__network': network,
    }
    token_list = Token.objects.select_related('contract').visible().filter(**query_kwargs)

    if q:
        title = f'{q.title()} Kudos'
        token_list = token_list.keyword(q)

    listings = token_list.order_by(order_by).cache()
    context = {
        'is_outside': True,
        'active': 'marketplace',
        'title': title,
        'card_title': _('Each Kudos is a unique work of art.'),
        'card_desc': _('It can be sent to highlight, recognize, and show appreciation.'),
        'avatar_url': static('v2/images/kudos/assets/kudos-image.png'),
        'listings': listings,
        'network': network
    }
    return TemplateResponse(request, 'kudos_marketplace.html', context)


def search(request):
    """Render the search page.

    TODO:  This might no longer be used.

    """
    context = {}

    if request.method == 'GET':
        form = KudosSearchForm(request.GET)
        context = {'form': form}

    return TemplateResponse(request, 'kudos_marketplace.html', context)


def image(request, kudos_id, name):
    kudos = Token.objects.get(pk=kudos_id)
    img = kudos.as_img
    if not img:
        raise Http404

    response = HttpResponse(img.getvalue(), content_type='image/png')
    return response


def details_by_address_and_token_id(request, address, token_id, name):
    kudos = get_token(token_id=token_id, network=settings.KUDOS_NETWORK, address=address)
    return redirect(f'/kudos/{kudos.id}/{kudos.name}')


def details(request, kudos_id, name):
    """Render the Kudos 'detail' page."""
    if not re.match(r'\d+', kudos_id):
        raise ValueError(f'Invalid Kudos ID found.  ID is not a number:  {kudos_id}')

    # Find other profiles that have the same kudos name
    kudos = get_object_or_404(Token, pk=kudos_id)
    num_kudos_limit = 100

    context = {
        'send_enabled': kudos.send_enabled_for(request.user),
        'is_outside': True,
        'active': 'details',
        'title': 'Details',
        'card_title': _('Each Kudos is a unique work of art.'),
        'card_desc': _('It can be sent to highlight, recognize, and show appreciation.'),
        'avatar_url': static('v2/images/kudos/assets/kudos-image.png'),
        'kudos': kudos,
        'related_handles': list(set(kudos.owners_handles))[:num_kudos_limit],
    }
    if kudos:
        token = Token.objects.select_related('contract').get(
            token_id=kudos.cloned_from_id,
            contract__address=kudos.contract.address,
        )
        # The real num_cloned_in_wild is only stored in the Gen0 Kudos token
        kudos.num_clones_in_wild = token.num_clones_in_wild
        # Create a new attribute to reference number of gen0 clones allowed
        kudos.num_gen0_clones_allowed = token.num_clones_allowed

        context['title'] = kudos.humanized_name
        context['card_title'] = kudos.humanized_name
        context['card_desc'] = kudos.description
        context['avatar_url'] = kudos.img_url
        context['kudos'] = kudos
        if not kudos.send_enabled_for_non_gitcoin_admins:
            context['send_enabled_for'] = TransferEnabledFor.objects.filter(token=kudos)

    return TemplateResponse(request, 'kudos_details.html', context)


def mint(request):
    """Render the Kudos 'mint' page.  This is mostly a placeholder for future functionality."""
    return TemplateResponse(request, 'kudos_mint.html', {})


def get_primary_from_email(params, request):
    """Find the primary_from_email address.  This function finds the address using this priority:

    1. If the email field is filed out in the Send POST request, use the `fromEmail` field.
    2. If the user is logged in, they should have an email address associated with their account.
        Use this as the second option.  `request_user_email`.
    3. If all else fails, attempt to pull the email from the user's github account.

    Args:
        params (dict): A dictionary parsed form the POST request.  Typically this is a POST
            request coming in from a Tips/Kudos send.

    Returns:
        str: The primary_from_email string.

    """

    request_user_email = request.user.email if request.user.is_authenticated else ''
    logger.info(request.user.profile)
    access_token = request.user.profile.get_access_token() if request.user.is_authenticated else ''

    if params.get('fromEmail'):
        primary_from_email = params['fromEmail']
    elif request_user_email:
        primary_from_email = request_user_email
    elif access_token:
        primary_from_email = get_github_primary_email(access_token)
    else:
        primary_from_email = 'unknown@gitcoin.co'

    return primary_from_email


def kudos_preferred_wallet(request, handle):
    """Returns the address, if any, that someone would like to be send kudos directly to."""
    response = {'addresses': []}
    profile = get_profile(str(handle).replace('@', ''))

    if profile and profile.preferred_payout_address:
        response['addresses'].append(profile.preferred_payout_address)

    return JsonResponse(response)


@ratelimit(key='ip', rate='5/m', method=ratelimit.UNSAFE, block=True)
def send_2(request):
    """Handle the first start of the Kudos email send.

    This form is filled out before the 'send' button is clicked.

    """
    if not request.user.is_authenticated or request.user.is_authenticated and not getattr(request.user, 'profile', None):
        return redirect('/login/github?next=' + request.get_full_path())

    _id = request.GET.get('id')
    if _id and not str(_id).isdigit():
        raise Http404

    kudos = Token.objects.filter(pk=_id).first()
    if kudos and not kudos.send_enabled_for(request.user):
        messages.error(request, f'This kudos is not available to be sent.')
        return redirect(kudos.url)

    params = {
        'active': 'send',
        'issueURL': request.GET.get('source'),
        'class': 'send2',
        'recommend_gas_price': recommend_min_gas_price_to_confirm_in_time(confirm_time_minutes_target),
        'from_email': getattr(request.user, 'email', ''),
        'from_handle': request.user.username,
        'title': _('Send Kudos | Gitcoin'),
        'card_desc': _('Send a Kudos to any github user at the click of a button.'),
        'kudos': kudos,
    }
    return TemplateResponse(request, 'transaction/send.html', params)


@csrf_exempt
@ratelimit(key='ip', rate='5/m', method=ratelimit.UNSAFE, block=True)
def send_3(request):
    """Handle the third stage of sending a kudos (the POST).

    This function is derived from send_tip_3.
    The request to send the kudos is added to the database, but the transaction
    has not happened yet.  The txid is added in `send_kudos_4`.

    Returns:
        JsonResponse: The response with success state.

    """
    response = {
        'status': 'OK',
        'message': _('Kudos Created'),
    }

    is_user_authenticated = request.user.is_authenticated
    from_username = request.user.username if is_user_authenticated else ''
    primary_from_email = request.user.email if is_user_authenticated else ''
    access_token = request.user.profile.get_access_token() if is_user_authenticated and request.user.profile else ''

    params = json.loads(request.body)

    to_username = params.get('username', '').lstrip('@')
    to_emails = get_emails_by_category(to_username)
    primary_email = ''

    if params.get('email'):
        primary_email = params['email']
    elif to_emails.get('primary', None):
        primary_email = to_emails['primary']
    elif to_emails.get('github_profile', None):
        primary_email = to_emails['github_profile']
    else:
        if len(to_emails.get('events', None)):
            primary_email = to_emails['events'][0]
        else:
            print("TODO: no email found.  in the future, we should handle this case better because it's GOING to end up as a support request")
    if primary_email and isinstance(primary_email, list):
        primary_email = primary_email[0]

    # If no primary email in session, try the POST data. If none, fetch from GH.
    primary_from_email = params.get('fromEmail')

    if access_token and not primary_from_email:
        primary_from_email = get_github_primary_email(access_token)

    # Validate that the token exists on the back-end
    kudos_id = params.get('kudosId')
    if not kudos_id:
        raise Http404

    try:
        kudos_token_cloned_from = Token.objects.get(pk=kudos_id)
    except Token.DoesNotExist:
        raise Http404

    # db mutations
    KudosTransfer.objects.create(
        primary_email=primary_email,
        emails=to_emails,
        # For kudos, `token` is a kudos.models.Token instance.
        kudos_token_cloned_from=kudos_token_cloned_from,
        amount=params['amount'],
        comments_public=params['comments_public'],
        ip=get_ip(request),
        github_url=params['github_url'],
        from_name=params['from_name'],
        from_email=params['from_email'],
        from_username=from_username,
        username=params['username'],
        network=params['network'],
        tokenAddress=params.get('tokenAddress', ''),
        from_address=params['from_address'],
        is_for_bounty_fulfiller=params['is_for_bounty_fulfiller'],
        metadata=params['metadata'],
        recipient_profile=get_profile(to_username),
        sender_profile=get_profile(from_username),
    )

    return JsonResponse(response)


@csrf_exempt
@ratelimit(key='ip', rate='5/m', method=ratelimit.UNSAFE, block=True)
def send_4(request):
    """Handle the fourth stage of sending a tip (the POST).

    Once the metamask transaction is complete, add it to the database.

    Returns:
        JsonResponse: response with success state.

    """
    response = {
        'status': 'OK',
        'message': _('Kudos Sent'),
    }
    params = json.loads(request.body)
    from_username = request.user.username
    txid = params['txid']
    destination_account = params['destinationAccount']
    is_direct_to_recipient = params.get('is_direct_to_recipient', False)
    kudos_transfer = KudosTransfer.objects.get(
        metadata__address=destination_account,
        metadata__creation_time=params['creation_time'],
        metadata__salt=params['salt'],
    )

    # Return Permission Denied if not authenticated
    is_authenticated_via_login = (kudos_transfer.from_username and kudos_transfer.from_username == from_username)
    is_authenticated_for_this_via_ip = kudos_transfer.ip == get_ip(request)
    is_authed = is_authenticated_for_this_via_ip or is_authenticated_via_login

    if not is_authed:
        return JsonResponse({'status': 'error', 'message': _('Permission Denied')}, status=401)

    # Save the txid to the database once it has been confirmed in MetaMask.  If there is no txid,
    # it means that the user never went through with the transaction.
    kudos_transfer.txid = txid
    kudos_transfer.tx_status = 'pending'
    if is_direct_to_recipient:
        kudos_transfer.receive_txid = txid
        kudos_transfer.receive_tx_status = 'pending'
    kudos_transfer.save()

    # notifications
    maybe_market_kudos_to_email(kudos_transfer)
    maybe_market_kudos_to_github(kudos_transfer)
    record_kudos_activity(
        kudos_transfer,
        kudos_transfer.from_username,
        'new_kudos',
    )
    return JsonResponse(response)


def record_kudos_email_activity(kudos_transfer, github_handle, event_name):
    kwargs = {
        'activity_type': event_name,
        'kudos_transfer': kudos_transfer,
        'metadata': {
            'amount': str(kudos_transfer.amount),
            'token_name': kudos_transfer.tokenName,
            'value_in_eth': str(kudos_transfer.value_in_eth),
            'value_in_usdt_now': str(kudos_transfer.value_in_usdt_now),
            'github_url': kudos_transfer.github_url,
            'to_username': kudos_transfer.username,
            'from_name': kudos_transfer.from_name,
            'received_on': str(kudos_transfer.received_on) if kudos_transfer.received_on else None
        }
    }
    try:
        github_handle = github_handle.lstrip('@')
        kwargs['profile'] = Profile.objects.get(handle=github_handle)
    except Profile.MultipleObjectsReturned:
        kwargs['profile'] = Profile.objects.filter(handle__iexact=github_handle).first()
    except Profile.DoesNotExist:
        logger.warning(f"error in record_kudos_email_activity: profile with github name {github_handle} not found")
        return
    try:
        kwargs['bounty'] = kudos_transfer.bounty
    except KudosTransfer.DoesNotExist:
        logger.info('No bounty is associated with this kudos transfer.')

    try:
        Activity.objects.create(**kwargs)
    except Exception as e:
        logger.error(f"error in record_kudos_email_activity: {e} - {event_name} - {kudos_transfer} - {github_handle}")


def record_kudos_activity(kudos_transfer, github_handle, event_name):
    logger.debug(kudos_transfer)
    kwargs = {
        'activity_type': event_name,
        'kudos': kudos_transfer,
        'metadata': {
            'amount': str(kudos_transfer.amount),
            'token_name': kudos_transfer.tokenName,
            'value_in_eth': str(kudos_transfer.value_in_eth),
            'value_in_usdt_now': str(kudos_transfer.value_in_usdt_now),
            'github_url': kudos_transfer.github_url,
            'to_username': kudos_transfer.username,
            'from_name': kudos_transfer.from_name,
            'received_on': str(kudos_transfer.received_on) if kudos_transfer.received_on else None
        }
    }

    try:
        kwargs['profile'] = Profile.objects.get(handle__iexact=github_handle)
    except Profile.MultipleObjectsReturned:
        kwargs['profile'] = Profile.objects.filter(handle__iexact=github_handle).first()
    except Profile.DoesNotExist:
        logging.error(f"error in record_kudos_activity: profile with github name {github_handle} not found")
        return

    try:
        if kudos_transfer.bounty:
            kwargs['bounty'] = kudos_transfer.bounty
    except Exception:
        pass

    try:
        Activity.objects.create(**kwargs)
    except Exception as e:
        logging.error(f"error in record_kudos_activity: {e} - {event_name} - {kudos_transfer} - {github_handle}")


def receive(request, key, txid, network):
    """Handle the receiving of a kudos (the POST).

    Returns:
        TemplateResponse: the UI with the kudos confirmed

    """
    these_kudos_transfers = KudosTransfer.objects.filter(web3_type='v3', txid=txid, network=network)
    kudos_transfers = these_kudos_transfers.filter(
        Q(metadata__reference_hash_for_receipient=key) |
        Q(metadata__reference_hash_for_funder=key)
    )
    kudos_transfer = kudos_transfers.first()
    if not kudos_transfer:
        raise Http404

    is_authed = kudos_transfer.trust_url or request.user.username.replace('@', '').lower() in [
        kudos_transfer.username.replace('@', '').lower(),
        kudos_transfer.from_username.replace('@', '').lower()
    ]
    not_mined_yet = get_web3(kudos_transfer.network).eth.getBalance(
        Web3.toChecksumAddress(kudos_transfer.metadata['address'])) == 0
    did_fail = False
    if not_mined_yet:
        kudos_transfer.update_tx_status()
        did_fail = kudos_transfer.tx_status in ['dropped', 'unknown', 'na', 'error']

    if not kudos_transfer.trust_url:
        if not request.user.is_authenticated or request.user.is_authenticated and not getattr(
            request.user, 'profile', None
        ):
            login_redirect = redirect('/login/github?next=' + request.get_full_path())
            return login_redirect

    if kudos_transfer.receive_txid:
        messages.info(request, _('This kudos has been received'))
    elif not is_authed:
        messages.error(
            request, f'This kudos is for {kudos_transfer.username} but you are logged in as {request.user.username}.  Please logout and log back in as {kudos_transfer.username}.')
    elif did_fail:
        messages.info(request, f'This tx {kudos_transfer.txid}, failed.  Please contact the sender and ask them to send the tx again.')
    elif not_mined_yet and not request.GET.get('receive_txid'):
        message = mark_safe(
            f'The <a href="https://etherscan.io/tx/{txid}">transaction</a> is still mining.  '
            'Please wait a moment before submitting the receive form.'
        )
        messages.info(request, message)
    elif request.GET.get('receive_txid') and not kudos_transfer.receive_txid:
        params = request.GET

        # db mutations
        try:
            if params['save_addr']:
                profile = get_profile(kudos_transfer.username.replace('@', ''))
                if profile:
                    # TODO: Does this mean that the address the user enters in the receive form
                    # Will overwrite an already existing preferred_payout_address?  Should we
                    # ask the user to confirm this?
                    profile.preferred_payout_address = params['forwarding_address']
                    profile.save()
            kudos_transfer.receive_txid = params['receive_txid']
            kudos_transfer.receive_address = params['forwarding_address']
            kudos_transfer.received_on = timezone.now()
            if request.user.is_authenticated:
                kudos_transfer.recipient_profile = request.user.profile
            kudos_transfer.save()
            record_user_action(kudos_transfer.from_username, 'receive_kudos', kudos_transfer)
            record_kudos_email_activity(kudos_transfer, kudos_transfer.username, 'receive_kudos')
            record_kudos_activity(
                kudos_transfer,
                kudos_transfer.from_username,
                'new_kudos' if kudos_transfer.username else 'new_crowdfund'
            )
            messages.success(request, _('This kudos has been received'))
        except Exception as e:
            messages.error(request, str(e))
            logger.exception(e)

    params = {
        'issueURL': request.GET.get('source'),
        'class': 'receive',
        'gas_price': round(recommend_min_gas_price_to_confirm_in_time(120), 1),
        'kudos_transfer': kudos_transfer,
        'title': f"Receive {kudos_transfer.kudos_token_cloned_from.humanized_name} Kudos" if kudos_transfer and kudos_transfer.kudos_token_cloned_from else _('Receive Kudos'),
        'avatar_url': kudos_transfer.kudos_token_cloned_from.img_url if kudos_transfer and kudos_transfer.kudos_token_cloned_from else None,
        'card_desc': f"You've received a {kudos_transfer.kudos_token_cloned_from.humanized_name} kudos!" if kudos_transfer and kudos_transfer.kudos_token_cloned_from else _('You\'ve received a kudos'),
        'key': key,
        'is_authed': is_authed,
        'disable_inputs': kudos_transfer.receive_txid or not_mined_yet or not is_authed,
        'tweet_text': urllib.parse.quote_plus(f"I just got a {kudos_transfer.kudos_token_cloned_from.humanized_name} Kudos on @gitcoin.  ")
    }

    return TemplateResponse(request, 'transaction/receive.html', params)



@ratelimit(key='ip', rate='10/m', method=ratelimit.UNSAFE, block=True)
def receive_bulk(request, secret):

    coupons = BulkTransferCoupon.objects.filter(secret=secret)
    if not coupons.exists():
        raise Http404

    coupon = coupons.first()
    _class = request.GET.get('class', '')
    if coupon.num_uses_remaining <= 0:
        messages.info(request, f'Sorry but the coupon for a free kudos has has expired.  Contact the person who sent you the coupon link, or you can still purchase one on this page.')
        return redirect(coupon.token.url)

    kudos_transfer = None
    if request.user.is_authenticated:
        redemptions = BulkTransferRedemption.objects.filter(redeemed_by=request.user.profile, coupon=coupon)
        if redemptions.exists():
            kudos_transfer = redemptions.first().kudostransfer

    error = False
    if request.POST:
        try:
            address = Web3.toChecksumAddress(request.POST.get('forwarding_address'))
        except:
            error = "You must enter a valid Ethereum address (so we know where to send your Kudos). Please try again."
        if request.user.is_anonymous:
            error = "You must login."

        if not error:
            user = request.user
            profile = user.profile
            save_addr = request.POST.get('save_addr')
            ip_address = get_ip(request)

            # handle form submission
            if save_addr:
                profile.preferred_payout_address = address
                profile.save()

            kudos_contract_address = Web3.toChecksumAddress(settings.KUDOS_CONTRACT_MAINNET)
            kudos_owner_address = Web3.toChecksumAddress(settings.KUDOS_OWNER_ACCOUNT)
            w3 = get_web3(coupon.token.contract.network)
            contract = w3.eth.contract(Web3.toChecksumAddress(kudos_contract_address), abi=kudos_abi())
            nonce = w3.eth.getTransactionCount(kudos_owner_address)
            tx = contract.functions.clone(address, coupon.token.token_id, 1).buildTransaction({
                'nonce': nonce,
                'gas': 500000,
                'gasPrice': int(recommend_min_gas_price_to_confirm_in_time(2) * 10**9),
                'value': int(coupon.token.price_finney / 1000.0 * 10**18),
            })

            if not profile.trust_profile and profile.github_created_on > (timezone.now() - timezone.timedelta(days=7)):
                messages.error(request, f'Your github profile is too new.  Cannot receive kudos.')
            else:

                signed = w3.eth.account.signTransaction(tx, settings.KUDOS_PRIVATE_KEY)
                try:
                    txid = w3.eth.sendRawTransaction(signed.rawTransaction).hex()

                    with transaction.atomic():
                        kudos_transfer = KudosTransfer.objects.create(
                            emails=[request.user.email],
                            # For kudos, `token` is a kudos.models.Token instance.
                            kudos_token_cloned_from=coupon.token,
                            amount=coupon.token.price_in_eth,
                            comments_public=coupon.comments_to_put_in_kudos_transfer,
                            ip=ip_address,
                            github_url='',
                            from_name=coupon.sender_profile.handle,
                            from_email='',
                            from_username=coupon.sender_profile.handle,
                            username=profile.handle,
                            network=coupon.token.contract.network,
                            from_address=settings.KUDOS_OWNER_ACCOUNT,
                            is_for_bounty_fulfiller=False,
                            metadata={'coupon_redemption': True, 'nonce': nonce},
                            recipient_profile=profile,
                            sender_profile=coupon.sender_profile,
                            txid=txid,
                            receive_txid=txid,
                            tx_status='pending',
                            receive_tx_status='pending',
                        )

                        # save to DB
                        BulkTransferRedemption.objects.create(
                            coupon=coupon,
                            redeemed_by=profile,
                            ip_address=ip_address,
                            kudostransfer=kudos_transfer,
                            )

                        coupon.num_uses_remaining -= 1
                        coupon.current_uses += 1
                        coupon.save()

                        # send email
                        maybe_market_kudos_to_email(kudos_transfer)
                except:
                    error = "Could not redeem your kudos.  Please try again soon."


    title = f"Redeem {coupon.token.humanized_name} Kudos from @{coupon.sender_profile.handle}"
    desc = f"This Kudos has been AirDropped to you.  About this Kudos: {coupon.token.description}"
    params = {
        'title': title,
        'card_title': title,
        'card_desc': desc,
        'error': error,
        'avatar_url': coupon.token.img_url,
        'coupon': coupon,
        'user': request.user,
        'is_authed': request.user.is_authenticated,
        'kudos_transfer': kudos_transfer,
<<<<<<< HEAD
        'class': _class,
        'tweet_text': urllib.parse.quote_plus(f"I just got a {coupon.token.humanized_name} Kudos on @GetGitcoin.  ")
=======
        'tweet_text': urllib.parse.quote_plus(f"I just got a {coupon.token.humanized_name} Kudos on @gitcoin.  ")
>>>>>>> f56df6be
    }
    return TemplateResponse(request, 'transaction/receive_bulk.html', params)<|MERGE_RESOLUTION|>--- conflicted
+++ resolved
@@ -711,11 +711,6 @@
         'user': request.user,
         'is_authed': request.user.is_authenticated,
         'kudos_transfer': kudos_transfer,
-<<<<<<< HEAD
-        'class': _class,
-        'tweet_text': urllib.parse.quote_plus(f"I just got a {coupon.token.humanized_name} Kudos on @GetGitcoin.  ")
-=======
         'tweet_text': urllib.parse.quote_plus(f"I just got a {coupon.token.humanized_name} Kudos on @gitcoin.  ")
->>>>>>> f56df6be
     }
     return TemplateResponse(request, 'transaction/receive_bulk.html', params)