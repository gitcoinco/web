--- conflicted
+++ resolved
@@ -19,12 +19,8 @@
 <nav class="navbar navbar-expand-md navbar-dark">
   <div id="gitcoin-background"></div>
   <a class="navbar-brand pt-0 pb-0 brand-hover" href="{% url 'labs' %}">
-<<<<<<< HEAD
-    <img id="logo" src="{% static "v2/images/top-bar/gitcoin_labs.png" %}" data-hover="{% static "v2/images/top-bar/gitcoin_labs.gif" %}" style="width: 110px; height: 50px;" />
-=======
     <img class="mw-100 logo-static" src="{% static "v2/images/top-bar/gitcoin_labs_white.svg" %}" alt="Gitcoin Labs" height="50" />
     <img class="mw-100 logo-animated" src="{% static "v2/images/top-bar/gitcoin_labs.gif" %}" alt="Gitcoin Labs" height="50">
->>>>>>> a836e7a7
   </a>
   {% if request.path|matches:"^\/((explorer)|(issue.*)|(.*new.*))$" %}
     <div class="navbar-network ml-5 py-1 px-2 hidden">
