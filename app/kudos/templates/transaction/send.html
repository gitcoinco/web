{% extends 'transaction/base.html' %}
{% comment %}
  Copyright (C) 2018 Gitcoin Core

  This program is free software: you can redistribute it and/or modify
  it under the terms of the GNU Affero General Public License as published
  by the Free Software Foundation, either version 3 of the License, or
  (at your option) any later version.

  This program is distributed in the hope that it will be useful,
  but WITHOUT ANY WARRANTY; without even the implied warranty of
  MERCHANTABILITY or FITNESS FOR A PARTICULAR PURPOSE. See the
  GNU Affero General Public License for more details.

  You should have received a copy of the GNU Affero General Public License
  along with this program. If not, see <http://www.gnu.org/licenses/>.
{% endcomment %}
{% load i18n static %}
{% load kudos_extras %}
{% block 'scripts' %}
  <script src="{% static "v2/js/ipfs-api.js" %}"></script>
  <script src="{% static "v2/js/ipfs.js" %}"></script>
  <script src="{% static "v2/js/tokens.js" %}"></script>
  <script src="{% static "v2/js/abi.js" %}"></script>
  <script src="{% static "v2/js/amounts.js" %}"></script>
  <script src="{% static "v2/js/secrets.min.js" %}"></script>
  <script src="{% static "v2/js/ethereumjs-accounts.js" %}"></script>
  <script src="{% static "v2/js/tokens_dynamic.js" %}"></script>
  <script src="{% static "v2/js/pages/kudos_send.js" %}"></script>
  <script src="{% static "onepager/js/confetti.js" %}"></script>
  <script src="{% static "v2/js/user-search.js" %}"></script>

  <script>
    (function (){
      this.kudosprice = function () {
        var elems = document.querySelectorAll('[data-kudosprice]')
        elems.forEach( function(elem){          
          new Promise(function(resolve, reject) {
            getUSDEstimate(elem.dataset.kudosprice, 'ETH', function(usdAmount){
              resolve( usdAmount)
            })
          }).then(function(result){
            addValue(elem, result) 
          }, function(reject){
            console.log(reject)
          })
        })
        
        function addValue(elem, result) {
          elem.children[0].textContent = `(${result.value} USD)`
        }
      }
    }())
    
    new kudosprice()  
  </script>

{% endblock %}
<!-- Main -->
{% block 'main' %}
<div>
  <canvas id="world" style="position:absolute; top:0px; left: 0px;"></canvas>
</div>
<section id="main" class="box-transaction">
  <header class="text-center">
    <!-- <span class="avatar line-back">
      <a href="{% url "tip" %}">
      </a>
    </span> -->
    <img src="{% static "v2/images/helmet.png" %}" class="bg-white mh-100 mw-100 mx-auto p-2" width="70"/>
    <h1 class="h2">{% trans "Send Kudos" %}</h1>

    <div class="my-4">
      {% if kudos.name %}
      <a href="/kudos/{{ kudos.id }}"><img src="{% static kudos.image %}" alt="{{ kudos.name }}" width="160" alt="" class="mb-2"></a>
      <span class="d-block">{{ kudos.name|humanize_name }}</span>
      <span class="d-block" data-kudosprice="{{ kudos.price_in_eth }}">{{ kudos.price_in_eth }} ETH <small></small></span>
      {% else %}
      <a href="{% url 'kudos_marketplace' %}" class="">
        <svg  viewBox="0 0 109 125" version="1.1" xmlns="http://www.w3.org/2000/svg" xmlns:xlink="http://www.w3.org/1999/xlink" style="width: 160px;">
          <desc>Select kudos.</desc>
          <g id="hexagon" stroke="none" stroke-width="1" fill="none" fill-rule="evenodd">
            <polygon id="shape-hexagon" stroke="#9B9B9B" stroke-width="8" fill="#D8D8D8" points="104.402946 91.3675295 54.4021289 120.292113 4.40294587 91.3675295 4.40294587 33.5200002 54.4021289 4.59705413 104.402946 33.5200002"></polygon>
            <text id="svg-text" font-size="14" x="50%" y="50%" text-anchor="middle" fill="#ffffff" alignment-baseline="central">Pick a kudos</text>
          </g>
        </svg>
      </a>
      <span class="d-block">Pick a Kudos</span>
      <span class="d-block">0 ETH <small></small></span>
      {% endif %}
    </div>
    
  </header>
 

  <form id="send_eth">
    <!-- <div class="form-row">
      <div class="form-group col-md-6">
        <label for="" class="">{% trans "Amount of" %}</label>
        <select id="token" style="width:100px;" class="form-control" >
          <option value="0x0">ETH</option>
        </select>
      </div>
      <div class="form-group col-md-6">
        <input name="amount" type="text" placeholder="1.1" id="amount" class="form-control">
        <div id="usd_amount" class="form-text"> &nbsp;</div>
      </div>
    </div> -->
    <input type="hidden" id="token" value="0x408c49a91e46311ddc35737f8c1aaea6191f36e0">
<<<<<<< HEAD
    <input type="hidden" id="amount" value="0.0011">
    <label for="">{% trans "To Github Username" %}</label>
    <div class="form-group">
      <select class="username-search custom-select" {% if not kudos.name  %}disabled{% endif %}></select>
    </div>
    <!-- <div id="username-fg" class="form-group">
=======
    <input type="hidden" id="amount" value="{{ kudos.price_in_eth }}">
    <div id="username-fg" class="form-group">
      <label for="">{% trans "To Github Username" %}</label>
>>>>>>> 7e325e83
      <br>
      


      <select class="username-selector" name="github-username" id="username">
        {% for profile in profiles %}
        <option value="{{ profile.id }}">{{ profile.handle }}</option>
        {% endfor %}
      </select>
    </div> -->
<!--     <div id="wallet-fg" class="form-group">
      <label for="">{% trans "To Wallet Address" %}:</label>
      <input type="text" placeholder="0x0" id="receiverAddress" class="form-control" required>
    </div> -->
    <div class="form-group">
      <label for="">{% trans "From Github Username" %} {% if not request.user.is_authenticated %}(<a href="{% url 'social:begin' 'github' %}?next=/kudos/send">{% trans "Login" %}</a>) {%endif%}</label>
      <input type="text" placeholder="@username" id="fromName" value="{% if user.is_authenticated  %}{{ user }}{% endif %}" class="form-control" disabled="disabled">
    </div>
    <div class="form-group">
      <label for="">{% trans "Public Comments" %} ({% trans "optional" %}):</label>
      <textarea id="comments_public" class="form-control"></textarea>
    </div>

    <div id="advanced_toggle" class="form-group text-center">
      <a href="#">{% trans "Advanced" %} >></a>
    </div>
    <div id='advanced' style="display:none;">
      <div class="form-group">
        <label for="">{% trans "Related Github Issue URL" %} ({% trans "optional" %}):</label>
        <input type="text" placeholder="https://github.com/user/repo/pull|issues/n" id="issueURL" class="form-control">
      </div>
      <div class="form-group">
        <label for="">{% trans "To Email address" %} ({% trans "optional" %}):</label>
        <input type="email" placeholder="foo@bar.it" id="email" class="form-control">
      </div>
      <div class="form-group">
        <label for="">{% trans "From Email" %} ({% trans "optional" %}):</label>
        <input type="email" placeholder="you@domain.co" id="fromEmail" value="{% if from_email %}{{ from_email }}{% endif %}" class="form-control">
      </div>
      
    </div>
    <div class="form-group form-check text-center">
      <input type="checkbox" id="tos" value="1" class="form-check-input" required>
      <label for="tos" class="form-check-label">{% trans "I understand &amp; agree to the" %} 
          <a href="//{{ request.get_protocol }}{{ request.get_host }}{% url "_terms" %}" rel="modal:open">{% trans "terms of service" %}</a>.
      </label>
    </div>
    <div class="text-center">
    <!-- <a href="#" id="send" class="btn btn-gc-purple">{% trans "Send" %} <span class="emoji">⚡️</span></a> -->
      <button class="btn btn-gc-purple" id="send">{% trans "Send" %} <span class="emoji">⚡️</span></button>
    </div>
  </form>

  <div id="send_eth_done" style="display:none;" class="text-center">
    <h3>{% trans "Woo hoo!" %}</h3>
    <p>{% blocktrans %}Your <span id="tokenName">ETH</span> has been sent <a href="" target="_blank" rel="noopener noreferrer" id="trans_link">to the blockchain</a>.{% endblocktrans %}</p>
    <div id="loading_trans">
      <p class="font-smaller-1">
        <a href="" target="_blank" rel="noopener noreferrer" id="trans_link2" >{% trans "The transaction is still pending." %}</a><br>{% trans "This page will auto-update when the transaction is confirmed" %} <br>({% trans "but you can close the browser window if you want" %}).
      </p>
      
      <img src="{% static "onepager/images/loading_v2.gif" %}" width="70" style="margin-right: 9px;">
    </div>
    <hr>
    <h3 class="font-weight-300">{% blocktrans %}<span id="new_username">the user</span> has been notified{% endblocktrans %}</h3>
    <p>{% trans "with instructions about how to receive their kudos." %}</p>
    <br>
    <a id="" class="btn btn-gc-purple" href="/kudos/send?name={{ kudos.name }}">⬅ {% trans "Start Over" %}</a>
  </div>
</section>

{% endblock %}
<|MERGE_RESOLUTION|>--- conflicted
+++ resolved
@@ -1,193 +1,187 @@
-{% extends 'transaction/base.html' %}
-{% comment %}
-  Copyright (C) 2018 Gitcoin Core
-
-  This program is free software: you can redistribute it and/or modify
-  it under the terms of the GNU Affero General Public License as published
-  by the Free Software Foundation, either version 3 of the License, or
-  (at your option) any later version.
-
-  This program is distributed in the hope that it will be useful,
-  but WITHOUT ANY WARRANTY; without even the implied warranty of
-  MERCHANTABILITY or FITNESS FOR A PARTICULAR PURPOSE. See the
-  GNU Affero General Public License for more details.
-
-  You should have received a copy of the GNU Affero General Public License
-  along with this program. If not, see <http://www.gnu.org/licenses/>.
-{% endcomment %}
-{% load i18n static %}
-{% load kudos_extras %}
-{% block 'scripts' %}
-  <script src="{% static "v2/js/ipfs-api.js" %}"></script>
-  <script src="{% static "v2/js/ipfs.js" %}"></script>
-  <script src="{% static "v2/js/tokens.js" %}"></script>
-  <script src="{% static "v2/js/abi.js" %}"></script>
-  <script src="{% static "v2/js/amounts.js" %}"></script>
-  <script src="{% static "v2/js/secrets.min.js" %}"></script>
-  <script src="{% static "v2/js/ethereumjs-accounts.js" %}"></script>
-  <script src="{% static "v2/js/tokens_dynamic.js" %}"></script>
-  <script src="{% static "v2/js/pages/kudos_send.js" %}"></script>
-  <script src="{% static "onepager/js/confetti.js" %}"></script>
-  <script src="{% static "v2/js/user-search.js" %}"></script>
-
-  <script>
-    (function (){
-      this.kudosprice = function () {
-        var elems = document.querySelectorAll('[data-kudosprice]')
-        elems.forEach( function(elem){          
-          new Promise(function(resolve, reject) {
-            getUSDEstimate(elem.dataset.kudosprice, 'ETH', function(usdAmount){
-              resolve( usdAmount)
-            })
-          }).then(function(result){
-            addValue(elem, result) 
-          }, function(reject){
-            console.log(reject)
-          })
-        })
-        
-        function addValue(elem, result) {
-          elem.children[0].textContent = `(${result.value} USD)`
-        }
-      }
-    }())
-    
-    new kudosprice()  
-  </script>
-
-{% endblock %}
-<!-- Main -->
-{% block 'main' %}
-<div>
-  <canvas id="world" style="position:absolute; top:0px; left: 0px;"></canvas>
-</div>
-<section id="main" class="box-transaction">
-  <header class="text-center">
-    <!-- <span class="avatar line-back">
-      <a href="{% url "tip" %}">
-      </a>
-    </span> -->
-    <img src="{% static "v2/images/helmet.png" %}" class="bg-white mh-100 mw-100 mx-auto p-2" width="70"/>
-    <h1 class="h2">{% trans "Send Kudos" %}</h1>
-
-    <div class="my-4">
-      {% if kudos.name %}
-      <a href="/kudos/{{ kudos.id }}"><img src="{% static kudos.image %}" alt="{{ kudos.name }}" width="160" alt="" class="mb-2"></a>
-      <span class="d-block">{{ kudos.name|humanize_name }}</span>
-      <span class="d-block" data-kudosprice="{{ kudos.price_in_eth }}">{{ kudos.price_in_eth }} ETH <small></small></span>
-      {% else %}
-      <a href="{% url 'kudos_marketplace' %}" class="">
-        <svg  viewBox="0 0 109 125" version="1.1" xmlns="http://www.w3.org/2000/svg" xmlns:xlink="http://www.w3.org/1999/xlink" style="width: 160px;">
-          <desc>Select kudos.</desc>
-          <g id="hexagon" stroke="none" stroke-width="1" fill="none" fill-rule="evenodd">
-            <polygon id="shape-hexagon" stroke="#9B9B9B" stroke-width="8" fill="#D8D8D8" points="104.402946 91.3675295 54.4021289 120.292113 4.40294587 91.3675295 4.40294587 33.5200002 54.4021289 4.59705413 104.402946 33.5200002"></polygon>
-            <text id="svg-text" font-size="14" x="50%" y="50%" text-anchor="middle" fill="#ffffff" alignment-baseline="central">Pick a kudos</text>
-          </g>
-        </svg>
-      </a>
-      <span class="d-block">Pick a Kudos</span>
-      <span class="d-block">0 ETH <small></small></span>
-      {% endif %}
-    </div>
-    
-  </header>
- 
-
-  <form id="send_eth">
-    <!-- <div class="form-row">
-      <div class="form-group col-md-6">
-        <label for="" class="">{% trans "Amount of" %}</label>
-        <select id="token" style="width:100px;" class="form-control" >
-          <option value="0x0">ETH</option>
-        </select>
-      </div>
-      <div class="form-group col-md-6">
-        <input name="amount" type="text" placeholder="1.1" id="amount" class="form-control">
-        <div id="usd_amount" class="form-text"> &nbsp;</div>
-      </div>
-    </div> -->
-    <input type="hidden" id="token" value="0x408c49a91e46311ddc35737f8c1aaea6191f36e0">
-<<<<<<< HEAD
-    <input type="hidden" id="amount" value="0.0011">
-    <label for="">{% trans "To Github Username" %}</label>
-    <div class="form-group">
-      <select class="username-search custom-select" {% if not kudos.name  %}disabled{% endif %}></select>
-    </div>
-    <!-- <div id="username-fg" class="form-group">
-=======
-    <input type="hidden" id="amount" value="{{ kudos.price_in_eth }}">
-    <div id="username-fg" class="form-group">
-      <label for="">{% trans "To Github Username" %}</label>
->>>>>>> 7e325e83
-      <br>
-      
-
-
-      <select class="username-selector" name="github-username" id="username">
-        {% for profile in profiles %}
-        <option value="{{ profile.id }}">{{ profile.handle }}</option>
-        {% endfor %}
-      </select>
-    </div> -->
-<!--     <div id="wallet-fg" class="form-group">
-      <label for="">{% trans "To Wallet Address" %}:</label>
-      <input type="text" placeholder="0x0" id="receiverAddress" class="form-control" required>
-    </div> -->
-    <div class="form-group">
-      <label for="">{% trans "From Github Username" %} {% if not request.user.is_authenticated %}(<a href="{% url 'social:begin' 'github' %}?next=/kudos/send">{% trans "Login" %}</a>) {%endif%}</label>
-      <input type="text" placeholder="@username" id="fromName" value="{% if user.is_authenticated  %}{{ user }}{% endif %}" class="form-control" disabled="disabled">
-    </div>
-    <div class="form-group">
-      <label for="">{% trans "Public Comments" %} ({% trans "optional" %}):</label>
-      <textarea id="comments_public" class="form-control"></textarea>
-    </div>
-
-    <div id="advanced_toggle" class="form-group text-center">
-      <a href="#">{% trans "Advanced" %} >></a>
-    </div>
-    <div id='advanced' style="display:none;">
-      <div class="form-group">
-        <label for="">{% trans "Related Github Issue URL" %} ({% trans "optional" %}):</label>
-        <input type="text" placeholder="https://github.com/user/repo/pull|issues/n" id="issueURL" class="form-control">
-      </div>
-      <div class="form-group">
-        <label for="">{% trans "To Email address" %} ({% trans "optional" %}):</label>
-        <input type="email" placeholder="foo@bar.it" id="email" class="form-control">
-      </div>
-      <div class="form-group">
-        <label for="">{% trans "From Email" %} ({% trans "optional" %}):</label>
-        <input type="email" placeholder="you@domain.co" id="fromEmail" value="{% if from_email %}{{ from_email }}{% endif %}" class="form-control">
-      </div>
-      
-    </div>
-    <div class="form-group form-check text-center">
-      <input type="checkbox" id="tos" value="1" class="form-check-input" required>
-      <label for="tos" class="form-check-label">{% trans "I understand &amp; agree to the" %} 
-          <a href="//{{ request.get_protocol }}{{ request.get_host }}{% url "_terms" %}" rel="modal:open">{% trans "terms of service" %}</a>.
-      </label>
-    </div>
-    <div class="text-center">
-    <!-- <a href="#" id="send" class="btn btn-gc-purple">{% trans "Send" %} <span class="emoji">⚡️</span></a> -->
-      <button class="btn btn-gc-purple" id="send">{% trans "Send" %} <span class="emoji">⚡️</span></button>
-    </div>
-  </form>
-
-  <div id="send_eth_done" style="display:none;" class="text-center">
-    <h3>{% trans "Woo hoo!" %}</h3>
-    <p>{% blocktrans %}Your <span id="tokenName">ETH</span> has been sent <a href="" target="_blank" rel="noopener noreferrer" id="trans_link">to the blockchain</a>.{% endblocktrans %}</p>
-    <div id="loading_trans">
-      <p class="font-smaller-1">
-        <a href="" target="_blank" rel="noopener noreferrer" id="trans_link2" >{% trans "The transaction is still pending." %}</a><br>{% trans "This page will auto-update when the transaction is confirmed" %} <br>({% trans "but you can close the browser window if you want" %}).
-      </p>
-      
-      <img src="{% static "onepager/images/loading_v2.gif" %}" width="70" style="margin-right: 9px;">
-    </div>
-    <hr>
-    <h3 class="font-weight-300">{% blocktrans %}<span id="new_username">the user</span> has been notified{% endblocktrans %}</h3>
-    <p>{% trans "with instructions about how to receive their kudos." %}</p>
-    <br>
-    <a id="" class="btn btn-gc-purple" href="/kudos/send?name={{ kudos.name }}">⬅ {% trans "Start Over" %}</a>
-  </div>
-</section>
-
-{% endblock %}
+{% extends 'transaction/base.html' %}
+{% comment %}
+  Copyright (C) 2018 Gitcoin Core
+
+  This program is free software: you can redistribute it and/or modify
+  it under the terms of the GNU Affero General Public License as published
+  by the Free Software Foundation, either version 3 of the License, or
+  (at your option) any later version.
+
+  This program is distributed in the hope that it will be useful,
+  but WITHOUT ANY WARRANTY; without even the implied warranty of
+  MERCHANTABILITY or FITNESS FOR A PARTICULAR PURPOSE. See the
+  GNU Affero General Public License for more details.
+
+  You should have received a copy of the GNU Affero General Public License
+  along with this program. If not, see <http://www.gnu.org/licenses/>.
+{% endcomment %}
+{% load i18n static %}
+{% load kudos_extras %}
+{% block 'scripts' %}
+  <script src="{% static "v2/js/ipfs-api.js" %}"></script>
+  <script src="{% static "v2/js/ipfs.js" %}"></script>
+  <script src="{% static "v2/js/tokens.js" %}"></script>
+  <script src="{% static "v2/js/abi.js" %}"></script>
+  <script src="{% static "v2/js/amounts.js" %}"></script>
+  <script src="{% static "v2/js/secrets.min.js" %}"></script>
+  <script src="{% static "v2/js/ethereumjs-accounts.js" %}"></script>
+  <script src="{% static "v2/js/tokens_dynamic.js" %}"></script>
+  <script src="{% static "v2/js/pages/kudos_send.js" %}"></script>
+  <script src="{% static "onepager/js/confetti.js" %}"></script>
+  <script src="{% static "v2/js/user-search.js" %}"></script>
+
+  <script>
+    (function (){
+      this.kudosprice = function () {
+        var elems = document.querySelectorAll('[data-kudosprice]')
+        elems.forEach( function(elem){          
+          new Promise(function(resolve, reject) {
+            getUSDEstimate(elem.dataset.kudosprice, 'ETH', function(usdAmount){
+              resolve( usdAmount)
+            })
+          }).then(function(result){
+            addValue(elem, result) 
+          }, function(reject){
+            console.log(reject)
+          })
+        })
+        
+        function addValue(elem, result) {
+          elem.children[0].textContent = `(${result.value} USD)`
+        }
+      }
+    }())
+    
+    new kudosprice()  
+  </script>
+
+{% endblock %}
+<!-- Main -->
+{% block 'main' %}
+<div>
+  <canvas id="world" style="position:absolute; top:0px; left: 0px;"></canvas>
+</div>
+<section id="main" class="box-transaction">
+  <header class="text-center">
+    <!-- <span class="avatar line-back">
+      <a href="{% url "tip" %}">
+      </a>
+    </span> -->
+    <img src="{% static "v2/images/helmet.png" %}" class="bg-white mh-100 mw-100 mx-auto p-2" width="70"/>
+    <h1 class="h2">{% trans "Send Kudos" %}</h1>
+
+    <div class="my-4">
+      {% if kudos.name %}
+      <a href="/kudos/{{ kudos.id }}"><img src="{% static kudos.image %}" alt="{{ kudos.name }}" width="160" alt="" class="mb-2"></a>
+      <span class="d-block">{{ kudos.name|humanize_name }}</span>
+      <span class="d-block" data-kudosprice="{{ kudos.price_in_eth }}">{{ kudos.price_in_eth }} ETH <small></small></span>
+      {% else %}
+      <a href="{% url 'kudos_marketplace' %}" class="">
+        <svg  viewBox="0 0 109 125" version="1.1" xmlns="http://www.w3.org/2000/svg" xmlns:xlink="http://www.w3.org/1999/xlink" style="width: 160px;">
+          <desc>Select kudos.</desc>
+          <g id="hexagon" stroke="none" stroke-width="1" fill="none" fill-rule="evenodd">
+            <polygon id="shape-hexagon" stroke="#9B9B9B" stroke-width="8" fill="#D8D8D8" points="104.402946 91.3675295 54.4021289 120.292113 4.40294587 91.3675295 4.40294587 33.5200002 54.4021289 4.59705413 104.402946 33.5200002"></polygon>
+            <text id="svg-text" font-size="14" x="50%" y="50%" text-anchor="middle" fill="#ffffff" alignment-baseline="central">Pick a kudos</text>
+          </g>
+        </svg>
+      </a>
+      <span class="d-block">Pick a Kudos</span>
+      <span class="d-block">0 ETH <small></small></span>
+      {% endif %}
+    </div>
+    
+  </header>
+ 
+
+  <form id="send_eth">
+    <!-- <div class="form-row">
+      <div class="form-group col-md-6">
+        <label for="" class="">{% trans "Amount of" %}</label>
+        <select id="token" style="width:100px;" class="form-control" >
+          <option value="0x0">ETH</option>
+        </select>
+      </div>
+      <div class="form-group col-md-6">
+        <input name="amount" type="text" placeholder="1.1" id="amount" class="form-control">
+        <div id="usd_amount" class="form-text"> &nbsp;</div>
+      </div>
+    </div> -->
+    <input type="hidden" id="token" value="0x408c49a91e46311ddc35737f8c1aaea6191f36e0">
+    <input type="hidden" id="amount" value="0.0011">
+    <label for="">{% trans "To Github Username" %}</label>
+    <div class="form-group">
+      <select class="username-search custom-select" {% if not kudos.name  %}disabled{% endif %}></select>
+    </div>
+    <!-- <div id="username-fg" class="form-group">
+      <br>
+      
+
+
+      <select class="username-selector" name="github-username" id="username">
+        {% for profile in profiles %}
+        <option value="{{ profile.id }}">{{ profile.handle }}</option>
+        {% endfor %}
+      </select>
+    </div> -->
+<!--     <div id="wallet-fg" class="form-group">
+      <label for="">{% trans "To Wallet Address" %}:</label>
+      <input type="text" placeholder="0x0" id="receiverAddress" class="form-control" required>
+    </div> -->
+    <div class="form-group">
+      <label for="">{% trans "From Github Username" %} {% if not request.user.is_authenticated %}(<a href="{% url 'social:begin' 'github' %}?next=/kudos/send">{% trans "Login" %}</a>) {%endif%}</label>
+      <input type="text" placeholder="@username" id="fromName" value="{% if user.is_authenticated  %}{{ user }}{% endif %}" class="form-control" disabled="disabled">
+    </div>
+    <div class="form-group">
+      <label for="">{% trans "Public Comments" %} ({% trans "optional" %}):</label>
+      <textarea id="comments_public" class="form-control"></textarea>
+    </div>
+
+    <div id="advanced_toggle" class="form-group text-center">
+      <a href="#">{% trans "Advanced" %} >></a>
+    </div>
+    <div id='advanced' style="display:none;">
+      <div class="form-group">
+        <label for="">{% trans "Related Github Issue URL" %} ({% trans "optional" %}):</label>
+        <input type="text" placeholder="https://github.com/user/repo/pull|issues/n" id="issueURL" class="form-control">
+      </div>
+      <div class="form-group">
+        <label for="">{% trans "To Email address" %} ({% trans "optional" %}):</label>
+        <input type="email" placeholder="foo@bar.it" id="email" class="form-control">
+      </div>
+      <div class="form-group">
+        <label for="">{% trans "From Email" %} ({% trans "optional" %}):</label>
+        <input type="email" placeholder="you@domain.co" id="fromEmail" value="{% if from_email %}{{ from_email }}{% endif %}" class="form-control">
+      </div>
+      
+    </div>
+    <div class="form-group form-check text-center">
+      <input type="checkbox" id="tos" value="1" class="form-check-input" required>
+      <label for="tos" class="form-check-label">{% trans "I understand &amp; agree to the" %} 
+          <a href="//{{ request.get_protocol }}{{ request.get_host }}{% url "_terms" %}" rel="modal:open">{% trans "terms of service" %}</a>.
+      </label>
+    </div>
+    <div class="text-center">
+    <!-- <a href="#" id="send" class="btn btn-gc-purple">{% trans "Send" %} <span class="emoji">⚡️</span></a> -->
+      <button class="btn btn-gc-purple" id="send">{% trans "Send" %} <span class="emoji">⚡️</span></button>
+    </div>
+  </form>
+
+  <div id="send_eth_done" style="display:none;" class="text-center">
+    <h3>{% trans "Woo hoo!" %}</h3>
+    <p>{% blocktrans %}Your <span id="tokenName">ETH</span> has been sent <a href="" target="_blank" rel="noopener noreferrer" id="trans_link">to the blockchain</a>.{% endblocktrans %}</p>
+    <div id="loading_trans">
+      <p class="font-smaller-1">
+        <a href="" target="_blank" rel="noopener noreferrer" id="trans_link2" >{% trans "The transaction is still pending." %}</a><br>{% trans "This page will auto-update when the transaction is confirmed" %} <br>({% trans "but you can close the browser window if you want" %}).
+      </p>
+      
+      <img src="{% static "onepager/images/loading_v2.gif" %}" width="70" style="margin-right: 9px;">
+    </div>
+    <hr>
+    <h3 class="font-weight-300">{% blocktrans %}<span id="new_username">the user</span> has been notified{% endblocktrans %}</h3>
+    <p>{% trans "with instructions about how to receive their kudos." %}</p>
+    <br>
+    <a id="" class="btn btn-gc-purple" href="/kudos/send?name={{ kudos.name }}">⬅ {% trans "Start Over" %}</a>
+  </div>
+</section>
+
+{% endblock %}