--- conflicted
+++ resolved
@@ -6,13 +6,9 @@
     {% include 'shared/head.html' %}
     {% include 'shared/cards_pic.html' %}
     <link rel="stylesheet" href="{% static "v2/css/kudos/styles.css" %}" />
-<<<<<<< HEAD
-    <link href="https://fonts.googleapis.com/css?family=Muli:200,400,600,700" rel="stylesheet">
-=======
     <script src="{% static 'v2/js/tweenlite.js' %}"></script>
     <link rel="stylesheet" href="{% static "v2/css/jquery-ui.css" %}" />
 
->>>>>>> 4c589218
 
   </head>
   <body class="{{ active }} bg-light g-font-muli">
@@ -35,7 +31,7 @@
         <div class="kudos_msg" style="">
             <strong></strong>
             <p>
-              
+
             </p>
         </div>
 
