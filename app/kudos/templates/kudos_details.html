{% load i18n static kudos_extras avatar_tags compress %}
<!DOCTYPE html>
<html lang="en">
  <head>
    {% include 'shared/head.html' %}
    {% include 'shared/cards_pic.html' %}
    {% compress css file kudos_details %}
      <link rel="stylesheet" type="text/x-scss" href={% static "v2/scss/kudos/styles.scss" %} />
      <link rel="stylesheet" type="text/x-scss" href={% static "v2/scss/jquery-ui.scss" %} />
      <link rel="stylesheet" type="text/x-scss" href={% static "v2/scss/town_square.scss" %} />
    {% endcompress %}
  </head>
  <body class="{{ active }} bg-light g-font-muli">
    <div class="content__main min-vh-100 d-md-flex flex-column">
      {% include 'shared/top_nav.html' with class='d-md-flex' %}
      <header class="header">
        {% include 'shared/kudos_nav.html' %}
        <div class="container pb-5">
          {% include 'shared/kudos_searchbar.html' %}
        </div>
      </header>

      {% if is_staff %}
      <div class="alpha-warning font-caption mb-0">
        <span class="font-weight-bold">Staff only</span>
        <a style="color:white;" href="{{kudos.admin_url}}">{% trans "Kudos Admin" %}</a>
      </div>
      {% endif %}

      <div class="container py-5">
        <a href="{% url 'kudos_marketplace' %}">&lt; {% trans "Kudos Marketplace" %}</a>
      </div>

      <section class="container my-2 pb-2">
        <div class="row justify-content-around">
          <div class="col-md-6 col-lg-5 mb-5">
            <div class="kudos_msg">
              <strong></strong>
              <p></p>
            </div>
            <div id="kudos-image" class="sticky-top w-100">
              {% include 'shared/kudos_levitate.html' %}
              <img src="{{ kudos.preview_img_url }}" alt="{{ kudos.ui_name }}" class="w-100">
            </div>
          </div>
<<<<<<< HEAD
          <div class="col-md-6 col-lg-5 kudos-details">
            {% if 'cellarius' in kudos.tags %}
              <img src="{% static 'v2/images/kudos/assets/cellarius_logo_horizontal.svg' %}" alt="Cellarius" height="40">
=======
        </div>
        <div class="col-md-6 col-lg-5 kudos-details">
          {% if 'cellarius' in kudos.tags %}
            <img src="{% static 'v2/images/kudos/assets/cellarius_logo_horizontal.svg' %}" alt="Cellarius" height="40">
          {% endif %}
          <h3 id="kudosName" class="kudos-details__title">{{ kudos.ui_name }} {% if kudos.generation %}<small class="lead">Gen {{ kudos.generation }}</small>{% endif %}</h3>
          <div>
            Network: {{kudos.contract.network}} 

            {% if kudos.on_other_networks|length %}
              (Also available on
              {% for other_kudos in kudos.on_other_networks %}
                <a href="{{other_kudos.1.url}}">{{other_kudos.0}}</a>
              {% endfor %}
              )
>>>>>>> dbfd5e3a
            {% endif %}
            <h3 id="kudosName" class="kudos-details__title">{{ kudos.ui_name }} {% if kudos.generation %}<small class="lead">Gen {{ kudos.generation }}</small>{% endif %}</h3>
            <div>
              Network: {{kudos.contract.network}} 

              {% if kudos.on_networks|length %}
                (Also available on
                {% for other_kudos in kudos.on_networks %}
                  <a href="{{other_kudos.1.url}}">{{other_kudos.0}}</a>
                  )
                {% endfor %}
              {% endif %}
            </div>
            <div>Owner Address: <a target="_blank" href="https://etherscan.io/address/{{ kudos.owner_address }}" class="kudos-details__address" title="{{ kudos.owner_address }}">{{ kudos.owner_address|humanize_address }}</a></div>
            {% if kudos.artist %}
              <div>Artist: <img style="width: 30px; height: 30px; border-radius: 20px;" src="/dynamic/avatar/{{kudos.artist}}" > <a href="/profile/{{kudos.artist}}/kudos" class="kudos-details__address" title="@{{ kudos.artist }} has this kudos on {{kudos.created_on}}">{{kudos.artist}}</a> | <a href="/kudos/marketplace?q={{kudos.artist}}">View all {{kudos.artist_count}} Kudos by @{{kudos.artist}}</a></div>
            {% endif %}
            {% if kudos.quests_reward.count %}
              Reward for beating
              {% for quest in reward_for %}
                <a href="{{quest.url}}">{{quest.title}} Quest</a>
              {% endfor %}
            {% endif %}
            <div class="my-4 font-bigger-1 font-weight-300">
              <p>{{ kudos.description }}</p>
            </div>
            <div class="kudos-details__subtitle">
              <img class="mr-2" src="{% static 'v2/images/kudos/assets/kudos-diamond.svg' %}" alt="">{% trans "MARKETPLACE STATS" %}
              <i id="share-button" class="fas fa-share-alt float-right"></i>
            </div>
            {% include 'share.html' %}
            <p>
              <span class="text-color_blue text-weight_semibold">
                {{ kudos.rarity }}
              </span>
              ({{ kudos.num_clones_in_wild_counting_indirect_send }} {% trans "out of" %} {{ kudos.num_gen0_clones_allowed }})
              <i data-toggle="tooltip" title="" data-html="true" data-original-title="
                <span class='title-tooltip'>Kudos Rarity</span>
                <div class='d-table w-100 text-left'>
                  <div class='d-table-row'>
                    <span class='d-table-cell'>{% trans 'One of a Kind' %}:</span>
                    <span class='d-table-cell'>1 clone</span>
                  </div>
                  <div class='d-table-row'>
                    <span class='d-table-cell'>{% trans 'Legendary' %}:</span>
                    <span class='d-table-cell'>2 - 5 clones</span>
                  </div>
                  <div class='d-table-row'>
                    <span class='d-table-cell'>{% trans 'Ultra' %}:</span>
                    <span class='d-table-cell'>6 - 15 clones</span>
                  </div>
                  <div class='d-table-row'>
                    <span class='d-table-cell'>{% trans 'Very Rare' %}:</span>
                    <span class='d-table-cell'>16 - 35 clones</span>
                  </div>
                  <div class='d-table-row'>
                    <span class='d-table-cell'>{% trans 'Rare' %}:</span>
                    <span class='d-table-cell'>36 - 100 clones</span>
                  </div>
                  <div class='d-table-row'>
                    <span class='d-table-cell'>{% trans 'Special' %}:</span>
                    <span class='d-table-cell'>101 - 200 clones</span>
                  </div>
                  <div class='d-table-row'>
                    <span class='d-table-cell'>{% trans 'Common' %}:</span>
                    <span class='d-table-cell'>201+</span>
                  </div>
                </div>"
                data-template='
                <div class="tooltip-kudos" role="tooltip">
                  <div class="tooltip-inner"></div>
                </div>' class="fas fa-question-circle text-color_blue">
              </i>
            </p>

            <div class="mb-4">
              <span id='kudosNumClonesAvailable' class="text-color_blue text-weight_semibold">{{ kudos.num_clones_available_counting_indirect_send }}</span> {% trans "Total Available" %}
              <span id='kudosNumClonesAllowed' class="text-color_blue text-weight_semibold ml-5">{{ kudos.num_clones_in_wild_counting_indirect_send }}</span> {% trans "Total minted" %}
            </div>
            <p class="mb-4 kudos-details__price" data-ethprice="{{ kudos.price_in_eth }}">{{ kudos.price_in_eth }} ETH <small></small></p>
            <div class="row justify-content-start pb-4">
              <div class="col-12">
                {% if send_enabled %}
                  <a href="{% url 'kudos_send' %}?id={{ kudos.id}}" class="btn btn-gc-blue">{% trans "Send Kudos" %}</a>
                {% if kudos.quests_reward %}
                  <BR>
                  <BR>
                  {% if reward_for|length %}
                  or: 
                  {% endif %}
                  {% for quest in reward_for %}
                    <a class="m-1" href="{{quest.url}}">Play *{{quest.title}}* + Win</a>
                    <BR>
                  {% endfor %}
                {% endif %}
                {% else %}
                  <button type="button" class="btn btn-gc-blue" disabled>{% trans "Not Available" %}</button>
                  <small class="d-block mt-2">
                    {% if send_enabled_for|length %}
                      {% trans "These users have the power to send this Kudos.  Contact them if you want this Kudos:" %}
                      <ul>
                        {% for sef in send_enabled_for %}
                        <li>
                          <a href="{% url 'profile' sef.profile.handle %}" title="{{sef.profile.handle}}">
                          <img src="{% avatar_url sef.profile.handle  %}" alts="{{sef.profile.handle}}" width="70" class="rounded-circle border m-1">
                          </a>
                        </li>
                        {% endfor %}
                      </ul>
                    {% else %}
                      {% trans "There are no clones available but you can still look at the beautiful artwork!" %}
                    {% endif %}
                  </small>
                {% endif %}
              </div>
            </div>
            <hr>
            <p>
              {% for tag in kudos.tags_as_array %}
              <a class="badge badge-kudos" href="{% url 'kudos_marketplace' %}?q={{ tag }}">{{ tag }}</a>
              {% endfor %}
            </p>
            {% if related_handles %}
              <div class="row pt-3">
                <div class="col-12">
                  <p class="font-bigger-1">{% trans "These people own this Kudos" %}</p>
                </div>
              </div>
              <div class="row">
                {% for handle in related_handles %}
                  <a href="{% url 'profile' handle %}" data-usercard="{{handle}}" title="{{handle}}">
                  <img src="{% avatar_url handle  %}" alts="{{handle}}" width="70" class="rounded-circle border m-1">
                  </a>
                {% endfor %}
              </div>
            {% endif %}
          </div>
        </div>
      </section>
      <section class="container col-12 col-md-8 col-lg-5 mx-auto my-1 py-1 mt-3">
        {% include 'profiles/status_box.html' with suppress_tags=1 placeholder="Write on wall" what="kudos" whatid=kudos.pk %}
        <div id="activities" class="activity_stream container">
          {% include 'shared/activity_container.html' %}
        </div>
      </section>

      {% include 'shared/footer.html' %}
      {% include 'shared/analytics.html' %}
      <script src="{% static 'v2/js/lib/tweenlite.js' %}"></script>
      {% include 'shared/footer_scripts.html' with slim=1 %}
      <script src="{% static "v2/js/pages/kudos_details.js" %}"></script>
      <script src="{% static "v2/js/abi.js" %}"></script>
      <script src="{% static "v2/js/amounts.js" %}"></script>
      <script src="{% static "v2/js/eth-price.js" %}"></script>
      {% include 'shared/activity_scripts.html' %}
      {% compress css file activity_stream %}
        <link rel="stylesheet" type="text/x-scss" href={% static "v2/scss/activity_stream.scss" %} />
      {% endcompress %}
      <script src="{% static "v2/js/status.js" %}"></script>
      <script src="{% static "v2/js/pages/kudos-search.js" %}"></script>
    </div>
  </body>
</html><|MERGE_RESOLUTION|>--- conflicted
+++ resolved
@@ -43,38 +43,20 @@
               <img src="{{ kudos.preview_img_url }}" alt="{{ kudos.ui_name }}" class="w-100">
             </div>
           </div>
-<<<<<<< HEAD
           <div class="col-md-6 col-lg-5 kudos-details">
             {% if 'cellarius' in kudos.tags %}
               <img src="{% static 'v2/images/kudos/assets/cellarius_logo_horizontal.svg' %}" alt="Cellarius" height="40">
-=======
-        </div>
-        <div class="col-md-6 col-lg-5 kudos-details">
-          {% if 'cellarius' in kudos.tags %}
-            <img src="{% static 'v2/images/kudos/assets/cellarius_logo_horizontal.svg' %}" alt="Cellarius" height="40">
-          {% endif %}
-          <h3 id="kudosName" class="kudos-details__title">{{ kudos.ui_name }} {% if kudos.generation %}<small class="lead">Gen {{ kudos.generation }}</small>{% endif %}</h3>
-          <div>
-            Network: {{kudos.contract.network}} 
-
-            {% if kudos.on_other_networks|length %}
-              (Also available on
-              {% for other_kudos in kudos.on_other_networks %}
-                <a href="{{other_kudos.1.url}}">{{other_kudos.0}}</a>
-              {% endfor %}
-              )
->>>>>>> dbfd5e3a
             {% endif %}
             <h3 id="kudosName" class="kudos-details__title">{{ kudos.ui_name }} {% if kudos.generation %}<small class="lead">Gen {{ kudos.generation }}</small>{% endif %}</h3>
             <div>
               Network: {{kudos.contract.network}} 
 
-              {% if kudos.on_networks|length %}
+              {% if kudos.on_other_networks|length %}
                 (Also available on
-                {% for other_kudos in kudos.on_networks %}
+                {% for other_kudos in kudos.on_other_networks %}
                   <a href="{{other_kudos.1.url}}">{{other_kudos.0}}</a>
-                  )
                 {% endfor %}
+                )
               {% endif %}
             </div>
             <div>Owner Address: <a target="_blank" href="https://etherscan.io/address/{{ kudos.owner_address }}" class="kudos-details__address" title="{{ kudos.owner_address }}">{{ kudos.owner_address|humanize_address }}</a></div>
