--- conflicted
+++ resolved
@@ -155,13 +155,8 @@
                     {%trans "What are you waiting for?" %} <br>
                   </p>
 
-<<<<<<< HEAD
                   <a class="btn btn-gc-blue" href="{% url 'dashboard' %}">{%trans "Get Started" %}</a>
 
-=======
-                  <a class="btn btn-gc-blue" href="{% url "explorer" %}">{%trans "Get Started" %}</a>
- 
->>>>>>> efc9e863
                   <p class="my-4">
                     {% trans "Disclaimer: Personal tokens are highly experimental. Users who issue personal tokens and are unresponsive to redemption requests are likely to suffer penalties or be removed from the platform." %}
                   </p>
