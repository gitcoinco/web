--- conflicted
+++ resolved
@@ -14,7 +14,6 @@
   You should have received a copy of the GNU Affero General Public License
   along with this program. If not, see <http://www.gnu.org/licenses/>.
 {% endcomment %}
-<<<<<<< HEAD
 {% load static humanize i18n compress %}
 
 {% compress css file kudos_styles %}
@@ -59,48 +58,5 @@
     <p>Seeing as you have the power to Complete a request (thus transferring the time tokens) you can always Cancel the redemption to avoid having your tokens revoked without work being performed. We strongly recommend trying to resolve this issue directly with the Creator via Chat as they are unlikely to accept future requests from you if you do not complete your existing requests first.</p>
   </div>
 </div>
-=======
-{% load static humanize i18n %}
-<link rel="stylesheet" href="{% static "v2/css/kudos/styles.css" %}" />
-
-    <h3 id='faq' class="text-center my-5">FAQ</h3>
-
-    <div class="mb-3 faq-item">
-      <h5 class="accordion">{% trans "What are time tokens?" %}</h5>
-      <div class="panel">
-        <p>Time tokens are ERC20 tokens tied to different Gitcoin users. They represent a claim over listed uses like time, work and feedback. Each time token is unique, and different tokens may be redeemed for specific uses.</p>
-      </div>
-    </div>
-
-    <div class="mb-3 faq-item">
-      <h5 class="accordion">Where do I see a user’s time token?</h5>
-      <div class="panel">
-        <p>The best place to see a user’s token is directly on their Gitcoin Profile, under the Time Token tab at the top of the page. This shows you how much their tokens cost, and exactly what they can be used for.</p>
-      </div>
-    </div>
-
-    <div class="mb-3 faq-item">
-      <h5 class="accordion">How do I use a time token?</h5>
-      <div class="panel">
-        <p>Once you’ve acquired a time token, you’ll need to submit a redemption request.
-        This request can be used on any of the Creators listed uses, and only for those uses.
-        Please note that it’s up to the creator to determine whether or not your request is appropriate, so please give them 24-48 hours to respond to your request.</p>
-      </div>
-    </div>
-
-    <div class="mb-3 faq-item">
-      <h5 class="accordion">What happens to my time tokens when they are used?</h5>
-      <div class="panel">
-        <p>When a Creator accepts your request, you are responsible for marking it as complete. Upon marking a request as complete, you will be prompted to complete a transaction that sends the amount of time tokens used back to the Creator's sale contract.</p>
-      </div>
-    </div>
-
-    <div class="mb-3 faq-item">
-      <h5 class="accordion">A Creator accepted my request and did not meet my expectations - What should I do?</h5>
-      <div class="panel">
-        <p>Seeing as you have the power to Complete a request (thus transferring the time tokens) you can always Cancel the redemption to avoid having your tokens revoked without work being performed. We strongly recommend trying to resolve this issue directly with the Creator via Chat as they are unlikely to accept future requests from you if you do not complete your existing requests first.</p>
-      </div>
-    </div>
->>>>>>> 04c010f1
 
 <script src="{% static "v2/js/lib/bootstrap.min.js" %}"  ></script>