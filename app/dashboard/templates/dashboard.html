--- conflicted
+++ resolved
@@ -69,10 +69,7 @@
         </div>
       </div>
     </div>
-<<<<<<< HEAD
 
-    {% include 'shared/result.html' %}
-=======
     <div id="onboard-footer" class="row hidden font-body">
       <div class="col-12">
         <p>{% trans "Want to Fund an issue ? Checkout the" %}
@@ -135,7 +132,6 @@
         </div>
       </div>
     </script>
->>>>>>> 2a91bc33
 
     {% include 'shared/analytics.html' %}
     {% include 'shared/footer_scripts.html' %}
