--- conflicted
+++ resolved
@@ -327,9 +327,5 @@
     {% include 'shared/footer.html' %}
     {% include 'shared/analytics.html' %}
     {% include 'shared/footer_scripts.html' %}
-<<<<<<< HEAD
-
-=======
->>>>>>> a869e4d4
   </body>
 </html>