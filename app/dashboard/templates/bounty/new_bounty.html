--- conflicted
+++ resolved
@@ -68,719 +68,648 @@
   </head>
 
   <body>
-<<<<<<< HEAD
     <div class="content__main min-vh-100 d-md-flex flex-column">
-      {% include 'shared/tag_manager_2.html' %}
-      <div class="container-fluid header dash px-0">
-        {% include 'shared/top_nav.html' with class='d-md-flex' %}
-        {% include 'shared/nav.html' %}
-      </div>
-      <div class="container-fluid bg-lightblue pb-5 pt-5" id="gc-hackathon-new-bounty" v-cloak>
-        <form action="" @submit="checkForm">
-          <div class="container mt-3 mb-3 bg-white position-relative rounded">
-            <div class="row p-4 p-md-5">
-              <div class="col-12">
-                <h1 class="text-center">Fund Issue</h1>
-                <p class="text-center font-bigger-1 text-black-60">Fund your GitHub issue and work with talented developers!</p>
-                <p class="text-center font-bigger-1 text-black-60"><button @click="showQuickStart(true)" type="button" class="btn btn-link">Open Funder Guide</button>
-                </p>
-                <div class="mb-3">
-                  <label class="font-caption letter-spacing text-black-60 text-uppercase" for="bounty_chain">Bounty chain</label>
-                    <p class="font-body">Pick the chain you are funding the bounty with</p>
-
-                  <div class="btn-group-toggle d-flex flex-column flex-lg-row flex-wrap">
-
-                    <label class="btn btn-radio chain-btn d-flex align-items-center justify-content-center mr-2 mb-2 font-weight-bold py-2 px-4" :class="{'active': chainId === '1'}">
-                      <input type="radio" name="bounty_chain" id="1_chain" value="1" v-model="chainId"><img class="mr-2" src="{% static 'v2/images/chains/ethereum.svg' %}" alt="" width="16"> ETH
-=======
-    {% include 'shared/tag_manager_2.html' %}
-    <div class="container-fluid header dash px-0">
-      {% include 'shared/top_nav.html' with class='d-md-flex' %}
-      {% include 'shared/nav.html' %}
-    </div>
-    <div class="container-fluid bg-lightblue pb-5 pt-5" id="gc-hackathon-new-bounty" v-cloak>
-      <form action="" @submit="checkForm">
-        <div class="container mt-3 mb-3 bg-white position-relative rounded">
-          <div class="row p-4 p-md-5">
-            <div class="col-12">
-              <h1 class="text-center">Fund Issue</h1>
-              <p class="text-center font-bigger-1 text-black-60">Fund your GitHub issue and work with talented developers!</p>
-              <p class="text-center font-bigger-1 text-black-60"><button @click="showQuickStart(true)" type="button" class="btn btn-link">Open Funder Guide</button>
-              </p>
-              <div class="mb-3">
-                <label class="font-caption letter-spacing text-black-60 text-uppercase" for="bounty_chain">Bounty chain</label>
-                  <p class="font-body">Pick the chain you are funding the bounty with</p>
-
-                <div class="btn-group-toggle d-flex flex-column flex-lg-row flex-wrap">
-
-                  <label class="btn btn-radio chain-btn d-flex align-items-center mr-2 mb-2 font-weight-bold py-2 px-4" :class="{'active': chainId === '1'}">
-                    <input type="radio" name="bounty_chain" id="1_chain" value="1" v-model="chainId"><img class="mr-2" src="{% static 'v2/images/chains/ethereum.svg' %}" alt="" width="16"> ETH
-                  </label>
-
-                  <label class="btn btn-radio chain-btn d-flex align-items-center mr-2 mb-2 font-weight-bold py-2 px-4" :class="{'active': chainId === '0'}">
-                    <input type="radio" name="bounty_chain" id="0_chain" value="0" v-model="chainId"><img class="mr-2" src="{% static 'v2/images/chains/bitcoin.svg' %}" alt="" width="20"> BTC
-                  </label>
-
-                  <label class="btn btn-radio chain-btn d-flex align-items-center mr-2 mb-2 font-weight-bold py-2 px-4" :class="{'active': chainId === '666'}">
-                    <input type="radio" name="bounty_chain" id="666_chain" value="666" v-model="chainId"><img class="mr-2" src="{% static 'v2/images/chains/paypal.svg' %}" alt="" width="16"> PayPal
-                  </label>
-
-                  <label class="btn btn-radio chain-btn d-flex align-items-center mr-2 mb-2 font-weight-bold py-2 px-4" :class="{'active': chainId === '56'}">
-                    <input type="radio" name="bounty_chain" id="56_chain" value="56" v-model="chainId"><img class="mr-2" src="{% static 'v2/images/chains/binance.svg' %}" alt="" width="16"> Binance
-                  </label>
-
-                  <label class="btn btn-radio chain-btn d-flex align-items-center mr-2 mb-2 font-weight-bold py-2 px-4" :class="{'active': chainId === '1000'}">
-                    <input type="radio" name="bounty_chain" id="1000_chain" value="1000" v-model="chainId"><img class="mr-2" src="{% static 'v2/images/chains/harmony.svg' %}" alt="" width="16"> Harmony
-                  </label>
-
-                  <label class="btn btn-radio chain-btn d-flex align-items-center mr-2 mb-2 font-weight-bold py-2 px-4" :class="{'active': chainId === '58'}">
-                    <input type="radio" name="bounty_chain" id="58_chain" value="58" v-model="chainId"><img class="mr-2" src="{% static 'v2/images/chains/polkadot.svg' %}" alt="" width="16"> Polkadot
-                  </label>
-
-                  <label class="btn btn-radio chain-btn d-flex align-items-center mr-2 mb-2 font-weight-bold py-2 px-4" :class="{'active': chainId === '59'}">
-                    <input type="radio" name="bounty_chain" id="59_chain" value="59" v-model="chainId"><img class="mr-2" src="{% static 'v2/images/chains/kusama.svg' %}" alt="" width="16"> Kusama
-                  </label>
-
-                  <label class="btn btn-radio chain-btn d-flex align-items-center mr-2 mb-2 font-weight-bold py-2 px-4" :class="{'active': chainId === '61'}">
-                    <input type="radio" name="bounty_chain" id="61_chain" value="61" v-model="chainId"><img class="mr-2" src="{% static 'v2/images/chains/ethereum-classic.svg' %}" alt="" width="16"> ETC
-                  </label>
-
-                  <label class="btn btn-radio chain-btn d-flex align-items-center mr-2 mb-2 font-weight-bold py-2 px-4" :class="{'active': chainId === '102'}">
-                    <input type="radio" name="bounty_chain" id="102_chain" value="102" v-model="chainId"><img class="mr-2" src="{% static 'v2/images/chains/zilliqa.svg' %}" alt="" width="16"> Zilliqa
-                  </label>
-
-                  <label class="btn btn-radio chain-btn d-flex align-items-center mr-2 mb-2 font-weight-bold py-2 px-4" :class="{'active': chainId === '600'}">
-                    <input type="radio" name="bounty_chain" id="600_chain" value="600" v-model="chainId"><img class="mr-2" src="{% static 'v2/images/chains/filecoin.svg' %}" alt="" width="20"> Filecoin
-                  </label>
-
-                  <label class="btn btn-radio chain-btn d-flex align-items-center mr-2 mb-2 font-weight-bold py-2 px-4" :class="{'active': chainId === '42220'}">
-                    <input type="radio" name="bounty_chain" id="42220_chain" value="42220" v-model="chainId"><img class="mr-2" src="{% static 'v2/images/chains/celo.svg' %}" alt="" width="16"> Celo
-                  </label>
-
-                  {% if is_staff %}
-                    <label class="btn btn-radio chain-btn d-flex align-items-center mr-2 mb-2 font-weight-bold py-2 px-4" :class="{'active': chainId === '30'}">
-                      <input type="radio" name="bounty_chain" id="30_chain" value="30" v-model="chainId"><img class="mr-2" src="{% static 'v2/images/chains/rsk.svg' %}" alt="" width="16"> RSK
-                    </label>
-
-                    <label class="btn btn-radio chain-btn d-flex align-items-center mr-2 mb-2 font-weight-bold py-2 px-4" :class="{'active': chainId === '717171'}">
-                      <input type="radio" name="bounty_chain" id="717171_chain" value="717171" v-model="chainId"> Other
->>>>>>> dbfd5e3a
-                    </label>
-
-                    <label class="btn btn-radio chain-btn d-flex align-items-center justify-content-center mr-2 mb-2 font-weight-bold py-2 px-4" :class="{'active': chainId === '0'}">
-                      <input type="radio" name="bounty_chain" id="0_chain" value="0" v-model="chainId"><img class="mr-2" src="{% static 'v2/images/chains/bitcoin.svg' %}" alt="" width="20"> BTC
-                    </label>
-
-                    <label class="btn btn-radio chain-btn d-flex align-items-center justify-content-center mr-2 mb-2 font-weight-bold py-2 px-4" :class="{'active': chainId === '666'}">
-                      <input type="radio" name="bounty_chain" id="666_chain" value="666" v-model="chainId"><img class="mr-2" src="{% static 'v2/images/chains/paypal.svg' %}" alt="" width="16"> PayPal
-                    </label>
-
-                    <label class="btn btn-radio chain-btn d-flex align-items-center justify-content-center mr-2 mb-2 font-weight-bold py-2 px-4" :class="{'active': chainId === '56'}">
-                      <input type="radio" name="bounty_chain" id="56_chain" value="56" v-model="chainId"><img class="mr-2" src="{% static 'v2/images/chains/binance.svg' %}" alt="" width="16"> Binance
-                    </label>
-
-                    <label class="btn btn-radio chain-btn d-flex align-items-center justify-content-center mr-2 mb-2 font-weight-bold py-2 px-4" :class="{'active': chainId === '1000'}">
-                      <input type="radio" name="bounty_chain" id="1000_chain" value="1000" v-model="chainId"><img class="mr-2" src="{% static 'v2/images/chains/harmony.svg' %}" alt="" width="16"> Harmony
-                    </label>
-
-                    <label class="btn btn-radio chain-btn d-flex align-items-center justify-content-center mr-2 mb-2 font-weight-bold py-2 px-4" :class="{'active': chainId === '58'}">
-                      <input type="radio" name="bounty_chain" id="58_chain" value="58" v-model="chainId"><img class="mr-2" src="{% static 'v2/images/chains/polkadot.svg' %}" alt="" width="16"> Polkadot
-                    </label>
-
-                    <label class="btn btn-radio chain-btn d-flex align-items-center justify-content-center mr-2 mb-2 font-weight-bold py-2 px-4" :class="{'active': chainId === '59'}">
-                      <input type="radio" name="bounty_chain" id="59_chain" value="59" v-model="chainId"><img class="mr-2" src="{% static 'v2/images/chains/kusama.svg' %}" alt="" width="16"> Kusama
-                    </label>
-
-                    <label class="btn btn-radio chain-btn d-flex align-items-center justify-content-center mr-2 mb-2 font-weight-bold py-2 px-4" :class="{'active': chainId === '61'}">
-                      <input type="radio" name="bounty_chain" id="61_chain" value="61" v-model="chainId"><img class="mr-2" src="{% static 'v2/images/chains/ethereum-classic.svg' %}" alt="" width="16"> ETC
-                    </label>
-
-                    <label class="btn btn-radio chain-btn d-flex align-items-center justify-content-center mr-2 mb-2 font-weight-bold py-2 px-4" :class="{'active': chainId === '102'}">
-                      <input type="radio" name="bounty_chain" id="102_chain" value="102" v-model="chainId"><img class="mr-2" src="{% static 'v2/images/chains/zilliqa.svg' %}" alt="" width="16"> Zilliqa
-                    </label>
-
-                    <label class="btn btn-radio chain-btn d-flex align-items-center justify-content-center mr-2 mb-2 font-weight-bold py-2 px-4" :class="{'active': chainId === '600'}">
-                      <input type="radio" name="bounty_chain" id="600_chain" value="600" v-model="chainId"><img class="mr-2" src="{% static 'v2/images/chains/filecoin.svg' %}" alt="" width="20"> Filecoin
-                    </label>
-
-                    <label class="btn btn-radio chain-btn d-flex align-items-center justify-content-center mr-2 mb-2 font-weight-bold py-2 px-4" :class="{'active': chainId === '42220'}">
-                      <input type="radio" name="bounty_chain" id="42220_chain" value="42220" v-model="chainId"><img class="mr-2" src="{% static 'v2/images/chains/celo.svg' %}" alt="" width="16"> Celo
-                    </label>
-
-                    {% if is_staff %}
-                      <label class="btn btn-radio chain-btn d-flex align-items-center justify-content-center mr-2 mb-2 font-weight-bold py-2 px-4" :class="{'active': chainId === '717171'}">
-                        <input type="radio" name="bounty_chain" id="717171_chain" value="717171" v-model="chainId"> Other
-                      </label>
-                    {% endif %}
-
-                  </div>
-                  <div class="text-danger" v-if="errors.chainId && !form.chainId">
-                    [[errors.chainId]]
-                  </div>
-                </div>
-                <div class="mb-3">
-                  <label class="font-caption letter-spacing text-black-60 text-uppercase" for="issueURL">Github Issue Url <span class="badge badge-greylight text-capitalize">Required</span></label>
-                  <input class="form-control" name='issueURL' id="issueURL" v-model="form.issueUrl" type="url" placeholder="https://github.com/org/repo/issues/n" @input="getIssueDetails(form.issueUrl)" value="{% if issueURL %}{{ issueURL }}{% endif %}" required/>
-                  <img v-if="filterOrgSelected" :src="filterOrgSelected" class="position-absolute" :alt="orgSelected" :title="orgSelected" height="32" style="margin-top: -35px; right: 18px;">
-
-                  <div class="text-danger" v-if="errors.issueDetails">
-                    [[errors.issueDetails]]
-                  </div>
-                </div>
-                <div v-if="form.issueDetails">
-                  <div class="font-caption letter-spacing text-black-60 text-uppercase mb-2">
-                    Issue Title
-                  </div>
+        {% include 'shared/tag_manager_2.html' %}
+        <div class="container-fluid header dash px-0">
+          {% include 'shared/top_nav.html' with class='d-md-flex' %}
+          {% include 'shared/nav.html' %}
+        </div>
+        <div class="container-fluid bg-lightblue pb-5 pt-5" id="gc-hackathon-new-bounty" v-cloak>
+          <form action="" @submit="checkForm">
+            <div class="container mt-3 mb-3 bg-white position-relative rounded">
+              <div class="row p-4 p-md-5">
+                <div class="col-12">
+                  <h1 class="text-center">Fund Issue</h1>
+                  <p class="text-center font-bigger-1 text-black-60">Fund your GitHub issue and work with talented developers!</p>
+                  <p class="text-center font-bigger-1 text-black-60"><button @click="showQuickStart(true)" type="button" class="btn btn-link">Open Funder Guide</button>
+                  </p>
                   <div class="mb-3">
-                    [[form.issueDetails.title]]
-                  </div>
-
-                  <div class="font-caption letter-spacing text-black-60 text-uppercase mb-2">
-                    Issue Details
-                  </div>
-                  <div class="issue_description mb-3" :inner-html.prop="form.issueDetails.description | markdownit"></div>
-                  <a class="button button--primary" :href="form.issueUrl" target="_blank" rel="noopener noreferrer">
-                    Edit on Github <i class="fab fa-github ml-1"></i>
-                  </a>
+                    <label class="font-caption letter-spacing text-black-60 text-uppercase" for="bounty_chain">Bounty chain</label>
+                      <p class="font-body">Pick the chain you are funding the bounty with</p>
+
+                    <div class="btn-group-toggle d-flex flex-column flex-lg-row flex-wrap">
+
+                      <label class="btn btn-radio chain-btn d-flex align-items-center mr-2 mb-2 font-weight-bold py-2 px-4" :class="{'active': chainId === '1'}">
+                        <input type="radio" name="bounty_chain" id="1_chain" value="1" v-model="chainId"><img class="mr-2" src="{% static 'v2/images/chains/ethereum.svg' %}" alt="" width="16"> ETH
+                      </label>
+
+                      <label class="btn btn-radio chain-btn d-flex align-items-center mr-2 mb-2 font-weight-bold py-2 px-4" :class="{'active': chainId === '0'}">
+                        <input type="radio" name="bounty_chain" id="0_chain" value="0" v-model="chainId"><img class="mr-2" src="{% static 'v2/images/chains/bitcoin.svg' %}" alt="" width="20"> BTC
+                      </label>
+
+                      <label class="btn btn-radio chain-btn d-flex align-items-center mr-2 mb-2 font-weight-bold py-2 px-4" :class="{'active': chainId === '666'}">
+                        <input type="radio" name="bounty_chain" id="666_chain" value="666" v-model="chainId"><img class="mr-2" src="{% static 'v2/images/chains/paypal.svg' %}" alt="" width="16"> PayPal
+                      </label>
+
+                      <label class="btn btn-radio chain-btn d-flex align-items-center mr-2 mb-2 font-weight-bold py-2 px-4" :class="{'active': chainId === '56'}">
+                        <input type="radio" name="bounty_chain" id="56_chain" value="56" v-model="chainId"><img class="mr-2" src="{% static 'v2/images/chains/binance.svg' %}" alt="" width="16"> Binance
+                      </label>
+
+                      <label class="btn btn-radio chain-btn d-flex align-items-center mr-2 mb-2 font-weight-bold py-2 px-4" :class="{'active': chainId === '1000'}">
+                        <input type="radio" name="bounty_chain" id="1000_chain" value="1000" v-model="chainId"><img class="mr-2" src="{% static 'v2/images/chains/harmony.svg' %}" alt="" width="16"> Harmony
+                      </label>
+
+                      <label class="btn btn-radio chain-btn d-flex align-items-center mr-2 mb-2 font-weight-bold py-2 px-4" :class="{'active': chainId === '58'}">
+                        <input type="radio" name="bounty_chain" id="58_chain" value="58" v-model="chainId"><img class="mr-2" src="{% static 'v2/images/chains/polkadot.svg' %}" alt="" width="16"> Polkadot
+                      </label>
+
+                      <label class="btn btn-radio chain-btn d-flex align-items-center mr-2 mb-2 font-weight-bold py-2 px-4" :class="{'active': chainId === '59'}">
+                        <input type="radio" name="bounty_chain" id="59_chain" value="59" v-model="chainId"><img class="mr-2" src="{% static 'v2/images/chains/kusama.svg' %}" alt="" width="16"> Kusama
+                      </label>
+
+                      <label class="btn btn-radio chain-btn d-flex align-items-center mr-2 mb-2 font-weight-bold py-2 px-4" :class="{'active': chainId === '61'}">
+                        <input type="radio" name="bounty_chain" id="61_chain" value="61" v-model="chainId"><img class="mr-2" src="{% static 'v2/images/chains/ethereum-classic.svg' %}" alt="" width="16"> ETC
+                      </label>
+
+                      <label class="btn btn-radio chain-btn d-flex align-items-center mr-2 mb-2 font-weight-bold py-2 px-4" :class="{'active': chainId === '102'}">
+                        <input type="radio" name="bounty_chain" id="102_chain" value="102" v-model="chainId"><img class="mr-2" src="{% static 'v2/images/chains/zilliqa.svg' %}" alt="" width="16"> Zilliqa
+                      </label>
+
+                      <label class="btn btn-radio chain-btn d-flex align-items-center mr-2 mb-2 font-weight-bold py-2 px-4" :class="{'active': chainId === '600'}">
+                        <input type="radio" name="bounty_chain" id="600_chain" value="600" v-model="chainId"><img class="mr-2" src="{% static 'v2/images/chains/filecoin.svg' %}" alt="" width="20"> Filecoin
+                      </label>
+
+                      <label class="btn btn-radio chain-btn d-flex align-items-center mr-2 mb-2 font-weight-bold py-2 px-4" :class="{'active': chainId === '42220'}">
+                        <input type="radio" name="bounty_chain" id="42220_chain" value="42220" v-model="chainId"><img class="mr-2" src="{% static 'v2/images/chains/celo.svg' %}" alt="" width="16"> Celo
+                      </label>
+
+                      {% if is_staff %}
+                        <label class="btn btn-radio chain-btn d-flex align-items-center mr-2 mb-2 font-weight-bold py-2 px-4" :class="{'active': chainId === '30'}">
+                          <input type="radio" name="bounty_chain" id="30_chain" value="30" v-model="chainId"><img class="mr-2" src="{% static 'v2/images/chains/rsk.svg' %}" alt="" width="16"> RSK
+                        </label>
+
+                        <label class="btn btn-radio chain-btn d-flex align-items-center mr-2 mb-2 font-weight-bold py-2 px-4" :class="{'active': chainId === '717171'}">
+                          <input type="radio" name="bounty_chain" id="717171_chain" value="717171" v-model="chainId"> Other
+                        </label>
+                      {% endif %}
+
+                    </div>
+                    <div class="text-danger" v-if="errors.chainId && !form.chainId">
+                      [[errors.chainId]]
+                    </div>
+                  </div>
+                  <div class="mb-3">
+                    <label class="font-caption letter-spacing text-black-60 text-uppercase" for="issueURL">Github Issue Url <span class="badge badge-greylight text-capitalize">Required</span></label>
+                    <input class="form-control" name='issueURL' id="issueURL" v-model="form.issueUrl" type="url" placeholder="https://github.com/org/repo/issues/n" @input="getIssueDetails(form.issueUrl)" value="{% if issueURL %}{{ issueURL }}{% endif %}" required/>
+                    <img v-if="filterOrgSelected" :src="filterOrgSelected" class="position-absolute" :alt="orgSelected" :title="orgSelected" height="32" style="margin-top: -35px; right: 18px;">
+
+                    <div class="text-danger" v-if="errors.issueDetails">
+                      [[errors.issueDetails]]
+                    </div>
+                  </div>
+                  <div v-if="form.issueDetails">
+                    <div class="font-caption letter-spacing text-black-60 text-uppercase mb-2">
+                      Issue Title
+                    </div>
+                    <div class="mb-3">
+                      [[form.issueDetails.title]]
+                    </div>
+
+                    <div class="font-caption letter-spacing text-black-60 text-uppercase mb-2">
+                      Issue Details
+                    </div>
+                    <div class="issue_description mb-3" :inner-html.prop="form.issueDetails.description | markdownit"></div>
+                    <a class="button button--primary" :href="form.issueUrl" target="_blank" rel="noopener noreferrer">
+                      Edit on Github <i class="fab fa-github ml-1"></i>
+                    </a>
+
+                    <div class="mt-4">
+                      <label class="font-caption letter-spacing text-black-60 text-uppercase" for="keywords">{% trans "Keywords" %} <span class="badge badge-greylight text-capitalize">Required</span></label>
+                      <p class="font-body">Insert keywords relevant to your issue to make it easily discoverable by contributors </p>
+                      <div class="form__select2 g-multiselect flex-column">
+
+                        <select2 :options="form.issueDetails.keywords" v-model="form.keywords" data-placeholder="e.g. HTML, CSS" data-tags="true" data-token-separators="[',']" multiple class="form-control" required>
+                          <option disabled value="0">Select one</option>
+                        </select2>
+
+                      </div>
+                      <div id="keyword-suggestion-container" class="font-caption font-weight-semibold mt-1">
+                        <span>Add tags from your repo: </span>
+                        <ul id="keyword-suggestions" class="d-flex list-unstyled">
+                          <li class="select2-available__choice" v-for="keyword in form.issueDetails.keywords" @click="addKeyword(keyword)" :class="{'d-none': form.keywords.includes(keyword)}"><span class="text">[[keyword]]</span></li>
+                        </ul>
+                      </div>
+                      <div class="text-danger" v-if="errors.keywords && !form.keywords.length">
+                        [[errors.keywords]]
+                      </div>
+                    </div>
+                  </div>
+                  <div v-else>
+                    <div class="my-4">
+                      <img class="w-100" src="{% static "v2/images/bounty/no_issue.svg" %}">
+                    </div>
+                  </div>
 
                   <div class="mt-4">
-                    <label class="font-caption letter-spacing text-black-60 text-uppercase" for="keywords">{% trans "Keywords" %} <span class="badge badge-greylight text-capitalize">Required</span></label>
-                    <p class="font-body">Insert keywords relevant to your issue to make it easily discoverable by contributors </p>
-                    <div class="form__select2 g-multiselect flex-column">
-
-                      <select2 :options="form.issueDetails.keywords" v-model="form.keywords" data-placeholder="e.g. HTML, CSS" data-tags="true" data-token-separators="[',']" multiple class="form-control" required>
-                        <option disabled value="0">Select one</option>
-                      </select2>
-
-                    </div>
-                    <div id="keyword-suggestion-container" class="font-caption font-weight-semibold mt-1">
-                      <span>Add tags from your repo: </span>
-                      <ul id="keyword-suggestions" class="d-flex list-unstyled">
-                        <li class="select2-available__choice" v-for="keyword in form.issueDetails.keywords" @click="addKeyword(keyword)" :class="{'d-none': form.keywords.includes(keyword)}"><span class="text">[[keyword]]</span></li>
-                      </ul>
-                    </div>
-                    <div class="text-danger" v-if="errors.keywords && !form.keywords.length">
-                      [[errors.keywords]]
-                    </div>
-                  </div>
-                </div>
-                <div v-else>
-                  <div class="my-4">
-                    <img class="w-100" src="{% static "v2/images/bounty/no_issue.svg" %}">
-                  </div>
-                </div>
-
-                <div class="mt-4">
-                  <label class="font-caption letter-spacing text-black-60 text-uppercase" for="issueURL">Bounty category <span class="badge badge-greylight text-capitalize">Required</span></label>
-                  <p class="font-body">Pick the most accurate categories for this bounty to get the right contributors</p>
-
-                  <div class="btn-group-toggle">
-                    <label class="btn btn-radio frontend mr-2 mb-2 font-weight-bold py-2 px-4" :class="{'active': form.bounty_categories.includes('frontend')}">
-                      <input type="checkbox" id="frontend_cat" value="frontend" v-model="form.bounty_categories"><i class="fas fa-laptop-code mr-2 mb-2"></i> Front End
-                    </label>
-                    <label class="btn btn-radio backend mr-2 mb-2 font-weight-bold py-2 px-4" :class="{'active': form.bounty_categories.includes('backend')}">
-                      <input type="checkbox" id="backend_cat" value="backend" v-model="form.bounty_categories"><i class="fas fa-code mr-2 mb-2"></i> Back End
-                    </label>
-                    <label class="btn btn-radio design mr-2 mb-2 font-weight-bold py-2 px-4" :class="{'active': form.bounty_categories.includes('design')}">
-                      <input type="checkbox" id="design_cat" value="design" v-model="form.bounty_categories"><i class="fas fa-pencil-ruler mr-2 mb-2"></i> Design
-                    </label>
-                    <label class="btn btn-radio doc mr-2 mb-2 font-weight-bold py-2 px-4" :class="{'active': form.bounty_categories.includes('documentation')}">
-                      <input type="checkbox" id="doc_cat" value="documentation" v-model="form.bounty_categories"><i class="fas fa-file-alt mr-2 mb-2"></i> Documentation
-                    </label>
-                    <label class="btn btn-radio other mb-2 font-weight-bold py-2 px-4" :class="{'active': form.bounty_categories.includes('other')}">
-                      <input type="checkbox" id="other_cat" value="other" v-model="form.bounty_categories"><i class="fas fa-briefcase mr-2 mb-2"></i> Other
-                    </label>
-                  </div>
-                  <div class="text-danger" v-if="errors.bounty_categories && !form.bounty_categories.length">
-                    [[errors.bounty_categories]]
-                  </div>
-                </div>
-
-                <div class="mt-4">
-                  <div id="" class="">
-                    <label class="font-caption letter-spacing text-black-60 text-uppercase" for="project_type">Project Type</label>
-                    <div class="d-flex row">
-                      <div class="col-12 col-md-4 btn-group-toggle">
-                        <label class="btn btn-block btn-radio traditional my-2 font-weight-bold py-2 px-4 text-left" :class="{'active': form.project_type.includes('traditional')}">
-                          <input type="radio" name="project_type" id="traditional" value="traditional" v-model="form.project_type" required>
-                          Traditional
-                          <span class="d-block font-weight-normal">
-                            <span class="fa-stack font-smaller-6">
-                              <i class="far fa-circle fa-stack-2x"></i>
-                              <i class="fas fa-user fa-stack-1x"></i>
+                    <label class="font-caption letter-spacing text-black-60 text-uppercase" for="issueURL">Bounty category <span class="badge badge-greylight text-capitalize">Required</span></label>
+                    <p class="font-body">Pick the most accurate categories for this bounty to get the right contributors</p>
+
+                    <div class="btn-group-toggle">
+                      <label class="btn btn-radio frontend mr-2 mb-2 font-weight-bold py-2 px-4" :class="{'active': form.bounty_categories.includes('frontend')}">
+                        <input type="checkbox" id="frontend_cat" value="frontend" v-model="form.bounty_categories"><i class="fas fa-laptop-code mr-2 mb-2"></i> Front End
+                      </label>
+                      <label class="btn btn-radio backend mr-2 mb-2 font-weight-bold py-2 px-4" :class="{'active': form.bounty_categories.includes('backend')}">
+                        <input type="checkbox" id="backend_cat" value="backend" v-model="form.bounty_categories"><i class="fas fa-code mr-2 mb-2"></i> Back End
+                      </label>
+                      <label class="btn btn-radio design mr-2 mb-2 font-weight-bold py-2 px-4" :class="{'active': form.bounty_categories.includes('design')}">
+                        <input type="checkbox" id="design_cat" value="design" v-model="form.bounty_categories"><i class="fas fa-pencil-ruler mr-2 mb-2"></i> Design
+                      </label>
+                      <label class="btn btn-radio doc mr-2 mb-2 font-weight-bold py-2 px-4" :class="{'active': form.bounty_categories.includes('documentation')}">
+                        <input type="checkbox" id="doc_cat" value="documentation" v-model="form.bounty_categories"><i class="fas fa-file-alt mr-2 mb-2"></i> Documentation
+                      </label>
+                      <label class="btn btn-radio other mb-2 font-weight-bold py-2 px-4" :class="{'active': form.bounty_categories.includes('other')}">
+                        <input type="checkbox" id="other_cat" value="other" v-model="form.bounty_categories"><i class="fas fa-briefcase mr-2 mb-2"></i> Other
+                      </label>
+                    </div>
+                    <div class="text-danger" v-if="errors.bounty_categories && !form.bounty_categories.length">
+                      [[errors.bounty_categories]]
+                    </div>
+                  </div>
+
+                  <div class="mt-4">
+                    <div id="" class="">
+                      <label class="font-caption letter-spacing text-black-60 text-uppercase" for="project_type">Project Type</label>
+                      <div class="d-flex row">
+                        <div class="col-12 col-md-4 btn-group-toggle">
+                          <label class="btn btn-block btn-radio traditional my-2 font-weight-bold py-2 px-4 text-left" :class="{'active': form.project_type.includes('traditional')}">
+                            <input type="radio" name="project_type" id="traditional" value="traditional" v-model="form.project_type" required>
+                            Traditional
+                            <span class="d-block font-weight-normal">
+                              <span class="fa-stack font-smaller-6">
+                                <i class="far fa-circle fa-stack-2x"></i>
+                                <i class="fas fa-user fa-stack-1x"></i>
+                              </span>
+                              One contributor
                             </span>
-                            One contributor
-                          </span>
-                          <span class="d-block font-weight-normal">
-                            <span class="fa-stack font-smaller-6">
-                              <i class="far fa-circle fa-stack-2x"></i>
-                              <i class="fas fa-user fa-stack-1x"></i>
+                            <span class="d-block font-weight-normal">
+                              <span class="fa-stack font-smaller-6">
+                                <i class="far fa-circle fa-stack-2x"></i>
+                                <i class="fas fa-user fa-stack-1x"></i>
+                              </span>
+                              One paid
                             </span>
-                            One paid
-                          </span>
-                        </label>
-                      </div>
-                      <div class="col-12 col-md-4 btn-group-toggle">
-                        <label class="btn btn-block btn-radio contest my-2 font-weight-bold py-2 px-4 text-left" :class="{'active': form.project_type.includes('contest'), 'disabled': !subscriptionActive}">
-                          <input type="radio" name="project_type" id="contest" value="contest" v-model="form.project_type" required :disabled="!subscriptionActive">
-                          Contest
-                          <span class="d-block font-weight-normal">
-                            <span class="fa-stack font-smaller-6">
-                              <i class="far fa-circle fa-stack-2x"></i>
-                              <i class="fas fa-users fa-stack-1x"></i>
+                          </label>
+                        </div>
+                        <div class="col-12 col-md-4 btn-group-toggle">
+                          <label class="btn btn-block btn-radio contest my-2 font-weight-bold py-2 px-4 text-left" :class="{'active': form.project_type.includes('contest'), 'disabled': !subscriptionActive}">
+                            <input type="radio" name="project_type" id="contest" value="contest" v-model="form.project_type" required :disabled="!subscriptionActive">
+                            Contest
+                            <span class="d-block font-weight-normal">
+                              <span class="fa-stack font-smaller-6">
+                                <i class="far fa-circle fa-stack-2x"></i>
+                                <i class="fas fa-users fa-stack-1x"></i>
+                              </span>
+                              Multiple contributors
                             </span>
-                            Multiple contributors
-                          </span>
-                          <span class="d-block font-weight-normal">
-                            <span class="fa-stack font-smaller-6">
-                              <i class="far fa-circle fa-stack-2x"></i>
-                              <i class="fas fa-users fa-stack-1x"></i>
+                            <span class="d-block font-weight-normal">
+                              <span class="fa-stack font-smaller-6">
+                                <i class="far fa-circle fa-stack-2x"></i>
+                                <i class="fas fa-users fa-stack-1x"></i>
+                              </span>
+                              One paid
                             </span>
-                            One paid
-                          </span>
-                        </label>
-                      </div>
-                      <div class="col-12 col-md-4 btn-group-toggle">
-                        <label class="btn btn-block btn-radio cooperative my-2 font-weight-bold py-2 px-4 text-left" :class="{'active': form.project_type.includes('cooperative'), 'disabled': !subscriptionActive}">
-                          <input type="radio" name="project_type" id="cooperative" value="cooperative" v-model="form.project_type" required :disabled="!subscriptionActive">
-                          Cooperative
-                          <span class="d-block font-weight-normal">
-                            <span class="fa-stack font-smaller-6">
-                              <i class="far fa-circle fa-stack-2x"></i>
-                              <i class="fas fa-users fa-stack-1x"></i>
+                          </label>
+                        </div>
+                        <div class="col-12 col-md-4 btn-group-toggle">
+                          <label class="btn btn-block btn-radio cooperative my-2 font-weight-bold py-2 px-4 text-left" :class="{'active': form.project_type.includes('cooperative'), 'disabled': !subscriptionActive}">
+                            <input type="radio" name="project_type" id="cooperative" value="cooperative" v-model="form.project_type" required :disabled="!subscriptionActive">
+                            Cooperative
+                            <span class="d-block font-weight-normal">
+                              <span class="fa-stack font-smaller-6">
+                                <i class="far fa-circle fa-stack-2x"></i>
+                                <i class="fas fa-users fa-stack-1x"></i>
+                              </span>
+                              Multiple contributors
                             </span>
-                            Multiple contributors
-                          </span>
-                          <span class="d-block font-weight-normal">
-                            <span class="fa-stack font-smaller-6">
-                              <i class="far fa-circle fa-stack-2x"></i>
-                              <i class="fas fa-users fa-stack-1x"></i>
+                            <span class="d-block font-weight-normal">
+                              <span class="fa-stack font-smaller-6">
+                                <i class="far fa-circle fa-stack-2x"></i>
+                                <i class="fas fa-users fa-stack-1x"></i>
+                              </span>
+                              Multiple paid
                             </span>
-                            Multiple paid
-                          </span>
-                        </label>
-                      </div>
-                      <div class="col-12" v-if="!subscriptionActive">
-                        <p class="text-highlight-gc-blue bg-lightpurple p-2 mt-2">
-                          For <strong>Gitcoin PRO Features</strong> (contest, cooperative, many applicants, 0% fees, tribes and more) contact <a href="mailto:pro@gitcoin.co" target="_blank" class="font-weight-bold">pro@gitcoin.co</a>
-                        </p>
-
-                      </div>
-                    </div>
-                  </div>
-                  <div class="text-danger" v-if="errors.project_type && !form.project_type">
-                    [[errors.project_type]]
-                  </div>
-                </div>
-                <div class="mt-4">
-                  <div id="" class="">
-                    <label class="font-caption letter-spacing text-black-60 text-uppercase" for="permission_type">Permissions</label>
-                    <div class="d-flex row">
-                      <div class="col-12 col-md-6 btn-group-toggle">
-                        <label class="btn btn-block btn-radio approval my-2 font-weight-bold py-3 px-4 text-left" :class="{'active': form.permission_type.includes('approval')}">
-                          <input type="radio" name="permission_type" id="approval" value="approval" v-model="form.permission_type" required>
-                          Approval Required
-                          <span class="d-block font-weight-normal">
-                            <i class="fas fa-user-cog"></i>
-                            I will approve bounty hunters
-                          </span>
-                        </label>
-                      </div>
-                      <div class="col-12 col-md-6 btn-group-toggle">
-                        <label class="btn btn-block btn-radio permissionless my-2 font-weight-bold py-3 px-4 text-left" :class="{'active': form.permission_type.includes('permissionless')}">
-                          <input type="radio" name="permission_type" id="permissionless" value="permissionless" v-model="form.permission_type" required>
-                          Permissionless
-                          <span class="d-block font-weight-normal">
-                            <i class="fas fa-user-cog "></i>
-                            No approval required
-                          </span>
-                        </label>
-                      </div>
-                    </div>
-                    <div class="mt-2" id="auto_approve_workers_container">
-                      <div class="form__checkbox">
-                        <input name="admin_override_suspend_auto_approval" id="admin_override_suspend_auto_approval" v-model="form.auto_approve_workers" type="checkbox" :disabled="form.permission_type.includes('permissionless')">
-                        <label class="form__label" for="admin_override_suspend_auto_approval" style="display: flex;">
-                          Worker will be auto-approved after 72 hours.
-                        </label>
-                      </div>
-                    </div>
-
-                  </div>
-                  <div class="text-danger" v-if="errors.permission_type && !form.permission_type">
-                    [[errors.permission_type]]
-                  </div>
-                </div>
-
-                <div class="mt-4">
-                  <label class="font-caption letter-spacing text-black-60 text-uppercase">{% trans "Details" %}</label>
-                  <div class="d-flex row mb-2">
-                    <div class="col-12 col-md-4">
-                      <label class="form__label" for="experience_level">{% trans "Experience Level" %}</label>
-                      <v-select id="experience_level" :options="['Beginner','Intermediate','Advanced']" placeholder="Experience Level" v-model="form.experience_level">
-                        <template #search="{attributes, events}">
-                          <input
-                            class="vs__search"
-                            :required="!form.experience_level"
-                            v-bind="attributes"
-                            v-on="events"
-                          />
-                        </template>
-                      </v-select>
-                    </div>
-                    <div class="col-12 col-md-4">
-                      <label class="form__label" for="project_length">{% trans "Time Commitment" %}</label>
-                      <v-select id="project_length" :options="['Hours','Days','Weeks', 'Months']" placeholder="Time Commitment" v-model="form.project_length">
-                        <template #search="{attributes, events}">
-                          <input
-                            class="vs__search"
-                            :required="!form.project_length"
-                            v-bind="attributes"
-                            v-on="events"
-                          />
-                        </template>
-                      </v-select>
-                    </div>
-                    <div class="col-12 col-md-4">
-                      <label class="form__label" for="bounty_type">{% trans "Bounty Type" %}</label>
-                      <v-select id="bounty_type" :options="['Bug','Feature','Improvement', 'Security', 'Documentation', 'Design', 'Code Review', 'Other']" placeholder="Bounty Type" v-model="form.bounty_type">
-                        <template #search="{attributes, events}">
-                          <input
-                            class="vs__search"
-                            :required="!form.bounty_type"
-                            v-bind="attributes"
-                            v-on="events"
-                          />
-                        </template>
-                      </v-select>
-                    </div>
-                    <div class="col-12 text-danger" v-if="errors.experience_level || errors.project_length || errors.bounty_type">
-                      [[errors.experience_level || errors.project_length || errors.bounty_type]]
-                    </div>
-                  </div>
-
-                </div>
-
-                <div id="pricing-section" class="mt-4" data-select2-id="pricing-section">
-                  <label class="font-caption letter-spacing text-black-60 text-uppercase">Pricing</label>
-                  <div class="d-flex row mb-2">
-                    <div class="col-12 col-md-3">
-                      <label class="form__label" for="token">Denomination</label>
-
-                      <v-select id="token" :options="filterByChainId" label="symbol" v-model="form.token" @input="getAmount(form.token ? form.token.symbol : null); injectProvider(form.token ? form.token.symbol : null);">
-                        <template v-slot:option="option">
-                          <span class="font-weight-semibold">[[ option.symbol ]]</span>
-                        </template>
-                      </v-select>
-
-                    </div>
-                    <div class="col-12 col-md-3">
-                      <label class="form__label" for="amount">Amount</label>
-                      <input name="amount" id="amount" class="form__input" :class="{'valid': form.amount, 'error': !form.amount}" type="number" step="any" min="0.001" v-model="form.amount" @input="calcValues('usd')">
-                    </div>
-                    <div class="col-12 col-md-3" id="usd-amount-wrapper">
-                      <label class="form__label" for="usd_amount">USD</label>
-                      <input name="usd_amount" id="usd_amount" class="form__input" :class="{'valid': form.amountusd, 'error': !form.amountusd}" type="number" step="any" min="0.00" v-model="form.amountusd" @input="calcValues('token')">
-                    </div>
-
-                    <div class="col-12 col-md-3" id="usd-amount-wrapper">
-                      <label class="form__label" for="hours">Est. Hours of Work</label>
-                      <input name="hours" id="hours"  pattern="[0-9]" class="form__input" type="number" step="1" min="1" v-model="form.hours" @input="estHoursValidator">
-                    </div>
-                  </div>
-                  <div>
-                    <small v-show="form.amountusd" class="form__input-help--dynamic text-highlight-gc-blue bg-lightpurple p-1" id="usd_amount_text">[[form.hours]] hrs at  $[[form.amountusd / form.hours | decimals(2)]]/hr leads to <b> [[ successRate]]% success rate</b>. Read our <a href="https://gitcoin.co/blog/tutorial-how-to-price-work-on-gitcoin/" target="_blank" class="underline" rel="noopener noreferrer">pricing guide</a>.</small>
-                    <small  v-show="chainId === '666'" class="form__input-help--dynamic text-highlight-gc-blue bg-lightpurple p-1" id="fiat_text">
-                      USD payment is powered by <span class="font-weight-bold">PayPal</span>. Please note that there might be a small fee for payment to contributors in outside of the US.
-                    </small>
-                  </div>
-                </div>
-
-                <div class="funder-address-container mt-4" v-show="(chainId !== '1' && chainId !== '56') || funderAddressFallback === true">
-                  <label class="font-caption letter-spacing text-black-60 text-uppercase" for="funderAddress">Funder Address</label>
-                  <p class="font-body" v-show="funderAddressFallback === true">Please enter your Binance Wallet address. We are unable to validate a Binance address. Please confirm that you are using the correct Binance address.</p>
-                  <input name="funderAddress" id="funderAddress" class="form__input" type="text" placeholder="Address with which the bounty will be paid out" v-model="form.funderAddress">
-                  <div class="text-danger" v-if="errors.funderAddress && (!form.funderAddress || chainId === '0')">
-                    [[errors.funderAddress]]
-                  </div>
-                  <div class="text-danger" v-if="funderAddressFallback === true">
-                    Looks like you don't have the Binance Wallet Extension or the extension is disabled.
-                  </div>
-                </div>
-
-
+                          </label>
+                        </div>
+                        <div class="col-12" v-if="!subscriptionActive">
+                          <p class="text-highlight-gc-blue bg-lightpurple p-2 mt-2">
+                            For <strong>Gitcoin PRO Features</strong> (contest, cooperative, many applicants, 0% fees, tribes and more) contact <a href="mailto:pro@gitcoin.co" target="_blank" class="font-weight-bold">pro@gitcoin.co</a>
+                          </p>
+
+                        </div>
+                      </div>
+                    </div>
+                    <div class="text-danger" v-if="errors.project_type && !form.project_type">
+                      [[errors.project_type]]
+                    </div>
+                  </div>
+                  <div class="mt-4">
+                    <div id="" class="">
+                      <label class="font-caption letter-spacing text-black-60 text-uppercase" for="permission_type">Permissions</label>
+                      <div class="d-flex row">
+                        <div class="col-12 col-md-6 btn-group-toggle">
+                          <label class="btn btn-block btn-radio approval my-2 font-weight-bold py-3 px-4 text-left" :class="{'active': form.permission_type.includes('approval')}">
+                            <input type="radio" name="permission_type" id="approval" value="approval" v-model="form.permission_type" required>
+                            Approval Required
+                            <span class="d-block font-weight-normal">
+                              <i class="fas fa-user-cog"></i>
+                              I will approve bounty hunters
+                            </span>
+                          </label>
+                        </div>
+                        <div class="col-12 col-md-6 btn-group-toggle">
+                          <label class="btn btn-block btn-radio permissionless my-2 font-weight-bold py-3 px-4 text-left" :class="{'active': form.permission_type.includes('permissionless')}">
+                            <input type="radio" name="permission_type" id="permissionless" value="permissionless" v-model="form.permission_type" required>
+                            Permissionless
+                            <span class="d-block font-weight-normal">
+                              <i class="fas fa-user-cog "></i>
+                              No approval required
+                            </span>
+                          </label>
+                        </div>
+                      </div>
+                      <div class="mt-2" id="auto_approve_workers_container">
+                        <div class="form__checkbox">
+                          <input name="admin_override_suspend_auto_approval" id="admin_override_suspend_auto_approval" v-model="form.auto_approve_workers" type="checkbox" :disabled="form.permission_type.includes('permissionless')">
+                          <label class="form__label" for="admin_override_suspend_auto_approval" style="display: flex;">
+                            Worker will be auto-approved after 72 hours.
+                          </label>
+                        </div>
+                      </div>
+
+                    </div>
+                    <div class="text-danger" v-if="errors.permission_type && !form.permission_type">
+                      [[errors.permission_type]]
+                    </div>
+                  </div>
+
+                  <div class="mt-4">
+                    <label class="font-caption letter-spacing text-black-60 text-uppercase">{% trans "Details" %}</label>
+                    <div class="d-flex row mb-2">
+                      <div class="col-12 col-md-4">
+                        <label class="form__label" for="experience_level">{% trans "Experience Level" %}</label>
+                        <v-select id="experience_level" :options="['Beginner','Intermediate','Advanced']" placeholder="Experience Level" v-model="form.experience_level">
+                          <template #search="{attributes, events}">
+                            <input
+                              class="vs__search"
+                              :required="!form.experience_level"
+                              v-bind="attributes"
+                              v-on="events"
+                            />
+                          </template>
+                        </v-select>
+                      </div>
+                      <div class="col-12 col-md-4">
+                        <label class="form__label" for="project_length">{% trans "Time Commitment" %}</label>
+                        <v-select id="project_length" :options="['Hours','Days','Weeks', 'Months']" placeholder="Time Commitment" v-model="form.project_length">
+                          <template #search="{attributes, events}">
+                            <input
+                              class="vs__search"
+                              :required="!form.project_length"
+                              v-bind="attributes"
+                              v-on="events"
+                            />
+                          </template>
+                        </v-select>
+                      </div>
+                      <div class="col-12 col-md-4">
+                        <label class="form__label" for="bounty_type">{% trans "Bounty Type" %}</label>
+                        <v-select id="bounty_type" :options="['Bug','Feature','Improvement', 'Security', 'Documentation', 'Design', 'Code Review', 'Other']" placeholder="Bounty Type" v-model="form.bounty_type">
+                          <template #search="{attributes, events}">
+                            <input
+                              class="vs__search"
+                              :required="!form.bounty_type"
+                              v-bind="attributes"
+                              v-on="events"
+                            />
+                          </template>
+                        </v-select>
+                      </div>
+                      <div class="col-12 text-danger" v-if="errors.experience_level || errors.project_length || errors.bounty_type">
+                        [[errors.experience_level || errors.project_length || errors.bounty_type]]
+                      </div>
+                    </div>
+
+                  </div>
+
+                  <div id="pricing-section" class="mt-4" data-select2-id="pricing-section">
+                    <label class="font-caption letter-spacing text-black-60 text-uppercase">Pricing</label>
+                    <div class="d-flex row mb-2">
+                      <div class="col-12 col-md-3">
+                        <label class="form__label" for="token">Denomination</label>
+
+                        <v-select id="token" :options="filterByChainId" label="symbol" v-model="form.token" @input="getAmount(form.token ? form.token.symbol : null); injectProvider(form.token ? form.token.symbol : null);">
+                          <template v-slot:option="option">
+                            <span class="font-weight-semibold">[[ option.symbol ]]</span>
+                          </template>
+                        </v-select>
+
+                      </div>
+                      <div class="col-12 col-md-3">
+                        <label class="form__label" for="amount">Amount</label>
+                        <input name="amount" id="amount" class="form__input" :class="{'valid': form.amount, 'error': !form.amount}" type="number" step="any" min="0.001" v-model="form.amount" @input="calcValues('usd')">
+                      </div>
+                      <div class="col-12 col-md-3" id="usd-amount-wrapper">
+                        <label class="form__label" for="usd_amount">USD</label>
+                        <input name="usd_amount" id="usd_amount" class="form__input" :class="{'valid': form.amountusd, 'error': !form.amountusd}" type="number" step="any" min="0.00" v-model="form.amountusd" @input="calcValues('token')">
+                      </div>
+
+                      <div class="col-12 col-md-3" id="usd-amount-wrapper">
+                        <label class="form__label" for="hours">Est. Hours of Work</label>
+                        <input name="hours" id="hours"  pattern="[0-9]" class="form__input" type="number" step="1" min="1" v-model="form.hours" @input="estHoursValidator">
+                      </div>
+                    </div>
+                    <div>
+                      <small v-show="form.amountusd" class="form__input-help--dynamic text-highlight-gc-blue bg-lightpurple p-1" id="usd_amount_text">[[form.hours]] hrs at  $[[form.amountusd / form.hours | decimals(2)]]/hr leads to <b> [[ successRate]]% success rate</b>. Read our <a href="https://gitcoin.co/blog/tutorial-how-to-price-work-on-gitcoin/" target="_blank" class="underline" rel="noopener noreferrer">pricing guide</a>.</small>
+                      <small  v-show="chainId === '666'" class="form__input-help--dynamic text-highlight-gc-blue bg-lightpurple p-1" id="fiat_text">
+                        USD payment is powered by <span class="font-weight-bold">PayPal</span>. Please note that there might be a small fee for payment to contributors in outside of the US.
+                      </small>
+                    </div>
+                  </div>
+
+                  <div class="funder-address-container mt-4" v-show="(chainId !== '1' && chainId !== '56') || funderAddressFallback === true">
+                    <label class="font-caption letter-spacing text-black-60 text-uppercase" for="funderAddress">Funder Address</label>
+                    <p class="font-body" v-show="funderAddressFallback === true">Please enter your Binance Wallet address. We are unable to validate a Binance address. Please confirm that you are using the correct Binance address.</p>
+                    <input name="funderAddress" id="funderAddress" class="form__input" type="text" placeholder="Address with which the bounty will be paid out" v-model="form.funderAddress">
+                    <div class="text-danger" v-if="errors.funderAddress && (!form.funderAddress || chainId === '0')">
+                      [[errors.funderAddress]]
+                    </div>
+                    <div class="text-danger" v-if="funderAddressFallback === true">
+                      Looks like you don't have the Binance Wallet Extension or the extension is disabled.
+                    </div>
+                  </div>
+
+
+                </div>
               </div>
             </div>
-          </div>
-          <div class="container mt-5 bg-white position-relative rounded">
-            <div class="row">
-              <div class="col-12">
-
-                <div @click="toggleCollapse(1, 'reserve')" class="d-flex justify-content-between align-items-center p-4 py-md-4 px-md-5 cursor-pointer">
-                  <span class="font-body">
-                    <span class="d-block text-uppercase letter-spacing">Other options</span>
-                    <span>Reserve bounty, set expiration, attach a post job</span>
-                  </span>
-                  <i class="fa fa-fw" :class="isExpanded(1, 'reserve')? 'fa-chevron-up': 'fa-chevron-down'"></i>
+            <div class="container mt-5 bg-white position-relative rounded">
+              <div class="row">
+                <div class="col-12">
+
+                  <div @click="toggleCollapse(1, 'reserve')" class="d-flex justify-content-between align-items-center p-4 py-md-4 px-md-5 cursor-pointer">
+                    <span class="font-body">
+                      <span class="d-block text-uppercase letter-spacing">Other options</span>
+                      <span>Reserve bounty, set expiration, attach a post job</span>
+                    </span>
+                    <i class="fa fa-fw" :class="isExpanded(1, 'reserve')? 'fa-chevron-up': 'fa-chevron-down'"></i>
+                  </div>
+                </div>
+              </div>
+
+              <transition name="collapse">
+                <div v-show="isExpanded(1, 'reserve')" class="row px-md-5 pb-md-5 border-top pt-3">
+                  <div class="col-12">
+                    <div class="mt-4">
+                      <label class="font-caption letter-spacing text-black-60 text-uppercase" for="fundingOrganisation">Funding Organisation Github handle</label>
+                      <input name="fundingOrganisation" id="fundingOrganisation" v-model="form.fundingOrganisation" class="form__input" type="text" placeholder="MetaMask">
+                    </div>
+                  </div>
+                  <div class="col-12">
+                    <div class="row mt-2">
+                      <div class="col-12 col-md-6">
+                        <label class="font-caption letter-spacing text-black-60 text-uppercase" for="notificationEmail">Notification Email</label>
+                        <input name="notificationEmail" id="notificationEmail" v-model="form.notificationEmail" class="form__input" type="email" placeholder="you@domain.co (optional, but recommended for notifications)">
+                        <div class="w-100 mt-2 terms_container">
+                          <div class="form__checkbox">
+                            <input name="show_email_publicly" id="show_email_publicly" v-model="form.showEmailPublicly" type="checkbox" false-value="0" true-value="1">
+                            <label class="form__label" for="show_email_publicly">It's okay to show this information publicly on Gitcoin</label>
+                          </div>
+                        </div>
+                      </div>
+                      <div class="col-12 col-md-6 github-username">
+                        <label class="font-caption letter-spacing text-black-60 text-uppercase" for="githubUsername">Github Username</label>
+                        <input name="githubUsername" id="githubUsername" class="form__input" v-model="form.githubUsername" type="text" readonly="" placeholder="@you (optional)">
+                      </div>
+                    </div>
+                  </div>
+                  <div class="col-12">
+                    <div class="mt-4">
+                      <label class="font-caption letter-spacing text-black-60 text-uppercase" for="expirationTimeDelta">{% trans "Expires in" %}</label>
+                      <date-range-picker :date="form.expirationTimeDelta"  @apply-daterangepicker="updateDate" :disabled="checkboxes.neverExpires"></date-range-picker>
+                      <div class="form__checkbox">
+                        <input name='neverExpires' id='neverExpires' type="checkbox" v-model="checkboxes.neverExpires" />
+                        <label class="form__label" for=neverExpires>{% trans "Never expire" %}
+                        </label>
+                      </div>
+                    </div>
+                  </div>
+                  <div class="col-12">
+                    <div class="mt-4">
+                      <label class="font-caption letter-spacing text-black-60 text-uppercase" for="bounty_type">{% trans "Reserved for" %}</label>
+                      <v-select id="reservedFor" label="text" @search="userSearch" :reduce="user => user.text" :options="usersOptions" placeholder="Reserved for" v-model="form.reservedFor">
+                        <template slot="no-options">
+                          type to search Users..
+                        </template>
+                        <template slot="option" slot-scope="option">
+                          <div class="d-flex align-items-baseline">
+                            <div class="mr-2">
+                              <img class="rounded-circle" :src="option.avatar_url" width="40" height="40"/>
+                            </div>
+                            <div>[[ option.text ]]</div>
+                          </div>
+
+                        </template>
+                        <template slot="selected-option" slot-scope="option">
+                          <div class="d-flex align-items-baseline">
+                            <div class="mr-2">
+                              <img class="rounded-circle" :src="option.avatar_url" width="20" height="20"/>
+                            </div>
+                            <div>[[ option.text ]]</div>
+                          </div>
+                        </template>
+
+                      </v-select>
+                    </div>
+                  </div>
+                  <div class="col-12" v-show="form.reservedFor">
+                    <label class="form__label" for="bounty_type">{% trans "Release To Public After" %}</label>
+
+                    <v-select id="releaseAfter" :options="[{label:'After 3 days', value:'3-days'},{label:'After a week', value:'1-week'},{label:'Keep reserved', value:'never'},]" :reduce="release => release.value" placeholder="Release To Public After" v-model="form.release_to_public">
+                      <template #search="{attributes, events}">
+                        <input
+                          class="vs__search"
+                          :required="!form.release_to_public"
+                          v-bind="attributes"
+                          v-on="events"
+                        />
+                      </template>
+                    </v-select>
+                  </div>
+                  <div class="col-12">
+                    <div class="mt-4">
+                      <label class="font-caption letter-spacing text-black-60 text-uppercase" for="hiringRightNow">{% trans "Hiring right now?" %}</label>
+
+                      <div class="form__checkbox">
+                        <input name='hiringRightNow' id='hiringRightNow' type="checkbox" v-model="checkboxes.hiringRightNow" />
+                        <label class="form__label" for=hiringRightNow>{% trans "I am hiring for a full time, part time, or contract position, right now and would like Gitcoin to attach this job description to the bounty." %}
+                        </label>
+                      </div>
+                      <input name="jobDescription" id="jobDescription" v-model="form.jobDescription" type="url" class="form__input " placeholder="https://link.to/job/description" :disabled="!checkboxes.hiringRightNow">
+                    </div>
+                  </div>
+                </div>
+              </transition>
+            </div>
+
+            <div class="container mt-5 bg-white position-relative rounded">
+              <div class="row">
+                <div class="col-12">
+
+                  <div @click="toggleCollapse(1, 'featuredBounty')" class="d-flex justify-content-between align-items-center p-4 py-md-4 px-md-5 cursor-pointer">
+                    <span class="font-body">
+                      <span class="d-block text-uppercase letter-spacing">Feature your bounty</span>
+                      <span>Get more visibility and feature your bounty at the top of Issue Explorer </span>
+                    </span>
+                    <i class="fa fa-fw" :class="isExpanded(1, 'featuredBounty')? 'fa-chevron-up': 'fa-chevron-down'"></i>
+                  </div>
+                </div>
+              </div>
+
+              <transition name="collapse">
+                <div v-show="isExpanded(1, 'featuredBounty')" class="row px-md-5 pb-md-5 border-top pt-3">
+                  <div class="col-12">
+                    <div id="featured-bounty-add" class="pt-2 row">
+                      <div class="col-md-7">
+                        <p class="featured-text">{% blocktrans %}Your bounty will be placed on a special ‘Featured Bounties’ section <b>at the top of the Issue Explorer</b> for 14 days.{% endblocktrans %}</p>
+                        <div class="form__flex-group">
+                          <div class="">
+                            <div class="featured_container">
+                              <small class="mb-3 d-block">Note: You will have to approve this transaction separately via your web3 wallet on submit.</small>
+                              <div class="form__checkbox">
+                                <input name='featuredBounty' id='featuredBounty' v-model="form.featuredBounty" type="checkbox" value=1 />
+                                <label class="form__label" for='featuredBounty'>{% trans "Yes, I want to feature my bounty." %}
+                                  <span class="featured-price" :class="{'text-through': subscriptionActive}"><b class="featured-price-eth">[[ethFeaturedPrice]] ETH</b> (<span class="featured-price-usd">[[usdFeaturedPrice]]</span> USD)</span>
+                                  <span class="featured-price gc-text-green font-weight-bold" v-if="subscriptionActive">FREE</span>
+                                </label>
+                              </div>
+                            </div>
+                          </div>
+                        </div>
+                      </div>
+                      <div class="col-md-5 text-right">
+                        <img src="{% static 'v2/images/featured-example.jpg' %}" width="314" alt="featured bounty example" class="featured-example w-auto">
+                      </div>
+                    </div>
+                  </div>
+
+                </div>
+              </transition>
+            </div>
+
+            <div class="container mt-5 bg-white position-relative rounded" v-show="bountyFee > 0 && chainId === '1'">
+              <div class="row p-4 p-md-5">
+                <div class="col-12">
+                  <div id="fee-section" class="">
+                    <h5 class="font-body letter-spacing text-black-60 text-uppercase">
+                      No Surprises
+                    </h5>
+                    <div class="row">
+                      <div class="col-12 col-sm-9 mt-3 font-body mb-sm-3">
+                        <p>
+                          Simply pay the bounty amount ( plus a  standard
+                          <span class="fee-percentage font-weight-bold">[[bountyFee]]</span><span class="font-weight-bold">%</span> Gitcoin platform fee ).
+                          This covers our costs for finding quality contributors to join our platform so that you get the best work.
+                          If your business requires additional assistance, please contact us <a href="mailto:&#102;&#111;&#117;&#110;&#100;&#101;&#114;&#115;&#064;&#103;&#105;&#116;&#099;&#111;&#105;&#110;&#046;&#099;&#111;">&#102;&#111;&#117;&#110;&#100;&#101;&#114;&#115;&#064;&#103;&#105;&#116;&#099;&#111;&#105;&#110;&#046;&#099;&#111;</a>
+                        </p>
+                      </div>
+                      <div class="col-12 col-sm-3 order-first order-sm-last mt-4 mt-sm-2 mt-md-0 mb-4 mb-sm-3">
+                        <div class="fee-circle text-center">
+                          <p class="font-title mb-0"><span id="fee-amount">[[ totalAmount.totalFee ]]</span> <span v-if="form.token" id="fee-token">[[form.token.symbol]]</span></p>
+                          <p class="font-body font-weight-semibold">
+                            (<span class="fee-percentage">[[bountyFee]]</span>%)
+                          </p>
+                        </div>
+                      </div>
+                    </div>
+                  </div>
                 </div>
               </div>
             </div>
 
-            <transition name="collapse">
-              <div v-show="isExpanded(1, 'reserve')" class="row px-md-5 pb-md-5 border-top pt-3">
+            <div class="container mt-5 bg-white position-relative rounded">
+              <div class="row p-4 p-md-5">
                 <div class="col-12">
-                  <div class="mt-4">
-                    <label class="font-caption letter-spacing text-black-60 text-uppercase" for="fundingOrganisation">Funding Organisation Github handle</label>
-                    <input name="fundingOrganisation" id="fundingOrganisation" v-model="form.fundingOrganisation" class="form__input" type="text" placeholder="MetaMask">
-                  </div>
-                </div>
-                <div class="col-12">
-                  <div class="row mt-2">
-                    <div class="col-12 col-md-6">
-                      <label class="font-caption letter-spacing text-black-60 text-uppercase" for="notificationEmail">Notification Email</label>
-                      <input name="notificationEmail" id="notificationEmail" v-model="form.notificationEmail" class="form__input" type="email" placeholder="you@domain.co (optional, but recommended for notifications)">
-                      <div class="w-100 mt-2 terms_container">
-                        <div class="form__checkbox">
-                          <input name="show_email_publicly" id="show_email_publicly" v-model="form.showEmailPublicly" type="checkbox" false-value="0" true-value="1">
-                          <label class="form__label" for="show_email_publicly">It's okay to show this information publicly on Gitcoin</label>
-                        </div>
-                      </div>
-                    </div>
-                    <div class="col-12 col-md-6 github-username">
-                      <label class="font-caption letter-spacing text-black-60 text-uppercase" for="githubUsername">Github Username</label>
-                      <input name="githubUsername" id="githubUsername" class="form__input" v-model="form.githubUsername" type="text" readonly="" placeholder="@you (optional)">
-                    </div>
-                  </div>
-                </div>
-                <div class="col-12">
-                  <div class="mt-4">
-                    <label class="font-caption letter-spacing text-black-60 text-uppercase" for="expirationTimeDelta">{% trans "Expires in" %}</label>
-                    <date-range-picker :date="form.expirationTimeDelta"  @apply-daterangepicker="updateDate" :disabled="checkboxes.neverExpires"></date-range-picker>
+                  <div id="total-section" class="d-flex" v-if="form.token">
+                    <div class="col-md-3 col-lg-2 my-auto">
+                      <h5 class="text-uppercase h3 font-weight-bold mb-0">Total</h5>
+                    </div>
+                    <div class="col-md-9 col-lg-10 my-auto">
+                      <p class="mb-1 text-uppercase text-black-50 font-body">Payment Due</p>
+                      <span id="summary-total-amount" class="h2 text-darkblue font-weight-bold my-3 d-block">[[totalAmount.total | decimals(4)]] [[form.token.symbol]] <span v-if="form.featuredBounty && !subscriptionActive">+ [[ethFeaturedPrice]] ETH</span></span>
+
+                      <p class="font-caption text-black-50 mb-1">
+                        Bounty <span id="summary-bounty-amount" class="font-weight-bold">[[form.amount ]]</span>
+                        <span id="" class="font-weight-bold">[[form.token.symbol]]</span> ($[[form.amountusd]])
+                        <template>
+                          <span> +
+                            <span id="" class="font-weight-bold">[[totalAmount.totalFee | decimals(4)]]</span>
+                            <span id="" class="font-weight-bold">[[form.token.symbol]]</span>
+                            Gitcoin Platform Fee
+                          </span>
+                          <span v-if="form.featuredBounty"> +
+                            <span class="font-weight-bold" :class="{'text-through': subscriptionActive}">[[ethFeaturedPrice]] ETH</span>
+                            <span class="font-weight-bold gc-text-green" v-if="subscriptionActive">FREE</span>
+                            Featured Bounty
+                          </span>
+
+                        </template>
+                      </p>
+
+                      <p v-if="totalTx" class="font-caption mb-0 gc-text-blue">
+                        You will have to approve <b>[[totalTx]]</b> web3 wallet [['confirmation' | pluralize(totalTx)]].
+                      </p>
+
+                    </div>
+                  </div>
+                  <div class="pt-4">
                     <div class="form__checkbox">
-                      <input name='neverExpires' id='neverExpires' type="checkbox" v-model="checkboxes.neverExpires" />
-                      <label class="form__label" for=neverExpires>{% trans "Never expire" %}
-                      </label>
-                    </div>
-                  </div>
-                </div>
-                <div class="col-12">
-                  <div class="mt-4">
-                    <label class="font-caption letter-spacing text-black-60 text-uppercase" for="bounty_type">{% trans "Reserved for" %}</label>
-                    <v-select id="reservedFor" label="text" @search="userSearch" :reduce="user => user.text" :options="usersOptions" placeholder="Reserved for" v-model="form.reservedFor">
-                      <template slot="no-options">
-                        type to search Users..
-                      </template>
-                      <template slot="option" slot-scope="option">
-                        <div class="d-flex align-items-baseline">
-                          <div class="mr-2">
-                            <img class="rounded-circle" :src="option.avatar_url" width="40" height="40"/>
-                          </div>
-                          <div>[[ option.text ]]</div>
-                        </div>
-
-                      </template>
-                      <template slot="selected-option" slot-scope="option">
-                        <div class="d-flex align-items-baseline">
-                          <div class="mr-2">
-                            <img class="rounded-circle" :src="option.avatar_url" width="20" height="20"/>
-                          </div>
-                          <div>[[ option.text ]]</div>
-                        </div>
-                      </template>
-
-                    </v-select>
-                  </div>
-                </div>
-                <div class="col-12" v-show="form.reservedFor">
-                  <label class="form__label" for="bounty_type">{% trans "Release To Public After" %}</label>
-
-                  <v-select id="releaseAfter" :options="[{label:'After 3 days', value:'3-days'},{label:'After a week', value:'1-week'},{label:'Keep reserved', value:'never'},]" :reduce="release => release.value" placeholder="Release To Public After" v-model="form.release_to_public">
-                    <template #search="{attributes, events}">
-                      <input
-                        class="vs__search"
-                        :required="!form.release_to_public"
-                        v-bind="attributes"
-                        v-on="events"
-                      />
-                    </template>
-                  </v-select>
-                </div>
-                <div class="col-12">
-                  <div class="mt-4">
-                    <label class="font-caption letter-spacing text-black-60 text-uppercase" for="hiringRightNow">{% trans "Hiring right now?" %}</label>
+                      <input name="terms" id="terms" type="checkbox" value="1" required="" v-model="form.terms">
+                      <label class="form__label" for="terms">I have read, understand, and agree to, the
+                        <a href="/legal/terms" target="_blank" class="text-reset underline" rel="noopener noreferrer">Terms of Service</a>.
+                      </label>
+                    </div>
+                    <div class="text-danger" v-if="errors.terms && !form.terms">
+                      [[errors.terms]]
+                    </div>
 
                     <div class="form__checkbox">
-                      <input name='hiringRightNow' id='hiringRightNow' type="checkbox" v-model="checkboxes.hiringRightNow" />
-                      <label class="form__label" for=hiringRightNow>{% trans "I am hiring for a full time, part time, or contract position, right now and would like Gitcoin to attach this job description to the bounty." %}
-                      </label>
-                    </div>
-                    <input name="jobDescription" id="jobDescription" v-model="form.jobDescription" type="url" class="form__input " placeholder="https://link.to/job/description" :disabled="!checkboxes.hiringRightNow">
-                  </div>
-                </div>
-              </div>
-            </transition>
-          </div>
-
-          <div class="container mt-5 bg-white position-relative rounded">
-            <div class="row">
-              <div class="col-12">
-
-                <div @click="toggleCollapse(1, 'featuredBounty')" class="d-flex justify-content-between align-items-center p-4 py-md-4 px-md-5 cursor-pointer">
-                  <span class="font-body">
-                    <span class="d-block text-uppercase letter-spacing">Feature your bounty</span>
-                    <span>Get more visibility and feature your bounty at the top of Issue Explorer </span>
-                  </span>
-                  <i class="fa fa-fw" :class="isExpanded(1, 'featuredBounty')? 'fa-chevron-up': 'fa-chevron-down'"></i>
+                      <input name="termsPrivacy" id="termsPrivacy" type="checkbox" value="1" required="" v-model="form.termsPrivacy">
+                      <label class="form__label" for="termsPrivacy">Payment Upon Completion. Upon delivery of work, I agree to pay the proposed amount to the fulfiller(s) if the submitted fulfillment meets the standards I have set forth.
+                      </label>
+                    </div>
+                    <div class="text-danger" v-if="errors.termsPrivacy && !form.termsPrivacy">
+                      [[errors.termsPrivacy]]
+                    </div>
+                  </div>
                 </div>
               </div>
             </div>
-
-            <transition name="collapse">
-              <div v-show="isExpanded(1, 'featuredBounty')" class="row px-md-5 pb-md-5 border-top pt-3">
-                <div class="col-12">
-                  <div id="featured-bounty-add" class="pt-2 row">
-                    <div class="col-md-7">
-                      <p class="featured-text">{% blocktrans %}Your bounty will be placed on a special ‘Featured Bounties’ section <b>at the top of the Issue Explorer</b> for 14 days.{% endblocktrans %}</p>
-                      <div class="form__flex-group">
-                        <div class="">
-                          <div class="featured_container">
-                            <small class="mb-3 d-block">Note: You will have to approve this transaction separately via your web3 wallet on submit.</small>
-                            <div class="form__checkbox">
-                              <input name='featuredBounty' id='featuredBounty' v-model="form.featuredBounty" type="checkbox" value=1 />
-                              <label class="form__label" for='featuredBounty'>{% trans "Yes, I want to feature my bounty." %}
-                                <span class="featured-price" :class="{'text-through': subscriptionActive}"><b class="featured-price-eth">[[ethFeaturedPrice]] ETH</b> (<span class="featured-price-usd">[[usdFeaturedPrice]]</span> USD)</span>
-                                <span class="featured-price gc-text-green font-weight-bold" v-if="subscriptionActive">FREE</span>
-                              </label>
-                            </div>
-                          </div>
-                        </div>
-                      </div>
-                    </div>
-                    <div class="col-md-5 text-right">
-                      <img src="{% static 'v2/images/featured-example.jpg' %}" width="314" alt="featured bounty example" class="featured-example w-auto">
-                    </div>
-                  </div>
-                </div>
-
-              </div>
-            </transition>
-          </div>
-
-          <div class="container mt-5 bg-white position-relative rounded" v-show="bountyFee > 0 && chainId === '1'">
-            <div class="row p-4 p-md-5">
-              <div class="col-12">
-                <div id="fee-section" class="">
-                  <h5 class="font-body letter-spacing text-black-60 text-uppercase">
-                    No Surprises
-                  </h5>
-                  <div class="row">
-                    <div class="col-12 col-sm-9 mt-3 font-body mb-sm-3">
-                      <p>
-                        Simply pay the bounty amount ( plus a  standard
-                        <span class="fee-percentage font-weight-bold">[[bountyFee]]</span><span class="font-weight-bold">%</span> Gitcoin platform fee ).
-                        This covers our costs for finding quality contributors to join our platform so that you get the best work.
-                        If your business requires additional assistance, please contact us <a href="mailto:&#102;&#111;&#117;&#110;&#100;&#101;&#114;&#115;&#064;&#103;&#105;&#116;&#099;&#111;&#105;&#110;&#046;&#099;&#111;">&#102;&#111;&#117;&#110;&#100;&#101;&#114;&#115;&#064;&#103;&#105;&#116;&#099;&#111;&#105;&#110;&#046;&#099;&#111;</a>
-                      </p>
-                    </div>
-                    <div class="col-12 col-sm-3 order-first order-sm-last mt-4 mt-sm-2 mt-md-0 mb-4 mb-sm-3">
-                      <div class="fee-circle text-center">
-                        <p class="font-title mb-0"><span id="fee-amount">[[ totalAmount.totalFee ]]</span> <span v-if="form.token" id="fee-token">[[form.token.symbol]]</span></p>
-                        <p class="font-body font-weight-semibold">
-                          (<span class="fee-percentage">[[bountyFee]]</span>%)
-                        </p>
-                      </div>
-                    </div>
-                  </div>
+            <div class="container mt-5">
+              <div class="row">
+                <div class="col-12 text-center">
+                  <button class="btn btn-gc-blue btn-lg mb-3 px-5 btn-lg-padding" type="submit" @click="submitForm($event)">Fund Issue</button>
+                </div>
+                <div class="col-12 text-center" v-if="Object.keys(errors).length > 0">
+                  Please verify forms errors and try again
                 </div>
               </div>
             </div>
+          </form>
+        </div>
+        <script type="text/x-template" id="select2-template">
+          <select>
+            <slot></slot>
+          </select>
+        </script>
+        <script type="text/x-template" id="date-range-template">
+          <div class="">
+            <input class="form__input" type="text" v-model="pickDate" :disabled="disabled" placeholder="" />
           </div>
-
-          <div class="container mt-5 bg-white position-relative rounded">
-            <div class="row p-4 p-md-5">
-              <div class="col-12">
-                <div id="total-section" class="d-flex" v-if="form.token">
-                  <div class="col-md-3 col-lg-2 my-auto">
-                    <h5 class="text-uppercase h3 font-weight-bold mb-0">Total</h5>
-                  </div>
-                  <div class="col-md-9 col-lg-10 my-auto">
-                    <p class="mb-1 text-uppercase text-black-50 font-body">Payment Due</p>
-                    <span id="summary-total-amount" class="h2 text-darkblue font-weight-bold my-3 d-block">[[totalAmount.total | decimals(4)]] [[form.token.symbol]] <span v-if="form.featuredBounty && !subscriptionActive">+ [[ethFeaturedPrice]] ETH</span></span>
-
-                    <p class="font-caption text-black-50 mb-1">
-                      Bounty <span id="summary-bounty-amount" class="font-weight-bold">[[form.amount ]]</span>
-                      <span id="" class="font-weight-bold">[[form.token.symbol]]</span> ($[[form.amountusd]])
-                      <template>
-                        <span> +
-                          <span id="" class="font-weight-bold">[[totalAmount.totalFee | decimals(4)]]</span>
-                          <span id="" class="font-weight-bold">[[form.token.symbol]]</span>
-                          Gitcoin Platform Fee
-                        </span>
-                        <span v-if="form.featuredBounty"> +
-                          <span class="font-weight-bold" :class="{'text-through': subscriptionActive}">[[ethFeaturedPrice]] ETH</span>
-                          <span class="font-weight-bold gc-text-green" v-if="subscriptionActive">FREE</span>
-                          Featured Bounty
-                        </span>
-
-                      </template>
-                    </p>
-
-                    <p v-if="totalTx" class="font-caption mb-0 gc-text-blue">
-                      You will have to approve <b>[[totalTx]]</b> web3 wallet [['confirmation' | pluralize(totalTx)]].
-                    </p>
-
-                  </div>
-                </div>
-                <div class="pt-4">
-                  <div class="form__checkbox">
-                    <input name="terms" id="terms" type="checkbox" value="1" required="" v-model="form.terms">
-                    <label class="form__label" for="terms">I have read, understand, and agree to, the
-                      <a href="/legal/terms" target="_blank" class="text-reset underline" rel="noopener noreferrer">Terms of Service</a>.
-                    </label>
-                  </div>
-                  <div class="text-danger" v-if="errors.terms && !form.terms">
-                    [[errors.terms]]
-                  </div>
-
-                  <div class="form__checkbox">
-                    <input name="termsPrivacy" id="termsPrivacy" type="checkbox" value="1" required="" v-model="form.termsPrivacy">
-                    <label class="form__label" for="termsPrivacy">Payment Upon Completion. Upon delivery of work, I agree to pay the proposed amount to the fulfiller(s) if the submitted fulfillment meets the standards I have set forth.
-                    </label>
-                  </div>
-                  <div class="text-danger" v-if="errors.termsPrivacy && !form.termsPrivacy">
-                    [[errors.termsPrivacy]]
-                  </div>
-                </div>
-              </div>
-            </div>
-          </div>
-          <div class="container mt-5">
-            <div class="row">
-              <div class="col-12 text-center">
-                <button class="btn btn-gc-blue btn-lg mb-3 px-5 btn-lg-padding" type="submit" @click="submitForm($event)">Fund Issue</button>
-              </div>
-              <div class="col-12 text-center" v-if="Object.keys(errors).length > 0">
-                Please verify forms errors and try again
-              </div>
-            </div>
-          </div>
-        </form>
-      </div>
-      <script type="text/x-template" id="select2-template">
-        <select>
-          <slot></slot>
-        </select>
-      </script>
-      <script type="text/x-template" id="date-range-template">
-        <div class="">
-          <input class="form__input" type="text" v-model="pickDate" :disabled="disabled" placeholder="" />
-        </div>
-      </script>
-
-      {% include 'shared/analytics.html' %}
-      {% include 'shared/footer.html' %}
-      {% include 'shared/footer_scripts.html' with vue=True %}
-      {% include 'shared/current_profile.html' %}
+        </script>
+        {% include 'shared/analytics.html' %}
+        {% include 'shared/footer.html' %}
+        {% include 'shared/footer_scripts.html' with vue=True %}
+        {% include 'shared/current_profile.html' %}
     </div>
     <script>
       document.FEE_PERCENTAGE = {{ FEE_PERCENTAGE }};
