--- conflicted
+++ resolved
@@ -722,10 +722,6 @@
       const csrftoken = jQuery("[name=csrfmiddlewaretoken]").val();
 
     </script>
-<<<<<<< HEAD
-
-=======
->>>>>>> 55c416bb
     <script src="{% static "v2/js/pages/new_bounty.js" %}"></script>
   </body>
 </html>