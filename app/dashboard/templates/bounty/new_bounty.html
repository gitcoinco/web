{% comment %}
  Copyright (C) 2020 Gitcoin Core

  This program is free software: you can redistribute it and/or modify
  it under the terms of the GNU Affero General Public License as published
  by the Free Software Foundation, either version 3 of the License, or
  (at your option) any later version.

  This program is distributed in the hope that it will be useful,
  but WITHOUT ANY WARRANTY; without even the implied warranty of
  MERCHANTABILITY or FITNESS FOR A PARTICULAR PURPOSE. See the
  GNU Affero General Public License for more details.

  You should have received a copy of the GNU Affero General Public License
  along with this program. If not, see <http://www.gnu.org/licenses/>.

{% endcomment %}
{% load i18n static email_obfuscator add_url_schema avatar_tags compress %}
<!DOCTYPE html>
<html lang="en">

  <head>
    {% include 'shared/head.html' %}
    {% include 'shared/cards.html' %}
    <meta name="title" content="Create Funded Issue/Bounty | Gitcoin">
    <meta name="description" content="Instructions for creating an issue and posting a bounty to Gitcoin so developers across the world can discover your bounty and start working on your issue.">
    {% compress css file new_bounty %}
      <link rel="stylesheet" type="text/x-scss" href={% static "v2/scss/quickstart.scss" %} />
      <link rel="stylesheet" type="text/x-scss" href={% static "v2/scss/activity_stream.scss" %} />
      <link rel="stylesheet" type="text/x-scss" href={% static "v2/scss/tag.scss" %} />
      <link rel="stylesheet" type="text/x-scss" href={% static "v2/scss/lib/daterangepicker.scss" %} />
      <link rel="stylesheet" type="text/x-scss" href={% static "v2/scss/submit_bounty.scss" %} />
    {% endcompress %}
    <style>

      .issue_description {
        height: 400px;
        padding: 1em;
        overflow: auto;
        resize: vertical;
        background-color: #f9f9f9;
      }

      .issue_description img {
        max-width: 100%;
      }

    </style>
  </head>

  <body>
    <div class="content__main min-vh-100 d-md-flex flex-column">
      {% include 'shared/tag_manager_2.html' %}
      <div class="container-fluid header dash px-0">
        {% include 'shared/top_nav.html' with class='d-md-flex' %}
        {% include 'shared/nav.html' %}
      </div>
      <div class="container-fluid bg-lightblue pb-5 pt-5" id="gc-hackathon-new-bounty" v-cloak>
        <form action="" @submit="checkForm" :class="`${Object.keys(errors).length ? 'invalid' : ''}`">
          <div class="container mt-3 mb-3 bg-white position-relative rounded">
            <div class="row p-4 p-md-5">
              <div class="col-12">
                <h1 class="text-center">Fund Issue</h1>
                <p class="text-center font-bigger-1 text-black-60">Fund your GitHub issue and work with talented developers!</p>
                <p class="text-center font-bigger-1 text-black-60"><button @click="showQuickStart(true)" type="button" class="btn btn-link">Open Funder Guide</button>
                </p>
                <div class="mb-3">
                  <label class="font-caption letter-spacing text-black-60 text-uppercase" for="bounty_chain">Bounty chain</label>
                    <p class="font-body">Pick the chain you are funding the bounty with</p>

                  <div :class="`btn-group-toggle d-flex flex-column flex-lg-row flex-wrap ${errors.chainId && !form.chainId ? 'invalid' : ''}`">

                    <label class="btn btn-radio chain-btn d-flex align-items-center mr-2 mb-2 font-weight-bold py-2 px-4" :class="{'active': chainId === '1'}">
                      <input type="radio" name="bounty_chain" id="1_chain" value="1" v-model="chainId"><img class="mr-2" src="{% static 'v2/images/chains/ethereum.svg' %}" alt="" width="12"> ETH
                    </label>

                    <label class="btn btn-radio chain-btn d-flex align-items-center mr-2 mb-2 font-weight-bold py-2 px-4" :class="{'active': chainId === '0'}">
                      <input type="radio" name="bounty_chain" id="0_chain" value="0" v-model="chainId"><img class="mr-2" src="{% static 'v2/images/chains/bitcoin.svg' %}" alt="" width="20"> BTC
                    </label>

                    <label class="btn btn-radio chain-btn d-flex align-items-center mr-2 mb-2 font-weight-bold py-2 px-4" :class="{'active': chainId === '666'}">
                      <input type="radio" name="bounty_chain" id="666_chain" value="666" v-model="chainId"><img class="mr-2" src="{% static 'v2/images/chains/paypal.svg' %}" alt="" width="16"> PayPal
                    </label>

                    <label class="btn btn-radio chain-btn d-flex align-items-center mr-2 mb-2 font-weight-bold py-2 px-4" :class="{'active': chainId === '56'}">
                      <input type="radio" name="bounty_chain" id="56_chain" value="56" v-model="chainId"><img class="mr-2" src="{% static 'v2/images/chains/binance.svg' %}" alt="" width="16"> Binance
                    </label>

                    <label class="btn btn-radio chain-btn d-flex align-items-center mr-2 mb-2 font-weight-bold py-2 px-4" :class="{'active': chainId === '1000'}">
                      <input type="radio" name="bounty_chain" id="1000_chain" value="1000" v-model="chainId"><img class="mr-2" src="{% static 'v2/images/chains/harmony.svg' %}" alt="" width="16"> Harmony
                    </label>

                    <label class="btn btn-radio chain-btn d-flex align-items-center mr-2 mb-2 font-weight-bold py-2 px-4" :class="{'active': chainId === '58'}">
                      <input type="radio" name="bounty_chain" id="58_chain" value="58" v-model="chainId"><img class="mr-2" src="{% static 'v2/images/chains/polkadot.svg' %}" alt="" width="16"> Polkadot
                    </label>

                    <label class="btn btn-radio chain-btn d-flex align-items-center mr-2 mb-2 font-weight-bold py-2 px-4" :class="{'active': chainId === '59'}">
                      <input type="radio" name="bounty_chain" id="59_chain" value="59" v-model="chainId"><img class="mr-2" src="{% static 'v2/images/chains/kusama.svg' %}" alt="" width="16"> Kusama
                    </label>

                    <label class="btn btn-radio chain-btn d-flex align-items-center mr-2 mb-2 font-weight-bold py-2 px-4" :class="{'active': chainId === '61'}">
                      <input type="radio" name="bounty_chain" id="61_chain" value="61" v-model="chainId"><img class="mr-2" src="{% static 'v2/images/chains/ethereum-classic.svg' %}" alt="" width="12"> ETC
                    </label>

                    <label class="btn btn-radio chain-btn d-flex align-items-center mr-2 mb-2 font-weight-bold py-2 px-4" :class="{'active': chainId === '102'}">
                      <input type="radio" name="bounty_chain" id="102_chain" value="102" v-model="chainId"><img class="mr-2" src="{% static 'v2/images/chains/zilliqa.svg' %}" alt="" width="16"> Zilliqa
                    </label>

                    <label class="btn btn-radio chain-btn d-flex align-items-center mr-2 mb-2 font-weight-bold py-2 px-4" :class="{'active': chainId === '600'}">
                      <input type="radio" name="bounty_chain" id="600_chain" value="600" v-model="chainId"><img class="mr-2" src="{% static 'v2/images/chains/filecoin.svg' %}" alt="" width="20"> Filecoin
                    </label>

                    <label class="btn btn-radio chain-btn d-flex align-items-center mr-2 mb-2 font-weight-bold py-2 px-4" :class="{'active': chainId === '42220'}">
                      <input type="radio" name="bounty_chain" id="42220_chain" value="42220" v-model="chainId"><img class="mr-2" src="{% static 'v2/images/chains/celo.svg' %}" alt="" width="16"> Celo
                    </label>

                    <label class="btn btn-radio chain-btn d-flex align-items-center mr-2 mb-2 font-weight-bold py-2 px-4" :class="{'active': chainId === '30'}">
                      <input type="radio" name="bounty_chain" id="30_chain" value="30" v-model="chainId"><img class="mr-2" src="{% static 'v2/images/chains/rsk.svg' %}" alt="" width="16"> RSK
                    </label>

                    <label class="btn btn-radio chain-btn d-flex align-items-center mr-2 mb-2 font-weight-bold py-2 px-4" :class="{'active': chainId === '50'}">
                      <input type="radio" name="bounty_chain" id="50_chain" value="50" v-model="chainId"><img class="mr-2" src="{% static 'v2/images/chains/xinfin.svg' %}" alt="" width="16"> Xinfin
                    </label>

<<<<<<< HEAD
                      <label class="btn btn-radio chain-btn d-flex align-items-center mr-2 mb-2 font-weight-bold py-2 px-4" :class="{'active': chainId === '1001'}">
                        <input type="radio" name="bounty_chain" id="1001_chain" value="1001" v-model="chainId"><img class="mr-2" src="{% static 'v2/images/chains/algorand.svg' %}" alt="" width="16"> Algorand
                      </label>

=======
                    {% if is_staff %}
>>>>>>> 7c486fc7
                      <label class="btn btn-radio chain-btn d-flex align-items-center mr-2 mb-2 font-weight-bold py-2 px-4" :class="{'active': chainId === '717171'}">
                        <input type="radio" name="bounty_chain" id="717171_chain" value="717171" v-model="chainId"> Other
                      </label>
                    {% endif %}

                  </div>
                  <div class="text-danger" v-if="errors.chainId && !form.chainId">
                    [[errors.chainId]]
                  </div>
                </div>
                <div class="mb-3">
                  <label class="font-caption letter-spacing text-black-60 text-uppercase" for="issueURL">Github Issue Url <span class="badge badge-greylight text-capitalize">Required</span></label>
                  <input class="form-control" name='issueURL' id="issueURL" v-model="form.issueUrl" type="url" placeholder="https://github.com/org/repo/issues/n" @input="getIssueDetails(form.issueUrl)" value="{% if issueURL %}{{ issueURL }}{% endif %}" required/>
                  <img v-if="filterOrgSelected" :src="filterOrgSelected" class="position-absolute" :alt="orgSelected" :title="orgSelected" height="32" style="margin-top: -35px; right: 18px;">

                  <div class="text-danger" v-if="errors.issueDetails">
                    [[errors.issueDetails]]
                  </div>
                </div>
                <div v-if="form.issueDetails">
                  <div class="font-caption letter-spacing text-black-60 text-uppercase mb-2">
                    Issue Title
                  </div>
                  <div class="mb-3">
                    [[form.issueDetails.title]]
                  </div>

                  <div class="font-caption letter-spacing text-black-60 text-uppercase mb-2">
                    Issue Details
                  </div>
                  <div class="issue_description mb-3" :inner-html.prop="form.issueDetails.description | markdownit"></div>
                  <a class="btn btn-primary" :href="form.issueUrl" target="_blank" rel="noopener noreferrer">
                    Edit on Github <i class="fab fa-github ml-1"></i>
                  </a>

                  <div class="mt-4">
                    <label class="font-caption letter-spacing text-black-60 text-uppercase" for="keywords">{% trans "Keywords" %} <span class="badge badge-greylight text-capitalize">Required</span></label>
                    <p class="font-body">Insert keywords relevant to your issue to make it easily discoverable by contributors </p>
                    <div class="form__select2 g-multiselect flex-column">

                      <select2 :options="form.issueDetails.keywords" v-model="form.keywords" data-placeholder="e.g. HTML, CSS" data-tags="true" data-token-separators="[',']" multiple class="form-control" required>
                        <option disabled value="0">Select one</option>
                      </select2>

                    </div>
                    <div id="keyword-suggestion-container" class="font-caption font-weight-semibold mt-1">
                      <span>Add tags from your repo: </span>
                      <ul id="keyword-suggestions" class="d-flex list-unstyled">
                        <li class="select2-available__choice" v-for="keyword in form.issueDetails.keywords" @click="addKeyword(keyword)" :class="{'d-none': form.keywords.includes(keyword)}"><span class="text">[[keyword]]</span></li>
                      </ul>
                    </div>
                    <div class="text-danger" v-if="errors.keywords && !form.keywords.length">
                      [[errors.keywords]]
                    </div>
                  </div>
                </div>
                <div v-else>
                  <div class="my-4">
                    <img class="w-100" src="{% static "v2/images/bounty/no_issue.svg" %}">
                  </div>
                </div>

                <div class="mt-4">
                  <label class="font-caption letter-spacing text-black-60 text-uppercase" for="issueURL">Bounty category <span class="badge badge-greylight text-capitalize">Required</span></label>
                  <p class="font-body">Pick the most accurate categories for this bounty to get the right contributors</p>

                  <div :class="`btn-group-toggle ${errors.bounty_categories && !form.bounty_categories.length ? 'invalid' : ''}`">
                    <label class="btn btn-radio frontend mr-2 mb-2 font-weight-bold py-2 px-4" :class="{'active': form.bounty_categories.includes('frontend')}">
                      <input type="checkbox" id="frontend_cat" value="frontend" v-model="form.bounty_categories"><i class="fas fa-laptop-code mr-2"></i> Front End
                    </label>
                    <label class="btn btn-radio backend mr-2 mb-2 font-weight-bold py-2 px-4" :class="{'active': form.bounty_categories.includes('backend')}">
                      <input type="checkbox" id="backend_cat" value="backend" v-model="form.bounty_categories"><i class="fas fa-code mr-2"></i> Back End
                    </label>
                    <label class="btn btn-radio design mr-2 mb-2 font-weight-bold py-2 px-4" :class="{'active': form.bounty_categories.includes('design')}">
                      <input type="checkbox" id="design_cat" value="design" v-model="form.bounty_categories"><i class="fas fa-pencil-ruler mr-2"></i> Design
                    </label>
                    <label class="btn btn-radio doc mr-2 mb-2 font-weight-bold py-2 px-4" :class="{'active': form.bounty_categories.includes('documentation')}">
                      <input type="checkbox" id="doc_cat" value="documentation" v-model="form.bounty_categories"><i class="fas fa-file-alt mr-2"></i> Documentation
                    </label>
                    <label class="btn btn-radio other mb-2 font-weight-bold py-2 px-4" :class="{'active': form.bounty_categories.includes('other')}">
                      <input type="checkbox" id="other_cat" value="other" v-model="form.bounty_categories"><i class="fas fa-briefcase mr-2"></i> Other
                    </label>
                  </div>
                  <div class="text-danger" v-if="errors.bounty_categories && !form.bounty_categories.length">
                    [[errors.bounty_categories]]
                  </div>
                </div>

                <div class="mt-4">
                  <div id="" class="">
                    <label class="font-caption letter-spacing text-black-60 text-uppercase" for="project_type">Project Type</label>
                    <div class="d-flex row">
                      <div :class="`col-12 col-md-4 btn-group-toggle ${errors.project_type && !form.project_type ? 'invalid' : ''}`">
                        <label class="btn btn-block btn-radio traditional my-2 font-weight-bold py-2 px-4 text-left" :class="{'active': form.project_type.includes('traditional')}">
                          <input type="radio" name="project_type" id="traditional" value="traditional" v-model="form.project_type" required>
                          Traditional
                          <span class="d-block font-weight-normal">
                            <span class="fa-stack font-smaller-6">
                              <i class="far fa-circle fa-stack-2x"></i>
                              <i class="fas fa-user fa-stack-1x"></i>
                            </span>
                            One contributor
                          </span>
                          <span class="d-block font-weight-normal">
                            <span class="fa-stack font-smaller-6">
                              <i class="far fa-circle fa-stack-2x"></i>
                              <i class="fas fa-user fa-stack-1x"></i>
                            </span>
                            One paid
                          </span>
                        </label>
                      </div>
                      <div class="col-12 col-md-4 btn-group-toggle">
                        <label class="btn btn-block btn-radio contest my-2 font-weight-bold py-2 px-4 text-left" :class="{'active': form.project_type.includes('contest'), 'disabled': !subscriptionActive}">
                          <input type="radio" name="project_type" id="contest" value="contest" v-model="form.project_type" required :disabled="!subscriptionActive">
                          Contest
                          <span class="d-block font-weight-normal">
                            <span class="fa-stack font-smaller-6">
                              <i class="far fa-circle fa-stack-2x"></i>
                              <i class="fas fa-users fa-stack-1x"></i>
                            </span>
                            Multiple contributors
                          </span>
                          <span class="d-block font-weight-normal">
                            <span class="fa-stack font-smaller-6">
                              <i class="far fa-circle fa-stack-2x"></i>
                              <i class="fas fa-users fa-stack-1x"></i>
                            </span>
                            One paid
                          </span>
                        </label>
                      </div>
                      <div class="col-12 col-md-4 btn-group-toggle">
                        <label class="btn btn-block btn-radio cooperative my-2 font-weight-bold py-2 px-4 text-left" :class="{'active': form.project_type.includes('cooperative'), 'disabled': !subscriptionActive}">
                          <input type="radio" name="project_type" id="cooperative" value="cooperative" v-model="form.project_type" required :disabled="!subscriptionActive">
                          Cooperative
                          <span class="d-block font-weight-normal">
                            <span class="fa-stack font-smaller-6">
                              <i class="far fa-circle fa-stack-2x"></i>
                              <i class="fas fa-users fa-stack-1x"></i>
                            </span>
                            Multiple contributors
                          </span>
                          <span class="d-block font-weight-normal">
                            <span class="fa-stack font-smaller-6">
                              <i class="far fa-circle fa-stack-2x"></i>
                              <i class="fas fa-users fa-stack-1x"></i>
                            </span>
                            Multiple paid
                          </span>
                        </label>
                      </div>
                      <div class="col-12" v-if="!subscriptionActive">
                        <p class="text-highlight-gc-blue bg-lightpurple p-2 mt-2">
                          For <strong>Gitcoin PRO Features</strong> (contest, cooperative, many applicants, 0% fees, tribes and more) contact <a href="mailto:pro@gitcoin.co" target="_blank" class="font-weight-bold">pro@gitcoin.co</a>
                        </p>

                      </div>
                    </div>
                  </div>
                  <div class="text-danger" v-if="errors.project_type && !form.project_type">
                    [[errors.project_type]]
                  </div>
                </div>
                <div class="mt-4">
                  <div id="" class="">
                    <label class="font-caption letter-spacing text-black-60 text-uppercase" for="permission_type">Permissions</label>
                    <div class="d-flex row">
                      <div :class="`col-12 col-md-6 btn-group-toggle ${errors.permission_type && !form.permission_type ? 'invalid' : ''}`">
                        <label class="btn btn-block btn-radio approval my-2 font-weight-bold py-3 px-4 text-left" :class="{'active': form.permission_type.includes('approval')}">
                          <input type="radio" name="permission_type" id="approval" value="approval" v-model="form.permission_type" required>
                          Approval Required
                          <span class="d-block font-weight-normal">
                            <i class="fas fa-user-cog"></i>
                            I will approve bounty hunters
                          </span>
                        </label>
                      </div>
                      <div :class="`col-12 col-md-6 btn-group-toggle ${errors.permission_type && !form.permission_type ? 'invalid' : ''}`">
                        <label class="btn btn-block btn-radio permissionless my-2 font-weight-bold py-3 px-4 text-left" :class="{'active': form.permission_type.includes('permissionless')}">
                          <input type="radio" name="permission_type" id="permissionless" value="permissionless" v-model="form.permission_type" required>
                          Permissionless
                          <span class="d-block font-weight-normal">
                            <i class="fas fa-user-cog "></i>
                            No approval required
                          </span>
                        </label>
                      </div>
                    </div>
                    <div class="mt-2" id="auto_approve_workers_container">
                      <div class="form__checkbox">
                        <input name="admin_override_suspend_auto_approval" id="admin_override_suspend_auto_approval" v-model="form.auto_approve_workers" type="checkbox" :disabled="form.permission_type.includes('permissionless')">
                        <label class="form__label" for="admin_override_suspend_auto_approval" style="display: flex;">
                          Worker will be auto-approved after 72 hours.
                        </label>
                      </div>
                    </div>

                  </div>
                  <div class="text-danger" v-if="errors.permission_type && !form.permission_type">
                    [[errors.permission_type]]
                  </div>
                </div>

                <div class="mt-4">
                  <label class="font-caption letter-spacing text-black-60 text-uppercase">{% trans "Details" %}</label>
                  <div class="d-flex row mb-2">
                    <div class="col-12 col-md-4">
                      <label class="form__label" for="experience_level">{% trans "Experience Level" %}</label>
                      <v-select id="experience_level" :options="['Beginner','Intermediate','Advanced']" placeholder="Experience Level" v-model="form.experience_level">
                        <template #search="{attributes, events}">
                          <input
                            class="vs__search"
                            :required="!form.experience_level"
                            v-bind="attributes"
                            v-on="events"
                          />
                        </template>
                      </v-select>
                    </div>
                    <div class="col-12 col-md-4">
                      <label class="form__label" for="project_length">{% trans "Time Commitment" %}</label>
                      <v-select id="project_length" :options="['Hours','Days','Weeks', 'Months']" placeholder="Time Commitment" v-model="form.project_length">
                        <template #search="{attributes, events}">
                          <input
                            class="vs__search"
                            :required="!form.project_length"
                            v-bind="attributes"
                            v-on="events"
                          />
                        </template>
                      </v-select>
                    </div>
                    <div class="col-12 col-md-4">
                      <label class="form__label" for="bounty_type">{% trans "Bounty Type" %}</label>
                      <v-select id="bounty_type" :options="['Bug','Feature','Improvement', 'Security', 'Documentation', 'Design', 'Code Review', 'Other']" placeholder="Bounty Type" v-model="form.bounty_type">
                        <template #search="{attributes, events}">
                          <input
                            class="vs__search"
                            :required="!form.bounty_type"
                            v-bind="attributes"
                            v-on="events"
                          />
                        </template>
                      </v-select>
                    </div>
                    <div class="col-12 text-danger" v-if="errors.experience_level || errors.project_length || errors.bounty_type">
                      [[errors.experience_level || errors.project_length || errors.bounty_type]]
                    </div>
                  </div>

                </div>

                <div id="pricing-section" class="mt-4" data-select2-id="pricing-section">
                  <label class="font-caption letter-spacing text-black-60 text-uppercase">Pricing</label>
                  <div class="d-flex row mb-2">
                    <div class="col-12 col-md-3">
                      <label class="form__label" for="token">Denomination</label>

                      <v-select id="token" :options="filterByChainId" label="symbol" v-model="form.token" @input="getAmount(form.token ? form.token.symbol : null);">
                        <template v-slot:option="option">
                          <span class="font-weight-semibold">[[ option.symbol ]]</span>
                        </template>
                      </v-select>

                    </div>
                    <div class="col-12 col-md-3">
                      <label class="form__label" for="amount">Amount</label>
                      <input name="amount" id="amount" class="form__input" :class="{'valid': form.amount, 'error': !form.amount}" type="number" step="any" min="0.001" v-model="form.amount" @input="calcValues('usd')">
                    </div>
                    <div class="col-12 col-md-3" id="usd-amount-wrapper">
                      <label class="form__label" for="usd_amount">USD</label>
                      <input name="usd_amount" id="usd_amount" class="form__input" :class="{'valid': form.amountusd, 'error': !form.amountusd}" type="number" step="any" min="0.00" v-model="form.amountusd" @input="calcValues('token')">
                    </div>

                    <div class="col-12 col-md-3" id="usd-amount-wrapper">
                      <label class="form__label" for="hours">Est. Hours of Work</label>
                      <input name="hours" id="hours"  pattern="[0-9]" class="form__input" type="number" step="1" min="1" v-model="form.hours" @input="estHoursValidator">
                    </div>
                  </div>
                  <div>
                    <small v-show="form.amountusd" class="form__input-help--dynamic text-highlight-gc-blue bg-lightpurple p-1" id="usd_amount_text">[[form.hours]] hrs at  $[[form.amountusd / form.hours | decimals(2)]]/hr leads to <b> [[ successRate]]% success rate</b>. Read our <a href="https://gitcoin.co/blog/tutorial-how-to-price-work-on-gitcoin/" target="_blank" class="underline" rel="noopener noreferrer">pricing guide</a>.</small>
                    <small  v-show="chainId === '666'" class="form__input-help--dynamic text-highlight-gc-blue bg-lightpurple p-1" id="fiat_text">
                      USD payment is powered by <span class="font-weight-bold">PayPal</span>. Please note that there might be a small fee for payment to contributors in outside of the US.
                    </small>
                  </div>
                </div>

                <div class="funder-address-container mt-4" v-show="(chainId !== '1' && chainId !== '56') || funderAddressFallback === true">
                  <label class="font-caption letter-spacing text-black-60 text-uppercase" for="funderAddress">Funder Address</label>
                  <p class="font-body" v-show="funderAddressFallback === true">Please enter your Binance Wallet address. We are unable to validate a Binance address. Please confirm that you are using the correct Binance address.</p>
                  <input name="funderAddress" id="funderAddress" class="form__input" type="text" placeholder="Address with which the bounty will be paid out" v-model="form.funderAddress">
                  <div class="text-danger" v-if="errors.funderAddress && (!form.funderAddress || chainId === '0')">
                    [[errors.funderAddress]]
                  </div>
                  <div class="text-danger" v-if="funderAddressFallback === true">
                    Looks like you don't have the Binance Wallet Extension or the extension is disabled.
                  </div>
                </div>


              </div>
            </div>
          </div>
          <div class="container mt-5 bg-white position-relative rounded">
            <div class="row">
              <div class="col-12">

                <div @click="toggleCollapse(1, 'reserve')" class="d-flex justify-content-between align-items-center p-4 py-md-4 px-md-5 cursor-pointer">
                  <span class="font-body">
                    <span class="d-block text-uppercase letter-spacing">Other options</span>
                    <span>Reserve bounty, set expiration, attach a post job</span>
                  </span>
                  <i class="fa fa-fw" :class="isExpanded(1, 'reserve')? 'fa-chevron-up': 'fa-chevron-down'"></i>
                </div>
              </div>
            </div>

            <transition name="collapse">
              <div v-show="isExpanded(1, 'reserve')" class="row px-md-5 pb-md-5 border-top pt-3">
                <div class="col-12">
                  <div class="mt-4">
                    <label class="font-caption letter-spacing text-black-60 text-uppercase" for="fundingOrganisation">Funding Organisation Github handle</label>
                    <input name="fundingOrganisation" id="fundingOrganisation" v-model="form.fundingOrganisation" class="form__input" type="text" placeholder="MetaMask">
                  </div>
                </div>
                <div class="col-12">
                  <div class="row mt-2">
                    <div class="col-12 col-md-6">
                      <label class="font-caption letter-spacing text-black-60 text-uppercase" for="notificationEmail">Notification Email</label>
                      <input name="notificationEmail" id="notificationEmail" v-model="form.notificationEmail" class="form__input" type="email" placeholder="you@domain.co (optional, but recommended for notifications)">
                      <div class="w-100 mt-2 terms_container">
                        <div class="form__checkbox">
                          <input name="show_email_publicly" id="show_email_publicly" v-model="form.showEmailPublicly" type="checkbox" false-value="0" true-value="1">
                          <label class="form__label" for="show_email_publicly">It's okay to show this information publicly on Gitcoin</label>
                        </div>
                      </div>
                    </div>
                    <div class="col-12 col-md-6 github-username">
                      <label class="font-caption letter-spacing text-black-60 text-uppercase" for="githubUsername">Github Username</label>
                      <input name="githubUsername" id="githubUsername" class="form__input" v-model="form.githubUsername" type="text" readonly="" placeholder="@you (optional)">
                    </div>
                  </div>
                </div>
                <div class="col-12">
                  <div class="mt-4">
                    <label class="font-caption letter-spacing text-black-60 text-uppercase" for="expirationTimeDelta">{% trans "Expires in" %}</label>
                    <date-range-picker :date="form.expirationTimeDelta"  @apply-daterangepicker="updateDate" :disabled="checkboxes.neverExpires"></date-range-picker>
                    <div class="form__checkbox">
                      <input name='neverExpires' id='neverExpires' type="checkbox" v-model="checkboxes.neverExpires" />
                      <label class="form__label" for=neverExpires>{% trans "Never expire" %}
                      </label>
                    </div>
                  </div>
                </div>
                <div class="col-12">
                  <div class="mt-4">
                    <label class="font-caption letter-spacing text-black-60 text-uppercase" for="bounty_type">{% trans "Reserved for" %}</label>
                    <v-select id="reservedFor" label="text" @search="userSearch" :reduce="user => user.text" :options="usersOptions" placeholder="Reserved for" v-model="form.reservedFor">
                      <template slot="no-options">
                        type to search Users..
                      </template>
                      <template slot="option" slot-scope="option">
                        <div class="d-flex align-items-baseline">
                          <div class="mr-2">
                            <img class="rounded-circle" :src="option.avatar_url" width="40" height="40"/>
                          </div>
                          <div>[[ option.text ]]</div>
                        </div>

                      </template>
                      <template slot="selected-option" slot-scope="option">
                        <div class="d-flex align-items-baseline">
                          <div class="mr-2">
                            <img class="rounded-circle" :src="option.avatar_url" width="20" height="20"/>
                          </div>
                          <div>[[ option.text ]]</div>
                        </div>
                      </template>

                    </v-select>
                  </div>
                </div>
                <div class="col-12" v-show="form.reservedFor">
                  <label class="form__label" for="bounty_type">{% trans "Release To Public After" %}</label>

                  <v-select id="releaseAfter" :options="[{label:'After 3 days', value:'3-days'},{label:'After a week', value:'1-week'},{label:'Keep reserved', value:'never'},]" :reduce="release => release.value" placeholder="Release To Public After" v-model="form.release_to_public">
                    <template #search="{attributes, events}">
                      <input
                        class="vs__search"
                        :required="!form.release_to_public"
                        v-bind="attributes"
                        v-on="events"
                      />
                    </template>
                  </v-select>
                </div>
                <div class="col-12">
                  <div class="mt-4">
                    <label class="font-caption letter-spacing text-black-60 text-uppercase" for="hiringRightNow">{% trans "Hiring right now?" %}</label>

                    <div class="form__checkbox">
                      <input name='hiringRightNow' id='hiringRightNow' type="checkbox" v-model="checkboxes.hiringRightNow" />
                      <label class="form__label" for=hiringRightNow>{% trans "I am hiring for a full time, part time, or contract position, right now and would like Gitcoin to attach this job description to the bounty." %}
                      </label>
                    </div>
                    <input name="jobDescription" id="jobDescription" v-model="form.jobDescription" type="url" class="form__input " placeholder="https://link.to/job/description" :disabled="!checkboxes.hiringRightNow">
                  </div>
                </div>
              </div>
            </transition>
          </div>

          <div class="container mt-5 bg-white position-relative rounded">
            <div class="row">
              <div class="col-12">

                <div @click="toggleCollapse(1, 'featuredBounty')" class="d-flex justify-content-between align-items-center p-4 py-md-4 px-md-5 cursor-pointer">
                  <span class="font-body">
                    <span class="d-block text-uppercase letter-spacing">Feature your bounty</span>
                    <span>Get more visibility and feature your bounty at the top of Issue Explorer </span>
                  </span>
                  <i class="fa fa-fw" :class="isExpanded(1, 'featuredBounty')? 'fa-chevron-up': 'fa-chevron-down'"></i>
                </div>
              </div>
            </div>

            <transition name="collapse">
              <div v-show="isExpanded(1, 'featuredBounty')" class="row px-md-5 pb-md-5 border-top pt-3">
                <div class="col-12">
                  <div id="featured-bounty-add" class="pt-2 row">
                    <div class="col-md-7">
                      <p class="featured-text">{% blocktrans %}Your bounty will be placed on a special ‘Featured Bounties’ section <b>at the top of the Issue Explorer</b> for 14 days.{% endblocktrans %}</p>
                      <div class="form__flex-group">
                        <div class="">
                          <div class="featured_container">
                            <small class="mb-3 d-block">Note: You will have to approve this transaction separately via your web3 wallet on submit.</small>
                            <div class="form__checkbox">
                              <input name='featuredBounty' id='featuredBounty' v-model="form.featuredBounty" type="checkbox" value=1 />
                              <label class="form__label" for='featuredBounty'>{% trans "Yes, I want to feature my bounty." %}
                                <span class="featured-price" :class="{'text-through': subscriptionActive}"><b class="featured-price-eth">[[ethFeaturedPrice]] ETH</b> (<span class="featured-price-usd">[[usdFeaturedPrice]]</span> USD)</span>
                                <span class="featured-price gc-text-green font-weight-bold" v-if="subscriptionActive">FREE</span>
                              </label>
                            </div>
                          </div>
                        </div>
                      </div>
                    </div>
                    <div class="col-md-5 text-right">
                      <img src="{% static 'v2/images/featured-example.jpg' %}" width="314" alt="featured bounty example" class="featured-example w-auto">
                    </div>
                  </div>
                </div>

              </div>
            </transition>
          </div>

          <div class="container mt-5 bg-white position-relative rounded" v-show="bountyFee > 0 && chainId === '1'">
            <div class="row p-4 p-md-5">
              <div class="col-12">
                <div id="fee-section" class="">
                  <h5 class="font-body letter-spacing text-black-60 text-uppercase">
                    No Surprises
                  </h5>
                  <div class="row">
                    <div class="col-12 col-sm-9 mt-3 font-body mb-sm-3">
                      <p>
                        Simply pay the bounty amount ( plus a  standard
                        <span class="fee-percentage font-weight-bold">[[bountyFee]]</span><span class="font-weight-bold">%</span> Gitcoin platform fee ).
                        This covers our costs for finding quality contributors to join our platform so that you get the best work.
                        If your business requires additional assistance, please contact us <a href="mailto:&#102;&#111;&#117;&#110;&#100;&#101;&#114;&#115;&#064;&#103;&#105;&#116;&#099;&#111;&#105;&#110;&#046;&#099;&#111;">&#102;&#111;&#117;&#110;&#100;&#101;&#114;&#115;&#064;&#103;&#105;&#116;&#099;&#111;&#105;&#110;&#046;&#099;&#111;</a>
                      </p>
                    </div>
                    <div class="col-12 col-sm-3 order-first order-sm-last mt-4 mt-sm-2 mt-md-0 mb-4 mb-sm-3">
                      <div class="fee-circle text-center">
                        <p class="font-title mb-0"><span id="fee-amount">[[ totalAmount.totalFee ]]</span> <span v-if="form.token" id="fee-token">[[form.token.symbol]]</span></p>
                        <p class="font-body font-weight-semibold">
                          (<span class="fee-percentage">[[bountyFee]]</span>%)
                        </p>
                      </div>
                    </div>
                  </div>
                </div>
              </div>
            </div>
          </div>

          <div class="container mt-5 bg-white position-relative rounded">
            <div class="row p-4 p-md-5">
              <div class="col-12">
                <div id="total-section" class="d-flex" v-if="form.token">
                  <div class="col-md-3 col-lg-2 my-auto">
                    <h5 class="text-uppercase h3 font-weight-bold mb-0">Total</h5>
                  </div>
                  <div class="col-md-9 col-lg-10 my-auto">
                    <p class="mb-1 text-uppercase text-black-50 font-body">Payment Due</p>
                    <span id="summary-total-amount" class="h2 text-darkblue font-weight-bold my-3 d-block">[[totalAmount.total | decimals(4)]] [[form.token.symbol]] <span v-if="form.featuredBounty && !subscriptionActive">+ [[ethFeaturedPrice]] ETH</span></span>

                    <p class="font-caption text-black-50 mb-1">
                      Bounty <span id="summary-bounty-amount" class="font-weight-bold">[[form.amount ]]</span>
                      <span id="" class="font-weight-bold">[[form.token.symbol]]</span> ($[[form.amountusd]])
                      <template>
                        <span> +
                          <span id="" class="font-weight-bold">[[totalAmount.totalFee | decimals(4)]]</span>
                          <span id="" class="font-weight-bold">[[form.token.symbol]]</span>
                          Gitcoin Platform Fee
                        </span>
                        <span v-if="form.featuredBounty"> +
                          <span class="font-weight-bold" :class="{'text-through': subscriptionActive}">[[ethFeaturedPrice]] ETH</span>
                          <span class="font-weight-bold gc-text-green" v-if="subscriptionActive">FREE</span>
                          Featured Bounty
                        </span>

                      </template>
                    </p>

                    <p v-if="totalTx" class="font-caption mb-0 gc-text-blue">
                      You will have to approve <b>[[totalTx]]</b> web3 wallet [['confirmation' | pluralize(totalTx)]].
                    </p>

                  </div>
                </div>
                <div class="pt-4">
                  <div class="form__checkbox">
                    <input name="terms" id="terms" type="checkbox" value="1" required="" v-model="form.terms">
                    <label class="form__label" for="terms">I have read, understand, and agree to, the
                      <a href="/legal/terms" target="_blank" class="text-reset underline" rel="noopener noreferrer">Terms of Service</a>.
                    </label>
                  </div>
                  <div class="text-danger" v-if="errors.terms && !form.terms">
                    [[errors.terms]]
                  </div>

                  <div class="form__checkbox">
                    <input name="termsPrivacy" id="termsPrivacy" type="checkbox" value="1" required="" v-model="form.termsPrivacy">
                    <label class="form__label" for="termsPrivacy">Payment Upon Completion. Upon delivery of work, I agree to pay the proposed amount to the fulfiller(s) if the submitted fulfillment meets the standards I have set forth.
                    </label>
                  </div>
                  <div class="text-danger" v-if="errors.termsPrivacy && !form.termsPrivacy">
                    [[errors.termsPrivacy]]
                  </div>
                </div>
              </div>
            </div>
          </div>
          <div class="container mt-5">
            <div class="row">
              <div class="col-12 text-center">
                <button class="btn btn-primary btn-lg mb-3 px-5" type="submit" @click="submitForm($event)">Fund Issue</button>
              </div>
              <div class="col-12 text-center" v-if="Object.keys(errors).length > 0">
                Please verify forms errors and try again
              </div>
            </div>
          </div>
        </form>
      </div>
      <script type="text/x-template" id="select2-template">
        <select>
          <slot></slot>
        </select>
      </script>
      <script type="text/x-template" id="date-range-template">
        <div class="">
          <input class="form__input" type="text" v-model="pickDate" :disabled="disabled" placeholder="" />
        </div>
      </script>

      {% include 'shared/analytics.html' %}
      {% include 'shared/footer.html' %}
      {% include 'shared/footer_scripts.html' with vue=True %}
      {% include 'shared/current_profile.html' %}
      <script>
        document.FEE_PERCENTAGE = {{ FEE_PERCENTAGE }};
        document.coupon_code = '{{ coupon_code|safe }}';
        document.blocked_urls = {{blocked_urls|safe}};
        {% if expired_coupon %}
          _alert({ message: 'This coupon has expired.' }, 'danger');
        {% endif %}

        document.subscriptions= [
          {% for subscription in subscriptions.all %}
              {% if not forloop.first %},{% endif %}
              {
                tribe: "{{ subscription.tribe }}",
                plan_type: "{{ subscription.plan_type }}",
                expires_on: new Date("{{ subscription.expires_on.isoformat }}"),
              }
          {% endfor %}
          ]
      </script>
      <script src="{% static "v2/js/lib/daterangepicker.min.js" %}"></script>
      <script src="{% static "v2/js/lib/highlight.js" %}"></script>
      <script src="{% static "v2/js/lib/markdown-it.js" %}"></script>
      <script src="{% static "v2/js/lib/ipfs-api.js" %}"></script>
      <script src="{% static "v2/js/ipfs.js" %}"></script>
      <script src="{% static "v2/js/abi.js" %}"></script>

      <script src="{% static "v2/js/lib/binance/utils.js" %}"></script>

      <script>
        $('body').bootstrapTooltip({
          selector: '[data-toggle="tooltip"]'
        });
        const csrftoken = jQuery("[name=csrfmiddlewaretoken]").val();

      </script>
      <script src="{% static "v2/js/pages/new_bounty.js" %}"></script>
    </div>
  </body>
</html><|MERGE_RESOLUTION|>--- conflicted
+++ resolved
@@ -122,14 +122,11 @@
                       <input type="radio" name="bounty_chain" id="50_chain" value="50" v-model="chainId"><img class="mr-2" src="{% static 'v2/images/chains/xinfin.svg' %}" alt="" width="16"> Xinfin
                     </label>
 
-<<<<<<< HEAD
+                    {% if is_staff %}
                       <label class="btn btn-radio chain-btn d-flex align-items-center mr-2 mb-2 font-weight-bold py-2 px-4" :class="{'active': chainId === '1001'}">
                         <input type="radio" name="bounty_chain" id="1001_chain" value="1001" v-model="chainId"><img class="mr-2" src="{% static 'v2/images/chains/algorand.svg' %}" alt="" width="16"> Algorand
                       </label>
 
-=======
-                    {% if is_staff %}
->>>>>>> 7c486fc7
                       <label class="btn btn-radio chain-btn d-flex align-items-center mr-2 mb-2 font-weight-bold py-2 px-4" :class="{'active': chainId === '717171'}">
                         <input type="radio" name="bounty_chain" id="717171_chain" value="717171" v-model="chainId"> Other
                       </label>
