{% comment %}
  Copyright (C) 2020 Gitcoin Core

  This program is free software: you can redistribute it and/or modify
  it under the terms of the GNU Affero General Public License as published
  by the Free Software Foundation, either version 3 of the License, or
  (at your option) any later version.

  This program is distributed in the hope that it will be useful,
  but WITHOUT ANY WARRANTY; without even the implied warranty of
  MERCHANTABILITY or FITNESS FOR A PARTICULAR PURPOSE. See the
  GNU Affero General Public License for more details.

  You should have received a copy of the GNU Affero General Public License
  along with this program. If not, see <http://www.gnu.org/licenses/>.

{% endcomment %}
{% load i18n static email_obfuscator add_url_schema avatar_tags compress %}
<!DOCTYPE html>
<html lang="en">

  <head>
    {% include 'shared/head.html' %}
    {% include 'shared/cards.html' %}
    <meta name="title" content="Create Funded Issue/Bounty | Gitcoin">
    <meta name="description" content="Instructions for creating an issue and posting a bounty to Gitcoin so developers across the world can discover your bounty and start working on your issue.">
    {% compress css file new_bounty %}
      <link rel="stylesheet" type="text/x-scss" href={% static "v2/scss/quickstart.scss" %} />
      <link rel="stylesheet" type="text/x-scss" href={% static "v2/scss/activity_stream.scss" %} />
      <link rel="stylesheet" type="text/x-scss" href={% static "v2/scss/tag.scss" %} />
      <link rel="stylesheet" type="text/x-scss" href={% static "v2/scss/lib/daterangepicker.scss" %} />
      <link rel="stylesheet" type="text/x-scss" href={% static "v2/scss/submit_bounty.scss" %} />
    {% endcompress %}
    <style>

      .issue_description {
        height: 400px;
        padding: 1em;
        overflow: auto;
        resize: vertical;
        background-color: #f9f9f9;
      }

      .issue_description img {
        max-width: 100%;
      }

      .vs__dropdown-toggle {
        padding: 5px 5px 5px 5px;
        border-radius: 2px;
      }

      .chain-btn {
        min-height: 64px;
      }

      .chain-btn:hover {
        background-color: #f9f9f9;
        border-color: #3E00FF;
      }

      .vs__no-options {
        text-align: left;
        padding-left: 1em;
      }

    </style>
  </head>

  <body>
<<<<<<< HEAD
    <div class="content__main min-vh-100 d-md-flex flex-column">
      {% include 'shared/tag_manager_2.html' %}
      <div class="container-fluid header dash px-0">
        {% include 'shared/top_nav.html' with class='d-md-flex' %}
        {% include 'shared/nav.html' %}
      </div>
      <div class="container-fluid bg-lightblue pb-5 pt-5" id="gc-hackathon-new-bounty" v-cloak>
        <form action="" @submit="checkForm">
          <div class="container mt-3 mb-3 bg-white position-relative rounded">
            <div class="row p-4 p-md-5">
              <div class="col-12">
                <h1 class="text-center">Fund Issue</h1>
                <p class="text-center font-bigger-1 text-black-60">Fund your GitHub issue and work with talented developers!</p>
                <p class="text-center font-bigger-1 text-black-60"><button @click="showQuickStart(true)" type="button" class="btn btn-link">Open Funder Guide</button>
                </p>
                <div class="mb-3">
                  <label class="font-caption letter-spacing text-black-60 text-uppercase" for="bounty_chain">Bounty chain</label>
                    <p class="font-body">Pick the chain you are funding the bounty with</p>

                  <div class="btn-group-toggle d-flex flex-column flex-lg-row flex-wrap">

                    <label class="btn btn-radio chain-btn d-flex align-items-center mr-2 mb-2 font-weight-bold py-2 px-4" :class="{'active': chainId === '1'}">
                      <input type="radio" name="bounty_chain" id="1_chain" value="1" v-model="chainId"><img class="mr-2" src="{% static 'v2/images/chains/ethereum.svg' %}" alt="" width="16"> ETH
                    </label>

                    <label class="btn btn-radio chain-btn d-flex align-items-center mr-2 mb-2 font-weight-bold py-2 px-4" :class="{'active': chainId === '0'}">
                      <input type="radio" name="bounty_chain" id="0_chain" value="0" v-model="chainId"><img class="mr-2" src="{% static 'v2/images/chains/bitcoin.svg' %}" alt="" width="20"> BTC
=======
    {% include 'shared/tag_manager_2.html' %}
    <div class="container-fluid header dash px-0">
      {% include 'shared/top_nav.html' with class='d-md-flex' %}
      {% include 'shared/nav.html' %}
    </div>
    <div class="container-fluid bg-lightblue pb-5 pt-5" id="gc-hackathon-new-bounty" v-cloak>
      <form action="" @submit="checkForm">
        <div class="container mt-3 mb-3 bg-white position-relative rounded">
          <div class="row p-4 p-md-5">
            <div class="col-12">
              <h1 class="text-center">Fund Issue</h1>
              <p class="text-center font-bigger-1 text-black-60">Fund your GitHub issue and work with talented developers!</p>
              <p class="text-center font-bigger-1 text-black-60"><button @click="showQuickStart(true)" type="button" class="btn btn-link">Open Funder Guide</button>
              </p>
              <div class="mb-3">
                <label class="font-caption letter-spacing text-black-60 text-uppercase" for="bounty_chain">Bounty chain</label>
                  <p class="font-body">Pick the chain you are funding the bounty with</p>

                <div class="btn-group-toggle d-flex flex-column flex-lg-row flex-wrap">

                  <label class="btn btn-radio chain-btn d-flex align-items-center mr-2 mb-2 font-weight-bold py-2 px-4" :class="{'active': chainId === '1'}">
                    <input type="radio" name="bounty_chain" id="1_chain" value="1" v-model="chainId"><img class="mr-2" src="{% static 'v2/images/chains/ethereum.svg' %}" alt="" width="16"> ETH
                  </label>

                  <label class="btn btn-radio chain-btn d-flex align-items-center mr-2 mb-2 font-weight-bold py-2 px-4" :class="{'active': chainId === '0'}">
                    <input type="radio" name="bounty_chain" id="0_chain" value="0" v-model="chainId"><img class="mr-2" src="{% static 'v2/images/chains/bitcoin.svg' %}" alt="" width="20"> BTC
                  </label>

                  <label class="btn btn-radio chain-btn d-flex align-items-center mr-2 mb-2 font-weight-bold py-2 px-4" :class="{'active': chainId === '666'}">
                    <input type="radio" name="bounty_chain" id="666_chain" value="666" v-model="chainId"><img class="mr-2" src="{% static 'v2/images/chains/paypal.svg' %}" alt="" width="16"> PayPal
                  </label>

                  <label class="btn btn-radio chain-btn d-flex align-items-center mr-2 mb-2 font-weight-bold py-2 px-4" :class="{'active': chainId === '56'}">
                    <input type="radio" name="bounty_chain" id="56_chain" value="56" v-model="chainId"><img class="mr-2" src="{% static 'v2/images/chains/binance.svg' %}" alt="" width="16"> Binance
                  </label>

                  <label class="btn btn-radio chain-btn d-flex align-items-center mr-2 mb-2 font-weight-bold py-2 px-4" :class="{'active': chainId === '1000'}">
                    <input type="radio" name="bounty_chain" id="1000_chain" value="1000" v-model="chainId"><img class="mr-2" src="{% static 'v2/images/chains/harmony.svg' %}" alt="" width="16"> Harmony
                  </label>

                  <label class="btn btn-radio chain-btn d-flex align-items-center mr-2 mb-2 font-weight-bold py-2 px-4" :class="{'active': chainId === '58'}">
                    <input type="radio" name="bounty_chain" id="58_chain" value="58" v-model="chainId"><img class="mr-2" src="{% static 'v2/images/chains/polkadot.svg' %}" alt="" width="16"> Polkadot
                  </label>

                  <label class="btn btn-radio chain-btn d-flex align-items-center mr-2 mb-2 font-weight-bold py-2 px-4" :class="{'active': chainId === '59'}">
                    <input type="radio" name="bounty_chain" id="59_chain" value="59" v-model="chainId"><img class="mr-2" src="{% static 'v2/images/chains/kusama.svg' %}" alt="" width="16"> Kusama
                  </label>

                  <label class="btn btn-radio chain-btn d-flex align-items-center mr-2 mb-2 font-weight-bold py-2 px-4" :class="{'active': chainId === '61'}">
                    <input type="radio" name="bounty_chain" id="61_chain" value="61" v-model="chainId"><img class="mr-2" src="{% static 'v2/images/chains/ethereum-classic.svg' %}" alt="" width="16"> ETC
                  </label>

                  <label class="btn btn-radio chain-btn d-flex align-items-center mr-2 mb-2 font-weight-bold py-2 px-4" :class="{'active': chainId === '102'}">
                    <input type="radio" name="bounty_chain" id="102_chain" value="102" v-model="chainId"><img class="mr-2" src="{% static 'v2/images/chains/zilliqa.svg' %}" alt="" width="16"> Zilliqa
                  </label>

                  <label class="btn btn-radio chain-btn d-flex align-items-center mr-2 mb-2 font-weight-bold py-2 px-4" :class="{'active': chainId === '600'}">
                    <input type="radio" name="bounty_chain" id="600_chain" value="600" v-model="chainId"><img class="mr-2" src="{% static 'v2/images/chains/filecoin.svg' %}" alt="" width="20"> Filecoin
                  </label>

                  <label class="btn btn-radio chain-btn d-flex align-items-center mr-2 mb-2 font-weight-bold py-2 px-4" :class="{'active': chainId === '42220'}">
                    <input type="radio" name="bounty_chain" id="42220_chain" value="42220" v-model="chainId"><img class="mr-2" src="{% static 'v2/images/chains/celo.svg' %}" alt="" width="16"> Celo
                  </label>

                  <label class="btn btn-radio chain-btn d-flex align-items-center mr-2 mb-2 font-weight-bold py-2 px-4" :class="{'active': chainId === '30'}">
                    <input type="radio" name="bounty_chain" id="30_chain" value="30" v-model="chainId"><img class="mr-2" src="{% static 'v2/images/chains/rsk.svg' %}" alt="" width="16"> RSK
                  </label>

                  {% if is_staff %}
                    <label class="btn btn-radio chain-btn d-flex align-items-center mr-2 mb-2 font-weight-bold py-2 px-4" :class="{'active': chainId === '717171'}">
                      <input type="radio" name="bounty_chain" id="717171_chain" value="717171" v-model="chainId"> Other
>>>>>>> b029beb9
                    </label>

                    <label class="btn btn-radio chain-btn d-flex align-items-center mr-2 mb-2 font-weight-bold py-2 px-4" :class="{'active': chainId === '666'}">
                      <input type="radio" name="bounty_chain" id="666_chain" value="666" v-model="chainId"><img class="mr-2" src="{% static 'v2/images/chains/paypal.svg' %}" alt="" width="16"> PayPal
                    </label>

                    <label class="btn btn-radio chain-btn d-flex align-items-center mr-2 mb-2 font-weight-bold py-2 px-4" :class="{'active': chainId === '56'}">
                      <input type="radio" name="bounty_chain" id="56_chain" value="56" v-model="chainId"><img class="mr-2" src="{% static 'v2/images/chains/binance.svg' %}" alt="" width="16"> Binance
                    </label>

                    <label class="btn btn-radio chain-btn d-flex align-items-center mr-2 mb-2 font-weight-bold py-2 px-4" :class="{'active': chainId === '1000'}">
                      <input type="radio" name="bounty_chain" id="1000_chain" value="1000" v-model="chainId"><img class="mr-2" src="{% static 'v2/images/chains/harmony.svg' %}" alt="" width="16"> Harmony
                    </label>

                    <label class="btn btn-radio chain-btn d-flex align-items-center mr-2 mb-2 font-weight-bold py-2 px-4" :class="{'active': chainId === '58'}">
                      <input type="radio" name="bounty_chain" id="58_chain" value="58" v-model="chainId"><img class="mr-2" src="{% static 'v2/images/chains/polkadot.svg' %}" alt="" width="16"> Polkadot
                    </label>

                    <label class="btn btn-radio chain-btn d-flex align-items-center mr-2 mb-2 font-weight-bold py-2 px-4" :class="{'active': chainId === '59'}">
                      <input type="radio" name="bounty_chain" id="59_chain" value="59" v-model="chainId"><img class="mr-2" src="{% static 'v2/images/chains/kusama.svg' %}" alt="" width="16"> Kusama
                    </label>

                    <label class="btn btn-radio chain-btn d-flex align-items-center mr-2 mb-2 font-weight-bold py-2 px-4" :class="{'active': chainId === '61'}">
                      <input type="radio" name="bounty_chain" id="61_chain" value="61" v-model="chainId"><img class="mr-2" src="{% static 'v2/images/chains/ethereum-classic.svg' %}" alt="" width="16"> ETC
                    </label>

                    <label class="btn btn-radio chain-btn d-flex align-items-center mr-2 mb-2 font-weight-bold py-2 px-4" :class="{'active': chainId === '102'}">
                      <input type="radio" name="bounty_chain" id="102_chain" value="102" v-model="chainId"><img class="mr-2" src="{% static 'v2/images/chains/zilliqa.svg' %}" alt="" width="16"> Zilliqa
                    </label>

                    <label class="btn btn-radio chain-btn d-flex align-items-center mr-2 mb-2 font-weight-bold py-2 px-4" :class="{'active': chainId === '600'}">
                      <input type="radio" name="bounty_chain" id="600_chain" value="600" v-model="chainId"><img class="mr-2" src="{% static 'v2/images/chains/filecoin.svg' %}" alt="" width="20"> Filecoin
                    </label>

                    <label class="btn btn-radio chain-btn d-flex align-items-center mr-2 mb-2 font-weight-bold py-2 px-4" :class="{'active': chainId === '42220'}">
                      <input type="radio" name="bounty_chain" id="42220_chain" value="42220" v-model="chainId"><img class="mr-2" src="{% static 'v2/images/chains/celo.svg' %}" alt="" width="16"> Celo
                    </label>

                    {% if is_staff %}
                      <label class="btn btn-radio chain-btn d-flex align-items-center mr-2 mb-2 font-weight-bold py-2 px-4" :class="{'active': chainId === '30'}">
                        <input type="radio" name="bounty_chain" id="30_chain" value="30" v-model="chainId"><img class="mr-2" src="{% static 'v2/images/chains/rsk.svg' %}" alt="" width="16"> RSK
                      </label>

                      <label class="btn btn-radio chain-btn d-flex align-items-center mr-2 mb-2 font-weight-bold py-2 px-4" :class="{'active': chainId === '717171'}">
                        <input type="radio" name="bounty_chain" id="717171_chain" value="717171" v-model="chainId"> Other
                      </label>
                    {% endif %}

                  </div>
                  <div class="text-danger" v-if="errors.chainId && !form.chainId">
                    [[errors.chainId]]
                  </div>
                </div>
                <div class="mb-3">
                  <label class="font-caption letter-spacing text-black-60 text-uppercase" for="issueURL">Github Issue Url <span class="badge badge-greylight text-capitalize">Required</span></label>
                  <input class="form-control" name='issueURL' id="issueURL" v-model="form.issueUrl" type="url" placeholder="https://github.com/org/repo/issues/n" @input="getIssueDetails(form.issueUrl)" value="{% if issueURL %}{{ issueURL }}{% endif %}" required/>
                  <img v-if="filterOrgSelected" :src="filterOrgSelected" class="position-absolute" :alt="orgSelected" :title="orgSelected" height="32" style="margin-top: -35px; right: 18px;">

                  <div class="text-danger" v-if="errors.issueDetails">
                    [[errors.issueDetails]]
                  </div>
                </div>
                <div v-if="form.issueDetails">
                  <div class="font-caption letter-spacing text-black-60 text-uppercase mb-2">
                    Issue Title
                  </div>
                  <div class="mb-3">
                    [[form.issueDetails.title]]
                  </div>

                  <div class="font-caption letter-spacing text-black-60 text-uppercase mb-2">
                    Issue Details
                  </div>
                  <div class="issue_description mb-3" :inner-html.prop="form.issueDetails.description | markdownit"></div>
                  <a class="btn btn-primary" :href="form.issueUrl" target="_blank" rel="noopener noreferrer">
                    Edit on Github <i class="fab fa-github ml-1"></i>
                  </a>

                  <div class="mt-4">
                    <label class="font-caption letter-spacing text-black-60 text-uppercase" for="keywords">{% trans "Keywords" %} <span class="badge badge-greylight text-capitalize">Required</span></label>
                    <p class="font-body">Insert keywords relevant to your issue to make it easily discoverable by contributors </p>
                    <div class="form__select2 g-multiselect flex-column">

                      <select2 :options="form.issueDetails.keywords" v-model="form.keywords" data-placeholder="e.g. HTML, CSS" data-tags="true" data-token-separators="[',']" multiple class="form-control" required>
                        <option disabled value="0">Select one</option>
                      </select2>

                    </div>
                    <div id="keyword-suggestion-container" class="font-caption font-weight-semibold mt-1">
                      <span>Add tags from your repo: </span>
                      <ul id="keyword-suggestions" class="d-flex list-unstyled">
                        <li class="select2-available__choice" v-for="keyword in form.issueDetails.keywords" @click="addKeyword(keyword)" :class="{'d-none': form.keywords.includes(keyword)}"><span class="text">[[keyword]]</span></li>
                      </ul>
                    </div>
                    <div class="text-danger" v-if="errors.keywords && !form.keywords.length">
                      [[errors.keywords]]
                    </div>
                  </div>
                </div>
                <div v-else>
                  <div class="my-4">
                    <img class="w-100" src="{% static "v2/images/bounty/no_issue.svg" %}">
                  </div>
                </div>

                <div class="mt-4">
                  <label class="font-caption letter-spacing text-black-60 text-uppercase" for="issueURL">Bounty category <span class="badge badge-greylight text-capitalize">Required</span></label>
                  <p class="font-body">Pick the most accurate categories for this bounty to get the right contributors</p>

                  <div class="btn-group-toggle">
                    <label class="btn btn-radio frontend mr-2 mb-2 font-weight-bold py-2 px-4" :class="{'active': form.bounty_categories.includes('frontend')}">
                      <input type="checkbox" id="frontend_cat" value="frontend" v-model="form.bounty_categories"><i class="fas fa-laptop-code mr-2 mb-2"></i> Front End
                    </label>
                    <label class="btn btn-radio backend mr-2 mb-2 font-weight-bold py-2 px-4" :class="{'active': form.bounty_categories.includes('backend')}">
                      <input type="checkbox" id="backend_cat" value="backend" v-model="form.bounty_categories"><i class="fas fa-code mr-2 mb-2"></i> Back End
                    </label>
                    <label class="btn btn-radio design mr-2 mb-2 font-weight-bold py-2 px-4" :class="{'active': form.bounty_categories.includes('design')}">
                      <input type="checkbox" id="design_cat" value="design" v-model="form.bounty_categories"><i class="fas fa-pencil-ruler mr-2 mb-2"></i> Design
                    </label>
                    <label class="btn btn-radio doc mr-2 mb-2 font-weight-bold py-2 px-4" :class="{'active': form.bounty_categories.includes('documentation')}">
                      <input type="checkbox" id="doc_cat" value="documentation" v-model="form.bounty_categories"><i class="fas fa-file-alt mr-2 mb-2"></i> Documentation
                    </label>
                    <label class="btn btn-radio other mb-2 font-weight-bold py-2 px-4" :class="{'active': form.bounty_categories.includes('other')}">
                      <input type="checkbox" id="other_cat" value="other" v-model="form.bounty_categories"><i class="fas fa-briefcase mr-2 mb-2"></i> Other
                    </label>
                  </div>
                  <div class="text-danger" v-if="errors.bounty_categories && !form.bounty_categories.length">
                    [[errors.bounty_categories]]
                  </div>
                </div>

                <div class="mt-4">
                  <div id="" class="">
                    <label class="font-caption letter-spacing text-black-60 text-uppercase" for="project_type">Project Type</label>
                    <div class="d-flex row">
                      <div class="col-12 col-md-4 btn-group-toggle">
                        <label class="btn btn-block btn-radio traditional my-2 font-weight-bold py-2 px-4 text-left" :class="{'active': form.project_type.includes('traditional')}">
                          <input type="radio" name="project_type" id="traditional" value="traditional" v-model="form.project_type" required>
                          Traditional
                          <span class="d-block font-weight-normal">
                            <span class="fa-stack font-smaller-6">
                              <i class="far fa-circle fa-stack-2x"></i>
                              <i class="fas fa-user fa-stack-1x"></i>
                            </span>
                            One contributor
                          </span>
                          <span class="d-block font-weight-normal">
                            <span class="fa-stack font-smaller-6">
                              <i class="far fa-circle fa-stack-2x"></i>
                              <i class="fas fa-user fa-stack-1x"></i>
                            </span>
                            One paid
                          </span>
                        </label>
                      </div>
                      <div class="col-12 col-md-4 btn-group-toggle">
                        <label class="btn btn-block btn-radio contest my-2 font-weight-bold py-2 px-4 text-left" :class="{'active': form.project_type.includes('contest'), 'disabled': !subscriptionActive}">
                          <input type="radio" name="project_type" id="contest" value="contest" v-model="form.project_type" required :disabled="!subscriptionActive">
                          Contest
                          <span class="d-block font-weight-normal">
                            <span class="fa-stack font-smaller-6">
                              <i class="far fa-circle fa-stack-2x"></i>
                              <i class="fas fa-users fa-stack-1x"></i>
                            </span>
                            Multiple contributors
                          </span>
                          <span class="d-block font-weight-normal">
                            <span class="fa-stack font-smaller-6">
                              <i class="far fa-circle fa-stack-2x"></i>
                              <i class="fas fa-users fa-stack-1x"></i>
                            </span>
                            One paid
                          </span>
                        </label>
                      </div>
                      <div class="col-12 col-md-4 btn-group-toggle">
                        <label class="btn btn-block btn-radio cooperative my-2 font-weight-bold py-2 px-4 text-left" :class="{'active': form.project_type.includes('cooperative'), 'disabled': !subscriptionActive}">
                          <input type="radio" name="project_type" id="cooperative" value="cooperative" v-model="form.project_type" required :disabled="!subscriptionActive">
                          Cooperative
                          <span class="d-block font-weight-normal">
                            <span class="fa-stack font-smaller-6">
                              <i class="far fa-circle fa-stack-2x"></i>
                              <i class="fas fa-users fa-stack-1x"></i>
                            </span>
                            Multiple contributors
                          </span>
                          <span class="d-block font-weight-normal">
                            <span class="fa-stack font-smaller-6">
                              <i class="far fa-circle fa-stack-2x"></i>
                              <i class="fas fa-users fa-stack-1x"></i>
                            </span>
                            Multiple paid
                          </span>
                        </label>
                      </div>
                      <div class="col-12" v-if="!subscriptionActive">
                        <p class="text-highlight-gc-blue bg-lightpurple p-2 mt-2">
                          For <strong>Gitcoin PRO Features</strong> (contest, cooperative, many applicants, 0% fees, tribes and more) contact <a href="mailto:pro@gitcoin.co" target="_blank" class="font-weight-bold">pro@gitcoin.co</a>
                        </p>

                      </div>
                    </div>
                  </div>
                  <div class="text-danger" v-if="errors.project_type && !form.project_type">
                    [[errors.project_type]]
                  </div>
                </div>
                <div class="mt-4">
                  <div id="" class="">
                    <label class="font-caption letter-spacing text-black-60 text-uppercase" for="permission_type">Permissions</label>
                    <div class="d-flex row">
                      <div class="col-12 col-md-6 btn-group-toggle">
                        <label class="btn btn-block btn-radio approval my-2 font-weight-bold py-3 px-4 text-left" :class="{'active': form.permission_type.includes('approval')}">
                          <input type="radio" name="permission_type" id="approval" value="approval" v-model="form.permission_type" required>
                          Approval Required
                          <span class="d-block font-weight-normal">
                            <i class="fas fa-user-cog"></i>
                            I will approve bounty hunters
                          </span>
                        </label>
                      </div>
                      <div class="col-12 col-md-6 btn-group-toggle">
                        <label class="btn btn-block btn-radio permissionless my-2 font-weight-bold py-3 px-4 text-left" :class="{'active': form.permission_type.includes('permissionless')}">
                          <input type="radio" name="permission_type" id="permissionless" value="permissionless" v-model="form.permission_type" required>
                          Permissionless
                          <span class="d-block font-weight-normal">
                            <i class="fas fa-user-cog "></i>
                            No approval required
                          </span>
                        </label>
                      </div>
                    </div>
                    <div class="mt-2" id="auto_approve_workers_container">
                      <div class="form__checkbox">
                        <input name="admin_override_suspend_auto_approval" id="admin_override_suspend_auto_approval" v-model="form.auto_approve_workers" type="checkbox" :disabled="form.permission_type.includes('permissionless')">
                        <label class="form__label" for="admin_override_suspend_auto_approval" style="display: flex;">
                          Worker will be auto-approved after 72 hours.
                        </label>
                      </div>
                    </div>

                  </div>
                  <div class="text-danger" v-if="errors.permission_type && !form.permission_type">
                    [[errors.permission_type]]
                  </div>
                </div>

                <div class="mt-4">
                  <label class="font-caption letter-spacing text-black-60 text-uppercase">{% trans "Details" %}</label>
                  <div class="d-flex row mb-2">
                    <div class="col-12 col-md-4">
                      <label class="form__label" for="experience_level">{% trans "Experience Level" %}</label>
                      <v-select id="experience_level" :options="['Beginner','Intermediate','Advanced']" placeholder="Experience Level" v-model="form.experience_level">
                        <template #search="{attributes, events}">
                          <input
                            class="vs__search"
                            :required="!form.experience_level"
                            v-bind="attributes"
                            v-on="events"
                          />
                        </template>
                      </v-select>
                    </div>
                    <div class="col-12 col-md-4">
                      <label class="form__label" for="project_length">{% trans "Time Commitment" %}</label>
                      <v-select id="project_length" :options="['Hours','Days','Weeks', 'Months']" placeholder="Time Commitment" v-model="form.project_length">
                        <template #search="{attributes, events}">
                          <input
                            class="vs__search"
                            :required="!form.project_length"
                            v-bind="attributes"
                            v-on="events"
                          />
                        </template>
                      </v-select>
                    </div>
                    <div class="col-12 col-md-4">
                      <label class="form__label" for="bounty_type">{% trans "Bounty Type" %}</label>
                      <v-select id="bounty_type" :options="['Bug','Feature','Improvement', 'Security', 'Documentation', 'Design', 'Code Review', 'Other']" placeholder="Bounty Type" v-model="form.bounty_type">
                        <template #search="{attributes, events}">
                          <input
                            class="vs__search"
                            :required="!form.bounty_type"
                            v-bind="attributes"
                            v-on="events"
                          />
                        </template>
                      </v-select>
                    </div>
                    <div class="col-12 text-danger" v-if="errors.experience_level || errors.project_length || errors.bounty_type">
                      [[errors.experience_level || errors.project_length || errors.bounty_type]]
                    </div>
                  </div>

                </div>

                <div id="pricing-section" class="mt-4" data-select2-id="pricing-section">
                  <label class="font-caption letter-spacing text-black-60 text-uppercase">Pricing</label>
                  <div class="d-flex row mb-2">
                    <div class="col-12 col-md-3">
                      <label class="form__label" for="token">Denomination</label>

                      <v-select id="token" :options="filterByChainId" label="symbol" v-model="form.token" @input="getAmount(form.token ? form.token.symbol : null); injectProvider(form.token ? form.token.symbol : null);">
                        <template v-slot:option="option">
                          <span class="font-weight-semibold">[[ option.symbol ]]</span>
                        </template>
                      </v-select>

                    </div>
                    <div class="col-12 col-md-3">
                      <label class="form__label" for="amount">Amount</label>
                      <input name="amount" id="amount" class="form__input" :class="{'valid': form.amount, 'error': !form.amount}" type="number" step="any" min="0.001" v-model="form.amount" @input="calcValues('usd')">
                    </div>
                    <div class="col-12 col-md-3" id="usd-amount-wrapper">
                      <label class="form__label" for="usd_amount">USD</label>
                      <input name="usd_amount" id="usd_amount" class="form__input" :class="{'valid': form.amountusd, 'error': !form.amountusd}" type="number" step="any" min="0.00" v-model="form.amountusd" @input="calcValues('token')">
                    </div>

                    <div class="col-12 col-md-3" id="usd-amount-wrapper">
                      <label class="form__label" for="hours">Est. Hours of Work</label>
                      <input name="hours" id="hours"  pattern="[0-9]" class="form__input" type="number" step="1" min="1" v-model="form.hours" @input="estHoursValidator">
                    </div>
                  </div>
                  <div>
                    <small v-show="form.amountusd" class="form__input-help--dynamic text-highlight-gc-blue bg-lightpurple p-1" id="usd_amount_text">[[form.hours]] hrs at  $[[form.amountusd / form.hours | decimals(2)]]/hr leads to <b> [[ successRate]]% success rate</b>. Read our <a href="https://gitcoin.co/blog/tutorial-how-to-price-work-on-gitcoin/" target="_blank" class="underline" rel="noopener noreferrer">pricing guide</a>.</small>
                    <small  v-show="chainId === '666'" class="form__input-help--dynamic text-highlight-gc-blue bg-lightpurple p-1" id="fiat_text">
                      USD payment is powered by <span class="font-weight-bold">PayPal</span>. Please note that there might be a small fee for payment to contributors in outside of the US.
                    </small>
                  </div>
                </div>

                <div class="funder-address-container mt-4" v-show="(chainId !== '1' && chainId !== '56') || funderAddressFallback === true">
                  <label class="font-caption letter-spacing text-black-60 text-uppercase" for="funderAddress">Funder Address</label>
                  <p class="font-body" v-show="funderAddressFallback === true">Please enter your Binance Wallet address. We are unable to validate a Binance address. Please confirm that you are using the correct Binance address.</p>
                  <input name="funderAddress" id="funderAddress" class="form__input" type="text" placeholder="Address with which the bounty will be paid out" v-model="form.funderAddress">
                  <div class="text-danger" v-if="errors.funderAddress && (!form.funderAddress || chainId === '0')">
                    [[errors.funderAddress]]
                  </div>
                  <div class="text-danger" v-if="funderAddressFallback === true">
                    Looks like you don't have the Binance Wallet Extension or the extension is disabled.
                  </div>
                </div>


              </div>
            </div>
          </div>
          <div class="container mt-5 bg-white position-relative rounded">
            <div class="row">
              <div class="col-12">

                <div @click="toggleCollapse(1, 'reserve')" class="d-flex justify-content-between align-items-center p-4 py-md-4 px-md-5 cursor-pointer">
                  <span class="font-body">
                    <span class="d-block text-uppercase letter-spacing">Other options</span>
                    <span>Reserve bounty, set expiration, attach a post job</span>
                  </span>
                  <i class="fa fa-fw" :class="isExpanded(1, 'reserve')? 'fa-chevron-up': 'fa-chevron-down'"></i>
                </div>
              </div>
            </div>

            <transition name="collapse">
              <div v-show="isExpanded(1, 'reserve')" class="row px-md-5 pb-md-5 border-top pt-3">
                <div class="col-12">
                  <div class="mt-4">
                    <label class="font-caption letter-spacing text-black-60 text-uppercase" for="fundingOrganisation">Funding Organisation Github handle</label>
                    <input name="fundingOrganisation" id="fundingOrganisation" v-model="form.fundingOrganisation" class="form__input" type="text" placeholder="MetaMask">
                  </div>
                </div>
                <div class="col-12">
                  <div class="row mt-2">
                    <div class="col-12 col-md-6">
                      <label class="font-caption letter-spacing text-black-60 text-uppercase" for="notificationEmail">Notification Email</label>
                      <input name="notificationEmail" id="notificationEmail" v-model="form.notificationEmail" class="form__input" type="email" placeholder="you@domain.co (optional, but recommended for notifications)">
                      <div class="w-100 mt-2 terms_container">
                        <div class="form__checkbox">
                          <input name="show_email_publicly" id="show_email_publicly" v-model="form.showEmailPublicly" type="checkbox" false-value="0" true-value="1">
                          <label class="form__label" for="show_email_publicly">It's okay to show this information publicly on Gitcoin</label>
                        </div>
                      </div>
                    </div>
                    <div class="col-12 col-md-6 github-username">
                      <label class="font-caption letter-spacing text-black-60 text-uppercase" for="githubUsername">Github Username</label>
                      <input name="githubUsername" id="githubUsername" class="form__input" v-model="form.githubUsername" type="text" readonly="" placeholder="@you (optional)">
                    </div>
                  </div>
                </div>
                <div class="col-12">
                  <div class="mt-4">
                    <label class="font-caption letter-spacing text-black-60 text-uppercase" for="expirationTimeDelta">{% trans "Expires in" %}</label>
                    <date-range-picker :date="form.expirationTimeDelta"  @apply-daterangepicker="updateDate" :disabled="checkboxes.neverExpires"></date-range-picker>
                    <div class="form__checkbox">
                      <input name='neverExpires' id='neverExpires' type="checkbox" v-model="checkboxes.neverExpires" />
                      <label class="form__label" for=neverExpires>{% trans "Never expire" %}
                      </label>
                    </div>
                  </div>
                </div>
                <div class="col-12">
                  <div class="mt-4">
                    <label class="font-caption letter-spacing text-black-60 text-uppercase" for="bounty_type">{% trans "Reserved for" %}</label>
                    <v-select id="reservedFor" label="text" @search="userSearch" :reduce="user => user.text" :options="usersOptions" placeholder="Reserved for" v-model="form.reservedFor">
                      <template slot="no-options">
                        type to search Users..
                      </template>
                      <template slot="option" slot-scope="option">
                        <div class="d-flex align-items-baseline">
                          <div class="mr-2">
                            <img class="rounded-circle" :src="option.avatar_url" width="40" height="40"/>
                          </div>
                          <div>[[ option.text ]]</div>
                        </div>

                      </template>
                      <template slot="selected-option" slot-scope="option">
                        <div class="d-flex align-items-baseline">
                          <div class="mr-2">
                            <img class="rounded-circle" :src="option.avatar_url" width="20" height="20"/>
                          </div>
                          <div>[[ option.text ]]</div>
                        </div>
                      </template>

                    </v-select>
                  </div>
                </div>
                <div class="col-12" v-show="form.reservedFor">
                  <label class="form__label" for="bounty_type">{% trans "Release To Public After" %}</label>

                  <v-select id="releaseAfter" :options="[{label:'After 3 days', value:'3-days'},{label:'After a week', value:'1-week'},{label:'Keep reserved', value:'never'},]" :reduce="release => release.value" placeholder="Release To Public After" v-model="form.release_to_public">
                    <template #search="{attributes, events}">
                      <input
                        class="vs__search"
                        :required="!form.release_to_public"
                        v-bind="attributes"
                        v-on="events"
                      />
                    </template>
                  </v-select>
                </div>
                <div class="col-12">
                  <div class="mt-4">
                    <label class="font-caption letter-spacing text-black-60 text-uppercase" for="hiringRightNow">{% trans "Hiring right now?" %}</label>

                    <div class="form__checkbox">
                      <input name='hiringRightNow' id='hiringRightNow' type="checkbox" v-model="checkboxes.hiringRightNow" />
                      <label class="form__label" for=hiringRightNow>{% trans "I am hiring for a full time, part time, or contract position, right now and would like Gitcoin to attach this job description to the bounty." %}
                      </label>
                    </div>
                    <input name="jobDescription" id="jobDescription" v-model="form.jobDescription" type="url" class="form__input " placeholder="https://link.to/job/description" :disabled="!checkboxes.hiringRightNow">
                  </div>
                </div>
              </div>
            </transition>
          </div>

          <div class="container mt-5 bg-white position-relative rounded">
            <div class="row">
              <div class="col-12">

                <div @click="toggleCollapse(1, 'featuredBounty')" class="d-flex justify-content-between align-items-center p-4 py-md-4 px-md-5 cursor-pointer">
                  <span class="font-body">
                    <span class="d-block text-uppercase letter-spacing">Feature your bounty</span>
                    <span>Get more visibility and feature your bounty at the top of Issue Explorer </span>
                  </span>
                  <i class="fa fa-fw" :class="isExpanded(1, 'featuredBounty')? 'fa-chevron-up': 'fa-chevron-down'"></i>
                </div>
              </div>
            </div>

            <transition name="collapse">
              <div v-show="isExpanded(1, 'featuredBounty')" class="row px-md-5 pb-md-5 border-top pt-3">
                <div class="col-12">
                  <div id="featured-bounty-add" class="pt-2 row">
                    <div class="col-md-7">
                      <p class="featured-text">{% blocktrans %}Your bounty will be placed on a special ‘Featured Bounties’ section <b>at the top of the Issue Explorer</b> for 14 days.{% endblocktrans %}</p>
                      <div class="form__flex-group">
                        <div class="">
                          <div class="featured_container">
                            <small class="mb-3 d-block">Note: You will have to approve this transaction separately via your web3 wallet on submit.</small>
                            <div class="form__checkbox">
                              <input name='featuredBounty' id='featuredBounty' v-model="form.featuredBounty" type="checkbox" value=1 />
                              <label class="form__label" for='featuredBounty'>{% trans "Yes, I want to feature my bounty." %}
                                <span class="featured-price" :class="{'text-through': subscriptionActive}"><b class="featured-price-eth">[[ethFeaturedPrice]] ETH</b> (<span class="featured-price-usd">[[usdFeaturedPrice]]</span> USD)</span>
                                <span class="featured-price gc-text-green font-weight-bold" v-if="subscriptionActive">FREE</span>
                              </label>
                            </div>
                          </div>
                        </div>
                      </div>
                    </div>
                    <div class="col-md-5 text-right">
                      <img src="{% static 'v2/images/featured-example.jpg' %}" width="314" alt="featured bounty example" class="featured-example w-auto">
                    </div>
                  </div>
                </div>

              </div>
            </transition>
          </div>

          <div class="container mt-5 bg-white position-relative rounded" v-show="bountyFee > 0 && chainId === '1'">
            <div class="row p-4 p-md-5">
              <div class="col-12">
                <div id="fee-section" class="">
                  <h5 class="font-body letter-spacing text-black-60 text-uppercase">
                    No Surprises
                  </h5>
                  <div class="row">
                    <div class="col-12 col-sm-9 mt-3 font-body mb-sm-3">
                      <p>
                        Simply pay the bounty amount ( plus a  standard
                        <span class="fee-percentage font-weight-bold">[[bountyFee]]</span><span class="font-weight-bold">%</span> Gitcoin platform fee ).
                        This covers our costs for finding quality contributors to join our platform so that you get the best work.
                        If your business requires additional assistance, please contact us <a href="mailto:&#102;&#111;&#117;&#110;&#100;&#101;&#114;&#115;&#064;&#103;&#105;&#116;&#099;&#111;&#105;&#110;&#046;&#099;&#111;">&#102;&#111;&#117;&#110;&#100;&#101;&#114;&#115;&#064;&#103;&#105;&#116;&#099;&#111;&#105;&#110;&#046;&#099;&#111;</a>
                      </p>
                    </div>
                    <div class="col-12 col-sm-3 order-first order-sm-last mt-4 mt-sm-2 mt-md-0 mb-4 mb-sm-3">
                      <div class="fee-circle text-center">
                        <p class="font-title mb-0"><span id="fee-amount">[[ totalAmount.totalFee ]]</span> <span v-if="form.token" id="fee-token">[[form.token.symbol]]</span></p>
                        <p class="font-body font-weight-semibold">
                          (<span class="fee-percentage">[[bountyFee]]</span>%)
                        </p>
                      </div>
                    </div>
                  </div>
                </div>
              </div>
            </div>
          </div>

          <div class="container mt-5 bg-white position-relative rounded">
            <div class="row p-4 p-md-5">
              <div class="col-12">
                <div id="total-section" class="d-flex" v-if="form.token">
                  <div class="col-md-3 col-lg-2 my-auto">
                    <h5 class="text-uppercase h3 font-weight-bold mb-0">Total</h5>
                  </div>
                  <div class="col-md-9 col-lg-10 my-auto">
                    <p class="mb-1 text-uppercase text-black-50 font-body">Payment Due</p>
                    <span id="summary-total-amount" class="h2 text-darkblue font-weight-bold my-3 d-block">[[totalAmount.total | decimals(4)]] [[form.token.symbol]] <span v-if="form.featuredBounty && !subscriptionActive">+ [[ethFeaturedPrice]] ETH</span></span>

                    <p class="font-caption text-black-50 mb-1">
                      Bounty <span id="summary-bounty-amount" class="font-weight-bold">[[form.amount ]]</span>
                      <span id="" class="font-weight-bold">[[form.token.symbol]]</span> ($[[form.amountusd]])
                      <template>
                        <span> +
                          <span id="" class="font-weight-bold">[[totalAmount.totalFee | decimals(4)]]</span>
                          <span id="" class="font-weight-bold">[[form.token.symbol]]</span>
                          Gitcoin Platform Fee
                        </span>
                        <span v-if="form.featuredBounty"> +
                          <span class="font-weight-bold" :class="{'text-through': subscriptionActive}">[[ethFeaturedPrice]] ETH</span>
                          <span class="font-weight-bold gc-text-green" v-if="subscriptionActive">FREE</span>
                          Featured Bounty
                        </span>

                      </template>
                    </p>

                    <p v-if="totalTx" class="font-caption mb-0 gc-text-blue">
                      You will have to approve <b>[[totalTx]]</b> web3 wallet [['confirmation' | pluralize(totalTx)]].
                    </p>

                  </div>
                </div>
                <div class="pt-4">
                  <div class="form__checkbox">
                    <input name="terms" id="terms" type="checkbox" value="1" required="" v-model="form.terms">
                    <label class="form__label" for="terms">I have read, understand, and agree to, the
                      <a href="/legal/terms" target="_blank" class="text-reset underline" rel="noopener noreferrer">Terms of Service</a>.
                    </label>
                  </div>
                  <div class="text-danger" v-if="errors.terms && !form.terms">
                    [[errors.terms]]
                  </div>

                  <div class="form__checkbox">
                    <input name="termsPrivacy" id="termsPrivacy" type="checkbox" value="1" required="" v-model="form.termsPrivacy">
                    <label class="form__label" for="termsPrivacy">Payment Upon Completion. Upon delivery of work, I agree to pay the proposed amount to the fulfiller(s) if the submitted fulfillment meets the standards I have set forth.
                    </label>
                  </div>
                  <div class="text-danger" v-if="errors.termsPrivacy && !form.termsPrivacy">
                    [[errors.termsPrivacy]]
                  </div>
                </div>
              </div>
            </div>
          </div>
          <div class="container mt-5">
            <div class="row">
              <div class="col-12 text-center">
                <button class="btn btn-primary btn-lg mb-3 px-5" type="submit" @click="submitForm($event)">Fund Issue</button>
              </div>
              <div class="col-12 text-center" v-if="Object.keys(errors).length > 0">
                Please verify forms errors and try again
              </div>
            </div>
          </div>
        </form>
      </div>
      <script type="text/x-template" id="select2-template">
        <select>
          <slot></slot>
        </select>
      </script>
      <script type="text/x-template" id="date-range-template">
        <div class="">
          <input class="form__input" type="text" v-model="pickDate" :disabled="disabled" placeholder="" />
        </div>
      </script>
      {% include 'shared/analytics.html' %}
      {% include 'shared/footer.html' %}
      {% include 'shared/footer_scripts.html' with vue=True %}
      {% include 'shared/current_profile.html' %}
    </div>
    <script>
      document.FEE_PERCENTAGE = {{ FEE_PERCENTAGE }};
      document.coupon_code = '{{ coupon_code|safe }}';
      document.blocked_urls = {{blocked_urls|safe}};
      {% if expired_coupon %}
        _alert({ message: 'This coupon has expired.' }, 'error');
      {% endif %}

      document.subscriptions= [
        {% for subscription in subscriptions.all %}
            {% if not forloop.first %},{% endif %}
            {
              tribe: "{{ subscription.tribe }}",
              plan_type: "{{ subscription.plan_type }}",
              expires_on: new Date("{{ subscription.expires_on.isoformat }}"),
            }
        {% endfor %}
        ]
    </script>
    <script src="{% static "v2/js/lib/daterangepicker.min.js" %}"></script>
    <script src="{% static "v2/js/lib/highlight.js" %}"></script>
    <script src="{% static "v2/js/lib/markdown-it.js" %}"></script>
    <script src="{% static "v2/js/lib/ipfs-api.js" %}"></script>
    <script src="{% static "v2/js/ipfs.js" %}"></script>
    <script src="{% static "v2/js/abi.js" %}"></script>
  
    <script src="{% static "v2/js/lib/binance/utils.js" %}"></script>

    <script>
      $('body').bootstrapTooltip({
        selector: '[data-toggle="tooltip"]'
      });
      const csrftoken = jQuery("[name=csrfmiddlewaretoken]").val();

    </script>
    <script src="{% static "v2/js/pages/new_bounty.js" %}"></script>
  </body>
</html><|MERGE_RESOLUTION|>--- conflicted
+++ resolved
@@ -68,7 +68,6 @@
   </head>
 
   <body>
-<<<<<<< HEAD
     <div class="content__main min-vh-100 d-md-flex flex-column">
       {% include 'shared/tag_manager_2.html' %}
       <div class="container-fluid header dash px-0">
@@ -96,79 +95,6 @@
 
                     <label class="btn btn-radio chain-btn d-flex align-items-center mr-2 mb-2 font-weight-bold py-2 px-4" :class="{'active': chainId === '0'}">
                       <input type="radio" name="bounty_chain" id="0_chain" value="0" v-model="chainId"><img class="mr-2" src="{% static 'v2/images/chains/bitcoin.svg' %}" alt="" width="20"> BTC
-=======
-    {% include 'shared/tag_manager_2.html' %}
-    <div class="container-fluid header dash px-0">
-      {% include 'shared/top_nav.html' with class='d-md-flex' %}
-      {% include 'shared/nav.html' %}
-    </div>
-    <div class="container-fluid bg-lightblue pb-5 pt-5" id="gc-hackathon-new-bounty" v-cloak>
-      <form action="" @submit="checkForm">
-        <div class="container mt-3 mb-3 bg-white position-relative rounded">
-          <div class="row p-4 p-md-5">
-            <div class="col-12">
-              <h1 class="text-center">Fund Issue</h1>
-              <p class="text-center font-bigger-1 text-black-60">Fund your GitHub issue and work with talented developers!</p>
-              <p class="text-center font-bigger-1 text-black-60"><button @click="showQuickStart(true)" type="button" class="btn btn-link">Open Funder Guide</button>
-              </p>
-              <div class="mb-3">
-                <label class="font-caption letter-spacing text-black-60 text-uppercase" for="bounty_chain">Bounty chain</label>
-                  <p class="font-body">Pick the chain you are funding the bounty with</p>
-
-                <div class="btn-group-toggle d-flex flex-column flex-lg-row flex-wrap">
-
-                  <label class="btn btn-radio chain-btn d-flex align-items-center mr-2 mb-2 font-weight-bold py-2 px-4" :class="{'active': chainId === '1'}">
-                    <input type="radio" name="bounty_chain" id="1_chain" value="1" v-model="chainId"><img class="mr-2" src="{% static 'v2/images/chains/ethereum.svg' %}" alt="" width="16"> ETH
-                  </label>
-
-                  <label class="btn btn-radio chain-btn d-flex align-items-center mr-2 mb-2 font-weight-bold py-2 px-4" :class="{'active': chainId === '0'}">
-                    <input type="radio" name="bounty_chain" id="0_chain" value="0" v-model="chainId"><img class="mr-2" src="{% static 'v2/images/chains/bitcoin.svg' %}" alt="" width="20"> BTC
-                  </label>
-
-                  <label class="btn btn-radio chain-btn d-flex align-items-center mr-2 mb-2 font-weight-bold py-2 px-4" :class="{'active': chainId === '666'}">
-                    <input type="radio" name="bounty_chain" id="666_chain" value="666" v-model="chainId"><img class="mr-2" src="{% static 'v2/images/chains/paypal.svg' %}" alt="" width="16"> PayPal
-                  </label>
-
-                  <label class="btn btn-radio chain-btn d-flex align-items-center mr-2 mb-2 font-weight-bold py-2 px-4" :class="{'active': chainId === '56'}">
-                    <input type="radio" name="bounty_chain" id="56_chain" value="56" v-model="chainId"><img class="mr-2" src="{% static 'v2/images/chains/binance.svg' %}" alt="" width="16"> Binance
-                  </label>
-
-                  <label class="btn btn-radio chain-btn d-flex align-items-center mr-2 mb-2 font-weight-bold py-2 px-4" :class="{'active': chainId === '1000'}">
-                    <input type="radio" name="bounty_chain" id="1000_chain" value="1000" v-model="chainId"><img class="mr-2" src="{% static 'v2/images/chains/harmony.svg' %}" alt="" width="16"> Harmony
-                  </label>
-
-                  <label class="btn btn-radio chain-btn d-flex align-items-center mr-2 mb-2 font-weight-bold py-2 px-4" :class="{'active': chainId === '58'}">
-                    <input type="radio" name="bounty_chain" id="58_chain" value="58" v-model="chainId"><img class="mr-2" src="{% static 'v2/images/chains/polkadot.svg' %}" alt="" width="16"> Polkadot
-                  </label>
-
-                  <label class="btn btn-radio chain-btn d-flex align-items-center mr-2 mb-2 font-weight-bold py-2 px-4" :class="{'active': chainId === '59'}">
-                    <input type="radio" name="bounty_chain" id="59_chain" value="59" v-model="chainId"><img class="mr-2" src="{% static 'v2/images/chains/kusama.svg' %}" alt="" width="16"> Kusama
-                  </label>
-
-                  <label class="btn btn-radio chain-btn d-flex align-items-center mr-2 mb-2 font-weight-bold py-2 px-4" :class="{'active': chainId === '61'}">
-                    <input type="radio" name="bounty_chain" id="61_chain" value="61" v-model="chainId"><img class="mr-2" src="{% static 'v2/images/chains/ethereum-classic.svg' %}" alt="" width="16"> ETC
-                  </label>
-
-                  <label class="btn btn-radio chain-btn d-flex align-items-center mr-2 mb-2 font-weight-bold py-2 px-4" :class="{'active': chainId === '102'}">
-                    <input type="radio" name="bounty_chain" id="102_chain" value="102" v-model="chainId"><img class="mr-2" src="{% static 'v2/images/chains/zilliqa.svg' %}" alt="" width="16"> Zilliqa
-                  </label>
-
-                  <label class="btn btn-radio chain-btn d-flex align-items-center mr-2 mb-2 font-weight-bold py-2 px-4" :class="{'active': chainId === '600'}">
-                    <input type="radio" name="bounty_chain" id="600_chain" value="600" v-model="chainId"><img class="mr-2" src="{% static 'v2/images/chains/filecoin.svg' %}" alt="" width="20"> Filecoin
-                  </label>
-
-                  <label class="btn btn-radio chain-btn d-flex align-items-center mr-2 mb-2 font-weight-bold py-2 px-4" :class="{'active': chainId === '42220'}">
-                    <input type="radio" name="bounty_chain" id="42220_chain" value="42220" v-model="chainId"><img class="mr-2" src="{% static 'v2/images/chains/celo.svg' %}" alt="" width="16"> Celo
-                  </label>
-
-                  <label class="btn btn-radio chain-btn d-flex align-items-center mr-2 mb-2 font-weight-bold py-2 px-4" :class="{'active': chainId === '30'}">
-                    <input type="radio" name="bounty_chain" id="30_chain" value="30" v-model="chainId"><img class="mr-2" src="{% static 'v2/images/chains/rsk.svg' %}" alt="" width="16"> RSK
-                  </label>
-
-                  {% if is_staff %}
-                    <label class="btn btn-radio chain-btn d-flex align-items-center mr-2 mb-2 font-weight-bold py-2 px-4" :class="{'active': chainId === '717171'}">
-                      <input type="radio" name="bounty_chain" id="717171_chain" value="717171" v-model="chainId"> Other
->>>>>>> b029beb9
                     </label>
 
                     <label class="btn btn-radio chain-btn d-flex align-items-center mr-2 mb-2 font-weight-bold py-2 px-4" :class="{'active': chainId === '666'}">
@@ -207,11 +133,11 @@
                       <input type="radio" name="bounty_chain" id="42220_chain" value="42220" v-model="chainId"><img class="mr-2" src="{% static 'v2/images/chains/celo.svg' %}" alt="" width="16"> Celo
                     </label>
 
+                    <label class="btn btn-radio chain-btn d-flex align-items-center mr-2 mb-2 font-weight-bold py-2 px-4" :class="{'active': chainId === '30'}">
+                      <input type="radio" name="bounty_chain" id="30_chain" value="30" v-model="chainId"><img class="mr-2" src="{% static 'v2/images/chains/rsk.svg' %}" alt="" width="16"> RSK
+                    </label>
+
                     {% if is_staff %}
-                      <label class="btn btn-radio chain-btn d-flex align-items-center mr-2 mb-2 font-weight-bold py-2 px-4" :class="{'active': chainId === '30'}">
-                        <input type="radio" name="bounty_chain" id="30_chain" value="30" v-model="chainId"><img class="mr-2" src="{% static 'v2/images/chains/rsk.svg' %}" alt="" width="16"> RSK
-                      </label>
-
                       <label class="btn btn-radio chain-btn d-flex align-items-center mr-2 mb-2 font-weight-bold py-2 px-4" :class="{'active': chainId === '717171'}">
                         <input type="radio" name="bounty_chain" id="717171_chain" value="717171" v-model="chainId"> Other
                       </label>
@@ -780,46 +706,47 @@
           <input class="form__input" type="text" v-model="pickDate" :disabled="disabled" placeholder="" />
         </div>
       </script>
+
       {% include 'shared/analytics.html' %}
       {% include 'shared/footer.html' %}
       {% include 'shared/footer_scripts.html' with vue=True %}
       {% include 'shared/current_profile.html' %}
+      <script>
+        document.FEE_PERCENTAGE = {{ FEE_PERCENTAGE }};
+        document.coupon_code = '{{ coupon_code|safe }}';
+        document.blocked_urls = {{blocked_urls|safe}};
+        {% if expired_coupon %}
+          _alert({ message: 'This coupon has expired.' }, 'error');
+        {% endif %}
+
+        document.subscriptions= [
+          {% for subscription in subscriptions.all %}
+              {% if not forloop.first %},{% endif %}
+              {
+                tribe: "{{ subscription.tribe }}",
+                plan_type: "{{ subscription.plan_type }}",
+                expires_on: new Date("{{ subscription.expires_on.isoformat }}"),
+              }
+          {% endfor %}
+          ]
+      </script>
+      <script src="{% static "v2/js/lib/daterangepicker.min.js" %}"></script>
+      <script src="{% static "v2/js/lib/highlight.js" %}"></script>
+      <script src="{% static "v2/js/lib/markdown-it.js" %}"></script>
+      <script src="{% static "v2/js/lib/ipfs-api.js" %}"></script>
+      <script src="{% static "v2/js/ipfs.js" %}"></script>
+      <script src="{% static "v2/js/abi.js" %}"></script>
+    
+      <script src="{% static "v2/js/lib/binance/utils.js" %}"></script>
+
+      <script>
+        $('body').bootstrapTooltip({
+          selector: '[data-toggle="tooltip"]'
+        });
+        const csrftoken = jQuery("[name=csrfmiddlewaretoken]").val();
+
+      </script>
+      <script src="{% static "v2/js/pages/new_bounty.js" %}"></script>
     </div>
-    <script>
-      document.FEE_PERCENTAGE = {{ FEE_PERCENTAGE }};
-      document.coupon_code = '{{ coupon_code|safe }}';
-      document.blocked_urls = {{blocked_urls|safe}};
-      {% if expired_coupon %}
-        _alert({ message: 'This coupon has expired.' }, 'error');
-      {% endif %}
-
-      document.subscriptions= [
-        {% for subscription in subscriptions.all %}
-            {% if not forloop.first %},{% endif %}
-            {
-              tribe: "{{ subscription.tribe }}",
-              plan_type: "{{ subscription.plan_type }}",
-              expires_on: new Date("{{ subscription.expires_on.isoformat }}"),
-            }
-        {% endfor %}
-        ]
-    </script>
-    <script src="{% static "v2/js/lib/daterangepicker.min.js" %}"></script>
-    <script src="{% static "v2/js/lib/highlight.js" %}"></script>
-    <script src="{% static "v2/js/lib/markdown-it.js" %}"></script>
-    <script src="{% static "v2/js/lib/ipfs-api.js" %}"></script>
-    <script src="{% static "v2/js/ipfs.js" %}"></script>
-    <script src="{% static "v2/js/abi.js" %}"></script>
-  
-    <script src="{% static "v2/js/lib/binance/utils.js" %}"></script>
-
-    <script>
-      $('body').bootstrapTooltip({
-        selector: '[data-toggle="tooltip"]'
-      });
-      const csrftoken = jQuery("[name=csrfmiddlewaretoken]").val();
-
-    </script>
-    <script src="{% static "v2/js/pages/new_bounty.js" %}"></script>
   </body>
 </html>