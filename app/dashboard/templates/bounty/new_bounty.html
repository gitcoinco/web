{% comment %}
  Copyright (C) 2021 Gitcoin Core

  This program is free software: you can redistribute it and/or modify
  it under the terms of the GNU Affero General Public License as published
  by the Free Software Foundation, either version 3 of the License, or
  (at your option) any later version.

  This program is distributed in the hope that it will be useful,
  but WITHOUT ANY WARRANTY; without even the implied warranty of
  MERCHANTABILITY or FITNESS FOR A PARTICULAR PURPOSE. See the
  GNU Affero General Public License for more details.

  You should have received a copy of the GNU Affero General Public License
  along with this program. If not, see <http://www.gnu.org/licenses/>.

{% endcomment %}
{% load i18n static email_obfuscator add_url_schema avatar_tags bundle %}
<!DOCTYPE html>
<html lang="en">

  <head>
    {% include 'shared/head.html' %}
    {% include 'shared/cards.html' %}
    <meta name="title" content="Create Funded Issue/Bounty | Gitcoin">
    <meta name="description" content="Instructions for creating an issue and posting a bounty to Gitcoin so developers across the world can discover your bounty and start working on your issue.">
    {% bundle css file new_bounty %}
      <link rel="stylesheet" type="text/x-scss" href={% static "v2/scss/quickstart.scss" %} />
      <link rel="stylesheet" type="text/x-scss" href={% static "v2/scss/activity_stream.scss" %} />
      <link rel="stylesheet" type="text/x-scss" href={% static "v2/scss/tag.scss" %} />
      <link rel="stylesheet" type="text/x-scss" href={% static "v2/scss/lib/daterangepicker.scss" %} />
      <link rel="stylesheet" type="text/x-scss" href={% static "v2/scss/submit_bounty.scss" %} />
    {% endbundle %}
    <style>

      .issue_description {
        height: 400px;
        padding: 1em;
        overflow: auto;
        resize: vertical;
        background-color: #f9f9f9;
      }

      .issue_description img {
        max-width: 100%;
      }

    </style>
  </head>

  <body>
    <div class="content__main min-vh-100 d-md-flex flex-column">
      {% include 'shared/tag_manager_2.html' %}
      <div class="container-fluid header dash px-0">
        {% include 'shared/top_nav.html' with class='d-md-flex' %}
        {% include 'shared/nav.html' %}
      </div>
      <div class="container-fluid bg-lightblue pb-5 pt-5" id="gc-hackathon-new-bounty" v-cloak>
        <form action="" @submit="checkForm" :class="`${Object.keys(errors).length ? 'invalid' : ''}`">
          <div class="container mt-3 mb-3 bg-white position-relative rounded">
            <div class="row p-4 p-md-5">
              <div class="col-12">
                <h1 class="text-center">Fund Issue</h1>
                <p class="text-center font-bigger-1 text-black-60">Fund your GitHub issue and work with talented developers!</p>
                <p class="text-center font-bigger-1 text-black-60"><button @click="showQuickStart(true)" type="button" class="btn btn-link">Open Funder Guide</button>
                </p>
                <div class="mb-3">
                  <label class="font-caption letter-spacing text-black-60 text-uppercase" for="bounty_chain">Bounty chain</label>
                    <p class="font-body">Pick the chain you are funding the bounty with</p>

                  <div :class="`btn-group-toggle d-flex flex-column flex-lg-row flex-wrap ${errors.chainId && !form.chainId ? 'invalid' : ''}`">

                    <label class="btn btn-radio chain-btn d-flex align-items-center mr-2 mb-2 font-weight-bold py-2 px-4" :class="{'active': chainId === '1'}">
                      <input type="radio" name="bounty_chain" id="1_chain" value="1" v-model="chainId"><img class="mr-2" src="{% static 'v2/images/chains/ethereum.svg' %}" alt="" width="12"> ETH
                    </label>

                    <label class="btn btn-radio chain-btn d-flex align-items-center mr-2 mb-2 font-weight-bold py-2 px-4" :class="{'active': chainId === '0'}">
                      <input type="radio" name="bounty_chain" id="0_chain" value="0" v-model="chainId"><img class="mr-2" src="{% static 'v2/images/chains/bitcoin.svg' %}" alt="" width="20"> BTC
                    </label>

                    <label class="btn btn-radio chain-btn d-flex align-items-center mr-2 mb-2 font-weight-bold py-2 px-4" :class="{'active': chainId === '666'}">
                      <input type="radio" name="bounty_chain" id="666_chain" value="666" v-model="chainId"><img class="mr-2" src="{% static 'v2/images/chains/paypal.svg' %}" alt="" width="16"> PayPal
                    </label>

                    <label class="btn btn-radio chain-btn d-flex align-items-center mr-2 mb-2 font-weight-bold py-2 px-4" :class="{'active': chainId === '56'}">
                      <input type="radio" name="bounty_chain" id="56_chain" value="56" v-model="chainId"><img class="mr-2" src="{% static 'v2/images/chains/binance.svg' %}" alt="" width="16"> Binance
                    </label>

                    <label class="btn btn-radio chain-btn d-flex align-items-center mr-2 mb-2 font-weight-bold py-2 px-4" :class="{'active': chainId === '1000'}">
                      <input type="radio" name="bounty_chain" id="1000_chain" value="1000" v-model="chainId"><img class="mr-2" src="{% static 'v2/images/chains/harmony.svg' %}" alt="" width="16"> Harmony
                    </label>

                    <label class="btn btn-radio chain-btn d-flex align-items-center mr-2 mb-2 font-weight-bold py-2 px-4" :class="{'active': chainId === '58'}">
                      <input type="radio" name="bounty_chain" id="58_chain" value="58" v-model="chainId"><img class="mr-2" src="{% static 'v2/images/chains/polkadot.svg' %}" alt="" width="16"> Polkadot
                    </label>

                    <label class="btn btn-radio chain-btn d-flex align-items-center mr-2 mb-2 font-weight-bold py-2 px-4" :class="{'active': chainId === '59'}">
                      <input type="radio" name="bounty_chain" id="59_chain" value="59" v-model="chainId"><img class="mr-2" src="{% static 'v2/images/chains/kusama.svg' %}" alt="" width="16"> Kusama
                    </label>

                    <label class="btn btn-radio chain-btn d-flex align-items-center mr-2 mb-2 font-weight-bold py-2 px-4" :class="{'active': chainId === '61'}">
                      <input type="radio" name="bounty_chain" id="61_chain" value="61" v-model="chainId"><img class="mr-2" src="{% static 'v2/images/chains/ethereum-classic.svg' %}" alt="" width="12"> ETC
                    </label>

                    <label class="btn btn-radio chain-btn d-flex align-items-center mr-2 mb-2 font-weight-bold py-2 px-4" :class="{'active': chainId === '102'}">
                      <input type="radio" name="bounty_chain" id="102_chain" value="102" v-model="chainId"><img class="mr-2" src="{% static 'v2/images/chains/zilliqa.svg' %}" alt="" width="16"> Zilliqa
                    </label>

                    <label class="btn btn-radio chain-btn d-flex align-items-center mr-2 mb-2 font-weight-bold py-2 px-4" :class="{'active': chainId === '600'}">
                      <input type="radio" name="bounty_chain" id="600_chain" value="600" v-model="chainId"><img class="mr-2" src="{% static 'v2/images/chains/filecoin.svg' %}" alt="" width="20"> Filecoin
                    </label>

                    <label class="btn btn-radio chain-btn d-flex align-items-center mr-2 mb-2 font-weight-bold py-2 px-4" :class="{'active': chainId === '42220'}">
                      <input type="radio" name="bounty_chain" id="42220_chain" value="42220" v-model="chainId"><img class="mr-2" src="{% static 'v2/images/chains/celo.svg' %}" alt="" width="16"> Celo
                    </label>

                    <label class="btn btn-radio chain-btn d-flex align-items-center mr-2 mb-2 font-weight-bold py-2 px-4" :class="{'active': chainId === '30'}">
                      <input type="radio" name="bounty_chain" id="30_chain" value="30" v-model="chainId"><img class="mr-2" src="{% static 'v2/images/chains/rsk.svg' %}" alt="" width="16"> RSK
                    </label>

                    <label class="btn btn-radio chain-btn d-flex align-items-center mr-2 mb-2 font-weight-bold py-2 px-4" :class="{'active': chainId === '50'}">
                      <input type="radio" name="bounty_chain" id="50_chain" value="50" v-model="chainId"><img class="mr-2" src="{% static 'v2/images/chains/xinfin.svg' %}" alt="" width="16"> Xinfin
                    </label>

                    <label class="btn btn-radio chain-btn d-flex align-items-center mr-2 mb-2 font-weight-bold py-2 px-4" :class="{'active': chainId === '1001'}">
                      <input type="radio" name="bounty_chain" id="1001_chain" value="1001" v-model="chainId"><img class="mr-2" src="{% static 'v2/images/chains/algorand.svg' %}" alt="" width="16"> Algorand
                    </label>

                    <label class="btn btn-radio chain-btn d-flex align-items-center mr-2 mb-2 font-weight-bold py-2 px-4" :class="{'active': chainId === '1935'}">
                      <input type="radio" name="bounty_chain" id="1935_chain" value="1935" v-model="chainId"><img class="mr-2" src="{% static 'v2/images/chains/sia.svg' %}" alt="" width="16"> Sia
                    </label>

                    {% if is_staff %}
                      <label class="btn btn-radio chain-btn d-flex align-items-center mr-2 mb-2 font-weight-bold py-2 px-4" :class="{'active': chainId === '1995'}">
                        <input type="radio" name="bounty_chain" id="1995_chain" value="1995" v-model="chainId"><img class="mr-2" src="{% static 'v2/images/chains/nervos.svg' %}" alt="" width="16"> Nervos
                      </label>

<<<<<<< HEAD
                      <label class="btn btn-radio chain-btn d-flex align-items-center mr-2 mb-2 font-weight-bold py-2 px-4" :class="{'active': chainId === '1935'}">
                        <input type="radio" name="bounty_chain" id="1935_chain" value="1935" v-model="chainId"><img class="mr-2" src="{% static 'v2/images/chains/sia.svg' %}" alt="" width="16"> Sia
                      </label>

                      <label class="btn btn-radio chain-btn d-flex align-items-center mr-2 mb-2 font-weight-bold py-2 px-4" :class="{'active': chainId === '50797'}">
                        <input type="radio" name="bounty_chain" id="50797_chain" value="50797" v-model="chainId"><img class="mr-2" src="{% static 'v2/images/chains/tezos.svg' %}" alt="" width="16"> Tezos
                      </label>

=======
>>>>>>> 79a3bb6b
                      <label class="btn btn-radio chain-btn d-flex align-items-center mr-2 mb-2 font-weight-bold py-2 px-4" :class="{'active': chainId === '717171'}">
                        <input type="radio" name="bounty_chain" id="717171_chain" value="717171" v-model="chainId"> Other
                      </label>
                    {% endif %}

                  </div>
                  <div class="text-danger" v-if="errors.chainId && !form.chainId">
                    [[errors.chainId]]
                  </div>
                </div>
                <div class="mb-3">
                  <label class="font-caption letter-spacing text-black-60 text-uppercase" for="issueURL">Github Issue Url <span class="badge badge-greylight text-capitalize">Required</span></label>
                  <input class="form-control" name='issueURL' id="issueURL" v-model="form.issueUrl" type="url" placeholder="https://github.com/org/repo/issues/n" @input="getIssueDetails(form.issueUrl)" value="{% if issueURL %}{{ issueURL }}{% endif %}" required/>
                  <img v-if="filterOrgSelected" :src="filterOrgSelected" class="position-absolute" :alt="orgSelected" :title="orgSelected" height="32" style="margin-top: -35px; right: 18px;">

                  <div class="text-danger" v-if="errors.issueDetails">
                    [[errors.issueDetails]]
                  </div>
                </div>
                <div v-if="form.issueDetails">
                  <div class="font-caption letter-spacing text-black-60 text-uppercase mb-2">
                    Issue Title
                  </div>
                  <div class="mb-3">
                    [[form.issueDetails.title]]
                  </div>

                  <div class="font-caption letter-spacing text-black-60 text-uppercase mb-2">
                    Issue Details
                  </div>
                  <div class="issue_description mb-3" :inner-html.prop="form.issueDetails.description | markdownit"></div>
                  <a class="btn btn-primary" :href="form.issueUrl" target="_blank" rel="noopener noreferrer">
                    Edit on Github <i class="fab fa-github ml-1"></i>
                  </a>

                  <div class="mt-4">
                    <label class="font-caption letter-spacing text-black-60 text-uppercase" for="keywords">{% trans "Keywords" %} <span class="badge badge-greylight text-capitalize">Required</span></label>
                    <p class="font-body">Insert keywords relevant to your issue to make it easily discoverable by contributors </p>
                    <div class="form__select2 g-multiselect flex-column">

                      <select2 :options="form.issueDetails.keywords" v-model="form.keywords" data-placeholder="e.g. HTML, CSS" data-tags="true" data-token-separators="[',']" multiple class="form-control" required>
                        <option disabled value="0">Select one</option>
                      </select2>

                    </div>
                    <div id="keyword-suggestion-container" class="font-caption font-weight-semibold mt-1">
                      <span>Add tags from your repo: </span>
                      <ul id="keyword-suggestions" class="d-flex list-unstyled">
                        <li class="select2-available__choice" v-for="keyword in form.issueDetails.keywords" @click="addKeyword(keyword)" :class="{'d-none': form.keywords.includes(keyword)}"><span class="text">[[keyword]]</span></li>
                      </ul>
                    </div>
                    <div class="text-danger" v-if="errors.keywords && !form.keywords.length">
                      [[errors.keywords]]
                    </div>
                  </div>
                </div>
                <div v-else>
                  <div class="my-4">
                    <img class="w-100" src="{% static "v2/images/bounty/no_issue.svg" %}">
                  </div>
                </div>

                <div class="mt-4">
                  <label class="font-caption letter-spacing text-black-60 text-uppercase" for="issueURL">Bounty category <span class="badge badge-greylight text-capitalize">Required</span></label>
                  <p class="font-body">Pick the most accurate categories for this bounty to get the right contributors</p>

                  <div :class="`btn-group-toggle ${errors.bounty_categories && !form.bounty_categories.length ? 'invalid' : ''}`">
                    <label class="btn btn-radio frontend mr-2 mb-2 font-weight-bold py-2 px-4" :class="{'active': form.bounty_categories.includes('frontend')}">
                      <input type="checkbox" id="frontend_cat" value="frontend" v-model="form.bounty_categories"><i class="fas fa-laptop-code mr-2"></i> Front End
                    </label>
                    <label class="btn btn-radio backend mr-2 mb-2 font-weight-bold py-2 px-4" :class="{'active': form.bounty_categories.includes('backend')}">
                      <input type="checkbox" id="backend_cat" value="backend" v-model="form.bounty_categories"><i class="fas fa-code mr-2"></i> Back End
                    </label>
                    <label class="btn btn-radio design mr-2 mb-2 font-weight-bold py-2 px-4" :class="{'active': form.bounty_categories.includes('design')}">
                      <input type="checkbox" id="design_cat" value="design" v-model="form.bounty_categories"><i class="fas fa-pencil-ruler mr-2"></i> Design
                    </label>
                    <label class="btn btn-radio doc mr-2 mb-2 font-weight-bold py-2 px-4" :class="{'active': form.bounty_categories.includes('documentation')}">
                      <input type="checkbox" id="doc_cat" value="documentation" v-model="form.bounty_categories"><i class="fas fa-file-alt mr-2"></i> Documentation
                    </label>
                    <label class="btn btn-radio other mb-2 font-weight-bold py-2 px-4" :class="{'active': form.bounty_categories.includes('other')}">
                      <input type="checkbox" id="other_cat" value="other" v-model="form.bounty_categories"><i class="fas fa-briefcase mr-2"></i> Other
                    </label>
                  </div>
                  <div class="text-danger" v-if="errors.bounty_categories && !form.bounty_categories.length">
                    [[errors.bounty_categories]]
                  </div>
                </div>

                <div class="mt-4">
                  <div id="" class="">
                    <label class="font-caption letter-spacing text-black-60 text-uppercase" for="project_type">Project Type</label>
                    <div class="d-flex row">
                      <div :class="`col-12 col-md-4 btn-group-toggle ${errors.project_type && !form.project_type ? 'invalid' : ''}`">
                        <label class="btn btn-block btn-radio traditional my-2 font-weight-bold py-2 px-4 text-left" :class="{'active': form.project_type.includes('traditional')}">
                          <input type="radio" name="project_type" id="traditional" value="traditional" v-model="form.project_type" required>
                          Traditional
                          <span class="d-block font-weight-normal">
                            <span class="fa-stack font-smaller-6">
                              <i class="far fa-circle fa-stack-2x"></i>
                              <i class="fas fa-user fa-stack-1x"></i>
                            </span>
                            One contributor
                          </span>
                          <span class="d-block font-weight-normal">
                            <span class="fa-stack font-smaller-6">
                              <i class="far fa-circle fa-stack-2x"></i>
                              <i class="fas fa-user fa-stack-1x"></i>
                            </span>
                            One paid
                          </span>
                        </label>
                      </div>
                      <div class="col-12 col-md-4 btn-group-toggle">
                        <label class="btn btn-block btn-radio contest my-2 font-weight-bold py-2 px-4 text-left" :class="{'active': form.project_type.includes('contest'), 'disabled': !subscriptionActive}">
                          <input type="radio" name="project_type" id="contest" value="contest" v-model="form.project_type" required :disabled="!subscriptionActive">
                          Contest
                          <span class="d-block font-weight-normal">
                            <span class="fa-stack font-smaller-6">
                              <i class="far fa-circle fa-stack-2x"></i>
                              <i class="fas fa-users fa-stack-1x"></i>
                            </span>
                            Multiple contributors
                          </span>
                          <span class="d-block font-weight-normal">
                            <span class="fa-stack font-smaller-6">
                              <i class="far fa-circle fa-stack-2x"></i>
                              <i class="fas fa-users fa-stack-1x"></i>
                            </span>
                            One paid
                          </span>
                        </label>
                      </div>
                      <div class="col-12 col-md-4 btn-group-toggle">
                        <label class="btn btn-block btn-radio cooperative my-2 font-weight-bold py-2 px-4 text-left" :class="{'active': form.project_type.includes('cooperative'), 'disabled': !subscriptionActive}">
                          <input type="radio" name="project_type" id="cooperative" value="cooperative" v-model="form.project_type" required :disabled="!subscriptionActive">
                          Cooperative
                          <span class="d-block font-weight-normal">
                            <span class="fa-stack font-smaller-6">
                              <i class="far fa-circle fa-stack-2x"></i>
                              <i class="fas fa-users fa-stack-1x"></i>
                            </span>
                            Multiple contributors
                          </span>
                          <span class="d-block font-weight-normal">
                            <span class="fa-stack font-smaller-6">
                              <i class="far fa-circle fa-stack-2x"></i>
                              <i class="fas fa-users fa-stack-1x"></i>
                            </span>
                            Multiple paid
                          </span>
                        </label>
                      </div>
                      <div class="col-12" v-if="!subscriptionActive">
                        <p class="text-highlight-gc-blue bg-lightpurple p-2 mt-2">
                          For <strong>Gitcoin PRO Features</strong> (contest, cooperative, many applicants, 0% fees, tribes and more) contact <a href="mailto:pro@gitcoin.co" target="_blank" class="font-weight-bold">pro@gitcoin.co</a>
                        </p>

                      </div>
                    </div>
                  </div>
                  <div class="text-danger" v-if="errors.project_type && !form.project_type">
                    [[errors.project_type]]
                  </div>
                </div>
                <div class="mt-4">
                  <div id="" class="">
                    <label class="font-caption letter-spacing text-black-60 text-uppercase" for="permission_type">Permissions</label>
                    <div class="d-flex row">
                      <div :class="`col-12 col-md-6 btn-group-toggle ${errors.permission_type && !form.permission_type ? 'invalid' : ''}`">
                        <label class="btn btn-block btn-radio approval my-2 font-weight-bold py-3 px-4 text-left" :class="{'active': form.permission_type.includes('approval')}">
                          <input type="radio" name="permission_type" id="approval" value="approval" v-model="form.permission_type" required>
                          Approval Required
                          <span class="d-block font-weight-normal">
                            <i class="fas fa-user-cog"></i>
                            I will approve bounty hunters
                          </span>
                        </label>
                      </div>
                      <div :class="`col-12 col-md-6 btn-group-toggle ${errors.permission_type && !form.permission_type ? 'invalid' : ''}`">
                        <label class="btn btn-block btn-radio permissionless my-2 font-weight-bold py-3 px-4 text-left" :class="{'active': form.permission_type.includes('permissionless')}">
                          <input type="radio" name="permission_type" id="permissionless" value="permissionless" v-model="form.permission_type" required>
                          Permissionless
                          <span class="d-block font-weight-normal">
                            <i class="fas fa-user-cog "></i>
                            No approval required
                          </span>
                        </label>
                      </div>
                    </div>
                    <div class="mt-2" id="auto_approve_workers_container">
                      <div class="form__checkbox">
                        <input name="admin_override_suspend_auto_approval" id="admin_override_suspend_auto_approval" v-model="form.auto_approve_workers" type="checkbox" :disabled="form.permission_type.includes('permissionless')">
                        <label class="form__label" for="admin_override_suspend_auto_approval" style="display: flex;">
                          Worker will be auto-approved after 72 hours.
                        </label>
                      </div>
                    </div>

                  </div>
                  <div class="text-danger" v-if="errors.permission_type && !form.permission_type">
                    [[errors.permission_type]]
                  </div>
                </div>

                <div class="mt-4">
                  <label class="font-caption letter-spacing text-black-60 text-uppercase">{% trans "Details" %}</label>
                  <div class="d-flex row mb-2">
                    <div class="col-12 col-md-4">
                      <label class="form__label" for="experience_level">{% trans "Experience Level" %}</label>
                      <v-select id="experience_level" :options="['Beginner','Intermediate','Advanced']" placeholder="Experience Level" v-model="form.experience_level">
                        <template #search="{attributes, events}">
                          <input
                            class="vs__search"
                            :required="!form.experience_level"
                            v-bind="attributes"
                            v-on="events"
                          />
                        </template>
                      </v-select>
                    </div>
                    <div class="col-12 col-md-4">
                      <label class="form__label" for="project_length">{% trans "Time Commitment" %}</label>
                      <v-select id="project_length" :options="['Hours','Days','Weeks', 'Months']" placeholder="Time Commitment" v-model="form.project_length">
                        <template #search="{attributes, events}">
                          <input
                            class="vs__search"
                            :required="!form.project_length"
                            v-bind="attributes"
                            v-on="events"
                          />
                        </template>
                      </v-select>
                    </div>
                    <div class="col-12 col-md-4">
                      <label class="form__label" for="bounty_type">{% trans "Bounty Type" %}</label>
                      <v-select id="bounty_type" :options="['Bug','Feature','Improvement', 'Security', 'Documentation', 'Design', 'Code Review', 'Other']" placeholder="Bounty Type" v-model="form.bounty_type">
                        <template #search="{attributes, events}">
                          <input
                            class="vs__search"
                            :required="!form.bounty_type"
                            v-bind="attributes"
                            v-on="events"
                          />
                        </template>
                      </v-select>
                    </div>
                    <div class="col-12 text-danger" v-if="errors.experience_level || errors.project_length || errors.bounty_type">
                      [[errors.experience_level || errors.project_length || errors.bounty_type]]
                    </div>
                  </div>

                </div>

                <div id="pricing-section" class="mt-4" data-select2-id="pricing-section">
                  <label class="font-caption letter-spacing text-black-60 text-uppercase">Pricing</label>
                  <div class="d-flex row mb-2">
                    <div class="col-12 col-md-3">
                      <label class="form__label" for="token">Denomination</label>

                      <v-select id="token" :options="filterByChainId" label="symbol" v-model="form.token" @input="getAmount(form.token ? form.token.symbol : null);">
                        <template v-slot:option="option">
                          <span class="font-weight-semibold">[[ option.symbol ]]</span>
                        </template>
                      </v-select>

                    </div>
                    <div class="col-12 col-md-3">
                      <label class="form__label" for="amount">Amount</label>
                      <input name="amount" id="amount" class="form__input" :class="{'valid': form.amount, 'error': !form.amount}" type="number" step="any" min="0.001" v-model="form.amount" @input="calcValues('usd')">
                    </div>
                    <div class="col-12 col-md-3" id="usd-amount-wrapper">
                      <label class="form__label" for="usd_amount">USD</label>
                      <input name="usd_amount" id="usd_amount" class="form__input" :class="{'valid': form.amountusd, 'error': !form.amountusd}" type="number" step="any" min="0.00" v-model="form.amountusd" @input="calcValues('token')">
                    </div>

                    <div class="col-12 col-md-3" id="usd-amount-wrapper">
                      <label class="form__label" for="hours">Est. Hours of Work</label>
                      <input name="hours" id="hours"  pattern="[0-9]" class="form__input" type="number" step="1" min="1" v-model="form.hours" @input="estHoursValidator">
                    </div>
                  </div>
                  <div>
                    <small v-show="form.amountusd" class="form__input-help--dynamic text-highlight-gc-blue bg-lightpurple p-1" id="usd_amount_text">[[form.hours]] hrs at  $[[form.amountusd / form.hours | decimals(2)]]/hr leads to <b> [[ successRate]]% success rate</b>. Read our <a href="https://gitcoin.co/blog/tutorial-how-to-price-work-on-gitcoin/" target="_blank" class="underline" rel="noopener noreferrer">pricing guide</a>.</small>
                    <small  v-show="chainId === '666'" class="form__input-help--dynamic text-highlight-gc-blue bg-lightpurple p-1" id="fiat_text">
                      USD payment is powered by <span class="font-weight-bold">PayPal</span>. Please note that there might be a small fee for payment to contributors in outside of the US.
                    </small>
                  </div>
                </div>

                <div class="funder-address-container mt-4" v-show="(chainId !== '1' && chainId !== '56') || funderAddressFallback === true">
                  <label class="font-caption letter-spacing text-black-60 text-uppercase" for="funderAddress">Funder Address</label>
                  <p class="font-body" v-show="funderAddressFallback === true">Please enter your Binance Wallet address. We are unable to validate a Binance address. Please confirm that you are using the correct Binance address.</p>
                  <input name="funderAddress" id="funderAddress" class="form__input" type="text" placeholder="Address with which the bounty will be paid out" v-model="form.funderAddress">
                  <div class="text-danger" v-if="errors.funderAddress">
                    [[errors.funderAddress]]
                  </div>
                  <div class="text-danger" v-if="funderAddressFallback === true">
                    Looks like you don't have the Binance Wallet Extension or the extension is disabled.
                  </div>
                </div>


              </div>
            </div>
          </div>
          <div class="container mt-5 bg-white position-relative rounded">
            <div class="row">
              <div class="col-12">

                <div @click="toggleCollapse(1, 'reserve')" class="d-flex justify-content-between align-items-center p-4 py-md-4 px-md-5 cursor-pointer">
                  <span class="font-body">
                    <span class="d-block text-uppercase letter-spacing">Other options</span>
                    <span>Reserve bounty, set expiration, attach a post job</span>
                  </span>
                  <i class="fa fa-fw" :class="isExpanded(1, 'reserve')? 'fa-chevron-up': 'fa-chevron-down'"></i>
                </div>
              </div>
            </div>

            <transition name="collapse">
              <div v-show="isExpanded(1, 'reserve')" class="row px-md-5 pb-md-5 border-top pt-3">
                <div class="col-12">
                  <div class="mt-4">
                    <label class="font-caption letter-spacing text-black-60 text-uppercase" for="fundingOrganisation">Funding Organisation Github handle</label>
                    <input name="fundingOrganisation" id="fundingOrganisation" v-model="form.fundingOrganisation" class="form__input" type="text" placeholder="MetaMask">
                  </div>
                </div>
                <div class="col-12">
                  <div class="row mt-2">
                    <div class="col-12 col-md-6">
                      <label class="font-caption letter-spacing text-black-60 text-uppercase" for="notificationEmail">Notification Email</label>
                      <input name="notificationEmail" id="notificationEmail" v-model="form.notificationEmail" class="form__input" type="email" placeholder="you@domain.co (optional, but recommended for notifications)">
                      <div class="w-100 mt-2 terms_container">
                        <div class="form__checkbox">
                          <input name="show_email_publicly" id="show_email_publicly" v-model="form.showEmailPublicly" type="checkbox" false-value="0" true-value="1">
                          <label class="form__label" for="show_email_publicly">It's okay to show this information publicly on Gitcoin</label>
                        </div>
                      </div>
                    </div>
                    <div class="col-12 col-md-6 github-username">
                      <label class="font-caption letter-spacing text-black-60 text-uppercase" for="githubUsername">Github Username</label>
                      <input name="githubUsername" id="githubUsername" class="form__input" v-model="form.githubUsername" type="text" readonly="" placeholder="@you (optional)">
                    </div>
                  </div>
                </div>
                <div class="col-12">
                  <div class="mt-4">
                    <label class="font-caption letter-spacing text-black-60 text-uppercase" for="expirationTimeDelta">{% trans "Expires in" %}</label>
                    <date-range-picker :date="form.expirationTimeDelta"  @apply-daterangepicker="updateDate" :disabled="checkboxes.neverExpires"></date-range-picker>
                    <div class="form__checkbox">
                      <input name='neverExpires' id='neverExpires' type="checkbox" v-model="checkboxes.neverExpires" />
                      <label class="form__label" for=neverExpires>{% trans "Never expire" %}
                      </label>
                    </div>
                  </div>
                </div>
                <div class="col-12">
                  <div class="mt-4">
                    <label class="font-caption letter-spacing text-black-60 text-uppercase" for="bounty_type">{% trans "Reserved for" %}</label>
                    <v-select id="reservedFor" label="text" @search="userSearch" :reduce="user => user.text" :options="usersOptions" placeholder="Reserved for" v-model="form.reservedFor">
                      <template slot="no-options">
                        type to search Users..
                      </template>
                      <template slot="option" slot-scope="option">
                        <div class="d-flex align-items-baseline">
                          <div class="mr-2">
                            <img class="rounded-circle" :src="option.avatar_url" width="40" height="40"/>
                          </div>
                          <div>[[ option.text ]]</div>
                        </div>

                      </template>
                      <template slot="selected-option" slot-scope="option">
                        <div class="d-flex align-items-baseline">
                          <div class="mr-2">
                            <img class="rounded-circle" :src="option.avatar_url" width="20" height="20"/>
                          </div>
                          <div>[[ option.text ]]</div>
                        </div>
                      </template>

                    </v-select>
                  </div>
                </div>
                <div class="col-12" v-show="form.reservedFor">
                  <label class="form__label" for="bounty_type">{% trans "Release To Public After" %}</label>

                  <v-select id="releaseAfter" :options="[{label:'After 3 days', value:'3-days'},{label:'After a week', value:'1-week'},{label:'Keep reserved', value:'never'},]" :reduce="release => release.value" placeholder="Release To Public After" v-model="form.release_to_public">
                    <template #search="{attributes, events}">
                      <input
                        class="vs__search"
                        :required="!form.release_to_public"
                        v-bind="attributes"
                        v-on="events"
                      />
                    </template>
                  </v-select>
                </div>
                <div class="col-12">
                  <div class="mt-4">
                    <label class="font-caption letter-spacing text-black-60 text-uppercase" for="hiringRightNow">{% trans "Hiring right now?" %}</label>

                    <div class="form__checkbox">
                      <input name='hiringRightNow' id='hiringRightNow' type="checkbox" v-model="checkboxes.hiringRightNow" />
                      <label class="form__label" for=hiringRightNow>{% trans "I am hiring for a full time, part time, or contract position, right now and would like Gitcoin to attach this job description to the bounty." %}
                      </label>
                    </div>
                    <input name="jobDescription" id="jobDescription" v-model="form.jobDescription" type="url" class="form__input " placeholder="https://link.to/job/description" :disabled="!checkboxes.hiringRightNow">
                  </div>
                </div>
              </div>
            </transition>
          </div>

          <div class="container mt-5 bg-white position-relative rounded">
            <div class="row">
              <div class="col-12">

                <div @click="toggleCollapse(1, 'featuredBounty')" class="d-flex justify-content-between align-items-center p-4 py-md-4 px-md-5 cursor-pointer">
                  <span class="font-body">
                    <span class="d-block text-uppercase letter-spacing">Feature your bounty</span>
                    <span>Get more visibility and feature your bounty at the top of Issue Explorer </span>
                  </span>
                  <i class="fa fa-fw" :class="isExpanded(1, 'featuredBounty')? 'fa-chevron-up': 'fa-chevron-down'"></i>
                </div>
              </div>
            </div>

            <transition name="collapse">
              <div v-show="isExpanded(1, 'featuredBounty')" class="row px-md-5 pb-md-5 border-top pt-3">
                <div class="col-12">
                  <div id="featured-bounty-add" class="pt-2 row">
                    <div class="col-md-7">
                      <p class="featured-text">{% blocktrans %}Your bounty will be placed on a special ‘Featured Bounties’ section <b>at the top of the Issue Explorer</b> for 14 days.{% endblocktrans %}</p>
                      <div class="form__flex-group">
                        <div class="">
                          <div class="featured_container">
                            <small class="mb-3 d-block">Note: You will have to approve this transaction separately via your web3 wallet on submit.</small>
                            <div class="form__checkbox">
                              <input name='featuredBounty' id='featuredBounty' v-model="form.featuredBounty" type="checkbox" value=1 />
                              <label class="form__label" for='featuredBounty'>{% trans "Yes, I want to feature my bounty." %}
                                <span class="featured-price" :class="{'text-through': subscriptionActive}"><b class="featured-price-eth">[[ethFeaturedPrice]] ETH</b> (<span class="featured-price-usd">[[usdFeaturedPrice]]</span> USD)</span>
                                <span class="featured-price gc-text-green font-weight-bold" v-if="subscriptionActive">FREE</span>
                              </label>
                            </div>
                          </div>
                        </div>
                      </div>
                    </div>
                    <div class="col-md-5 text-right">
                      <img src="{% static 'v2/images/featured-example.jpg' %}" width="314" alt="featured bounty example" class="featured-example w-auto">
                    </div>
                  </div>
                </div>

              </div>
            </transition>
          </div>

          <div class="container mt-5 bg-white position-relative rounded" v-show="bountyFee > 0 && chainId === '1'">
            <div class="row p-4 p-md-5">
              <div class="col-12">
                <div id="fee-section" class="">
                  <h5 class="font-body letter-spacing text-black-60 text-uppercase">
                    No Surprises
                  </h5>
                  <div class="row">
                    <div class="col-12 col-sm-9 mt-3 font-body mb-sm-3">
                      <p>
                        Simply pay the bounty amount ( plus a  standard
                        <span class="fee-percentage font-weight-bold">[[bountyFee]]</span><span class="font-weight-bold">%</span> Gitcoin platform fee ).
                        This covers our costs for finding quality contributors to join our platform so that you get the best work.
                        If your business requires additional assistance, please contact us <a href="mailto:&#102;&#111;&#117;&#110;&#100;&#101;&#114;&#115;&#064;&#103;&#105;&#116;&#099;&#111;&#105;&#110;&#046;&#099;&#111;">&#102;&#111;&#117;&#110;&#100;&#101;&#114;&#115;&#064;&#103;&#105;&#116;&#099;&#111;&#105;&#110;&#046;&#099;&#111;</a>
                      </p>
                    </div>
                    <div class="col-12 col-sm-3 order-first order-sm-last mt-4 mt-sm-2 mt-md-0 mb-4 mb-sm-3">
                      <div class="fee-circle text-center">
                        <p class="font-title mb-0"><span id="fee-amount">[[ totalAmount.totalFee ]]</span> <span v-if="form.token" id="fee-token">[[form.token.symbol]]</span></p>
                        <p class="font-body font-weight-semibold">
                          (<span class="fee-percentage">[[bountyFee]]</span>%)
                        </p>
                      </div>
                    </div>
                  </div>
                </div>
              </div>
            </div>
          </div>

          <div class="container mt-5 bg-white position-relative rounded">
            <div class="row p-4 p-md-5">
              <div class="col-12">
                <div id="total-section" class="d-flex" v-if="form.token">
                  <div class="col-md-3 col-lg-2 my-auto">
                    <h5 class="text-uppercase h3 font-weight-bold mb-0">Total</h5>
                  </div>
                  <div class="col-md-9 col-lg-10 my-auto">
                    <p class="mb-1 text-uppercase text-black-50 font-body">Payment Due</p>
                    <span id="summary-total-amount" class="h2 text-darkblue font-weight-bold my-3 d-block">[[totalAmount.total | decimals(4)]] [[form.token.symbol]] <span v-if="form.featuredBounty && !subscriptionActive">+ [[ethFeaturedPrice]] ETH</span></span>

                    <p class="font-caption text-black-50 mb-1">
                      Bounty <span id="summary-bounty-amount" class="font-weight-bold">[[form.amount ]]</span>
                      <span id="" class="font-weight-bold">[[form.token.symbol]]</span> ($[[form.amountusd]])
                      <template>
                        <span> +
                          <span id="" class="font-weight-bold">[[totalAmount.totalFee | decimals(4)]]</span>
                          <span id="" class="font-weight-bold">[[form.token.symbol]]</span>
                          Gitcoin Platform Fee
                        </span>
                        <span v-if="form.featuredBounty"> +
                          <span class="font-weight-bold" :class="{'text-through': subscriptionActive}">[[ethFeaturedPrice]] ETH</span>
                          <span class="font-weight-bold gc-text-green" v-if="subscriptionActive">FREE</span>
                          Featured Bounty
                        </span>

                      </template>
                    </p>

                    <p v-if="totalTx" class="font-caption mb-0 gc-text-blue">
                      You will have to approve <b>[[totalTx]]</b> web3 wallet [['confirmation' | pluralize(totalTx)]].
                    </p>

                  </div>
                </div>
                <div class="pt-4">
                  <div class="form__checkbox">
                    <input name="terms" id="terms" type="checkbox" value="1" required="" v-model="form.terms">
                    <label class="form__label" for="terms">I have read, understand, and agree to, the
                      <a href="/legal/terms" target="_blank" class="text-reset underline" rel="noopener noreferrer">Terms of Service</a>.
                    </label>
                  </div>
                  <div class="text-danger" v-if="errors.terms && !form.terms">
                    [[errors.terms]]
                  </div>

                  <div class="form__checkbox">
                    <input name="termsPrivacy" id="termsPrivacy" type="checkbox" value="1" required="" v-model="form.termsPrivacy">
                    <label class="form__label" for="termsPrivacy">Payment Upon Completion. Upon delivery of work, I agree to pay the proposed amount to the fulfiller(s) if the submitted fulfillment meets the standards I have set forth.
                    </label>
                  </div>
                  <div class="text-danger" v-if="errors.termsPrivacy && !form.termsPrivacy">
                    [[errors.termsPrivacy]]
                  </div>
                </div>
              </div>
            </div>
          </div>
          <div class="container mt-5">
            <div class="row">
              <div class="col-12 text-center">
                <button class="btn btn-primary btn-lg mb-3 px-5" type="submit" @click="submitForm($event)">Fund Issue</button>
              </div>
              <div class="col-12 text-center" v-if="Object.keys(errors).length > 0">
                Please verify forms errors and try again
              </div>
            </div>
          </div>
        </form>
      </div>
      <script type="text/x-template" id="select2-template">
        <select>
          <slot></slot>
        </select>
      </script>
      <script type="text/x-template" id="date-range-template">
        <div class="">
          <input class="form__input" type="text" v-model="pickDate" :disabled="disabled" placeholder="" />
        </div>
      </script>

      {% include 'shared/footer.html' %}
      {% include 'shared/footer_scripts.html' with vue=True %}
      {% include 'shared/current_profile.html' %}
      <script>
        document.FEE_PERCENTAGE = {{ FEE_PERCENTAGE }};
        document.coupon_code = '{{ coupon_code|safe }}';
        document.blocked_urls = {{blocked_urls|safe}};
        {% if expired_coupon %}
          _alert({ message: 'This coupon has expired.' }, 'danger');
        {% endif %}

        document.subscriptions= [
          {% for subscription in subscriptions.all %}
              {% if not forloop.first %},{% endif %}
              {
                tribe: "{{ subscription.tribe }}",
                plan_type: "{{ subscription.plan_type }}",
                expires_on: new Date("{{ subscription.expires_on.isoformat }}"),
              }
          {% endfor %}
          ]
      </script>
      <script src="{% static "v2/js/lib/daterangepicker.min.js" %}"></script>
      <script src="{% static "v2/js/lib/highlight.js" %}"></script>
      <script src="{% static "v2/js/lib/markdown-it.js" %}"></script>
      <script src="{% static "v2/js/lib/ipfs-api.js" %}"></script>
      <script src="{% static "v2/js/ipfs.js" %}"></script>
      <script src="{% static "v2/js/abi.js" %}"></script>

      <script src="{% static "v2/js/lib/binance/utils.js" %}"></script>

      <script>
        $('body').bootstrapTooltip({
          selector: '[data-toggle="tooltip"]'
        });
        const csrftoken = jQuery("[name=csrfmiddlewaretoken]").val();

      </script>
      <script src="{% static "v2/js/pages/new_bounty.js" %}"></script>
    </div>
  </body>
</html><|MERGE_RESOLUTION|>--- conflicted
+++ resolved
@@ -135,17 +135,10 @@
                         <input type="radio" name="bounty_chain" id="1995_chain" value="1995" v-model="chainId"><img class="mr-2" src="{% static 'v2/images/chains/nervos.svg' %}" alt="" width="16"> Nervos
                       </label>
 
-<<<<<<< HEAD
-                      <label class="btn btn-radio chain-btn d-flex align-items-center mr-2 mb-2 font-weight-bold py-2 px-4" :class="{'active': chainId === '1935'}">
-                        <input type="radio" name="bounty_chain" id="1935_chain" value="1935" v-model="chainId"><img class="mr-2" src="{% static 'v2/images/chains/sia.svg' %}" alt="" width="16"> Sia
-                      </label>
-
                       <label class="btn btn-radio chain-btn d-flex align-items-center mr-2 mb-2 font-weight-bold py-2 px-4" :class="{'active': chainId === '50797'}">
                         <input type="radio" name="bounty_chain" id="50797_chain" value="50797" v-model="chainId"><img class="mr-2" src="{% static 'v2/images/chains/tezos.svg' %}" alt="" width="16"> Tezos
                       </label>
 
-=======
->>>>>>> 79a3bb6b
                       <label class="btn btn-radio chain-btn d-flex align-items-center mr-2 mb-2 font-weight-bold py-2 px-4" :class="{'active': chainId === '717171'}">
                         <input type="radio" name="bounty_chain" id="717171_chain" value="717171" v-model="chainId"> Other
                       </label>
