--- conflicted
+++ resolved
@@ -433,11 +433,7 @@
                           </div>
 
                           <!-- WEB3 MODAL FLOW -->
-<<<<<<< HEAD
-                          <div v-else-if="fulfillment.payout_type in ['web3_modal', 'polkadot_ext', 'binance_ext']" class="px-sm-4">
-=======
-                          <div v-else-if="fulfillment.payout_type == 'web3_modal' || fulfillment.payout_type == 'polkadot_ext' || fulfillment.payout_type == 'harmony_ext'" class="px-sm-4">
->>>>>>> 4ad250a3
+                          <div v-else-if="fulfillment.payout_type == 'web3_modal' || fulfillment.payout_type == 'polkadot_ext' || fulfillment.payout_type == 'harmony_ext' || fulfillment.payout_type == 'binance_ext'" class="px-sm-4">
 
                             <div class="text-center pb-3">
                               <p class="mb-3 font-subheader font-weight-bold">Payout</p>
@@ -1108,12 +1104,11 @@
       <script src="{% static "v2/js/lib/polkadot/utils.js" %}"></script>
       <script src="{% static "v2/js/pages/bounty_detail/polkadot_extension.js" %}"></script>
 
-<<<<<<< HEAD
     {% elif web3_type == 'binance_ext' %}
 
       <script src="{% static "v2/js/lib/binance/utils.js" %}"></script>
       <script src="{% static "v2/js/pages/bounty_detail/binance_extension.js" %}"></script>
-=======
+
     {% elif web3_type == 'harmony_ext' %}
 
       <script src="{% static "v2/js/lib/harmony/HarmonyUtils.browser.js" %}"></script>
@@ -1123,7 +1118,6 @@
       <script src="{% static "v2/js/lib/harmony/HarmonyNetwork.browser.js" %}"></script>
       <script src="{% static "v2/js/lib/harmony/utils.js" %}"></script>
       <script src="{% static "v2/js/pages/bounty_detail/harmony_extension.js" %}"></script>
->>>>>>> 4ad250a3
 
     {% elif web3_type == 'fiat' %}
       {% if PYPL_CLIENT_ID %}
