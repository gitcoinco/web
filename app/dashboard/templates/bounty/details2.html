{% load i18n static %}
<!DOCTYPE html>
<html lang="en">

  <head>
    {% include 'shared/head.html' %}
    {% include 'shared/cards_pic.html' %}
    <meta name="title" content="{{ card_title }} Bug Bounty | Gitcoin">
    <meta name="description" content="{{ card_desc | truncatechars:200 }}">
    {% if canonical_url %}
      <link rel="canonical" href="{{ canonical_url }}">
    {% endif %}
    <link rel="stylesheet" href="{% static "v2/css/lib/daterangepicker.css" %}">
    <link rel="stylesheet" href="{% static "v2/css/lib/highlight_github.css" %}">
    <link rel="stylesheet" href="{% static "v2/css/bounty.css" %}">
    <link rel="stylesheet" href="{% static "v2/css/user_popover.css" %}">
    <link rel="stylesheet" href="{% static "v2/css/tag.css" %}">
    <link rel="stylesheet" href="{% static "v2/css/rating.css" %}"/>
    {% include 'shared/fbpixel.html' %}
  </head>

  <body class="interior {{active}} g-font-muli">
    {% include 'shared/tag_manager_2.html' %}
    {% include 'shared/top_nav.html' with class='d-md-flex' %}
    <div class="container-fluid header dash">
      {% include 'shared/nav.html' %}
    </div>

    <div class="container min-vh-100" id="gc-bounty-detail" v-cloak>

      <div class="row">
        <loading-screen class="position-absolute" v-show="loadingState == 'loading'"></loading-screen>

        <div class="col-12 pt-3 text-center" v-if="contxt.is_staff && loadingState == 'resolved'">
          <span class="text-black-70 my-2 font-caption">
            <i class="fas fa-user-secret mr-2"></i>
            Admin Actions
          </span>
          <a v-for="link in quickLinks" class="btn btn-outline-gc-blue px-2 mx-2 font-smaller-4" :href="[[link.href]]" :title="[[ link.title ]]">[[ link.label ]]</a>
          <button class="btn btn-outline-gc-blue px-2 mx-2 font-smaller-4" @click="contactFunder()">Contact Funder</button>
          <button class="btn btn-outline-gc-blue px-2 mx-2 font-smaller-4" @click="overrideStatus()">Override Status</button>
        </div>
        <div class="col-12" v-if="loadingState === 'resolved'">
          {% if event_tag %}
            <a href="/hackathon/{{ event_tag }}" class="btn btn-link font-body mt-3">
              <i class="fas fa-chevron-left font-caption"></i> {% trans "Back to Hackathon Explorer" %}
            </a>
          {% else %}
            <a href="{% url 'explorer' %}" class="btn btn-link font-body mt-3">
              <i class="fas fa-chevron-left font-caption"></i> {% trans "Back to Issue Explorer" %}
            </a>
          {% endif %}
          <div class="row align-items-center mt-4 mb-3">
            <div class="col-md-2 col-xl-1 text-center mb-2 mb-md-0">
              <a :href="`/profile/${bounty.org_name}`" v-show="bounty.avatar_url"><img :class="`avatar avatar-big ${bounty.github_org_name}`" :src="[[bounty.avatar_url]]"></a>
            </div>
            <div class="col-md-10">
              <div v-if="bounty.event" class="font-subheader hackathon-alt text-center text-lg-left" id="event_name">
                Hackathon: [[bounty.event.name]]
              </div>
              <h4 id="title" class="font-title p-0 text-center text-lg-left">[[bounty.title]]</h4>
              <div class="text-center text-lg-left">
                <div class="tags font-caption d-inline-flex d-md-flex">
                  <div class="tag token" data-toggle="tooltip" data-html="true" :title='`<div class="tooltip-info">${bounty.value_true} ${bounty.token_name} in funding from original funder.</div>`'>
                    <p class="inner-tooltip">
                      <span id="value_in_token">[[ bounty.value_true ]] [[ bounty.token_name ]]</span>
                    </p>
                  </div>
                  <div v-if="bounty.value_in_usdt_now" id="value_in_usdt_wrapper" class="tag usd ml-3" data-toggle="tooltip" data-html="true" :title='`<div class="tooltip-info">The funding in this bounty adds up to $${bounty.value_in_usdt_now} USD </div>`'>
                    <p class="inner-tooltip">
                      <span id="value_in_usdt">[[bounty.value_in_usdt_now]]</span>
                      <span>USD</span>
                    </p>
                  </div>
                  <div class="d-inline-block font-subheader ml-3" id="bounty_categories">
                    <template v-for="category in bounty.bounty_categories">
                      <span class="badge badge-secondary mr-1" v-if="category === 'frontend'"><i class="fas fa-laptop-code"></i> Front End</span>
                      <span class="badge badge-secondary mr-1" v-else-if="category === 'backend'"><i class="fas fa-code"></i> Back End</span>
                      <span class="badge badge-secondary mr-1" v-else-if="category === 'design'"><i class="fas fa-pencil-ruler"></i> Design</span>
                      <span class="badge badge-secondary mr-1" v-else-if="category === 'documentation'"><i class="fas fa-file-alt"></i> Documentation</span>
                      <span class="badge badge-secondary mr-1" v-else="category === 'other'"><i class="fas fa-briefcase"></i> Other</span>
                    </template>
                  </div>
                </div>
              </div>

            </div>
          </div>
          <div class="row">
            <div class="col-12" v-if="bounty.network !== 'mainnet'">
              <span class="font-caption text-center" id="network">WARNING: this is a [[bounty.network]] network bounty, and is NOT real money.
              To see mainnet bounties, go to <a href="/explorer">the bounty explorer</a> and search for mainnet bounties.</span>
            </div>
            <div class="col-12 text-center text-lg-left my-3 my-lg-0">
              <div id="status" class="font-weight-semibold">[[ bounty.status ]]</div>
            </div>
          </div>
          <div id="bounty-info-row" class="row font-body bounty-info">
            <div class="col-12 col-sm-6 col-md-4 d-flex justify-content-between">
              <span class="bounty-info-heading timeleft">{% trans "Time left" %} </span>
              <time class="bounty-info-text pr-sm-3 pr-md-5" :datetime="bounty.expires_date" :title="bounty.expires_date | momentFormat" id="expires_date">
                [[ bounty.expires_date | moment ]]
              </time>
            </div>
            <div class="col-12 col-sm-6 col-md-4 d-flex justify-content-between">
              <span class="bounty-info-heading">{% trans "Opened" %} </span>
              <time class="bounty-info-text pr-sm-3 pr-md-5" :datetime="bounty.web3_created" :title="bounty.web3_created | momentFormat" id="web3_created">
                [[ bounty.web3_created | moment ]]
              </time>
            </div>
            <div v-if="bounty.bounty_type" class="col-12 col-sm-6 col-md-4 d-flex justify-content-between">
              <span class="bounty-info-heading">{% trans "Issue Type" %} </span>
              <span class="bounty-info-text pr-sm-3 pr-md-5" id="bounty_type">[[ bounty.bounty_type ]]</span>
            </div>

            <div class="col-12 col-sm-6 col-md-4 d-flex justify-content-between" id="auto_approve_workers_wrapper" v-if="bounty.permission_type === 'approval'">
              <span class="bounty-info-heading">{% trans "Workers Auto Approve" %} </span>
              <span class="bounty-info-text pr-sm-3 pr-md-5" id="admin_override_suspend_auto_approval">[[ bounty.admin_override_suspend_auto_approval ? 'Off' : 'On' ]]</span>
            </div>
            <div class="col-12 col-sm-6 col-md-4 d-flex justify-content-between">
              <span class="bounty-info-heading mr-1" data-toggle="tooltip" data-html="true" title='{% include "shared/project_type_tooltip.html" %}'>
                {% trans "Project Type" %} <i class="fas fa-info-circle"></i>
              </span>
              <span class="bounty-info-text pr-sm-3 pr-md-5" id="project_type" data-toggle="tooltip" data-html="true" title='{% include "shared/project_type_tooltip.html" %}'>[[ bounty.project_type ]]
              </span>
            </div>

            <div v-if="bounty.project_length" class="col-12 col-sm-6 col-md-4 d-flex justify-content-between" v-if="bounty.project_length">
              <span class="bounty-info-heading">{% trans "Time Commitment" %}</span>
              <span class="bounty-info-text pr-sm-3 pr-md-5" id="project_length">[[ bounty.project_length ]]</span>
            </div>
            <div v-if="bounty.experience_level" class="col-12 col-sm-6 col-md-4 d-flex justify-content-between">
              <span class="bounty-info-heading">{% trans "Experience Level" %} </span>
              <span class="bounty-info-text pr-sm-3 pr-md-5" id="experience_level">[[ bounty.experience_level ]]</span>
            </div>
            <div class="col-12 col-sm-6 col-md-4 d-flex justify-content-between">
              <span class="bounty-info-heading" data-toggle="tooltip" data-html="true" title='{% include "shared/permissions_type_tooltip.html" %}'>{% trans "Permissions" %} <i class="fas fa-info-circle"></i></span>
              <span class="bounty-info-text pr-sm-3 pr-md-5" id="permission_type" data-toggle="tooltip" data-html="true" title='{% include "shared/permissions_type_tooltip.html" %}'>[[ bounty.permission_type ]]</span>
            </div>
            <div id="fulfillment_accepted_on_wrapper" class="col-12 col-sm-6 col-md-4 d-flex justify-content-between" v-if="bounty.fulfillment_accepted_on">
              <span class="bounty-info-heading">{% trans "Accepted" %} </span>
              <time class="bounty-info-text pr-sm-3 pr-md-5" :datetime="bounty.fulfillment_accepted_on" :title="bounty.fulfillment_accepted_on | momentFormat" id="fulfillment_accepted_on">
                [[ bounty.fulfillment_accepted_on | moment ]]
              </time>
            </div>
            <div class="col-12 col-sm-6 col-md-4 d-flex justify-content-between" v-if="bounty.reserved_for_user_handle">
              <span class="bounty-info-heading" id="bounty_reserved_for_label">{% trans "Reserved For" %} </span>
              <span class="bounty-info-text pr-sm-3 pr-md-5" id="bounty_reserved_for">[[ bounty.reserved_for_user_handle ]]</span>
            </div>
          </div>

          <div class="row">
            <div id="right_actions" class="col-12 d-block bounty-actions mt-4 pt-2 pb-1 text-center text-lg-left" v-if="bounty.action_urls">
              <template v-if="isOwner">
                <div v-if="hasAcceptedFulfillments().length && bounty.status != 'done' " class="d-inline-block">
                  <a class="btn btn-gc-blue btn-sm mr-2 px-3 font-caption text-white" @click="closeBounty()" title="This bounty can be closed since it's been paid out">
                    <i class="fas fa-check mr-2"></i>
                    {% trans "Close Bounty" %}
                  </a>
                </div>
              </template>

              <template v-if="checkInterest()">
                <a :href="bounty.action_urls.fulfill" class="btn btn-gc-blue btn-sm mr-2 px-3 font-caption" title="Submit work for the funder to review" v-if="checkApproved() && !checkFulfilled()">
                  Submit Work
                </a>
                <button v-if="canStopWork(contxt.github_handle)" class="btn btn-gc-blue btn-sm mr-2 px-3 font-caption" @click="stopWork()">
                  Stop Work
                </button>
              </template>
              <template v-else-if="bounty.is_open && !isOwner">
                <button class="btn btn-gc-blue btn-sm mr-2 px-3 font-caption" @click="show_interest_modal()" v-if="bounty.permission_type === 'approval'">
                  Express Interest
                </button>
                <button @click="show_interest_modal()" class="btn btn-gc-blue btn-sm mr-2 px-3 font-caption" v-else>
                  Start Work
                </button>
              </template>
              <div id="github_actions" class="d-inline-block">
                <a :href="bounty.github_url" class="btn btn-outline-gc-blue btn-sm mr-2 px-3 font-caption" target="_blank">
                  <i class="fab fa-github mr-2"></i> {% trans "View On Github" %}
                </a>
                <a class="modal-link btn btn-outline-gc-blue btn-sm px-3 font-caption" href="#" data-toggle="modal" data-target=".share-modal">
                  <i class="fas fa-share-alt mr-2"></i>
                  <span>Share</span>
                </a>
              </div>
              <div class="dropdown show float-right" v-if="isOwner">
                <a class="btn btn-link btn-sm blue dropdown-toggle font-caption" href="#" role="button"
                  id="bounty-options" data-toggle="dropdown" aria-haspopup="true" aria-expanded="false">
                  {% trans "Bounty Options" %}
                </a>
                <div id="bounty-options-link" class="dropdown-menu font-caption shadow-sm" aria-labelledby="bounty-options">
                  <a class="dropdown-item p-2" @click="syncGhIssue()">
                    <i class="fas fa-sync mr-2"></i>
                    Sync Issue
                  </a>
                  <a class="dropdown-item p-2" :href="`/bounty/change/${bounty.pk}`" v-if="isOwner">
                    <i class="fas fa-edit mr-2"></i>
                    Update Details
                  </a>
                  <a class="dropdown-item p-2" :href="bounty.action_urls.invoice">
                    <i class="fas fa-file-alt mr-2"></i>
                    Show Invoice
                  </a>
                  <button class="dropdown-item p-2" @click="show_extend_deadline_modal()">
                    <i class="fas fa-calendar-plus mr-2"></i>
                    Extend Deadline
                  </button>
                  <a class="dropdown-item p-2" :href="`${bounty.url}?trigger_remarket=1`" v-if="bounty.can_remarket">
                    <i class="fas fa-bullhorn mr-2"></i>
                    Remarket Issue
                  </a>
                  <a class="dropdown-item p-2" :href="bounty.action_urls.cancel">
                    <i class="fas fa-times mr-2"></i>
                    Cancel Bounty
                  </a>
                </div>
              </div>
            </div>

          </div>

          <div class="row">
            <div class="col-12 mt-2">
              <h5 class="bounty-heading mt-0 pt-4" id="description">{% trans "Description" %}</h5>
              <div class="issue_description" :inner-html.prop="bounty.issue_description | markdownit"></div>
            </div>
            <div class="col-12">
              <div id="issue_keywords">
                <div v-if="bounty.keywords" class="">
                  <template v-for="keyword in bounty.keywords.split(',')">
                    <a class="tag keyword" :href="`/explorer/?q=${keyword.trim()}`">[[ keyword ]]</a>[[ ' ' ]]
                  </template>
                </div>
              </div>
            </div>
          </div>

          <div class="row" v-if="bounty.fulfillments && bounty.fulfillments.length">
            <div class="col-12">
              <div class="border my-5 px-4 pt-4">
                <h5 class="font-body font-weight-semibold">{% trans "SUBMISSIONS" %}</h5>
                <div v-for="fulfillment in bounty.fulfillments" :key="fulfillment.pk" class="my-4 row font-body">
                  <div class="col-md-2 col-lg-1 text-center text-md-left">
                    <a :href="`/profile/${fulfillment.profile.handle}`" v-show="fulfillment.profile.avatar_url">
                      <img class="avatar" :src="[[fulfillment.profile.avatar_url]]">
                    </a>
                  </div>
                  <div class="col-md-4 my-auto text-center text-md-left">
                    <a :href="`/profile/${fulfillment.profile.handle}`" class="user-popover" :data-usercard="[[ fulfillment.profile.handle ]]"
                      data-html="true" data-toggle="popover" data-container="body"
                    >
                      [[ fulfillment.profile.handle ]]
                    </a>
                    <div class="font-smaller-4" v-if="fulfillment.fulfiller_address">

                      <span v-if="fulfillment.payout_type == 'manual'">[[ fulfillment.fulfiller_address | truncateHash ]]</span>
                      <a v-else :href="getAddressURL(fulfillment.token_name, fulfillment.fulfiller_address)" target="_blank">
                        [[ fulfillment.fulfiller_address | truncateHash ]]
                      </a>

                      <button class="btn btn-sm my-0 px-1" @click="copyTextToClipboard(fulfillment.fulfiller_address)">
                        <i class="far fa-clipboard-check"></i>
                      </button>
                    </div>
                  </div>
                  <div class="col-md-3 col-lg-4 my-auto text-center text-md-left">
                    <time class="text-black-60 text-capitalize" :datetime="fulfillment.created_on" :title="fulfillment.created_on | momentFormat">
                      [[ fulfillment.created_on | moment ]]
                    </time>
                  </div>
                  <div class="col-md-3 col-lg-3 my-auto text-center">
                    <template v-if="isOwner">
                      <template v-if="fulfillment.payout_status == 'done'">
                        <span class="my-auto px-3 font-smaller-2 font-weight-semibold">
                          <i class="fas fa-check mr-2 font-caption"></i> Bounty Paid
                        </span>
                        <p v-if="fulfillment.payout_type !== 'fiat'" class="font-smaller-4 my-0 pl-lg-4">

                          <span v-if="fulfillment.payout_type == 'manual'">[[ fulfillment.payout_tx_id | truncateHash ]]</span>
                          <a v-else :href="getTransactionURL(fulfillment.token_name, fulfillment.payout_tx_id)" target="_blank">
                            ([[ fulfillment.payout_tx_id | truncateHash ]])
                          </a>

                          <button class="btn btn-sm my-0 px-1" @click="copyTextToClipboard(fulfillment.payout_tx_id)">
                            <i class="far fa-clipboard-check"></i>
                          </button>
                        </p>
                      </template>

                      <template v-else-if="fulfillment.payout_status == 'pending'">
                        <button class="btn btn-sm btn-outline-gc-blue my-auto px-3 font-smaller-2 font-weight-semibold">
                          <i class="fas fa-spinner fa-spin mr-2 font-caption"></i>Pending Verification
                        </button>
                        <p v-if="fulfillment.payout_type !== 'fiat'" class="font-smaller-4 my-0 pl-lg-4">

                          <span v-if="fulfillment.payout_type == 'manual'">[[ fulfillment.payout_tx_id | truncateHash ]]</span>
                          <a v-else :href="getTransactionURL(fulfillment.token_name, fulfillment.payout_tx_id)" target="_blank">
                            ([[ fulfillment.payout_tx_id | truncateHash ]])
                          </a>

                          <button class="btn btn-sm my-0 px-1" @click="copyTextToClipboard(fulfillment.payout_tx_id)">
                            <i class="far fa-clipboard-check"></i>
                          </button>
                        </p>
                      </template>

                      <template v-else>
                        <template v-if="fulfillment.payout_status == 'expired'">
                          <span class="font-smaller-1 position-relative" style="top: 2px" data-html="true" data-toggle="tooltip"
                            title="<div class='tooltip-info text-left'><p class='font-smaller-1 font-weight-semibold mb-1'>We couldn't find the transaction on chain</p><p class='mb-0 font-smaller-2'>Please ensure the payment has been made and click on payout bounty </p></div>">
                            <i class="fas fa-exclamation-triangle text-danger mr-3"></i>
                          </span>
                        </template>

                        <button data-toggle="modal" :data-target="`#payoutModal${fulfillment.pk}`" @click="initFulfillmentContext(fulfillment)" class="btn btn-sm btn-gc-blue my-auto px-5 py-2 font-smaller-2 font-weight-semibold">
                          Payout Bounty
                        </button>
                      </template>

                    </template>

                    <template v-else>
                      <div v-if="fulfillment.payout_status == 'done'">
                        <span class="my-auto px-3 font-smaller-2 font-weight-semibold">
                          <i class="fas fa-check mr-2 font-caption"></i> Bounty Paid
                        </span>
                        <p v-if="fulfillment.payout_type !== 'fiat'" class="font-smaller-4 my-0 pl-lg-4">

                          <span v-if="fulfillment.payout_type == 'manual'">[[ fulfillment.payout_tx_id | truncateHash ]]</span>
                          <a v-else :href="getTransactionURL(fulfillment.token_name, fulfillment.payout_tx_id)" target="_blank">
                            ([[ fulfillment.payout_tx_id | truncateHash ]])
                          </a>

                            <button class="btn btn-sm my-0 px-1" @click="copyTextToClipboard(fulfillment.payout_tx_id)">
                            <i class="far fa-clipboard-check"></i>
                          </button>
                        </p>
                      </div>
                      <div v-else-if="fulfillment.payout_status == 'pending'">
                        <button class="btn btn-sm btn-outline-gc-blue my-auto px-3 font-smaller-2 font-weight-semibold">
                          <i class="fas fa-spinner fa-spin mr-2 font-caption"></i>Pending Verification
                        </button>
                        <p v-if="fulfillment.payout_type !== 'fiat'" class="font-smaller-4 my-0 pl-lg-4">

                          <span v-if="fulfillment.payout_type == 'manual'">[[ fulfillment.payout_tx_id | truncateHash ]]</span>
                          <a v-else :href="getTransactionURL(fulfillment.token_name, fulfillment.payout_tx_id)" target="_blank">
                            ([[ fulfillment.payout_tx_id | truncateHash ]])
                          </a>

                          <button class="btn btn-sm my-0 px-1" @click="copyTextToClipboard(fulfillment.payout_tx_id)">
                            <i class="far fa-clipboard-check"></i>
                          </button>
                        </p>
                      </div>
                    </template>

                  </div>
                  <div class="col-12">
                    <div class="bg-lightblue py-3 px-4 rounded mt-3 mb-0 w-100 overflow-auto">
                      <i class="far fa-link mr-1"></i>
                      <span class="font-weight-bold mb-2">PR:</span>
                      <a :href="fulfillment.fulfiller_github_url" target="_blank">
                        [[ fulfillment.fulfiller_github_url ]]
                      </a>
                      <p class="mb-0" v-if="fulfillment.fulfiller_metadata.data.payload.fulfiller && fulfillment.fulfiller_metadata.data.payload.fulfiller.hoursWorked">
                        <i class="far fa-clock font-caption mr-1"></i>
                        <span class="font-weight-bold">Hours worked:</span>
                        [[ fulfillment.fulfiller_metadata.data.payload.fulfiller.hoursWorked ]]
                      </p>

                      <modal :id="`payoutModal${fulfillment.pk}`" ref="payout-modal">
                        <div slot="body">

                          <!-- PAYPAL FLOW -->
                          <div v-if="fulfillment.payout_type == 'fiat'" class="px-sm-4">
                            <div class="text-center pb-3">
                              <p class="mb-3 font-subheader font-weight-bold">Payout</p>
                              <img class="avatar" :src="[[ fulfillment.profile.avatar_url ]]" class="fullfiller_profile">

                              <p class="font-subheader font-weight-bold mt-3 mb-1">
                                [[ fulfillment.fulfiller_github_username ]]
                              </p>

                              <p class="font-body text-medium-dark-grey">
                                [[ fulfillment.fulfiller_identifier ]]
                              </p>
                            </div>

                            <!-- STEP : ENTER PAYOUT AMOUNT -->
                            <div id="payout_amount" v-if="fulfillment_context.active_step == 'payout_amount'" class="text-center">
                              <p class="font-subheader">How much are you paying out to this person?</p>

                              <p class="payout-input-amount-container font-weight-semibold">
                                <input type="number" class="mb-4 font-bigger-4 text-center" v-model="fulfillment_context.amount" min="0">
                                <span class="font-body font-weight-bold">[[ bounty.token_name ]]</span>
                              </p>

                              <button class="btn btn-gc-blue button--full py-3 font-subheader mt-3"
                                :disabled="!fulfillment_context.amount || fulfillment_context.amount == 0"
                                v-on:click="nextStepAndLoadPYPLButton(fulfillment.pk, fulfillment.fulfiller_identifier)"
                              >
                                Next
                              </button>
                            </div>

                            <!-- STEP : MAKE PAYMENT -->
                            <div id="submit_transaction" v-else-if="fulfillment_context.active_step == 'submit_transaction'" class="text-center">

                              <div class="font-caption payout-summary-container p-3 mb-4 text-left">
                                <p class="mb-1">
                                  Amount: <span class="font-weight-bold">[[ fulfillment_context.amount ]] [[ bounty.token_name ]]</span>
                                </p>
                                <p class="mb-0">
                                  <span>To: </span>
                                  <img class="avatar avatar-small" :src="[[ fulfillment.profile.avatar_url ]]" class="fullfiller_profile">
                                  <span class="font-weight-bold">[[ fulfillment.fulfiller_identifier ]]</span>
                                </p>
                              </div>

                              <div id="payout-with-pypl"></div>

                              <p class="font-subheader mt-4 mb-0 text-center">
                                <a href="#" v-on:click="goToStep('payout_amount', 'submit_transaction')">
                                  <i class="fas fa-chevron-left mr-2 font-caption"></i>
                                  Previous Step
                                </a>
                              </p>

                            </div>

                          </div>

                          <!-- WEB3 MODAL FLOW -->
                          <div v-else-if="fulfillment.payout_type == 'web3_modal' || fulfillment.payout_type == 'polkadot_ext'" class="px-sm-4">

                            <div class="text-center pb-3">
                              <p class="mb-3 font-subheader font-weight-bold">Payout</p>
                              <img class="avatar" :src="[[ fulfillment.profile.avatar_url ]]" class="fullfiller_profile">

                              <p class="font-subheader font-weight-bold mt-3 mb-1">
                                [[ fulfillment.fulfiller_github_username ]]
                              </p>

                              <p class="font-body text-medium-dark-grey">
                                [[ fulfillment.fulfiller_address | truncateHash ]]
                              </p>
                            </div>

                            <!-- STEP : ENTER PAYOUT AMOUNT -->
                            <div id="payout_amount" v-if="fulfillment_context.active_step == 'payout_amount'" class="text-center">
                              <p class="font-subheader">How much are you paying out to this person?</p>

                              <p class="payout-input-amount-container font-weight-semibold">
                                <input type="number" class="mb-4 font-bigger-4 text-center" v-model="fulfillment_context.amount" min="0">
                                <span class="font-body font-weight-bold">[[ bounty.token_name ]]</span>
                              </p>

                              <button class="btn btn-gc-blue button--full py-3 font-subheader mt-3"
                                :disabled="!fulfillment_context.amount || fulfillment_context.amount == 0"
                                v-on:click="goToStep('payout', 'payout_amount')"
                              >
                                Next
                              </button>

                            </div>

                            <!-- STEP: PAYOUT -->
                            <div id="payout" v-else-if="fulfillment_context.active_step == 'payout'">
                              <p class="text-center font-subheader mb-1">Pay using your web3 wallet.</p>

                              <div class="font-caption payout-summary-container p-3 mb-4">
                                <p class="mb-1">
                                  From: <span class="font-weight-bold">[[ bounty.bounty_owner_address ]] </span>
                                </p>
                                <p class="mb-1">
                                  Amount: <span class="font-weight-bold">[[ fulfillment_context.amount ]] [[ bounty.token_name ]]</span>
                                </p>
                                <p class="mb-1">To:</p>
                                <p class="mb-0">
                                  <img class="avatar avatar-small" :src="[[ fulfillment.profile.avatar_url ]]" class="fullfiller_profile">
                                  <span class="font-weight-bold">[[ fulfillment.fulfiller_address ]]</span>
                                  <a @click="copyTextToClipboard(fulfillment.fulfiller_address)" href="#" class="font-weight-bold float-right">
                                    Copy
                                  </a>
                                </p>
                              </div>

                              <template v-if="fulfillment.payout_type == 'web3_modal'">
                                <button class="btn btn-gc-blue button--full py-3 font-subheader mt-3"
                                  @click="payWithWeb3Step(fulfillment.pk, fulfillment.fulfiller_address, $event)"
                                >
                                  Payout
                                </button>
                              </template>
                              <template v-if="fulfillment.payout_type == 'polkadot_ext'">
                                <button class="btn btn-gc-blue button--full py-3 font-subheader mt-3"
                                  @click="payWithPolkadotExtensionStep(fulfillment.pk, fulfillment.fulfiller_address, $event)"
                                >
                                  Payout
                                </button>
                              </template>

                              <p class="font-subheader mt-4 mb-0 text-center">
                                <a href="#" v-on:click="goToStep('payout_amount', 'payout')">
                                  <i class="fas fa-chevron-left mr-2 font-caption"></i>
                                  Previous Step
                                </a>
                              </p>
                            </div>

                          </div>

                          <!-- MANUAL FLOW -->
                          <div v-else-if="fulfillment.payout_type == 'manual'" class="px-sm-4">

                            <div class="text-center pb-3">
                              <p class="mb-3 font-subheader font-weight-bold">Payout</p>
                              <img class="avatar" :src="[[ fulfillment.profile.avatar_url ]]" class="fullfiller_profile">

                              <p class="font-subheader font-weight-bold mt-3 mb-1">
                                [[ fulfillment.fulfiller_github_username ]]
                              </p>

                              <p class="font-body text-medium-dark-grey">
                                [[ fulfillment.fulfiller_address | truncateHash ]]
                              </p>
                            </div>

                            <!-- STEP : WALLET OWNER CHECK -->
                            <div id="check_wallet_owner" v-if="fulfillment_context.active_step == 'check_wallet_owner'">

                              <p>
                                This bounty can only be paid out from the same wallet address that funded it.
                              </p>
                              <p class="mb-4 font-weight-bold">
                                Make sure you’re paying out from this address

                                <span v-if="fulfillment.payout_type == 'manual'">[[ bounty.bounty_owner_address | truncateHash ]]</span>
                                <a v-else class="font-weight-bold" :href="getAddressURL(fulfillment.token_name, bounty.bounty_owner_address)" target="_blank">
                                  [[ bounty.bounty_owner_address ]]
                                </a>

                              </p>
                              <button class="btn btn-gc-blue button--full py-3 font-subheader mt-4"
                                v-on:click="goToStep('payout_amount', 'check_wallet_owner')"
                              >
                                Yes, I understand
                              </button>
                            </div>

                            <!-- STEP : ENTER PAYOUT AMOUNT -->
                            <div id="payout_amount" v-else-if="fulfillment_context.active_step == 'payout_amount'" class="text-center">
                              <p class="font-subheader">How much are you paying out to this person?</p>

                              <p class="payout-input-amount-container font-weight-semibold">
                                <input type="number" class="mb-4 font-bigger-4 text-center" v-model="fulfillment_context.amount" min="0">
                                <span class="font-body font-weight-bold">[[ bounty.token_name ]]</span>
                              </p>

                              <button  class="btn btn-gc-blue button--full py-3 font-subheader mt-3"
                                :disabled="!fulfillment_context.amount || fulfillment_context.amount == 0"
                                v-on:click="goToStep('submit_transaction', 'payout_amount')"
                              >
                                Next
                              </button>

                              <p class="font-subheader mt-4 mb-0 text-center">
                                <a href="#" v-on:click="goToStep('check_wallet_owner', 'payout_amount')">
                                  <i class="fas fa-chevron-left mr-2 font-caption"></i>
                                  Previous Step
                                </a>
                              </p>
                            </div>

                            <!-- STEP: SUBMIT TXN ID -->
                            <div id="submit_transaction" v-else-if="fulfillment_context.active_step == 'submit_transaction'">
                              <div v-if="fulfillment_context.flow == 'access_to_wallet'" class="text-center">

                              </div>

                              <p class="mb-1 font-subheader">
                                Pay with your wallet and enter the transaction ID
                              </p>


                              <p class="font-caption text-medium-dark-grey mb-2">
                                Input the
                                <span class="font-weight-bold">Transaction ID</span>
                                of the payment:
                              </p>
                              <div class="payout-tx-container">
                                <input v-model="fulfillment_context.payout_tx_id"
                                  name="payout_tx_id" id="payout_tx_id" placeholder="Transaction ID"
                                  class="w-100 p-2 font-smaller-5 border-0"
                                >
                              </div>

                              <div class="font-caption payout-summary-container p-3 my-4">
                                <p class="mb-1">
                                  From: <span class="font-weight-bold">[[ bounty.bounty_owner_address ]] </span>
                                </p>
                                <p class="mb-1">
                                  Amount: <span class="font-weight-bold">[[ fulfillment_context.amount ]] [[ bounty.token_name ]]</span>
                                </p>
                                <p class="mb-1">To:</p>
                                <p class="mb-1">
                                  <img class="avatar avatar-small" :src="[[ fulfillment.profile.avatar_url ]]" class="fullfiller_profile">
                                  <span class="font-weight-bold">[[ fulfillment.fulfiller_address ]]</span>
                                  <a @click="copyTextToClipboard(fulfillment.fulfiller_address)" href="#" class="font-weight-bold float-right">
                                    Copy
                                  </a>
                                </p>
                              </div>

                              <button class="btn btn-gc-blue button--full py-3 font-subheader mt-3"
                                @click="fulfillmentComplete(fulfillment.payout_type, fulfillment.pk, $event)"
                              >
                                I have Paid
                              </button>

                              <p class="font-subheader mt-4 mb-0 text-center">
                                <a href="#" v-on:click="goToStep('payout_amount', 'submit_transaction')">
                                  <i class="fas fa-chevron-left mr-2 font-caption"></i>
                                  Previous Step
                                </a>
                              </p>

                            </div>

                          </div>

                          <!-- CROSS CHAIN FLOW -->
                          <div v-else class="px-sm-4">

                            <div class="text-center pb-3">
                              <p class="mb-3 font-subheader font-weight-bold">Payout</p>
                              <img class="avatar" :src="[[ fulfillment.profile.avatar_url ]]" class="fullfiller_profile">

                              <p class="font-subheader font-weight-bold mt-3 mb-1">
                                [[ fulfillment.fulfiller_github_username ]]
                              </p>

                              <p class="font-body text-medium-dark-grey">
                                [[ fulfillment.fulfiller_address | truncateHash ]]
                              </p>
                            </div>

                            <!-- STEP : WALLET OWNER CHECK -->
                            <div id="check_wallet_owner" v-if="fulfillment_context.active_step == 'check_wallet_owner'">

                              <p>
                                This bounty can only be paid out from the same wallet address that funded it.
                              </p>
                              <p class="mb-4">
                                Make sure you’re paying out from this address

                                <span v-if="fulfillment.payout_type == 'manual'">[[ bounty.bounty_owner_address | truncateHash ]]</span>
                                <a v-else class="font-weight-bold" :href="getAddressURL(fulfillment.token_name, bounty.bounty_owner_address)" target="_blank">
                                  [[ bounty.bounty_owner_address ]]
                                </a>

                              </p>
                              <button class="btn btn-gc-blue button--full py-3 font-subheader mt-4"
                                v-on:click="goToStep('payout_amount', 'check_wallet_owner', 'access_to_wallet')"
                              >
                                Yes, I understand
                              </button>
                              <p class="font-subheader mt-4 mb-0 text-center">
                                <a href="#" v-on:click="goToStep('payout_amount', 'check_wallet_owner', 'no_access_to_wallet')">
                                  I don’t have access to this address
                                </a>
                              </p>

                            </div>

                            <!-- STEP : ENTER PAYOUT AMOUNT -->
                            <div id="payout_amount" v-else-if="fulfillment_context.active_step == 'payout_amount'" class="text-center">
                              <p class="font-subheader">How much are you paying out to this person?</p>

                              <p class="payout-input-amount-container font-weight-semibold">
                                <input type="number" class="mb-4 font-bigger-4 text-center" v-model="fulfillment_context.amount" min="0">
                                <span class="font-body font-weight-bold">[[ bounty.token_name ]]</span>
                              </p>

                              <button v-if="fulfillment_context.flow == 'access_to_wallet'"
                                class="btn btn-gc-blue button--full py-3 font-subheader mt-3"
                                :disabled="!fulfillment_context.amount || fulfillment_context.amount == 0"
                                v-on:click="goToStep('scan_qr_code', 'payout_amount')"
                              >
                                Next
                              </button>
                              <button v-else class="btn btn-gc-blue button--full py-3 font-subheader mt-3"
                                :disabled="!fulfillment_context.amount || fulfillment_context.amount == 0"
                                v-on:click="goToStep('submit_transaction', 'payout_amount')"
                              >
                                Next
                              </button>

                              <p class="font-subheader mt-4 mb-0 text-center">
                                <a href="#" v-on:click="goToStep('check_wallet_owner', 'payout_amount')">
                                  <i class="fas fa-chevron-left mr-2 font-caption"></i>
                                  Previous Step
                                </a>
                              </p>
                            </div>

                            <!-- STEP: SCAN QR CODE -->
                            <div id="scan_qr_code" v-else-if="fulfillment_context.active_step == 'scan_qr_code'">
                              <p class="text-center font-subheader mb-1">Scan the QR code with your [[ bounty.token_name ]] wallet to payout.</p>
                              <p class="font-caption text-center">
                                <a href="#" v-on:click="goToStep('submit_transaction', 'scan_qr_code')">
                                  ( Don't have a QR wallet ? )
                                </a>
                              </p>

                              <div class="text-center py-3">
                                <qrcode v-if="fulfillment_context.include_amount_in_qr" :string="getQRString(bounty.token_name, fulfillment.fulfiller_address, fulfillment_context.amount)"></qrcode>
                                <qrcode v-else :string="getQRString(bounty.token_name, fulfillment.fulfiller_address)"></qrcode>

                                <div class="custom-control custom-switch mt-4">
                                  <input type="checkbox" class="custom-control-input" id="include_amount_in_qr" v-model="fulfillment_context.include_amount_in_qr" checked>
                                  <label class="custom-control-label" for="include_amount_in_qr">Include amount in QR code</label>
                                </div>
                              </div>

                              <div class="font-caption payout-summary-container p-3 mb-4">
                                <p class="mb-1">
                                  From: <span class="font-weight-bold">[[ bounty.bounty_owner_address ]] </span>
                                </p>
                                <p class="mb-1">
                                  Amount: <span class="font-weight-bold">[[ fulfillment_context.amount ]] [[ bounty.token_name ]]</span>
                                </p>
                                <p class="mb-1">To:</p>
                                <p class="mb-0">
                                  <img class="avatar avatar-small" :src="[[ fulfillment.profile.avatar_url ]]" class="fullfiller_profile">
                                  <span class="font-weight-bold">[[ fulfillment.fulfiller_address ]]</span>
                                  <a @click="copyTextToClipboard(fulfillment.fulfiller_address)" href="#" class="font-weight-bold float-right">
                                    Copy
                                  </a>
                                </p>
                              </div>

                              <button class="btn btn-gc-blue button--full py-3 font-subheader mt-3"
                                @click="fulfillmentComplete(fulfillment.payout_type, fulfillment.pk, $event)"
                              >I have paid
                              </button>
                              <p class="font-subheader mt-4 mb-0 text-center">
                                <a href="#" v-on:click="goToStep('payout_amount', 'scan_qr_code')">
                                  <i class="fas fa-chevron-left mr-2 font-caption"></i>
                                  Previous Step
                                </a>
                              </p>
                            </div>

                            <!-- STEP: SUBMIT TXN ID -->
                            <div id="submit_transaction" v-else-if="fulfillment_context.active_step == 'submit_transaction'">
                              <div v-if="fulfillment_context.flow == 'access_to_wallet'" class="text-center">
                                <p class="mb-1 font-subheader">
                                  Pay with your wallet and enter the transaction ID
                                </p>
                                <p>
                                  <a href="#" class="font-caption" v-on:click="goToStep('scan_qr_code', 'submit_transaction')">
                                    ( Switch to QR code payment )
                                  </a>
                                </p>
                              </div>

                              <p v-else class="text-center font-subheader mb-4">
                                Contact the owner of wallet
                                <span class="font-weight-bold">[[ bounty.bounty_owner_address | truncateHash ]]</span>
                                to make the payment with the details below:
                              </p>

                              <p class="font-caption text-medium-dark-grey mb-2">
                                Input the
                                <span class="font-weight-bold">Transaction ID</span>
                                of the payment:
                              </p>
                              <div class="payout-tx-container">
                                <input v-model="fulfillment_context.payout_tx_id"
                                  name="payout_tx_id" id="payout_tx_id" placeholder="Transaction ID"
                                  class="w-100 p-2 font-smaller-5 border-0"
                                >
                              </div>

                              <div class="font-caption payout-summary-container p-3 my-4">
                                <p class="mb-1">
                                  From: <span class="font-weight-bold">[[ bounty.bounty_owner_address ]] </span>
                                </p>
                                <p class="mb-1">
                                  Amount: <span class="font-weight-bold">[[ fulfillment_context.amount ]] [[ bounty.token_name ]]</span>
                                </p>
                                <p class="mb-1">To:</p>
                                <p class="mb-1">
                                  <img class="avatar avatar-small" :src="[[ fulfillment.profile.avatar_url ]]" class="fullfiller_profile">
                                  <span class="font-weight-bold">[[ fulfillment.fulfiller_address ]]</span>
                                  <a @click="copyTextToClipboard(fulfillment.fulfiller_address)" href="#" class="font-weight-bold float-right">
                                    Copy
                                  </a>
                                </p>
                              </div>

                              <button class="btn btn-gc-blue button--full py-3 font-subheader mt-3"
                                @click="fulfillmentComplete(fulfillment.payout_type, fulfillment.pk, $event)"
                              >
                                I have Paid
                              </button>

                              <p class="font-subheader mt-4 mb-0 text-center">
                                <a href="#" v-on:click="goToStep('payout_amount', 'submit_transaction')">
                                  <i class="fas fa-chevron-left mr-2 font-caption"></i>
                                  Previous Step
                                </a>
                              </p>

                            </div>

                          </div>

                        </div>
                      </modal>

                    </div>
                  </div>
                </div>
              </div>
            </div>
          </div>

          <div class="row" v-if="bounty.interested && bounty.interested.length">
            <div class="col-12">
              <div class="border my-5 px-4 pt-4">
                <h5 class="font-body font-weight-semibold">APPLICANTS</h5>
                <div v-for="interest in bounty.interested" :key="interest.pk" class="my-4 row font-body">
                  <div class="col-md-2 col-lg-1 text-center text-md-leftr">
                    <a :href="`/profile/${interest.profile.handle}`" v-show="interest.profile.avatar_url">
                      <img class="avatar" :src="[[interest.profile.avatar_url]]">
                    </a>
                  </div>
                  <div class="col-md-4 my-auto text-center text-md-left">
                    <a :href="`/profile/${interest.profile.handle}`" class="user-popover" :data-usercard="[[ interest.profile.handle ]]"
                      data-html="true" data-toggle="popover" data-container="body"
                    >
                      [[ interest.profile.handle ]]
                    </a>

                  </div>
                  <div class="col-md-3 col-lg-4 my-auto text-center text-md-left">
                    <time class="text-black-60 text-capitalize" :datetime="interest.created" :title="interest.created | momentFormat">
                      [[ interest.created | moment ]]
                    </time>
                  </div>
                  <div class="col-md-3 col-lg-3 my-auto text-center">
                    <template v-if="interest.pending && isOwner">
                      <a :href="`${bounty.url}?mutate_worker_action=approve&worker=${interest.profile.handle}`" title="Approve worker" class="btn btn-sm btn-gc-blue m-2 px-3 font-smaller-2 font-weight-semibold">
                        <i class="fas fa-check mr-1 font-caption"></i> Approve
                      </a>
                      <a :href="`${bounty.url}?mutate_worker_action=reject&worker=${interest.profile.handle}`" title="Reject worker" class="btn btn-sm btn-outline-gc-blue m-2 px-3 font-smaller-2 font-weight-semibold">
                        <i class="fas fa-times mr-1 font-caption"></i> Reject
                      </a>
                    </template>
                    <template v-else-if="isOwner && canStopWork(interest.profile.handle)">
                      <button class="btn btn-sm btn-outline-gc-blue m-2 px-3 font-smaller-2 font-weight-semibold" @click="stopWork(isOwner)">
                        <i class="far fa-hand-paper mr-1 font-caption"></i> Stop Worker
                      </button>
                    </template>
                    <template v-if="interest.profile.handle === contxt.github_handle && canStopWork(interest.profile.handle)">
                      <button class="btn btn-sm btn-outline-gc-blue m-2 px-3 font-smaller-2 font-weight-semibold" @click="stopWork()">
                        <i class="far fa-hand-paper mr-1 font-caption"></i> Stop Work
                      </button>
                    </template>
                  </div>
                  <div class="col-md-12 my-auto text-center text-md-left">
                    <div class="bg-lightblue py-3 px-4 rounded mt-3 mb-0 w-100 overflow-auto" style="max-height: 8rem;">
                      <p class="font-weight-bold mb-2">Work Plan</p>
                      <p class="mb-0">
                        [[ interest.issue_message]]
                      </p>
                    </div>
                  </div>
                </div>
              </div>
            </div>
          </div>

          <div class="row" v-if="bounty.activities && bounty.activities.length">
            <div class="col-12">
              <div class="border my-5 px-4 pt-4">
                <h5 class="font-body font-weight-semibold">ALL ACTIVITY</h5>
                <div v-for="activity in sortedActivity" :key="activity.pk" class="my-4 row font-body">
                  <div class="col-md-2 col-lg-1 text-center text-md-left">
                    <a :href="`/profile/${activity.profile.handle}`" v-show="activity.profile.avatar_url">
                      <img class="avatar" :src="[[activity.profile.avatar_url]]">
                    </a>
                  </div>
                  <div class="col-lg-3 col-md-3 my-auto text-center text-md-left">
                    <a :href="`/profile/${activity.profile.handle}`" class="user-popover" :data-usercard="[[ activity.profile.handle ]]" data-html="true" data-toggle="popover" data-container="body">
                      [[ activity.profile.handle ]]
                    </a>
                  </div>
                  <div class="col-md-4 col-lg-3 my-auto text-center text-md-left">
                    [[ activity.activity_type | stringReplace ]]
                    <template v-if="activity.activity_type === 'new_bounty'">
                      <span class="tag token">
                        <template v-if="activity.metadata.new_bounty">
                          [[ activity.metadata.new_bounty.token_value ]]
                          [[ activity.metadata.new_bounty.token_name ]]
                        </template>
                        <template v-else>
                          [[ activity.metadata.token_value ]]
                          [[ activity.metadata.token_name ]]
                        </template>
                      </span>
                    </template>
                    <template v-if="activity.activity_type === 'worker_paid'">
                      <a :href="`/profile/${activity.metadata.to}`" class="user-popover" :data-username="[[ activity.metadata.to ]]"
                        data-html="true" data-toggle="popover" data-container="body"
                      >
                        [[ activity.metadata.to ]]
                      </a>
                      <span class="tag token">[[ activity.metadata.token_value ]] [[ activity.metadata.token_name ]]</span>
                    </template>
                    <template v-if="activity.activity_type === 'increased_bounty'">
                      to <span class="tag token">[[ activity.metadata.token_value ]] [[ activity.metadata.token_name ]]</span>
                    </template>
                    <div v-if="activity.activity_type === 'new_kudos'">
                      show value
                    </div>
                    <a v-if="activity.activity_type === 'worker_approved'" :href="`/profile/${activity.metadata.worker_handle}`" class="user-popover" :data-usercard="[[ activity.metadata.worker_handle ]]"
                      data-html="true" data-toggle="popover" data-container="body"
                    >
                      [[ activity.metadata.worker_handle ]]
                    </a>
                  </div>
                  <div class="col-md-3 col-lg-5 my-auto text-center text-md-left">
                    <time class="text-black-60 text-capitalize" :datetime="activity.created" :title="activity.created |momentFormat">
                      [[ activity.created | moment ]]
                    </time>
                  </div>
                </div>
              </div>
            </div>
          </div>

          <div class="row">
            <div class="col-12">
              <div class="border my-3 px-4 py-3">
                <h5 class="bounty-heading mt-0 mb-3">Funder</h5>
                <div class="row">
                  <div class="col-md-2 col-lg-1 text-center text-md-left my-auto">
                    <a :href="`/profile/${bounty.bounty_owner_github_username}`" v-show="bounty.bounty_owner_github_username">
                      <img class="avatar" :src="'/dynamic/avatar/' + bounty.bounty_owner_github_username">
                    </a>
                  </div>
                  <div class="col-md-10 col-lg-9 my-auto text-center text-md-left">
                    <a :href="`/profile/${bounty.bounty_owner_github_username}`" class="user-popover" :data-usercard="[[ bounty.bounty_owner_github_username ]]"
                      data-html="true" data-toggle="popover" data-container="body"
                    >
                      [[ bounty.bounty_owner_github_username ]]
                    </a>

                    <div class="font-caption text-black-70">
                      <span class="font-weight-semibold">Email :</span>
                      <span>[[ bounty.bounty_owner_email ]]</span>
                    </div>
                  </div>
                </div>
              </div>
            </div>
          </div>
          <div class="row">
            {% if prize_projects %}
              <div class="col-12">
                <h5 class="bounty-heading">Projects</h5>
                <div class="row">
                  {% for project in prize_projects %}
                    <div class="col-12 col-md-4">

                      <div class="card m-3 p-1">
                        {% for profile in project.profiles.all %}
                          {% if profile_id == profile.id and project.status == '' %}
                            <button onclick="projectModal({{project.bounty.id}},{{project.id}});" class="position-absolute btn btn-gc-green btn-sm m-2">edit</button>
                          {% endif %}
                        {% endfor %}
                        {% if project.logo %}
                          <img class="card-project-logo mx-auto mt-2 mw-100 rounded border" height="65" width="65" src="{{MEDIA_URL}}{{project.logo}}" alt="Hackathon logo" />
                        {% else %}
                          <img class="card-project-logo mx-auto mt-2 mw-100 rounded border" height="65" width="65" src="{{ project.bounty.avatar_url }}" alt="{{project.bounty.org_name}}" />
                        {% endif %}

                        <div class="text-center mt-2">
<<<<<<< HEAD
                          <a href="{%if project.name%}
=======
                          <a href="{%if project.name %}
>>>>>>> a3b1ab74
                            {% url 'hackathon_project_page' hackathon=project.hackathon.slug project_id=project.id project_name=project.name|slugify %}
                          {% else %}
                            {% url 'hackathon_project_page' hackathon=project.hackathon.slug project_id=project.id %}
                          {% endif %}

                          " target="_blank" class="font-weight-bold card-subtitle">{{project.name}}</a>
                          <div class="mb-2">
                            <b class="text-muted font-smaller-2">Team Members</b>
                            <div class="mt-1">
                              {% for profile in project.profiles.all %}
                                <a href="{% url 'profile' profile %}" class="">
                                  <img src="{{profile.avatar_url}}" alt="{{profile}}" title="@{{profile}}" width="30" height="30" class="rounded-circle">
                                </a>
                              {% endfor %}
                            </div>
                          </div>
                        </div>
                      </div>
                    </div>
                  {% endfor %}
                </div>
              </div>
            {% endif %}
          </div>

        </div>
        <div v-if="loadingState == 'empty'">
          empty waiting
        </div>
        <div v-if="loadingState == 'notfound'" class="d-block mx-auto text-center m-5">
          <div class=" nonefound">
            <img src="{% static "v2/images/shrug_bot.png" %}" alt="Shrug bot" class="mw-100" width="250">
            <h3>{% trans "No funded issue found." %}</h3>
            <p>{% url 'explorer' as explorerurl %}{% blocktrans %}Check out the <a href="{{ explorerurl }}">Issue Explorer</a>{% endblocktrans %}</p>
            <br>
            <h6>{% trans "Be the OSS Funding you wish to see in the world." %}</h6>
            <p id='submitsolicitation'>{% url 'new_funding' as new_fundingurl %}{% blocktrans %}Looking to fund some work?  You can submit a new Funded Issue <a href="{{ new_fundingurl }}">here</a>.{% endblocktrans %}</p>
          </div>
        </div>
      </div>

    </div>
    <div id="modal" class="modal fade share-modal" tabindex="-1" role="dialog" aria-labelledby="shareModal" aria-hidden="true">
      <div class="modal-dialog modal-lg">
        <div class="modal-content">
        </div>
      </div>
    </div>

    <div id="modalInterest" class="modal fade interest-modal" tabindex="-1" role="dialog" aria-hidden="true">
      <div class="modal-dialog modal-lg">
        <div class="modal-content">
          <div class="row loading justify-content-center align-items-center loading_img">
            <img src="{% static 'v2/images/loading_v2.gif' %}" alt="Loading ...">
          </div>
        </div>
      </div>
    </div>
    <div id="modalExtend" class="modal fade" tabindex="-1" role="dialog" aria-hidden="true">
      <div class="modal-dialog">
        <div class="modal-dialog ">
          <div class="modal-content py-3">
            <div class="row loading justify-content-center align-items-center loading_img">
              <img src="{% static 'v2/images/loading_v2.gif' %}" alt="Loading ...">
            </div>
          </div>
        </div>
      </div>
    </div>

    <noscript>
      <h2>{{ noscript.title }}</h2>
      <h3>{{ noscript.org_name }}</h3>
      <h3>{{ noscript.keywords }}</h3>
      <p>{{ noscript.issue_description_text }}</p>
    </noscript>

    <script>
      document.issueURL = '{{ issueURL }}';

      {% if event_tag %}
        document.eventTag = '{{ event_tag }}';
      {% endif %}

      // ETC-TODO: remove network + std bounties for ETC
      document.issueNetwork = '{{ network }}';
      document.issue_stdbounties_id = '{{ stdbounties_id }}';
    </script>

    {% include 'shared/bottom_notification.html' %}
    {% include 'shared/analytics.html' %}
    {% include 'shared/footer_scripts.html' with slim=1 %}
    {% include 'shared/footer.html' %}
    {% include 'shared/current_profile.html' %}

    <script src="{% static "v2/js/lib/highlight.js" %}"></script>
    <script src="{% static "v2/js/lib/markdown-it.js" %}"></script>

    <script src="{% static "v2/js/abi.js" %}"></script>
    <script src="/dynamic/js/tokens_dynamic.js"></script>
    <script src="{% static "v2/js/tokens.js" %}"></script>
    <script src="{% static "v2/js/amounts.js" %}"></script>
    <script src="{% static "v2/js/clipboard.js" %}"></script>
    <script src="{% static "v2/js/lib/qrcode.js" %}"></script>

    <script>
      $('body').bootstrapTooltip({
        selector: '[data-toggle="tooltip"]',
        template: '<div class="no-tooltip" role="tooltip"><div class="tooltip-inner font-smaller-2"></div></div>'
      });
      const csrftoken = $('input[name="csrfmiddlewaretoken"]').attr('value');
    </script>


    {% if web3_type == 'polkadot_ext' %}

      <script src="{% static "v2/js/lib/polkadot/core.min.js" %}"></script>
      <script src="{% static "v2/js/lib/polkadot/extension.min.js" %}"></script>
      <script src="{% static "v2/js/lib/polkadot/utils.js" %}"></script>
      <script src="{% static "v2/js/pages/bounty_detail/polkadot_extension.js" %}"></script>

    {% elif web3_type == 'fiat' %}
      {% if PYPL_CLIENT_ID %}
        <script src="https://www.paypal.com/sdk/js?client-id={{PYPL_CLIENT_ID}}"></script>
      {% endif %}
      <script src="{% static "v2/js/pages/bounty_detail/PYPL.js" %}"></script>

    {% elif web3_type == 'web3_modal' %}

      <script src="{% static "v2/js/pages/bounty_detail/web3_modal.js" %}"></script>
      <script src="{% static "v2/js/lib/ipfs-api.js" %}"></script>
      <script src="{% static "v2/js/ipfs.js" %}"></script>

    {% endif %}


    <script src="{% static "v2/js/pages/bounty_details2.js" %}"></script>
    <script src="{% static "v2/js/lib/daterangepicker.min.js" %}"></script>
    <script src="{% static "v2/js/pages/bounty_funder_payout_reminder.js" %}"></script>
    <script src="{% static "v2/js/pages/bounty_share.js" %}"></script>
    <script src="{% static "v2/js/hackathon-projects.js" %}"></script>
    <script src="{% static "v2/js/user-search.js" %}"></script>
    <script src="{% static "v2/js/waiting_room_entertainment.js" %}"></script>
  </body>

</html><|MERGE_RESOLUTION|>--- conflicted
+++ resolved
@@ -991,11 +991,7 @@
                         {% endif %}
 
                         <div class="text-center mt-2">
-<<<<<<< HEAD
-                          <a href="{%if project.name%}
-=======
                           <a href="{%if project.name %}
->>>>>>> a3b1ab74
                             {% url 'hackathon_project_page' hackathon=project.hackathon.slug project_id=project.id project_name=project.name|slugify %}
                           {% else %}
                             {% url 'hackathon_project_page' hackathon=project.hackathon.slug project_id=project.id %}
