--- conflicted
+++ resolved
@@ -1147,15 +1147,13 @@
       <script src="{% static "v2/js/lib/xinfin/xdc3.min.js" %}"></script>
       <script src="{% static "v2/js/pages/bounty_detail/xinfin_extension.js" %}"></script>
 
-<<<<<<< HEAD
     {% elif web3_type == 'nervos_ext' %}
 
       <script src="{% static "v2/js/pages/bounty_detail/nervos_extension.js" %}"></script>
-=======
+
     {% elif web3_type == 'algorand_ext' %}
 
       <script src="{% static "v2/js/pages/bounty_detail/algorand_extension.js" %}"></script>
->>>>>>> 5847cf42
 
     {% elif web3_type == 'fiat' %}
 
