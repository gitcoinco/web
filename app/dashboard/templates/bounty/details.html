{% load i18n static compress %}
<!DOCTYPE html>
<html lang="en">

  <head>
    {% include 'shared/head.html' %}
    {% include 'shared/cards_pic.html' %}
    <meta name="title" content="{{ card_title }} Bug Bounty | Gitcoin">
    <meta name="description" content="{{ card_desc | truncatechars:200 }}">
    {% if canonical_url %}
      <link rel="canonical" href="{{ canonical_url }}">
    {% endif %}
    {% compress css %}
    <link rel="stylesheet" href="{% static "v2/css/lib/daterangepicker.css" %}">
    <link rel="stylesheet" href="{% static "v2/css/lib/highlight_github.css" %}">
    <link rel="stylesheet" href="{% static "v2/css/bounty.css" %}">
    <link rel="stylesheet" href="{% static "v2/css/user_popover.css" %}">
    <link rel="stylesheet" href="{% static "v2/css/tag.css" %}">
    {% endcompress %}
  </head>

  <body class="interior {{active}} g-font-muli">
    {% include 'shared/tag_manager_2.html' %}
    <div class="container-fluid header dash">
      {% include 'shared/top_nav.html' with class='d-md-flex' %}
      {% include 'shared/nav.html' %}
    </div>
    <div class="row no-gutter">
      <div class="col-12 col-lg-2 left-rails text-center" style="background: #F2F6F9;">
        <div class="explorer font-body">
          {% if event_tag %}
            <a href="/hackathon/{{ event_tag }}"><i class="fas fa-chevron-left"></i> {% trans "Back to Hackathon Explorer" %}</a>
          {% else %}
            <a href="{% url 'explorer' %}"><i class="fas fa-chevron-left"></i> {% trans "Back to Issue Explorer" %}</a>
          {% endif %}
        </div>
      </div>

      <div class="col-12 offset-md-1 col-md-10 offset-lg-1 col-lg-8 body">
        {% include 'shared/waiting_state.html' %}

        <div class="row nonefound" style="display:none;">
          <img src="{% static "v2/images/shrug_bot.png" %}">
          <h3>{% trans "No funded issue found." %}</h3>
          <p>{% url 'explorer' as explorerurl %}{% blocktrans %}Check out the <a href="{{ explorerurl }}">Issue Explorer</a>{% endblocktrans %}</p>
          <br>
          <h6>{% trans "Be the OSS Funding you wish to see in the world." %}</h6>
          <p id='submitsolicitation'>{% url 'new_funding' as new_fundingurl %}{% blocktrans %}Looking to fund some work?  You can submit a new Funded Issue <a href="{{ new_fundingurl }}">here</a>.{% endblocktrans %}</p>
        </div>

        <div class="col-12" id="moderator-admin-actions"></div>
        <div class="col-12" id="bounty_details">
          <div class="row font-body align-items-center mt-4 mb-3">
            <div class="d-none d-lg-block col-lg-2 col-xl-1">
              <div id="avatar_url"></div>
            </div>
            <div class="col-12 col-lg-10 col-xl-11 pl-xl-4">
              <div class="col-12">
                <div class="d-inline-block font-subheader hackathon-alt" id="event_name"></div>
                <h4 id="title" class="font-title p-0 text-left"></h4>
                <div class="col-12 text-center text-lg-left">
                  <div class="tags font-caption align-items-center">
                    <div class="tag token">
                      <p class="inner-tooltip">
                        <span id="value_in_token"></span>
                      </p>
                    </div>
                    <div id="value_in_usdt_wrapper" title="" class="tag usd ml-3">
                      <p class="inner-tooltip">
                        <span id="value_in_usdt"></span>
                        <span>USD</span>
                      </p>
                    </div>
                    <div class="d-inline-block font-subheader" id="bounty_categories"></div>
                  </div>

                </div>
                <div class="notif-info mb-3 font-caption" id="funder_notif_info"></div>
              </div>
            </div>
          </div>
          <div class="row">
            <div class="col-12">
              <span class="font-caption text-center" id="network"></span>
            </div>
            <div class="col-12 text-center text-lg-left my-3 my-lg-0">
              <div id="status" class="font-weight-semibold"></div>
            </div>
            <div id="bounty-info-row" class="row font-body">
              <div class="col-12 col-sm-5 col-xl-3 bounty-info">
                <div class="bounty-info-row-div">
                  <span class="bounty-info-heading timeleft bounty-info-row-span-left">{% trans "Time left" %} </span>
                  <span class="bounty-info-text bounty-info-row-span-right" id="expires_date"></span>
                </div>
                <div class="bounty-info-row-div">
                  <span class="bounty-info-heading bounty-info-row-span-left">{% trans "Opened" %} </span>
                  <span class="bounty-info-text bounty-info-row-span-right" id="web3_created"></span>
                </div>
                <div class="bounty-info-row-div">
                  <span class="bounty-info-heading bounty-info-row-span-left">{% trans "Issue Type" %} </span>
                  <span class="bounty-info-text bounty-info-row-span-right" id="bounty_type"></span>
                </div>
                <div class="bounty-info-row-div" id="auto_approve_workers_wrapper">
                  <span class="bounty-info-heading">{% trans "Workers Auto Approve" %} </span>
                  <span class="bounty-info-text bounty-info-row-span-right" id="admin_override_suspend_auto_approval"></span>
                </div>
              </div>
              <div class="col-12 col-sm-5 offset-sm-1 col-xl-3 offset-xl-1 bounty-info">
                <div class="bounty-info-row-div">
                  <span class="bounty-info-heading bounty-info-row-span-left mr-1" title='{% include "shared/project_type_tooltip.html" %}'>
                   {% trans "Project Type" %}
                  </span>
                  <i class="fas fa-info-circle" title='{% include "shared/project_type_tooltip.html" %}'></i>
                  <span class="bounty-info-text bounty-info-row-span-right" id="project_type" title='{% include "shared/project_type_tooltip.html" %}'>
                  </span>
                </div>
                <div class="bounty-info-row-div">
                  <span class="bounty-info-heading bounty-info-row-span-left">{% trans "Time Commitment" %}</span>
                  <span class="bounty-info-text bounty-info-row-span-right" id="project_length"></span>
                </div>
                <div class="bounty-info-row-div">
                  <span class="bounty-info-heading bounty-info-row-span-left">{% trans "Experience Level" %} </span>
                  <span class="bounty-info-text bounty-info-row-span-right" id="experience_level"></span>
                </div>
              </div>
              <div class="col-12 col-sm-5 col-xl-3 offset-xl-1 bounty-info">
                <div class="bounty-info-row-div">
                  <span class="bounty-info-heading bounty-info-row-span-left mr-1" title='{% include "shared/permissions_type_tooltip.html" %}'>{% trans "Permissions" %}</span>
                  <i class="fas fa-info-circle" title='{% include "shared/permissions_type_tooltip.html" %}'></i>
                  <span class="bounty-info-text bounty-info-row-span-right" id="permission_type" title='{% include "shared/permissions_type_tooltip.html" %}'></span>
                </div>
                <div class="bounty-info-row-div" id="fulfillment_accepted_on_wrapper">
                  <span class="bounty-info-heading">{% trans "Accepted" %} </span>
                  <span class="bounty-info-text bounty-info-row-span-right" id="fulfillment_accepted_on"></span>
                </div>
                <div class="bounty-info-row-div">
                  <span class="bounty-info-heading" id="bounty_reserved_for_label">{% trans "Reserved For" %} </span>
                  <span class="bounty-info-text bounty-info-row-span-right" id="bounty_reserved_for"></span>
                </div>
              </div>
            </div>
          </div>
          <div class="row">
            <div class="col-12 bounty-actions">
                <div class="col-12">
                  <div id="right_actions">
                    <button type="button" class="modal-link button button--primary float-right" data-toggle="modal" data-target=".share-modal">
                      <span class="font-caption"><i class="fas fa-share-alt mr-2"></i> Share</span>
                    </button>
                    <div id="bounty_actions" class="d-inline-block"></div>
                    <div id="github_actions" class="d-inline-block"></div>
                  </div>
                </div>
            </div>
            <div class="col-12">
              <h5 class="bounty-heading" id="description">{% trans "Description" %}</h5>
              <div class="bounty-text" id="issue_description"></div>
            </div>
            <div class="col-12">
              <div id="issue_keywords"></div>
            </div>
            <div class="col-12">
              <h5 class="bounty-heading">{% trans "Contributors" %}</h5>
              <div class="row contributors-info">
                <div class="col-12 col-md-4 contributor-box">
                  <i class="far fa-clock"></i>
                  <h6>{% trans "Work Started" %}</h6>
                  <ul id="started_owners_username" class="font-body"></ul>
                </div>
                <div class="col-12 col-md-4 contributor-box">
                  <i class="fas fa-desktop"></i>
                  <h6>{% trans "Work Submitted" %}</h6>
                  <ul id="submitted_owners_username" class="font-body"></ul>
                </div>
                <div class="col-12 col-md-4 contributor-box">
                  <i class="fab fa-ethereum"></i>
                  <h6>{% trans "Work Paid" %}</h6>
                  <ul id="fulfilled_owners_username" class="font-body"></ul>
                </div>
              </div>
            </div>
            <div class="col-12">
              <h5 class="bounty-heading">{% trans "All Activity" %}</h5>
              <div id="activities" class="font-body"></div>
            </div>
            <div class="col-12">
              <h5 class="bounty-heading">{% trans "Funder" %}</h5>
              <div class="row box">
                <div class="col-12 col-md-1 funder-avatar">
                  <div id="issuer_avatar_url"></div>
                </div>
                <div class="col-12 col-md-11">
                  <div id="bounty_owner_github_username" class="font-subheader"></div>
                  <div>
                    <span class="bounty-subheading">{% trans "Funder" %} :</span>
                    <span class="bounty-text" id="bounty_owner_address"></span>
                  </div>
                  <div>
                    <span class="bounty-subheading" id="bounty_owner_email_label">{% trans "Email" %} :</span>
                    <span class="bounty-text" id="bounty_owner_email"></span>
                  </div>
                </div>
              </div>
            </div>
          </div>
        </div>
      </div>
    </div>

    <script id="action" type="text/x-jsrender">
      <span [[if id]] id="[[:id]]" [[if id == 'submit']] [[if !work_started]] class="none" [[/if]] [[/if]] [[/if]]
        title='<div class="tooltip-info tooltip-sm">[[:title]]</div>'>
        [[if pending_acceptance]]
          <a class="button button--primary accept [[if !enabled]]disabled[[/if]]" role="button" href="[[:href]]" target="[[:target]]">
            <span class="font-caption">[[:text]] ( [[:pending_acceptance]] )</span>
          </a>
        [[else color == 'white']]
          <a class="btn btn-small [[if !enabled]]disabled[[/if]] [[:buttonclass]]" id="btn-white" role="button" target="_blank" href="[[:href]]" target="[[:target]]">
            [[if comments]]
              <span class="font-caption d-inline-flex">
                [[:text]]
                <span class="comment">
                  <img src={% static "v2/images/comment.svg" %}>
                  <span class="github-comment">
                    [[:comments]]
                  </span>
                </span>
              </span>
            [[else]]
              <span class="font-caption">[[:text]]</span>
            [[/if]]
          </a>
        [[else]]
          [[if edit_dropdown]]
              <div class="dropdown show" style="display: inline;">
                <a class="button button--primary dropdown-toggle" href="#" role="button" id="dropdownMenuLink" data-toggle="dropdown" aria-haspopup="true" aria-expanded="false">
                  {% trans "Update Issue" %}
                </a>

                <div class="dropdown-menu" aria-labelledby="dropdownMenuLink">
                  <a class="dropdown-item" href="[[:edit_issue_href]]">{% trans "Edit Issue Details" %}</a>
                  [[if show_extend_expiration]] <a class="dropdown-item" href="[[:extend_expiration_href]]">{% trans "Extend Expiration" %}</a> [[/if]]
                  [[if show_remarket]] <a class="dropdown-item [[if !remarket_enabled]]disabled[[/if]]" href="[[:remarket_url]]">{% trans "Re-market Issue" %}</a> [[/if]]
                </div>
              </div>
          [[else]]
            <a class="button button--primary [[if !enabled]]disabled[[/if]] [[:buttonclass]]" role="button" href="[[:href]]" target="[[:target]]" [[if modal]] data-toggle="modal" data-target=".share-modal" [[/if]]>
              <span class="font-caption">[[:text]]</span>
            </a>
          [[/if]]
        [[/if]]
      </span>
    </script>

    <script id="activity_template" type="text/x-jsrender">
      [[if activity_type != 'unknown_event']]
        <div class="row box activity">
          <div class="col-12 col-md-1">
            <div class="activity-avatar bounty_row user-popover" data-username="[[:name]]" data-html="true" data-toggle="popover" data-container="body">
              <img class="avatar" src="/dynamic/avatar/[[:name]]"/>
            </div>
          </div>
          <div class="col-12 col-md-2">
            <div class="activity-name">
              <a href="/profile/[[:name]]" target="_blank" data-username="[[:name]]" data-html="true" data-toggle="popover" data-container="body">
                [[:name]]
              </a>
            </div>
          </div>
          [[if activity_type == 'work_done']]
            <div class="col-12 col-md-7 fulfilled">
              <div class="activity-status">
                [[:text]]
                <i class="far fa-check-circle"></i>
              </div>
              [[if fulfiller_address]]
                <div>
                  <span class="bounty-subheading">{% trans "ETH Address" %} :</span>
                  <span class="bounty-text">
                    <a href="https://etherscan.io/address/[[:fulfiller_address]]" target="_blank" rel="noopener noreferrer">[[:fulfiller_address]]</a>
                  </span>
                </div>
              [[/if]]
              [[if fulfiller_email]]
                <div>
                  <span class="bounty-subheading">{% trans "Email" %} :</span>
                  <span class="bounty-text">
                    <a href="mailto:[[:fulfiller_email]]">[[:fulfiller_email]]</a>
                  </span>
                </div>
              [[/if]]
              [[if fulfillment_id]]
                <div>
                  <span class="bounty-subheading">{% trans "Submission Id" %} :</span>
                  <span class="bounty-text">[[:fulfillment_id]]</span>
                </div>
              [[/if]]
            </div>
          [[else activity_type == 'start_work' || activity_type == 'worker_approved' || activity_type == 'bounty_abandonment_warning' || activity_type == 'worker_applied']]
            <div class="col-12 col-md-7 started-status-column d-flex">
              <div class="activity-status">
                [[:text]]
                [[if signed_nda]]
                  <a href="[[:signed_nda.signed_nda.doc]]" download class="d-flex">View signed NDA</a>
                [[/if]]
              </div>
              [[if can_approve_worker ]]
                <div class="stop-work">
                  <span title="<div class='tooltip-info tooltip-sm'>Reject worker</div>">
                    <a class="button button--primary" href="[[:reject_worker_url]]">
                      <span class="font-smaller-4">{% trans "Reject worker" %}</span>
                    </a>
                  </span>
                </div>
                <div class="stop-work">
                  <span title="<div class='tooltip-info tooltip-sm'>Approve worker</div>">
                    <a class="button button--primary" href="[[:approve_worker_url]]">
                      <span class="font-smaller-4">{% trans "Approve worker" %}</span>
                    </a>
                  </span>
                </div>
              [[else uninterest_possible]]
                <div class="stop-work">
                  <span title="<div class='tooltip-info tooltip-sm'>Remove this user's started work on the bounty</div>">
                    <a id="remove-[[:name]]" class="button button--primary" role="button" href="remove-handle">
                      <span class="font-smaller-4">{% trans "Stop work" %}</span>
                    </a>
                  </span>
                </div>
                [[if slash_possible]]
                  <div class="stop-work">
                    <span title="<div class='tooltip-info tooltip-sm'>Remove this user's started work on the bounty and ding rep</div>">
                      <a id="remove-slash-[[:name]]" class="button button--primary admin-only" role="button" href="remove-handle">
                        <span class="font-smaller-4">{% trans "Stop work + Ding Rep" %}</span>
                      </a>
                    </span>
                  </div>
                [[/if]]
              [[/if]]
            </div>
          [[else activity_type == 'worker_approved' ]]
            <div class="col-12 col-md-7 started-status-column">
              <div class="activity-status">
                Worker
                <a href="/profile/[[:worker_handle]]" target="_blank">
                  [[:worker_handle]]
                </a>
                Approved
              </div>
            </div>
          [[else activity_type == 'worker_rejected']]
            <div class="col-12 col-md-7 started-status-column">
              <div class="activity-status">
                Worker
                <a href="/profile/[[:worker_handle]]" target="_blank">
                  [[:worker_handle]]
                </a>
                Rejected
              </div>
            </div>
          [[else activity_type == 'work_submitted']]
            <div class="col-12 col-md-7 started-status-column">
              <div class="activity-status">
                [[:text]]
                [[if fulfiller_github_url]]
                <a target="_blank" href="[[:fulfiller_github_url]]">[{% trans "View Work" %}]</a>
                [[/if]]
              </div>
              [[if slash_possible]]
                <div class="stop-work">
                  <span title="<div class='tooltip-info tooltip-sm'>Remove this user's started work on the bounty</div>">
                    <a id="remove-[[:name]]" class="button button--primary" role="button" href="remove-handle">
                      <span class="font-smaller-4">{% trans "Stop work" %}</span>
                    </a>
                  </span>
                </div>
                <div class="stop-work">
                  <span title="<div class='tooltip-info tooltip-sm'>Remove this user's started work on the bounty and ding rep</div>">
                    <a id="remove-slash-[[:name]]" class="button button--primary admin-only" role="button" href="remove-handle">
                      <span class="font-smaller-4">{% trans "Stop work + Ding Rep" %}</span>
                    </a>
                  </span>
                </div>
              [[/if]]
            </div>
          [[else activity_type == 'increased_bounty']]
            <div class="col-12 col-md-7">
              <div class="activity-tags activity-tag-first align-items-center">
                [[:text]]
                from
                <div class="tag token">
                  <p>
                    <span>[[:value_in_token_old]] [[:token_name]]</span>
                  </p>
                </div>
              </div>
              <div class="activity-tags align-items-center">
                to
                <div class="tag token">
                  <p>
                    <span>[[:value_in_token_new]] [[:token_name]]</span>
                  </p>
                </div>
              </div>
            </div>
          [[else activity_type == 'new_kudos']]
            <div class="col-12 col-md-7">
              <div class="activity-status activity-tag-first align-items-center d-flex justify-content-between">
                <span>New Kudos sent to <a href="/profile/[[:to_username]]">[[:to_username]]</a></span>
                <img width="60px" height="60px" class="activity-kudos started-status-column" src="/static/[[:kudos]]"></img>
              </div>
            </div>
          [[else]]
            <div class="col-12 col-md-7 d-flex started-status-column">
              <div class="activity-status">
                [[:text]]
              </div>
            </div>
          [[/if]]
          <div class="col-12 col-md-2">
            <div class="activity-time">[[:age]]</div>
          </div>
          [[if issue_message && activity_type == 'worker_applied' || issue_message && permission_type == 'permissionless' && activity_type == 'start_work' ]]
            <p class="bg-lightblue p-2 rounded mt-3 mb-0 w-100 overflow-auto" style="resize: vertical;height: 50px;word-break: break-word;white-space: pre-wrap;"><b>Work Plan:</b> [[:issue_message.issue_message]]</p>
          [[/if]]
        </div>
      [[/if]]
    </script>
    <div id="modal" class="modal fade share-modal" tabindex="-1" role="dialog" aria-labelledby="shareModal" aria-hidden="true">
      <div class="modal-dialog modal-lg">
        <div class="modal-content">
        </div>
      </div>
    </div>
    <div id="modalInterest" class="modal fade interest-modal" tabindex="-1" role="dialog" aria-hidden="true">
      <div class="modal-dialog modal-lg">
        <div class="modal-content">
          <div class="row loading justify-content-center align-items-center loading_img">
            <img src="{% static 'v2/images/loading_v2.gif' %}">
          </div>
        </div>
      </div>
    </div>
    <div id="modalExtend" class="modal fade" tabindex="-1" role="dialog" aria-hidden="true">
      <div class="modal-dialog">
        <div class="modal-dialog ">
          <div class="modal-content py-3">
            <div class="row loading justify-content-center align-items-center loading_img">
              <img src="{% static 'v2/images/loading_v2.gif' %}">
            </div>
          </div>
        </div>
      </div>
    </div>

    <noscript>
        <h2>{{ noscript.title }}</h2>
        <h3>{{ noscript.org_name }}</h3>
        <h3>{{ noscript.keywords }}</h3>
        <p>{{ noscript.issue_description_text }}</p>
    </noscript>

    {% include 'shared/bottom_notification.html' %}
    {% include 'shared/analytics.html' %}
    {% include 'shared/footer_scripts.html' %}
    {% include 'shared/footer.html' %}
  </body>

  {% include 'shared/current_profile.html' %}

  <script>
    document.issueURL = '{{ issueURL }}';
    document.issueNetwork = '{{ network }}';
    document.issue_stdbounties_id = '{{ stdbounties_id }}';
    {% if event_tag %}
      document.eventTag = '{{ event_tag }}';
    {% endif %}
  </script>

  <script src="/dynamic/js/tokens_dynamic.js"></script>
  {% compress js %}
  <script src="{% static "v2/js/lib/highlight.js" %}"></script>
  <script src="{% static "v2/js/lib/markdown-it.js" %}"></script>
  <script src="{% static "v2/js/abi.js" %}"></script>
  <script src="{% static "v2/js/tokens.js" %}"></script>
  <script src="{% static "v2/js/amounts.js" %}"></script>
  <script src="{% static "v2/js/clipboard.js" %}"></script>
<<<<<<< HEAD
=======
  <script>
    $('[data-toggle="popover"]').popover()
    $("body").on("mouseover", "[data-username]", function(e) {
      openContributorPopOver($(this).data("username"), $(this));
    });
  </script>
>>>>>>> 96021fc3
  <script src="{% static "v2/js/lib/daterangepicker.min.js" %}"></script>
  <script src="{% static "v2/js/pages/bounty_funder_payout_reminder.js" %}"></script>
  <script src="{% static "v2/js/pages/bounty_share.js" %}"></script>
  <script src="{% static "v2/js/pages/bounty_details.js" %}"></script>
  <script src="{% static "v2/js/user_popover.js" %}"></script>
  <script src="{% static "v2/js/lib/ipfs-api.js" %}"></script>
  <script src="{% static "v2/js/ipfs.js" %}"></script>
  <script src="{% static "v2/js/user-search.js" %}"></script>
  <script src="{% static "v2/js/waiting_room_entertainment.js" %}"></script>
  {% endcompress %}
  <script>
    $('[data-toggle="popover"]').popover()
    $("body").on("mouseover", "[data-username] img", function(e) {
      openContributorPopOver($(this).parent().data("username"), $(this));
    });
  </script>
  {% for message in messages %}
    {% if message.tags == 'success'%}
    <script>
      var promptPrivateInstructions = true;
    </script>
    {% endif %}

  {% endfor %}
</html><|MERGE_RESOLUTION|>--- conflicted
+++ resolved
@@ -485,15 +485,6 @@
   <script src="{% static "v2/js/tokens.js" %}"></script>
   <script src="{% static "v2/js/amounts.js" %}"></script>
   <script src="{% static "v2/js/clipboard.js" %}"></script>
-<<<<<<< HEAD
-=======
-  <script>
-    $('[data-toggle="popover"]').popover()
-    $("body").on("mouseover", "[data-username]", function(e) {
-      openContributorPopOver($(this).data("username"), $(this));
-    });
-  </script>
->>>>>>> 96021fc3
   <script src="{% static "v2/js/lib/daterangepicker.min.js" %}"></script>
   <script src="{% static "v2/js/pages/bounty_funder_payout_reminder.js" %}"></script>
   <script src="{% static "v2/js/pages/bounty_share.js" %}"></script>
