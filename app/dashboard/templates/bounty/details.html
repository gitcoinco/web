--- conflicted
+++ resolved
@@ -34,15 +34,6 @@
 
 {% block content %}
 
-<<<<<<< HEAD
-=======
-  <body class="interior {{active}} g-font-muli">
-    {% include 'shared/tag_manager_2.html' %}
-    <div class="container-fluid header dash">
-      {% include 'shared/top_nav.html' with class='d-md-flex' %}
-      {% include 'shared/nav.html' %}
-    </div>
->>>>>>> 7427ef5d
     <div class="row no-gutter">
       <div class="col-12 col-lg-2 left-rails text-center" style="background: #F2F6F9;">
         <div class="explorer font-body">
