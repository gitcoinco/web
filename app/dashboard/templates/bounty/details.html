{% load i18n static %}
<!DOCTYPE html>
<html lang="en">

  <head>
    {% include 'shared/head.html' %}
    {% include 'shared/cards_pic.html' %}
    <meta name="title" content="{{ card_title }} Bug Bounty | Gitcoin">
    <meta name="description" content="{{ card_desc | truncatechars:200 }}">
    {% if canonical_url %}
      <link rel="canonical" href="{{ canonical_url }}">
    {% endif %}
    <link rel="stylesheet" href="{% static "v2/css/bounty.css" %}">
    <link rel="stylesheet" href="{% static "v2/css/user_popover.css" %}">
    <link rel="stylesheet" href="{% static "v2/css/tag.css" %}">
<<<<<<< HEAD
    <link rel="stylesheet" type="text/css" href="https://cdn.jsdelivr.net/npm/daterangepicker/daterangepicker.css" />
=======
    <link rel="stylesheet" href="{% static "v2/css/highlight_github.css" %}">
>>>>>>> 04f6d946
  </head>

  <body class="interior {{active}} g-font-muli">
    {% include 'shared/tag_manager_2.html' %}
    <div class="container-fluid header dash">
      {% include 'shared/top_nav.html' with class='d-md-flex' %}
      {% include 'shared/nav.html' %}
    </div>
    <div class="row no-gutter">
      <div class="col-12 col-lg-2 left-rails text-center" style="background: #F2F6F9;">
        <div class="explorer font-body">
          {% if event_tag %}
            <a href="/hackathon/{{ event_tag }}"><i class="fas fa-chevron-left"></i> {% trans "Back to Hackathon Explorer" %}</a>
          {% else %}
            <a href="{% url 'explorer' %}"><i class="fas fa-chevron-left"></i> {% trans "Back to Issue Explorer" %}</a>
          {% endif %}
        </div>
      </div>

      <div class="col-12 offset-md-1 col-md-10 offset-lg-1 col-lg-8 body">
        {% include 'shared/waiting_state.html' %}

        <div class="row nonefound" style="display:none;">
          <img src="{% static "v2/images/shrug_bot.png" %}">
          <h3>{% trans "No funded issue found." %}</h3>
          <p>{% url 'explorer' as explorerurl %}{% blocktrans %}Check out the <a href="{{ explorerurl }}">Issue Explorer</a>{% endblocktrans %}</p>
          <br>
          <h6>{% trans "Be the OSS Funding you wish to see in the world." %}</h6>
          <p id='submitsolicitation'>{% url 'new_funding' as new_fundingurl %}{% blocktrans %} Looking to fund some work?  You can submit a new Funded Issue <a href="{{ new_fundingurl }}">here</a>.{% endblocktrans %}</p>
        </div>

        <div class="col-12" id="moderator-admin-actions"></div>
        <div class="col-12" id="bounty_details">
          <div class="row font-body">
            <div class="d-none d-lg-block col-lg-2 col-xl-1">
              <div id="avatar_url"></div>
            </div>
            <div class="col-12 col-lg-10 col-xl-11 pl-xl-4">
              <div class="col-12">
                <h4 id="title" class="font-title"></h4>
                <div class="col-12 text-center text-lg-left">
                  <div class="tags font-caption align-items-center">
                    <div class="tag token">
                      <p class="inner-tooltip">
                        <span id="value_in_token"></span>
                      </p>
                    </div>
                    <div id="value_in_usdt_wrapper" title="" class="tag usd ml-3">
                      <p class="inner-tooltip">
                        <span id="value_in_usdt"></span>
                        <span>USD</span>
                      </p>
                    </div>
                    <div class="d-inline-block font-subheader" id="bounty_categories"></div>
                  </div>

                </div>
                <div class="notif-info mb-3 font-caption" id="funder_notif_info"></div>
              </div>
            </div>
          </div>
          <div class="row">
            <div class="col-12">
              <span class="font-caption text-center" id="network"></span>
            </div>
            <div class="col-12 text-center text-lg-left my-3 my-lg-0">
              <div id="status" class="font-weight-semibold"></div>
            </div>
            <div id="bounty-info-row" class="row font-body">
              <div class="col-12 col-sm-5 col-xl-3 bounty-info">
                <div class="bounty-info-row-div">
                  <span class="bounty-info-heading timeleft bounty-info-row-span-left">{% trans "Time left" %} </span>
                  <span class="bounty-info-text bounty-info-row-span-right" id="expires_date"></span>
                </div>
                <div class="bounty-info-row-div">
                  <span class="bounty-info-heading bounty-info-row-span-left">{% trans "Opened" %} </span>
                  <span class="bounty-info-text bounty-info-row-span-right" id="web3_created"></span>
                </div>
                <div class="bounty-info-row-div">
                  <span class="bounty-info-heading bounty-info-row-span-left">{% trans "Issue Type" %} </span>
                  <span class="bounty-info-text bounty-info-row-span-right" id="bounty_type"></span>
                </div>
                <div class="bounty-info-row-div" id="auto_approve_workers_wrapper">
                  <span class="bounty-info-heading">{% trans "Workers Auto Approve" %} </span>
                  <span class="bounty-info-text bounty-info-row-span-right" id="admin_override_suspend_auto_approval"></span>
                </div>
              </div>
              <div class="col-12 col-sm-5 offset-sm-1 col-xl-3 offset-xl-1 bounty-info">
                <div class="bounty-info-row-div">
                  <span class="bounty-info-heading bounty-info-row-span-left mr-1" title='{% include "shared/project_type_tooltip.html" %}'>
                   {% trans "Project Type" %}
                  </span>
                  <i class="fas fa-info-circle" title='{% include "shared/project_type_tooltip.html" %}'></i>
                  <span class="bounty-info-text bounty-info-row-span-right" id="project_type" title='{% include "shared/project_type_tooltip.html" %}'>
                  </span>
                </div>
                <div class="bounty-info-row-div">
                  <span class="bounty-info-heading bounty-info-row-span-left">{% trans "Time Commitment" %}</span>
                  <span class="bounty-info-text bounty-info-row-span-right" id="project_length"></span>
                </div>
                <div class="bounty-info-row-div">
                  <span class="bounty-info-heading bounty-info-row-span-left">{% trans "Experience Level" %} </span>
                  <span class="bounty-info-text bounty-info-row-span-right" id="experience_level"></span>
                </div>
              </div>
              <div class="col-12 col-sm-5 col-xl-3 offset-xl-1 bounty-info">
                <div class="bounty-info-row-div">
                  <span class="bounty-info-heading bounty-info-row-span-left mr-1" title='{% include "shared/permissions_type_tooltip.html" %}'>{% trans "Permissions" %}</span>
                  <i class="fas fa-info-circle" title='{% include "shared/permissions_type_tooltip.html" %}'></i>
                  <span class="bounty-info-text bounty-info-row-span-right" id="permission_type" title='{% include "shared/permissions_type_tooltip.html" %}'></span>
                </div>
                <div class="bounty-info-row-div" id="fulfillment_accepted_on_wrapper">
                  <span class="bounty-info-heading">{% trans "Accepted" %} </span>
                  <span class="bounty-info-text bounty-info-row-span-right" id="fulfillment_accepted_on"></span>
                </div>
                <div class="bounty-info-row-div">
                  <span class="bounty-info-heading" id="bounty_reserved_for_label">{% trans "Reserved For" %} </span>
                  <span class="bounty-info-text bounty-info-row-span-right" id="bounty_reserved_for"></span>
                </div>
              </div>
            </div>
          </div>
          <div class="row">
            <div class="col-12 bounty-actions">
                <div class="col-12">
                  <div id="right_actions">
                    <button type="button" class="modal-link button button--primary float-right" data-toggle="modal" data-target=".share-modal">
                      <span class="font-caption"><i class="fas fa-share-alt mr-2"></i> Share</span>
                    </button>
                    <div id="bounty_actions" class="d-inline-block"></div>
                    <div id="github_actions" class="d-inline-block"></div>
                  </div>
                </div>
            </div>
            <div class="col-12">
              <h5 class="bounty-heading" id="description">{% trans "Description" %}</h5>
              <div class="bounty-text" id="issue_description"></div>
            </div>
            <div class="col-12">
              <div id="issue_keywords"></div>
            </div>
            <div class="col-12">
              <h5 class="bounty-heading">{% trans "Contributors" %}</h5>
              <div class="row contributors-info">
                <div class="col-12 col-md-4 contributor-box">
                  <i class="far fa-clock"></i>
                  <h6>{% trans "Work Started" %}</h6>
                  <ul id="started_owners_username" class="font-body"></ul>
                </div>
                <div class="col-12 col-md-4 contributor-box">
                  <i class="fas fa-desktop"></i>
                  <h6>{% trans "Work Submitted" %}</h6>
                  <ul id="submitted_owners_username" class="font-body"></ul>
                </div>
                <div class="col-12 col-md-4 contributor-box">
                  <i class="fab fa-ethereum"></i>
                  <h6>{% trans "Work Paid" %}</h6>
                  <ul id="fulfilled_owners_username" class="font-body"></ul>
                </div>
              </div>
            </div>
            <div class="col-12">
              <h5 class="bounty-heading">{% trans "All Activity" %}</h5>
              <div id="activities" class="font-body"></div>
            </div>
            <div class="col-12">
              <h5 class="bounty-heading">{% trans "Funder" %}</h5>
              <div class="row box">
                <div class="col-12 col-md-1 funder-avatar">
                  <div id="issuer_avatar_url"></div>
                </div>
                <div class="col-12 col-md-11">
                  <div id="bounty_owner_github_username" class="font-subheader"></div>
                  <div>
                    <span class="bounty-subheading">{% trans "Funder" %} :</span>
                    <span class="bounty-text" id="bounty_owner_address"></span>
                  </div>
                  <div>
                    <span class="bounty-subheading" id="bounty_owner_email_label">{% trans "Email" %} :</span>
                    <span class="bounty-text" id="bounty_owner_email"></span>
                  </div>
                </div>
              </div>
            </div>
          </div>
        </div>
      </div>
    </div>

    <script id="action" type="text/x-jsrender">
      <span [[if id]] id="[[:id]]" [[if id == 'submit']] [[if !work_started]] class="none" [[/if]] [[/if]] [[/if]]
        title='<div class="tooltip-info tooltip-sm">[[:title]]</div>'>
        [[if pending_acceptance]]
          <a class="button button--primary accept [[if !enabled]]disabled[[/if]]" role="button" href="[[:href]]" target="[[:target]]">
            <span class="font-caption">[[:text]] ( [[:pending_acceptance]] )</span>
          </a>
        [[else color == 'white']]
          <a class="btn btn-small [[if !enabled]]disabled[[/if]] [[:buttonclass]]" id="btn-white" role="button" target="_blank" href="[[:href]]" target="[[:target]]">
            [[if comments]]
              <span class="font-caption d-inline-flex">
                [[:text]]
                <span class="comment">
                  <img src={% static "v2/images/comment.svg" %}>
                  <span class="github-comment">
                    [[:comments]]
                  </span>
                </span>
              </span>
            [[else]]
              <span class="font-caption">[[:text]]</span>
            [[/if]]
          </a>
        [[else]]
          <a class="button button--primary [[if !enabled]]disabled[[/if]] [[:buttonclass]]" role="button" href="[[:href]]" target="[[:target]]" [[if modal]] data-toggle="modal" data-target=".share-modal" [[/if]]>
            <span class="font-caption">[[:text]]</span>
          </a>
        [[/if]]
      </span>
    </script>

    <script id="activity_template" type="text/x-jsrender">
      [[if activity_type != 'unknown_event']]
        <div class="row box activity">
          <div class="col-12 col-md-1">
            <div class="activity-avatar bounty_row user-popover" data-username="[[:name]]" data-html="true" data-toggle="popover" data-container="body">
              <img class="avatar" src="/dynamic/avatar/[[:name]]"/>
            </div>
          </div>
          <div class="col-12 col-md-2">
            <div class="activity-name">
              <a href="/profile/[[:name]]" target="_blank">
                [[:name]]
              </a>
            </div>
          </div>
          [[if activity_type == 'work_done']]
            <div class="col-12 col-md-7 fulfilled">
              <div class="activity-status">
                [[:text]]
                <i class="far fa-check-circle"></i>
              </div>
              [[if fulfiller_address]]
                <div>
                  <span class="bounty-subheading">{% trans "ETH Address" %} :</span>
                  <span class="bounty-text">
                    <a href="https://etherscan.io/address/[[:fulfiller_address]]" target="_blank" rel="noopener noreferrer">[[:fulfiller_address]]</a>
                  </span>
                </div>
              [[/if]]
              [[if fulfiller_email]]
                <div>
                  <span class="bounty-subheading">{% trans "Email" %} :</span>
                  <span class="bounty-text">
                    <a href="mailto:[[:fulfiller_email]]">[[:fulfiller_email]]</a>
                  </span>
                </div>
              [[/if]]
              [[if fulfillment_id]]
                <div>
                  <span class="bounty-subheading">{% trans "Submission Id" %} :</span>
                  <span class="bounty-text">[[:fulfillment_id]]</span>
                </div>
              [[/if]]
            </div>
          [[else activity_type == 'start_work' || activity_type == 'worker_approved' || activity_type == 'bounty_abandonment_warning' || activity_type == 'worker_applied']]
            <div class="col-12 col-md-7 started-status-column d-flex">
              <div class="activity-status">
                [[:text]]
                [[if signed_nda]]
                  <a href="[[:signed_nda.signed_nda.doc]]" download class="d-flex">View signed NDA</a>
                [[/if]]
              </div>
              [[if can_approve_worker ]]
                <div class="stop-work">
                  <span title="<div class='tooltip-info tooltip-sm'>Reject worker</div>">
                    <a class="button button--primary" href="[[:reject_worker_url]]">
                      <span class="font-smaller-4">{% trans "Reject worker" %}</span>
                    </a>
                  </span>
                </div>
                <div class="stop-work">
                  <span title="<div class='tooltip-info tooltip-sm'>Approve worker</div>">
                    <a class="button button--primary" href="[[:approve_worker_url]]">
                      <span class="font-smaller-4">{% trans "Approve worker" %}</span>
                    </a>
                  </span>
                </div>
              [[else uninterest_possible]]
                <div class="stop-work">
                  <span title="<div class='tooltip-info tooltip-sm'>Remove this user's started work on the bounty</div>">
                    <a id="remove-[[:name]]" class="button button--primary" role="button" href="remove-handle">
                      <span class="font-smaller-4">{% trans "Stop work" %}</span>
                    </a>
                  </span>
                </div>
                [[if slash_possible]]
                  <div class="stop-work">
                    <span title="<div class='tooltip-info tooltip-sm'>Remove this user's started work on the bounty and ding rep</div>">
                      <a id="remove-slash-[[:name]]" class="button button--primary admin-only" role="button" href="remove-handle">
                        <span class="font-smaller-4">{% trans "Stop work + Ding Rep" %}</span>
                      </a>
                    </span>
                  </div>
                [[/if]]
              [[/if]]
            </div>
          [[else activity_type == 'worker_approved' ]]
            <div class="col-12 col-md-7 started-status-column">
              <div class="activity-status">
                Worker
                <a href="/profile/[[:worker_handle]]" target="_blank">
                  [[:worker_handle]]
                </a>
                Approved
              </div>
            </div>
          [[else activity_type == 'worker_rejected']]
            <div class="col-12 col-md-7 started-status-column">
              <div class="activity-status">
                Worker
                <a href="/profile/[[:worker_handle]]" target="_blank">
                  [[:worker_handle]]
                </a>
                Rejected
              </div>
            </div>
          [[else activity_type == 'work_submitted']]
            <div class="col-12 col-md-7 started-status-column">
              <div class="activity-status">
                [[:text]]
                [[if fulfiller_github_url]]
                <a target="_blank" href="[[:fulfiller_github_url]]">[{% trans "View Work" %}]</a>
                [[/if]]
              </div>
              [[if slash_possible]]
                <div class="stop-work">
                  <span title="<div class='tooltip-info tooltip-sm'>Remove this user's started work on the bounty</div>">
                    <a id="remove-[[:name]]" class="button button--primary" role="button" href="remove-handle">
                      <span class="font-smaller-4">{% trans "Stop work" %}</span>
                    </a>
                  </span>
                </div>
                <div class="stop-work">
                  <span title="<div class='tooltip-info tooltip-sm'>Remove this user's started work on the bounty and ding rep</div>">
                    <a id="remove-slash-[[:name]]" class="button button--primary admin-only" role="button" href="remove-handle">
                      <span class="font-smaller-4">{% trans "Stop work + Ding Rep" %}</span>
                    </a>
                  </span>
                </div>
              [[/if]]
            </div>
          [[else activity_type == 'increased_bounty']]
            <div class="col-12 col-md-7">
              <div class="activity-tags activity-tag-first align-items-center">
                [[:text]]
                from
                <div class="tag token">
                  <p>
                    <span>[[:value_in_token_old]] [[:token_name]]</span>
                  </p>
                </div>
              </div>
              <div class="activity-tags align-items-center">
                to
                <div class="tag token">
                  <p>
                    <span>[[:value_in_token_new]] [[:token_name]]</span>
                  </p>
                </div>
              </div>
            </div>
          [[else activity_type == 'new_kudos']]
            <div class="col-12 col-md-7">
              <div class="activity-status activity-tag-first align-items-center d-flex justify-content-between">
                <span>New Kudos sent to <a href="/profile/[[:to_username]]">[[:to_username]]</a></span>
                <img width="60px" height="60px" class="activity-kudos started-status-column" src="/static/[[:kudos]]"></img>
              </div>
            </div>
          [[else]]
            <div class="col-12 col-md-7 d-flex started-status-column">
              <div class="activity-status">
                [[:text]]
              </div>
            </div>
          [[/if]]
          <div class="col-12 col-md-2">
            <div class="activity-time">[[:age]]</div>
          </div>
          [[if issue_message && activity_type == 'worker_applied' || issue_message && permission_type == 'permissionless' && activity_type == 'start_work' ]]
            <p class="bg-lightblue p-2 rounded mt-3 mb-0 w-100 overflow-auto" style="resize: vertical;height: 50px;word-break: break-word;white-space: pre-wrap;"><b>Work Plan:</b> [[:issue_message.issue_message]]</p>
          [[/if]]
        </div>
      [[/if]]
    </script>
    <div id="modal" class="modal fade share-modal" tabindex="-1" role="dialog" aria-labelledby="shareModal" aria-hidden="true">
      <div class="modal-dialog modal-lg">
        <div class="modal-content">
        </div>
      </div>
    </div>
    <div id="modalInterest" class="modal fade interest-modal" tabindex="-1" role="dialog" aria-hidden="true">
      <div class="modal-dialog modal-lg">
        <div class="modal-content">
          <div class="row loading justify-content-center align-items-center loading_img">
            <img src="{% static 'v2/images/loading_v2.gif' %}">
          </div>
        </div>
      </div>
    </div>
    <div id="modalExtend" class="modal fade" tabindex="-1" role="dialog" aria-hidden="true">
      <div class="modal-dialog">
        <div class="modal-dialog ">
          <div class="modal-content py-3">
            <div class="row loading justify-content-center align-items-center loading_img">
              <img src="{% static 'v2/images/loading_v2.gif' %}">
            </div>
          </div>
        </div>
      </div>
    </div>

    {% include 'shared/bottom_notification.html' %}
    {% include 'shared/analytics.html' %}
    {% include 'shared/footer_scripts.html' %}
    {% include 'shared/footer.html' %}
  </body>

  {% include 'shared/current_profile.html' %}

  <script>
    document.issueURL = '{{ issueURL }}';
    document.issueNetwork = '{{ network }}';
    document.issue_stdbounties_id = '{{ stdbounties_id }}';
    {% if event_tag %}
      document.eventTag = '{{ event_tag }}';
    {% endif %}
  </script>

  <script src="{% static "v2/js/lib/highlight.js" %}"></script>
  <script src="{% static "v2/js/lib/markdown-it.js" %}"></script>

  <script src="{% static "v2/js/abi.js" %}"></script>
  <script src="/dynamic/js/tokens_dynamic.js"></script>
  <script src="{% static "v2/js/tokens.js" %}"></script>
  <script src="{% static "v2/js/amounts.js" %}"></script>
  <script src="{% static "v2/js/clipboard.js" %}"></script>
  <script>
    $('[data-toggle="popover"]').popover()
    $("body").on("mouseover", "[data-username] img", function(e) {
      openContributorPopOver($(this).parent().data("username"), $(this));
    });
  </script>
  <script src="{% static "v2/js/lib/daterangepicker.min.js" %}"></script>
  <script src="{% static "v2/js/pages/bounty_funder_payout_reminder.js" %}"></script>
  <script src="{% static "v2/js/pages/bounty_share.js" %}"></script>
  <script src="{% static "v2/js/pages/bounty_details.js" %}"></script>
  <script src="{% static "v2/js/user_popover.js" %}"></script>
  <script src="{% static "v2/js/lib/ipfs-api.js" %}"></script>
  <script src="{% static "v2/js/ipfs.js" %}"></script>
  <script src="{% static "v2/js/user-search.js" %}"></script>
  <script src="{% static "v2/js/waiting_room_entertainment.js" %}"></script>
  {% for message in messages %}
    {% if message.tags == 'success'%}
    <script>
      var promptPrivateInstructions = true;
    </script>
    {% endif %}

  {% endfor %}
</html><|MERGE_RESOLUTION|>--- conflicted
+++ resolved
@@ -13,11 +13,8 @@
     <link rel="stylesheet" href="{% static "v2/css/bounty.css" %}">
     <link rel="stylesheet" href="{% static "v2/css/user_popover.css" %}">
     <link rel="stylesheet" href="{% static "v2/css/tag.css" %}">
-<<<<<<< HEAD
     <link rel="stylesheet" type="text/css" href="https://cdn.jsdelivr.net/npm/daterangepicker/daterangepicker.css" />
-=======
     <link rel="stylesheet" href="{% static "v2/css/highlight_github.css" %}">
->>>>>>> 04f6d946
   </head>
 
   <body class="interior {{active}} g-font-muli">
