{% comment %}
  Copyright (C) 2018 Gitcoin Core

  This program is free software: you can redistribute it and/or modify
  it under the terms of the GNU Affero General Public License as published
  by the Free Software Foundation, either version 3 of the License, or
  (at your option) any later version.

  This program is distributed in the hope that it will be useful,
  but WITHOUT ANY WARRANTY; without even the implied warranty of
  MERCHANTABILITY or FITNESS FOR A PARTICULAR PURPOSE. See the
  GNU Affero General Public License for more details.

  You should have received a copy of the GNU Affero General Public License
  along with this program. If not, see <http://www.gnu.org/licenses/>.
{% endcomment %}
{% load i18n static %}
<!DOCTYPE html>
<html lang="en">

<head>
  {% include 'shared/head.html' %}
  {% include 'shared/cards.html' %}
  <link rel="stylesheet" href={% static "v2/css/submit_bounty.css" %}>
</head>

<body class="interior {{active}}" style="background-color: #FFFFFF;">
  {% include 'shared/tag_manager_2.html' %}
  <div class="container-fluid header dash">
    {% include 'shared/nav.html' %}
  </div>
<<<<<<< HEAD

  <div class="container-fluid submit_bounty_content">
    <div class="row no-gutters">
      <div class="col-sm-12 col-lg-3">
=======
  <div class="container-fluid">
    <div class="row no-gutters metamask-banner">
      <div class="col-sm-12 col-lg-2">
>>>>>>> 3dc8c66f
        {% include 'shared/current_balance.html' %}
      </div>
      <div class="col-lg-10 col-sm-12">
        {% include 'shared/no_issue_error.html' with page='submit_bounty' %}
        {% include 'shared/no_metamask_error.html' %}
        {% include 'shared/zero_balance_error.html' %}
        {% include 'shared/unlock_metamask.html' %}
      </div>
    </div>
    <div class="row">
      <div class="col-sm-12 col-lg-12">
        <div id="form_container">
          <div class="row d-flex justify-content-center my-5">
<<<<<<< HEAD
            <div id="primary_form" class="col-lg-7 col-sm-12">
              <h1 class="text-center title">{% trans "Fund Issue" %}</h1>
              <form id="submitBounty" class="submit_bounty_form px-5 pt-5">
                <div id="about-section">
                  <h5 class="font-subheader">{% trans "About" %}</h5>
                  <label class="form__label" for=issueURL>{% trans "Github Issue URL" %}</label>
                  <input name='issueURL' id="issueURL" class="form__input" type="url" placeholder="https://github.com/user/repo/issues/n" value="{% if issueURL %}{{issueURL}}{%endif%}" />
                  <label class="form__label" for="title">{% trans "Github Issue Title" %}</label>
                  <input name='title' id="title"  class="form__input" type="text" placeholder="Deploy the Foo to The Bar" value="{{issue_title}}" />
                  <label class="form__label" for="description">{% trans "Description" %}</label>
                  <textarea name="description" class="form__input" id="description" placeholder="Add some new feature."></textarea>
                  <label class="form__label" for="keywords">{% trans "Keywords" %}</label>
                  <input name='keywords' id='keywords'  class="form__input" type="text" placeholder="python, solidity, html, javascript, react (optional)" value="{{keywords}}" />
                  <hr>
=======
            <div id="robot_error" class="hidden">
              <img src="{% static "v2/images/prime.png" %}">
            </div>
            <div id="primary_form" class="col-lg-5 col-sm-12">
              <form id="submitBounty" class="submit_bounty_form">
                <h1>{% trans "Fund an Issue" %}</h1>
                <label class="form__label" for=issueURL>{% trans "Issue URL" %}</label>
                <input name='issueURL' id="issueURL" class="form__input" type="url" placeholder="https://github.com/user/repo/issues/n" value="{% if issueURL %}{{issueURL}}{%endif%}" />
                <label class="form__label" for="title">{% trans "Issue Title" %}</label>
                <input name='title' id="title"  class="form__input" type="text" placeholder="Deploy the Foo to The Bar" value="{{issue_title}}" />
                <label class="form__label" for="description">{% trans "Issue Description" %}</label>
                <textarea name="description" class="form__input" id="description" placeholder="Add some new feature."></textarea>
                <label class="form__label" for="keywords">{% trans "Keywords" %}</label>
                <input name='keywords' id='keywords'  class="form__input" type="text" placeholder="python, solidity, html, javascript, react (optional)" value="{{keywords}}" />
                <label class="form__label" for="expirationTimeDelta">{% trans "Expires in" %}</label>
                <div class="form__select2">
                  <select class="js-select2" name="expirationTimeDelta">
                    <option value="86400">{% trans "1 day" %}</option>
                    <option value="259200">{% trans "3 days" %}</option>
                    <option value="604800">{% trans "1 week" %}</option>
                    <option value="1209600">{% trans "2 weeks" %}</option>
                    <option value="2592000">{% trans "1 month" %}</option>
                    <option value="7776000">{% trans "3 months" %}</option>
                    <option value="15552000">{% trans "6 months" %}</option>
                    <option value="31536000" selected="">{% trans "1 year" %}</option>
                    <option value="9999999999">{% trans "Never" %}</option>
                  </select>
                </div>
                <div>
                  <label class="form__label">{% trans "Issue Details" %}</label>
>>>>>>> 3dc8c66f
                </div>
                <div id="details-section">
                  <h5 class="font-subheader">{% trans "Details" %}</h5>
                  <label class="form__label" for="project_type">{% trans "Project Type" %}</label>
                  <div class="form__select2">
                    <select class="js-select2" name="project_type">
                      <option value="traditional">{% trans "Traditional -- 1 worker at a time, 1 is paid out" %}</option>
                      <option value="contest">{% trans "Contest -- many workers at a time, 1 is paid out" %}</option>
                      <option value="cooperative">{% trans "Cooperative -- many workers at a time, many are paid out" %}</option>
                    </select>
                  </div>
                  <label class="form__label" for="permission_type">{% trans "Permissions" %}</label>
                  <div class="form__select2">
                    <select class="js-select2" name="permission_type">
                      <option value="permissionless">{% trans "Permissionless - Anyone can start work." %}</option>
                      <option value="approval" selected>{% trans "Approval Required - I will approve bounty hunters." %}</option>
                    </select>
                  </div>
                  <div>
                    <label class="form__label">{% trans "Issue Details" %}</label>
                  </div>
                  <div class="form__group">
                    <div class="form__select2 form__group-item">
                      <select class="js-select2" name="experienceLevel">
                        <option value="">{% trans "Experience Level" %}</option>
                        <option>{% trans "Beginner" %}</option>
                        <option>{% trans "Intermediate" %}</option>
                        <option>{% trans "Advanced" %}</option>
                      </select>
                    </div>
                    <div class="form__select2 form__group-item">
                      <select class="js-select2" name="projectLength">
                        <option value="Unknown">{% trans "Project Length" %}</option>
                        <option>{% trans "Hours" %}</option>
                        <option>{% trans "Days" %}</option>
                        <option>{% trans "Weeks" %}</option>
                        <option>{% trans "Months" %}</option>
                      </select>
                    </div>
                    <div class="form__select2 form__group-item">
                      <select class="js-select2" name="bountyType">
                        <option value="">{% trans "Bounty Type" %}</option>
                        <option>{% trans "Bug" %}</option>
                        <option>{% trans "Feature" %}</option>
                        <option>{% trans "Improvement" %}</option>
                        <option>{% trans "Security" %}</option>
                        <option>{% trans "Documentation" %}</option>
                        <option>{% trans "Design" %}</option>
                        <option>{% trans "Code Review" %}</option>
                        <option>{% trans "Other" %}</option>
                      </select>
                    </div>
                  </div>
                  <label class="form__label" for="revisions">{% trans "Revisions" %}</label>
                  <div class="form__input revisions d-flex">
                    <span class="form__input-action" id="subtractAction">-</span>
                    <input name='revisions' type="text" value="1" step="1" min="1"/>
                    <span class="form__input-action" id="addAction">+</span>
                  </div>
                  <hr class="mt-5"/>
                </div>
                <div id="deadline-section">
                  <h5 class="font-subheader">{% trans "Deadline" %}</h5>
                  <label class="form__label" for="expirationTimeDelta">{% trans "Expires in" %}</label>
                  <div class="form__select2">
                    <select class="js-select2" name="expirationTimeDelta">
                      <option value="86400">{% trans "1 day" %}</option>
                      <option value="259200">{% trans "3 days" %}</option>
                      <option value="604800">{% trans "1 week" %}</option>
                      <option value="1209600">{% trans "2 weeks" %}</option>
                      <option value="2592000">{% trans "1 month" %}</option>
                      <option value="7776000">{% trans "3 months" %}</option>
                      <option value="15552000">{% trans "6 months" %}</option>
                      <option value="31536000" selected="">{% trans "1 year" %}</option>
                      <option value="9999999999">{% trans "Never" %}</option>
                    </select>
                  </div>
                  <hr>
                </div>
                <div id="contact-section">
                  <h5 class="font-subheader">{% trans "Contact" %}</h5>
                  {% include 'shared/github_username.html' %}
                  {% include 'shared/notification_email.html' with show_information_publicly_checkbox=1 %}
                  {% include 'shared/name.html' %}
                  <div id="advanced_container"></div>
                  <hr>
                </div>
                <div id="pricing-section">
                  <h5 class="font-tile">{% trans "Pricing" %}</h5>
                  <div class="form__flex-group">
                    <div class="form__amount-wrapper">
                      <label class="form__label" for="amount">{% trans "Denomination" %}</label>
                      <div class="form__select2">
                        <select name='deonomination' id='token'></select>
                      </div>
                    </div>
                    <div class="form__amount-wrapper">
                      <label class="form__label" for="amount">{% trans "Amount" %}</label>
                      <input name='amount' id='amount'  class="form__input" type="number" value="{{amount|default:'0.001'}}" step="0.001" min="0.001"/>
                    </div>
                    <div class="form__amount-wrapper">
                      <label class="form__label" for="usd_amount">{% trans "USD" %}</label>
                      <input name='usd_amount' id='usd_amount'  class="form__input" type="text" min="0.01"/>
                    </div>
                  </div>
                  <small class="form__input-help form__input-help--dynamic" id="usd_amount_text"></small>
                  <hr class="mt-5">
                </div>
                <div id="gas-section">
                  <h5 class="font-subheader">{% trans "Gas Settings" %}</h4>
                  <div>
                    {% include 'shared/bounty_actions_hidden_vars.html' %}
                    {% include 'shared/wallet_estimate.html' %}
                  </div>
                </div>
                <div class="terms_container pt-4">
                  <div class="form__checkbox">
                    <input name='terms' id='terms' type="checkbox" value=1 />
                      <label class="form__label" for=terms>{% trans "I have read, understand, and agree to, the" %}
                        <a href="{% url "terms" %}" target="_blank" rel="noopener noreferrer">{% trans "Terms of Service" %}</a>.
                    </label>
                  </div>
                </div>
                <div class="w-100 mt-2 terms_container">
                  <div class="form__checkbox">
                    <input name='blockchain_tos' id='blockchain_tos' type="checkbox" value=1 required />
                    <label class="form__label" for=blockchain_tos>{% blocktrans %}I understand that this information is being submitted to a public, immutable, blockchain. No one, including
                      Gitcoin Core, will be able to take my funds or change this information.{% endblocktrans %}</label>
                  </div>
                </div>
                <div class="form__footer form__footer--right pb-5">
                  <button class="button button--primary btn-block js-submit" type="submit">Fund Issue</button>
                  <a target="_blank" rel="noopener noreferrer" href="https://github.com/gitcoinco/gitcoinco/issues?q=is%3Aissue+is%3Aopen+label%3Ahelp">Having trouble?  Click here.</a>
                </div>
              </form>
            </div>
          </div>
        </div>
      </div>
    </div>
    <div class="row">
      <div class="col-12 py-5">
      {% include 'shared/newsletter.html' %}
      </div>
    </div>
  </div>
  {% include 'shared/bottom_notification.html' %}
  {% include 'shared/analytics.html' %}
  {% include 'shared/footer_scripts.html' %}
  {% include 'shared/rollbar.html' %}
  {% include 'shared/footer.html' %}
  {% include 'shared/messages.html' %}
</body>

<!-- jQuery -->
<script src="{% static "v2/js/ipfs-api.js" %}"></script>
<script src="{% static "v2/js/ipfs.js" %}"></script>
<script src="{% static "v2/js/amounts.js" %}"></script>
<script src="{% static "v2/js/abi.js" %}"></script>
<script src="{% static "v2/js/tokens.js" %}"></script>
<script src="{% static "v2/js/shared.js" %}"></script>
<script src="{% static "v2/js/pages/shared_bounty_mutation_estimate_gas.js" %}"></script>
<script src="{% static "v2/js/pages/new_bounty.js" %}"></script>

</html><|MERGE_RESOLUTION|>--- conflicted
+++ resolved
@@ -29,16 +29,9 @@
   <div class="container-fluid header dash">
     {% include 'shared/nav.html' %}
   </div>
-<<<<<<< HEAD
-
   <div class="container-fluid submit_bounty_content">
-    <div class="row no-gutters">
-      <div class="col-sm-12 col-lg-3">
-=======
-  <div class="container-fluid">
     <div class="row no-gutters metamask-banner">
       <div class="col-sm-12 col-lg-2">
->>>>>>> 3dc8c66f
         {% include 'shared/current_balance.html' %}
       </div>
       <div class="col-lg-10 col-sm-12">
@@ -52,7 +45,9 @@
       <div class="col-sm-12 col-lg-12">
         <div id="form_container">
           <div class="row d-flex justify-content-center my-5">
-<<<<<<< HEAD
+            <div id="robot_error" class="hidden">
+              <img src="{% static "v2/images/prime.png" %}">
+            </div>
             <div id="primary_form" class="col-lg-7 col-sm-12">
               <h1 class="text-center title">{% trans "Fund Issue" %}</h1>
               <form id="submitBounty" class="submit_bounty_form px-5 pt-5">
@@ -67,38 +62,6 @@
                   <label class="form__label" for="keywords">{% trans "Keywords" %}</label>
                   <input name='keywords' id='keywords'  class="form__input" type="text" placeholder="python, solidity, html, javascript, react (optional)" value="{{keywords}}" />
                   <hr>
-=======
-            <div id="robot_error" class="hidden">
-              <img src="{% static "v2/images/prime.png" %}">
-            </div>
-            <div id="primary_form" class="col-lg-5 col-sm-12">
-              <form id="submitBounty" class="submit_bounty_form">
-                <h1>{% trans "Fund an Issue" %}</h1>
-                <label class="form__label" for=issueURL>{% trans "Issue URL" %}</label>
-                <input name='issueURL' id="issueURL" class="form__input" type="url" placeholder="https://github.com/user/repo/issues/n" value="{% if issueURL %}{{issueURL}}{%endif%}" />
-                <label class="form__label" for="title">{% trans "Issue Title" %}</label>
-                <input name='title' id="title"  class="form__input" type="text" placeholder="Deploy the Foo to The Bar" value="{{issue_title}}" />
-                <label class="form__label" for="description">{% trans "Issue Description" %}</label>
-                <textarea name="description" class="form__input" id="description" placeholder="Add some new feature."></textarea>
-                <label class="form__label" for="keywords">{% trans "Keywords" %}</label>
-                <input name='keywords' id='keywords'  class="form__input" type="text" placeholder="python, solidity, html, javascript, react (optional)" value="{{keywords}}" />
-                <label class="form__label" for="expirationTimeDelta">{% trans "Expires in" %}</label>
-                <div class="form__select2">
-                  <select class="js-select2" name="expirationTimeDelta">
-                    <option value="86400">{% trans "1 day" %}</option>
-                    <option value="259200">{% trans "3 days" %}</option>
-                    <option value="604800">{% trans "1 week" %}</option>
-                    <option value="1209600">{% trans "2 weeks" %}</option>
-                    <option value="2592000">{% trans "1 month" %}</option>
-                    <option value="7776000">{% trans "3 months" %}</option>
-                    <option value="15552000">{% trans "6 months" %}</option>
-                    <option value="31536000" selected="">{% trans "1 year" %}</option>
-                    <option value="9999999999">{% trans "Never" %}</option>
-                  </select>
-                </div>
-                <div>
-                  <label class="form__label">{% trans "Issue Details" %}</label>
->>>>>>> 3dc8c66f
                 </div>
                 <div id="details-section">
                   <h5 class="font-subheader">{% trans "Details" %}</h5>
