--- conflicted
+++ resolved
@@ -104,17 +104,16 @@
       .custom-control-label::before {
         top: 0rem !important;
       }
-<<<<<<< HEAD
 
       .stats-iframe {
         width: 100%;
         height: 100vh;
         height: -webkit-fill-available;
-=======
+      }
+
       .tag {
         height: 21px;
         margin-top: 0;
->>>>>>> 477275e4
       }
     </style>
     {% include 'shared/fbpixel.html' %}
