{% comment %}
    Copyright (C) 2019 Gitcoin Core

    This program is free software: you can redistribute it and/or modify
    it under the terms of the GNU Affero General Public License as published
    by the Free Software Foundation, either version 3 of the License, or
    (at your option) any later version.

    This program is distributed in the hope that it will be useful,
    but WITHOUT ANY WARRANTY; without even the implied warranty of
    MERCHANTABILITY or FITNESS FOR A PARTICULAR PURPOSE. See the
    GNU Affero General Public License for more details.

    You should have received a copy of the GNU Affero General Public License
    along with this program. If not, see <http://www.gnu.org/licenses/>.

{% endcomment %}
{% load i18n static %}
<!DOCTYPE html>
<html lang="en">

  <head>
    {% include 'shared/head.html' %}
    {% if use_pic_card %}
      {% include 'shared/cards_pic.html' %}
    {% else %}
      {% include 'shared/cards.html' %}
    {% endif %}
    <link rel="stylesheet" href='{% static "v2/css/dashboard-hackathon.css" %}'/>
    <link rel="stylesheet" href='{% static "v2/css/featured-bounties.css" %}'/>
    <link rel="stylesheet" href='{% static "v2/css/tag.css" %}'/>
    <link rel="stylesheet" href='{% static "v2/css/users.css" %}' />
    <link rel="stylesheet" href='{% static "v2/css/rating.css" %}' />
    <link rel="stylesheet" href='{% static "v2/css/scroll-carousel.css" %}'/>
    <link rel="stylesheet" href='{% static "v2/css/town_square.css" %}'/>
    <link rel="stylesheet" href='{% static "v2/css/activity_stream.css" %}'/>
    <link rel="stylesheet" href='{% static "v2/css/sidebar_search.css" %}'/>
    <link rel="stylesheet" href='{% static "v2/css/hackathons/explorer.css" %}'/>

    <style type="text/css">
      @media only screen and (max-width : 320px) {
        .chatWrapper {
          height: 76vh !important;
        }

        .chatWrapper iframe {
          height: 92vh !important;
        }
      }

      .show>.btn-secondary.dropdown-toggle {
        background-color: var(--gc-blue-hover) !important;
      }

      .chatWrapper iframe {
        width: 100%;
        height: 50vh;
      }

      form .col:first-child {
        border-top: none;
      }

      .card-bg {
        background-color: #0C1A27;
        padding: 1.8em;
        background-size: cover;
      }

      .card-project {
        text-align: center;
        box-shadow: 0 4px 10px rgba(0, 0, 0, 0.25);
      }

      .card-badge {
        right: 1em;
        top: 1em;
        filter: drop-shadow(0 0.3rem 0.2rem rgba(0,0,0,0.25));
        width: 4em;
      }

      .b-avatar img {
        height: 100%;
        width: 100%;
      }

      #sponsor_sidebar {
        background-color: #F9F9F9;
        height: 100%;
      }

      .card-project-logo {
        background-color: rgba(255, 255, 255, 0.30);
        object-fit: contain;
      }

      .project-grid {
        display: grid;
        grid-template-columns: repeat(1, 1fr);
        grid-gap: 5rem 3rem;
      }

      @media (min-width: 1200px) {
        .project-grid {
          grid-template-columns: repeat(2, 1fr);
        }
      }

      @media (min-width: 1800px) {
        .project-grid {
          grid-template-columns: repeat(3, 1fr);
        }
      }

      .page-link-gc {
        color: #3e24fb;
      }

      .page-item.active .page-link-gc {
        background-color: #3e24fb;
        border-color: #3e24fb;
      }

      .nav-list-dashboard {
        position:absolute;
        bottom:0;
      }

      .hackathon-banner {
        background: {% firstof hackathon.background_color or 'white' %};
        color: {% firstof hackathon.text_color or 'black' %};
        height: 225px;
        {% if hackathon.banner %}
          background: url('{{MEDIA_URL}}{{hackathon.banner}}') 0 / cover;
        {% endif %}
      }

      .bounty_row img.avatar {
        max-width: 50px;
      }

      .hackathon-title {
          font-size: 1.4rem;
      }

      .hackathon-countdown {
          font-size: 1rem;
      }

      .bounty_row {
        background-color: white;
        margin-bottom: 15px;
        border-radius: 4px;
      }

      .hack-logo-wrapper {
          position: absolute;
          max-width: 240px;
          top: -200px;
          left: -32%;
      }

      .townsquare_header {
        width: 100%;
        height: 100%;
        overflow: hidden;
      }

      .hackathon-logo {
        height: 240px;
        max-height: 240px;
        width: 240px;
        max-width: 240px;
        background: {% firstof hackathon.background_color or '#090E60' %};
        border-radius: 10px;
        color: {% firstof hackathon.text_color or 'black' %};
        display: flex;
        flex-direction: column;
        justify-content: center;
        align-items: center;
      }

      .hackathon-logo img {
        height: 185px;
        object-fit: contain;
      }

      .register {
        width: 100%;
      }

      .card-bg {
        background-color: #0C1A27;
        padding: 1.8em;
        background-size: cover;
      }

      .card-project {
        /* padding: 2em; */
        text-align: center;
        box-shadow: 0 4px 10px rgba(0, 0, 0, 0.25);
      }

      .card-badge {
        right: 1em;
        top: 1em;
        filter: drop-shadow(0 0.3rem 0.2rem rgba(0,0,0,0.25));
        width: 4em;
      }
      .controls .form-control, .controls .btn, .controls label {
        font-size: 0.7rem;
      }
      .looking-team {
        background-color: rgba(62, 0, 255, 0.05);
        border-radius: 8px;
        padding: 11px 15px;
      }
      .info-card-title {
        font-weight: bold;
        font-size: 12px;
        line-height: 22px;
        letter-spacing: 1px;
        color: #3E00FF;
      }
      .info-card-desc {
        font-style: italic;
        font-weight: normal;
        font-size: 12px;
        line-height: 18px;
        color: #666666;
      }

      @media(max-width: 767.98px) {
        .navbar-brand img {
          height:20px;
        }
        li.navigation > a.nav-link {
           font-size:14px;
        }
      }
      </style>
      {% include 'shared/fbpixel.html' %}
  </head>

  <body class="interior {{active}} g-font-muli">
    {% include 'shared/tag_manager_2.html' %}
    <div class="container-fluid header sticky-top dash">
      {% include 'shared/top_nav.html' with class='d-md-flex' %}
      {% include 'shared/nav_hackathons.html' %}
    </div>
    {% if is_staff %}
    <div class="alpha-warning font-caption mb-0">
      <span class="font-weight-bold">Staff only</span>
      <a style="color:white;" href="{{hackathon.admin_url}}">{% trans "Hackathon Admin" %}</a>
    </div>
    {% endif %}

    <div id="dashboard-content" class="container-fluid no-gutter" style="min-height:600px;">
        <div id="dashboard-vue-app" class="row" v-cloak>
          <div :id="hackathonObj.identifier" class="d-flex col-12 justify-content-between flex-column flex-md-row align-items-center p-3 banner hackathon-banner">
            <div class="offset-lg-2 col-lg-10 col-12 hackathon-text pl-4">
              <div class="mt-sm-5">
                <p class="hackathon-title title font-weight-bold mb-0">[[ hackathonObj.name ]]</p>
              </div>
              <p class="mb-1">
                {% if hackathon.start_date|timesince <= "1 min" %}
                  <small class="hackathon-countdown text-uppercase">Starts in {{hackathon.start_date | timeuntil}}</small>
                {% elif hackathon.end_date|timeuntil >= "1 min" %}
                  <small class="hackathon-countdown text-uppercase">Ends in {{hackathon.end_date|timeuntil}}</small>
                {% else %}
                  <small class="hackathon-countdown text-uppercase">Hackathon Over</small>
                {% endif %}
              </p>
            </div>
          </div>
          <div class="col-9 body hackathon-explorer">
            <b-tabs :value="activePanel" @input="tabChange" justified nav-class="col-12 col-md-8 offset-md-3 px-4" nav-wrapper-class="col-12 nav-tabs" align="left" content-class="col-12 px-4 mt-4 light-blue" class="row">
              <template v-slot:tabs-start>
                <div class="hack-logo-wrapper d-none d-md-block">
                  <div class="mb-1 hackathon-logo">
                    <b-img-lazy v-if="hackathonObj.logo_svg" class="d-none d-md-block mx-auto mb-1 mw-100" :src="hackathonObj.logo_svg" alt="Hackathon logo"></b-img-lazy>
                    <b-img-lazy v-else-if="hackathonObj.logo" class="d-none d-md-block mx-auto mb-1 mw-100" :src="hackathonObj.logo" alt="Hackathon logo"></b-img-lazy>
                    <small>{{ hackathon.start_date|date:"M j, Y" }} - {{ hackathon.end_date|date:"M j, Y" }}</small>
                  </div>
                </div>
              </template>
              <b-tab class="col-12" title-item-class="navigation">
                <template v-slot:title>
                  <div class="mt-4">
                    {% trans "Prizes" %}
                    <span class="nav-badge d-none d-sm-inline">({{prize_count}})</span>
                  </div>
                </template>
                <div id="prizes" class="row">
                  <div class="col-12 col-md-2 d-lg-block" style="background: #F2F6F9; margin-left:2%">

                    <div class="ml-sm-4 mr-4 mr-sm-0 invisible" id="sidebar_container">
                      <!-- <a :href="`/hackathon/${hackathonObj.slug}/onboard`" class="btn register btn-gc-blue mt-2" v-if="!is_registered">
                        Register
                      </a> -->
                      {% include 'dashboard/sidebar_search_hackathon.html' %}
                    </div>
                  </div>
                  <div class="col-12 col-md-9 p-2 ml-sm-4">
                    {% if not hackathon_not_started %}
                    <div class="px-2" id="bounties">
                      <div id="dashboard-title" class="hidden">
                        {% include 'shared/search_bar.html' %}
                      </div>
                      {% include 'dashboard/featured_bounties.html' %}
                      </div>
                      <div class="row loading justify-content-center align-items-center loading_img">
                        <img src="{% static "v2/images/loading_v2.gif" %}" alt="Loading ...">
                      </div>
                      <div class="row nonefound mx-auto" style="display:none;">
                          <h1 class="font-title font-weight-semibold">Hackathon Coming Soon!</h1>
                          <img class="my-3" src="{% static "v2/images/obiwan-bot.svg" %}" alt="Obiwan bot">
                            <div>
                              <p class="mb-3">Tell other hackers a bit about yourself by introducing yourself on Townsquare</p>
                              <b-button class="btn btn-gc-blue" @click="activePanel = 1">Townsquare</b-button>
                            </div>
                          {% include 'shared/hackathon_sponsors.html' %}

                      </div>
                    {% else %}
                      <div class="text-center mx-auto">
                        <h1 class="font-title font-weight-semibold">Hackathon Coming Soon!</h1>
                        <img class="my-3" src="{% static "v2/images/obiwan-bot.svg" %}" alt="Obiwan bot">

                        {% if hackathon.quest_link %}
                          <p>Explore Web3 and be prepared via sponsors Quests</p>
                          <a class="btn btn-gc-blue" href="{{hackathon.quest_link}}">Explore Quests</a>
                        {% else %}
                          <p>Explore Web3 via Gitcoin Quests to prepare</p>
                          <a class="btn btn-gc-blue" href="{% url 'quests_index' %}">Explore Quests</a>
                        {% endif %}
                      </div>

                      {% include 'shared/hackathon_sponsors.html' %}
                    {% endif %}
                  </div>
                </div>
              </b-tab>
              <b-tab class="col-12" title-item-class="navigation">
                <template v-slot:title>
                  <div class="mt-4">
                    {% trans "Townsquare" %}
                  </div>
                </template>
                <div class="ml-md-4 townsquare_header">
                  <div class="row">
                    <div class="ml-4 col-12 col-md-2 col-xl-3 d-lg-block">
                      <div class="col-12 subheading left-ribbon font-body">
                        {% trans "Hackathon Sponsors" %}
                      </div>
                      <div class="col-12 options" id="list-townsquare-orgs">
                        {% for org in orgs %}
                          <div class="">
                            <label class="filter-label townsquare-org-filter">
                              <img src="{{org.avatar_url}}" class="rounded-circle" width="24" height="24" alt="{{org.display_name}}"> {{org.display_name}}
                            </label>
                          </div>
                        {% endfor %}
                      </div>
                    </div>
                    <div class="feed_container col-12 col-lg-8">
                      <div class="feed_container_child">
                        {% csrf_token %}
                        {% include 'townsquare/shared/shareactivity.html' %}

                        <div id="activities" class="activity_stream {% if not is_search %}mt-4{% endif %}">
                          <span id=activity_subheader>
                            <img class="loading" src="/static/v2/images/loading_v2.gif" style="max-width: 200px; margin: 0px auto; display: block;">
                            <br>
                            <span>
                              {{card_desc}}
                            </span>
                          </span>
                          {% include 'shared/activity_container.html' %}
                        </div>
                      </div>
                    </div>
                    <div class="actions_container col-12 col-md-2 offset-1">
                    </div>
                  </div>
                </div>
              </b-tab>
                <b-tab class="col-12" title-item-class="navigation" lazy>
                  <template v-slot:title>
                    <div class="mt-4">
                      {% trans "Projects" %}
                      <span class="nav-badge d-none d-sm-inline">({{projects_count}})</span>
                    </div>
                  </template>
                  <project-directory inline-template>
                    <div class="ml-4">
                    <div class="sidebar-container flex-column flex-lg-row">
                      <transition name="fade">
                        <nav v-show="showFilters" class="sidebar flex-fill pr-4" role="navigation">
                          <div class="pb-4 border-bottom form-group">
                            <div class="d-flex flex-grow-1" id="search_projects">
                              <form class="form-inline my-2 flex-fill justify-content-center">
                                <div class="input-group w-100">
                                  <input class="form-control form-control-lg" v-model="searchTerm" type="search" placeholder="Search" aria-label="Search">
                                  <div class="input-group-append">
                                    <button type="submit" class="btn input-group-text btn-search" @click.prevent="searchProjects();"> <i class="fas fa-search"></i></button>
                                  </div>
                                </div>
                              </form>
                            </div>
                          </div>
                          <div class="pb-4 border-bottom form-group">
                            <div class="pb-4 border-bottom form-group">
                              <b-form-checkbox v-model="params.lfm" name="check-button" switch>
                                Looking for Members
                              </b-form-checkbox>
                            </div>
                          <div class="pb-4 border-bottom form-group">
                            <label for="project_sponsors" class="font-weight-bold">Sponsor</label>
                            <div id="project_sponsors" class="form__select2">
                              <select2 v-model.trim="params.sponsor" data-minimum-results-for-search="Infinity" class="form-control">
                                <option value="" selected="true">All</option>
                                <option v-for="option in hackathonSponsors" v-bind:value="option.org_name">
                                  [[ option.display_name ]]
                                </option>
                              </select2>
                            </div>
                          </div>
                          <div class="g-multiselect pb-4 border-bottom form-group">
                            <label for="skills" class="font-weight-bold">Member Skills</label>
                            <div class="form__select2">
                              <select2 :options="skills" v-model="params.skills" data-placeholder="e.g. HTML, CSS" data-tags="true" multiple class="form-control">
                                <option disabled value="0">Select one</option>
                              </select2>
                            </div>
                          </div>
                          <button class="btn blue font-caption px-0 btn-block font-weight-semibold" @click="params = {}; searchTerm = ''; searchProjects();">Reset Filters</button>
                          <p class="font-body mx-2 mb-2 mt-4 mx-lg-0 mt-lg-2">
                            <span class="font-weight-bold">[[ numProjects ]]</span> projects found
                          </p>
                        </nav>
                      </transition>
                      <div class="container pt-4" @scroll.passive="onScroll($event)">
                        <button v-if="!hideFilterButton" class="blue btn font-smaller-1 font-weight-bold" @click="showFilters = !showFilters">[[ showFilters ? 'Hide' : 'Show' ]] filters <i class="fas fa-filter"></i></button>
                        <div class="mt-4">
                        <div v-if="noResults" class="text-center">
                          <img src="{% static 'v2/images/shrug_bot.png' %}" alt="nothing found" width="316" height="221">
                          <p class="mt-4 font-weight-bold mb-0">No projects found</p>
                          <button class="btn blue" @click="params = {}; searchTerm = ''; searchProjects();">Reset Filters</button>
                        </div>
                        <div class="project-grid ml-2">
                          <div v-for="project in hackathonProjects" class="card card-user shadow-sm border-0" :key="project.id">
                            <div class="card card-project">
                                <img v-if="project.badge" class="position-absolute card-badge" width="50" :src="profile.badge" alt="badge" />

                                <div class="card-bg rounded-top" style="">
                                  <img v-if="project.logo" class="card-project-logo m-auto rounded shadow" height="87" width="87" :src="project.logo" alt="Hackathon logo" />
                                  <img v-else class="card-project-logo m-auto rounded shadow" height="87" width="87" :src="project.bounty.avatar_url" alt="Bounty Logo" />
                                </div>
                                <div class="card-body">
                                <h5 class="card-title font-weight-bold text-left">[[ project.name ]]</h5>
                                <div class="my-2">
                                  <p class="text-left text-muted font-smaller-1">
                                    [[ project.summary | truncate(500) ]]
                                  </p>
                                  <div class="text-left">
                                    <a :href="project.work_url" target="_blank" class="btn btn-sm btn-gc-blue font-smaller-2 font-weight-semibold">View Project</a>

<<<<<<< HEAD
                                    <a :href="project.bounty.url" class="btn btn-sm btn-outline-gc-blue font-smaller-2 font-weight-semibold">View Bounty</a>
                                    <b-dropdown variant="outline-gc-blue" toggle-class="btn btn-sm" split-class="btn-sm btn btn-gc-blue">
=======
                                    <a :href="project.bounty.url" class="btn btn-sm btn-gc-blue font-smaller-2 font-weight-semibold">View Bounty</a>
                                    <b-dropdown varitant="primary" toggle-class="btn-sm btn btn-gc-blue" split-class="btn-sm btn btn-gc-blue">
>>>>>>> 144365cf
                                     <template v-slot:button-content>
                                       <i class='fas fa-comment-dots'></i>
                                     </template>
                                     <b-dropdown-item-button @click.prevent="chatWindow(profile.handle);" v-for="profile in project.profiles" aria-describedby="dropdown-header-label">
                                       @ [[ profile.handle ]]
                                     </b-dropdown-item-button>
                                    </b-dropdown>
                                  </div>
                                </div>

                                <div class="my-3 mb-2 text-left">
                                  <b class="font-weight-bold font-smaller-3">Team Members</b>
                                  <div class="mt-1">
                                      <a v-for="profile in project.profiles" :href=`/profile/${profile.handle}` class="">
                                        <b-img-lazy :src="profile.avatar_url" :alt=`"@${profile.handle}"` :title="profile.handle" width="30" height="30" class="rounded-circle"></b-img-lazy>
                                      </a>
                                  </div>
                                </div>

                                <div v-if="project.looking_members || project.message" class="my-3 looking-team">
                                  <h5 v-if="project.looking_members"  class="info-card-title uppercase">Looking for team members</h5>
                                  <p v-if="project.message" class="info-card-desc">
                                    [[ project.message ]]
                                  </p>
                                </div>

                                <div class="font-smaller-2 mt-4">
                                  <b class="font-weight-bold">Sponsored by</b>
                                  <img class="" width="20" :src="project.bounty.avatar_url" :alt="project.bounty.org_name" />
                                  <a :href=`/profile/${project.bounty.org_name}`>[[ project.bounty.org_name ]]</a>
                                </div>
                              </div>
                              </div>
                          </div>
                        </div>
                        <loading-screen v-if="isLoading"></loading-screen>
                      </div>
                      </div>
                    </div>
                </div>
                  </project-directory>
                </b-tab>
              <b-tab :disabled="!is_registered"  class="col-12" title-item-class="navigation">
                <template v-slot:title>
                  <div class="mt-4">
                    {% trans "Chat" %}
                  </div>
                </template>
                <template>
                  <div class="ml-4">
                    <div class="chatWrapper col-12">
                      <iframe frameborder="0" :src="`${chatURL}/hackathons/channels/${hackathonObj.chat_channel_id}`" allowfullscreen></iframe>
                    </div>
                  </div>
                </template>
              </b-tab>
              <b-tab class="col-12" :disabled="!is_registered" title-item-class="navigation"lazy>
                  <template v-slot:title>
                    <div class="mt-4">
                      {% trans "Participants" %}
                      <span class="nav-badge d-none d-sm-inline">({{hacker_count}})</span>
                    </div>
                  </template>
                  <user-directory :disabled="!is_registered"  inline-template>
                    <div class="ml-4">
                      <div class="sidebar-container flex-column flex-lg-row">
                        <transition name="fade">
                          <nav v-show="showFilters" class="sidebar flex-fill pr-4" role="navigation">
                            <div class="pb-4 border-bottom form-group">
                              <div class="d-flex flex-grow-1" id="search">
                                <form class="form-inline my-2 flex-fill justify-content-center">
                                  <div class="input-group w-100">
                                    <input class="form-control form-control-lg" v-model="searchTerm" type="search" placeholder="Search" aria-label="Search">
                                    <div class="input-group-append">
                                      <button type="submit" class="btn input-group-text btn-search" @click.prevent="searchUsers()"> <i class="fas fa-search"></i></button>
                                    </div>
                                  </div>
                                </form>
                              </div>
                            </div>
                            <div class="pb-4 border-bottom form-group">
                              <label for="persona" class="font-weight-bold">Persona</label>
                              <div class="form__select2">
                                <select2 v-model="params.persona" data-minimum-results-for-search="Infinity" class="form-control">
                                  <option value="" selected="true">All</option>
                                  <option value="funder">Funder</option>
                                  <option value="coder">Coder</option>
                                </select2>
                              </div>
                            </div>
                            <div class="pb-4 border-bottom form-group">
                              <label for="leaderboard_rank" class="font-weight-bold">Leaderboard Rank</label>
                              <div class="form__select2">
                                <select2 v-model.trim="params.leaderboard_rank" data-tags="true" class="form-control">
                                  <option value="" selected="true">All</option>
                                  <option value="1,5">1,5</option>
                                  <option value="5,10">5,10</option>
                                  <option value="10,15">10,15</option>
                                  <option value="15,20">15,20</option>
                                  <option value="20,25">20,25</option>
                                </select2>
                              </div>
                            </div>
                            <div  v-if="persona != 'tribe'" class="g-multiselect pb-4 border-bottom form-group">
                              <label for="skills" class="font-weight-bold">Skills</label>
                              <div class="form__select2">
                                <select2 :options="skills" v-model="params.skills" data-placeholder="e.g. HTML, CSS" data-tags="true" multiple class="form-control">
                                  <option disabled value="0">Select one</option>
                                </select2>
                              </div>
                            </div>
                            <div v-if="persona != 'tribe'" class="pb-4 border-bottom form-group">
                              <label for="bounty-completed" class="font-weight-bold">Bounties Completed</label>
                              <div class="form__select2">
                                <select2 v-model.trim="params.bounties_completed" data-tags="true" class="form-control">
                                  <option value="" selected="true">All</option>
                                  <option value="0,5">0,5</option>
                                  <option value="5,10">5,10</option>
                                  <option value="10,15">10,15</option>
                                  <option value="15,20">15,20</option>
                                </select2>
                              </div>
                            </div>
                            <div v-if="persona != 'tribe'" class="pb-2 border-bottom form-group">
                              <div class="w-100 p-2">
                                <fieldset class="">
                                  <label for="" class="font-weight-bold">Star Rating</label>
                                  <div class="rating font-smaller-4">
                                    <input type="radio" id="rating-5" name="rating" value="5" v-model="params.rating" />
                                    <label class ="rating-star full" for="rating-5" data-toggle="tooltip" title="It was great - 5 stars"></label>
                                    <input type="radio" id="rating-4" name="rating" value="4" v-model="params.rating" />
                                    <label class ="rating-star full" for="rating-4" data-toggle="tooltip" title="It was good - 4 stars"></label>
                                    <input type="radio" id="rating-3" name="rating" value="3" v-model="params.rating" />
                                    <label class ="rating-star full" for="rating-3" data-toggle="tooltip" title="It was okay - 3 stars"></label>
                                    <input type="radio" id="rating-2" name="rating" value="2" v-model="params.rating" />
                                    <label class ="rating-star full" for="rating-2" data-toggle="tooltip" title="It was bad - 2 stars"></label>
                                    <input type="radio" id="rating-1" name="rating" value="1" v-model="params.rating" />
                                    <label class ="rating-star full" for="rating-1" data-toggle="tooltip" title="It was terrible - 1 star"></label>
                                  </div>
                                </fieldset>
                              </div>
                            </div>
                            <div v-if="persona != 'tribe'" class="g-multiselect pb-4 border-bottom form-group">
                              <label for="organisations" class="font-weight-bold">Tribe</label>
                              <div class="font-smaller">
                                <input v-model.lazy="params.organisation" data-placeholder="e.g. Gitcoin" data-tags="true" class="form-control">
                              </div>
                            </div>
                            <button class="btn blue font-caption px-0 btn-block font-weight-semibold" @click="params = {};">Reset Filters</button>
                            {% if is_staff %}
                              <p class="font-body mx-2 mb-2 mt-4 mx-lg-0 mt-lg-2">
                                <span class="font-weight-bold">[[ numUsers ]]</span> users found
                              </p>
                              <button v-if="persona != 'tribe'" v-show="numUsers > 0"  data-toggle="modal" data-target="#inviteAll" :disabled="!(params && (Object.keys(params).length > 1))" class="font-body btn btn-gc-blue ml-2" id="bulk-invite-modal">
                                Invite all to bounty
                              </button>
                            {% endif %}
                          </nav>
                        </transition>
                        <div class="container pt-4" @scroll.passive="onScroll($event)">
                          <button v-if="!hideFilterButton" class="blue btn font-smaller-1 font-weight-bold" @click="showFilters = !showFilters">[[ showFilters ? 'Hide' : 'Show' ]] filters <i class="fas fa-filter"></i></button>
                          <div class="py-5 mt-4">
                            <div v-if="noResults" class="text-center">
                              <img src="{% static 'v2/images/shrug_bot.png' %}" alt="nothing found" width="316" height="221">
                              <p class="mt-4 font-weight-bold mb-0">No users found</p>
                              <button class="btn blue" @click="params = {}; searchUsers()">Reset Filters</button>
                            </div>
                            <div class="grid-4">
                              <div v-for="user in users" class="card card-user shadow-sm border-0" :key="user.id">
                                <div class="d-flex flex-column py-1 bg-lightblue">
                                  <button class="btn position-absolute align-self-end" data-toggle="dropdown" href="#" role="button" aria-haspopup="true" aria-expanded="false"><i class="fas fa-ellipsis-v"></i></button>
                                  <div class="dropdown-menu dropdown-menu-right font-caption bg-white">
                                    <a :href="`/funding/new?invite=${ user.id }`" target="_blank" class="dropdown-item p-2">
                                      <i class="fab fa-ethereum mr-2"></i>
                                      Fund Bounty
                                    </a>
                                    <div class="dropdown-divider"></div>
                                    <a :href="`/profile/${ user.handle }`" class="dropdown-item p-2" target="_blank">
                                      <i class="fas fa-user mr-2"></i>
                                      View profile
                                    </a>
                                  </div>
                                  <a :href="`/profile/${ user.handle }`" class="mx-auto">
                                    <img class="rounded-circle shadow-sm mt-n5 mb-3 bg-white" width="113" height="113" :src="`/dynamic/avatar/${ user.handle }`" alt="${user.handle} Avatar"/>
                                  </a>
                                  <h5 class="text-center card-user_name">
                                    [[ user.name || user.handle ]]
                                    <span v-if="user.verification">
                                      <img src="{% static 'v2/images/badge-verify.svg' %}" width="15" height="15" title="Verified user" alt="verify badget">
                                    </span>
                                  </h5>
                                  <a :href="`/profile/${ user.handle }`" class="text-center d-block">
                                    @[[ user.handle ]]
                                  </a>
                                  <div v-if="!user.is_org" class="card-user_stars text-center my-2">
                                    <i class="far fa-star" :class="star <= user.avg_rating.overall.toFixed() ? 'fas' : 'far'" v-for="star in user.avg_rating.overall.toFixed(), 5"></i>
                                    ([[ user.avg_rating.total_rating ]] ratings)
                                  </div>
                                  <small class="text-center pb-1" v-if="user.previously_worked">
                                    <i class="far fa-handshake mr-1"></i>Worked with you
                                  </small>
                                </div>
                                <div class="card-body d-flex flex-column justify-content-between">
                                  <!-- TRIBE -->
                                  <template v-if="user.is_org">
                                    <div v-html="user.tribe_description" class="overflow-hidden mb-2 text-black-70" style="max-height: 4.5rem;">
                                    </div>
                                    <div class="text-left">
                                      <span v-if="user.rank_org > 0"><b>#[[ user.rank_org ]]</b> Tribe</span>
                                    </div>
                                    <div class="text-left">
                                      <p class="mb-0">
                                        <i class="fas fa-user font-smaller-4 mr-1"></i>
                                        <b>[[ user.follower_count ]]</b> followers
                                      </p>
                                      <p class="mb-0">
                                        <i class="fas fa-trophy font-smaller-4 mr-1"></i>
                                        <b>[[ user.count_bounties_on_repo ]]</b> Bounties Funded
                                        (<b>[[ user.sum_eth_on_repos ]] ETH</b>)
                                      </p>
                                    </div>
                                  </template>

                                  <!-- User : Funder / Contributor-->
                                  <template v-else>
                                    <div v-if="user.keywords" class="text-center">
                                      <template v-for="keyword in user.keywords">
                                        <span class="badge badge--bluelight">[[ keyword ]]</span>[[ ' ' ]]
                                      </template>
                                    </div>
                                    <div class="text-center my-1 font-smaller-1">
                                      <a :href="`https://github.com/${ user.handle }`" target="_blank" rel="noopener noreferrer" >
                                        <i class="fab fa-github"></i>
                                      </a>
                                      <a :href="`${ user.blog }`" target="_blank" rel="noopener noreferrer" v-if="user.blog">
                                        <i class="fas fa-home"></i>
                                      </a>
                                      <a :href="`https://www.linkedin.com/in/${ user.linkedin_url }`" v-if="user.linkedin_url">
                                        <i class="fab fa-linkedin-in"></i>
                                      </a>
                                      <a @click="chatWindow(user.handle);" href="#" v-if="user.chat_id">
                                        <i class="fas fa-comment-dots"></i>
                                      </a>
                                    </div>
                                    <div class="text-center" id="job_status" v-if="user.show_job_status">
                                      <a v-if="user.resume && user.job_search_status !== 'N'" :href="`${media_url}${user.resume}`" download data-toggle="tooltip" title="Download resume">
                                        <i class="fa fa-briefcase mr-2" aria-hidden="true"></i> [[ user.job_status ]]
                                      </a>
                                    </div>
                                    <div class="text-left">
                                      <p class="mb-0">
                                        <i class="fas fa-user font-smaller-4 mr-1"></i>
                                        <b>[[ user.follower_count ]]</b> followers
                                      </p>
                                      <p v-if="!isFunder" class="mb-0">
                                        <b>[[ user.work_done ]]</b> bounties completed
                                      </p>
                                      <p class="mb-0">
                                        <span v-if="user.position_contributor > 0">
                                          <b>#[[ user.position_contributor ]]</b> contributor
                                        </span>
                                        <span v-if="user.position_funder > 0">
                                          <b>#[[ user.position_funder ]]</b> funder
                                        </span>
                                      </p>
                                    </div>
                                    <div class="text-center mt-2">
                                      <button v-if="funderBounties.length" data-toggle="modal" data-target="#userModal" class="btn btn-sm btn-outline-gc-blue font-caption font-weight-semibold button--full" @click="openBounties(user)">Invite to Bounty</button>
                                    </div>
                                  </template>

                                  <div class="text-center mt-2">
                                    <b-button v-bind:class="[user.is_following ? 'btn-outline-green' : 'btn-gc-blue', 'btn btn-sm font-caption font-weight-semibold button--full']" @click="joinTribe(user, $event)">
                                      <i class="fas fa-user-minus mr-1"></i> [[ user.is_following ? "following" : "follow" ]]
                                    </b-button>
                                  </div>

                                </div>
                              </div>
                            </div>
                            <loading-screen v-if="isLoading"></loading-screen>
                          </div>
                        </div>
                        <modal ref="user-modal" id="userModal">
                          <div slot="header" v-if="userSelected.handle">
                            <div class="d-flex flex-column align-items-center">
                              <h6 class="font-weight-bold mb-3">Invite User to Bounty</h6>
                              <img class="rounded-circle mx-auto mb-3" width="64" height="64" :src="`/dynamic/avatar/${ userSelected.handle }`" alt="Avatar"/>
                              <span>[[ userSelected.name ]]</span>
                              <a :href="`/profile/${ userSelected.handle }`" class="text-center d-block" target="_blank">
                                [[ userSelected.handle ]]
                              </a>
                            </div>
                          </div>
                          <div slot="body" v-if="userSelected.handle">
                            <div v-if="funderBounties.length">
                              <div class="my-2 text-center">
                                <b>Select a bounty</b> or <a :href="`/funding/new?invite=${ userSelected.id }`" target="_blank" class="font-weight-bold">create a new one</a>
                              </div>
                              <div class="bounties-box">
                                <div v-for="bounty in funderBounties" :key="bounty.id" @click="bountySelected = bounty" v-bind:class="{ 'btn-gc-blue': bountySelected && bounty.id === bountySelected.id, 'hidden': contributorInvite === userSelected.handle && currentBounty == bounty.id }"  class="bounty-select py-2 px-3 border-bottom d-flex align-items-center">
                                  <img :src="`/dynamic/avatar/${ bounty.funding_organisation || bounty.bounty_owner_github_username }`" class="rounded-circle flex-shrink-0" width="30" height="30" alt="Avatar">
                                  <p class="line-clamp font-smaller-2 my-0 mx-2">
                                    [[ bounty.title ]]
                                  </p>
                                  <div class="ml-auto flex-shrink-0">
                                    <span class="tag token">[[ bounty.value_true ]] [[ bounty.token_name ]]</span>
                                    <span class="tag usd">[[ bounty.value_in_usdt_now ]] USD</span>
                                  </div>
                                </div>
                              </div>
                            </div>
                            <div v-else class="text-center font-subheader mt-4">
                              <p class="font-weight-semibold">You've got NO open bounties</p>
                              <p class="font-body">
                                <a :href="`/funding/new?invite=${ userSelected.id }`" target="_blank">Create a bounty</a>
                                to invite [[ userSelected.handle ]]
                              </p>
                            </div>
                          </div>
                          <div slot="footer" class="d-flex align-items-center flex-fill">
                            <a v-if="bountySelected" :href="bountySelected.url" target="_blank" class="mr-5">view bounty</a>
                            <div class="ml-auto">
                              <button class="btn btn-outline-gc-blue" data-dismiss="modal">Cancel</button>
                              <button  v-if="funderBounties.length" class="btn btn-gc-blue" :disabled="!bountySelected" @click="sendInvite(bountySelected, userSelected.id)">Invite</button>
                            </div>
                          </div>
                        </modal>
                        {% if is_staff %}
                        <modal ref="user-modal" id="inviteAll" size="modal-lg" v-bind:issueDetails="issueDetails">
                            <div slot="header">
                              <div class="d-flex flex-column align-items-center">
                                <h6 class="font-weight-bold mb-3">Invite [[numUsers]] Users to the Bounty</h6>
                              </div>
                            </div>
                            <div slot="body">
                              <div class="form-group">
                                <label class="font-weight-semibold">Github Issue URL</label>
                                <input class="form-control" v-model="gitcoinIssueUrl" type="text" placeholder="https://github.com/gitcoinco/web/issues/5045" v-on:keyup="getIssueDetails(gitcoinIssueUrl)"/>
                              </div>
                              <span class="font-weight-semibold d-block mb-2" v-if="issueDetails">Description</span>
                              <div v-if="issueDetails" class="pre-scrollable p-3 bg-light rounded font-body" style="white-space: pre-line;">
                                <span class="text-black-60 text-uppercase d-block mt-3">ISSUE TITLE</span>
                                [[issueDetails.title]] <span class="badge">[[issueDetails.status]]</span>
                                <span class="text-black-60 text-uppercase d-block mt-3">ISSUE DESCRIPTION</span>
                                [[issueDetails.issue_description_text]]
                              </div>
                              <loading-screen v-else-if="gitcoinIssueUrl && !errorIssueDetails"></loading-screen>
                              <div class="alert-warning p-3" v-if="errorIssueDetails">
                                [[errorIssueDetails]]
                              </div>
                            </div>
                            <div slot="footer" class="d-flex align-items-center flex-fill">
                              <div class="ml-auto">
                                <button class="btn btn-outline-gc-blue" data-dismiss="modal">Cancel</button>
                                <button :disabled="gitcoinIssueUrl === '' && !issueDetails" class="btn btn-gc-blue" @click="sendInviteAll(issueDetails.pk)">Invite</button>
                              </div>
                            </div>
                          </modal>
                        {% endif %}
                      </div>
                    </div>
                  </user-directory>
                </b-tab>
              <template v-slot:tabs-end>
                <li role="presentation" class="nav-item navigation">
                  <a href="{% url 'hackathon_onboard' hackathon.slug %}" class="text-reset text-decoration-none nav-link">
                    <div class="mt-4">Guide</div>
                  </a>
                </li>
              </template>
            </b-tabs>
          </div>
          <div class="col-12 col-md-3">
            <div id="sponsor_sidebar" class="font-body">
              <div class="sponsor-top"></div>
              <sponsor-tribes-widget v-if="hackathonSponsors.length > 0" inline-template>
                <div class="p-xl-0 p-4">
                  <div class="offset-1 subheading left-ribbon">
                    {% trans "Sponsor Tribes" %}
                  </div>
                  <ul class="list-unstyled">
                    <b-media v-for="sponsor in tribesData" tag="li"  class="bg-white rounded m-4" vertical-align="center">
                      <template v-slot:aside>
                        <b-avatar :src="sponsor.avatar_url" size="46" :alt="sponsor.org_name" class="ml-n3"></b-avatar>
                      </template>
                      <div class="py-3 pr-3">
                        <div class="d-flex justify-content-between">
                          <a class="mb-1 font-bigger-1 text-truncate w-50" :href="`/profile/${sponsor.org_name}`">[[ sponsor.display_name ]]</a>
                          <b-button variant="outline-primary" @click="followTribe(sponsor.org_name, $event)" v-bind:class="[sponsor.followed ? 'btn-outline-gc-green' : 'btn-gc-blue', 'btn-sm']">[[ sponsor.followed ? "following" : "follow" ]]</b-button>
                        </div>

                        <div class="">
                          <ul class="list-unstyled" class="mb-0">
                            <li><i class="fas fa-fw fa-user"></i> [[ sponsor.follower_count ]] Followers</li>
                            <li><i class="fas fa-fw fa-trophy"></i> [[ sponsor.bounty_count ]] Bounties Funded</li>
                          </ul>
                        </div>
                      </div>
                    </b-media>
                  </ul>
                </div>
              </sponsor-tribes-widget>
            </div>
          </div>
        </div>
      </div>
    <div class="row bottom_notification font-caption">
      {{footer_msg|safe}}
    </div>

    <div id="onboard-footer" class="row hidden font-body">
      <div class="col-12">
        <p>{% trans "Want to Fund an issue ?" %}
          <a target="_blank" rel="noopener noreferrer" href="{% url "new_funding_short" %}">{% trans "Get Started!" %}</a>
        </p>
      </div>
    </div>

    {% include 'shared/result.html' %}
    {% include 'shared/featured_bounty_cards.html' %}
    {% include 'shared/analytics.html' %}
    {% include 'shared/footer_scripts.html' with vue=True %}
    {% include 'shared/footer.html' %}
    <script type="text/x-template" id="select2-template">
      <select>
        <slot></slot>
      </select>
    </script>
    <script src='{% static "v2/js/vue-components.js" %}'></script>
    {{orgs|json_script:"sponsor-list"}}
    {{hackathon_obj|json_script:"hackathon-object"}}
    <script>
      $('body').bootstrapTooltip({
        selector: '[data-toggle="tooltip"]'
      });
      const csrftoken = jQuery("[name=csrfmiddlewaretoken]").val();
      document.keywords = {{ keywords | safe }};
      document.is_registered = {{ is_registered | safe }};

      window.localStorage['tab'] = 'hackathon:{{hackathon.id | safe}}';
      document.hackathon = "{{ hackathon.slug | safe }}";
      document.hackathon_id = "{{ hackathon.id | safe }}";
      document.hackathonSponsors = JSON.parse(document.getElementById('sponsor-list').textContent);
      document.hackathonObj = JSON.parse(document.getElementById('hackathon-object').textContent);
      document.activePanel = parseInt({{panel | safe}});
      document.chatURL = "{{ chat_url | safe}}";
      if(location.hostname === 'gitcoin.co') $('#network-filter').hide();
    </script>
    <script src='{% static "v2/js/pages/dashboard-hackathon.js" %}'></script>
    {% include 'shared/activity_scripts.html' %}
    <script src='{% static "v2/js/status.js" %}'></script>
    <script src='{% static "v2/js/pages/townsquare.js" %}'></script>
    <script src='{% static "v2/js/pages/join_tribe.js" %}'></script>
    <script src='{% static "v2/js/users.js" %}'></script>
  </body>
</html><|MERGE_RESOLUTION|>--- conflicted
+++ resolved
@@ -465,14 +465,8 @@
                                   </p>
                                   <div class="text-left">
                                     <a :href="project.work_url" target="_blank" class="btn btn-sm btn-gc-blue font-smaller-2 font-weight-semibold">View Project</a>
-
-<<<<<<< HEAD
                                     <a :href="project.bounty.url" class="btn btn-sm btn-outline-gc-blue font-smaller-2 font-weight-semibold">View Bounty</a>
                                     <b-dropdown variant="outline-gc-blue" toggle-class="btn btn-sm" split-class="btn-sm btn btn-gc-blue">
-=======
-                                    <a :href="project.bounty.url" class="btn btn-sm btn-gc-blue font-smaller-2 font-weight-semibold">View Bounty</a>
-                                    <b-dropdown varitant="primary" toggle-class="btn-sm btn btn-gc-blue" split-class="btn-sm btn btn-gc-blue">
->>>>>>> 144365cf
                                      <template v-slot:button-content>
                                        <i class='fas fa-comment-dots'></i>
                                      </template>
