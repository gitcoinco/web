--- conflicted
+++ resolved
@@ -561,136 +561,6 @@
                                   <option value="coder">Coder</option>
                                 </select2>
                               </div>
-<<<<<<< HEAD
-                            </fieldset>
-                          </div>
-                        </div>
-                        <div v-if="persona != 'tribe'" class="g-multiselect pb-4 border-bottom form-group">
-                          <label for="organisations" class="font-weight-bold">Tribe</label>
-                          <div class="font-smaller">
-                            <input v-model.lazy="params.organisation" data-placeholder="e.g. Gitcoin" data-tags="true" class="form-control">
-                          </div>
-                        </div>
-                        <button class="btn blue font-caption px-0 btn-block font-weight-semibold" @click="params = {};">Reset Filters</button>
-                        {% if is_staff %}
-                          <p class="font-body mx-2 mb-2 mt-4 mx-lg-0 mt-lg-2">
-                            <span class="font-weight-bold">[[ numUsers ]]</span> users found
-                          </p>
-                          <button v-if="persona != 'tribe'" v-show="numUsers > 0"  data-toggle="modal" data-target="#inviteAll" :disabled="!(params && (Object.keys(params).length > 1))" class="font-body btn btn-gc-blue ml-2" id="bulk-invite-modal">
-                            Invite all to bounty
-                          </button>
-                        {% endif %}
-                      </nav>
-                    </transition>
-                    <div class="container pt-4" @scroll.passive="onScroll($event)">
-                      <button v-if="!hideFilterButton" class="blue btn font-smaller-1 font-weight-bold" @click="showFilters = !showFilters">[[ showFilters ? 'Hide' : 'Show' ]] filters <i class="fas fa-filter"></i></button>
-                      <div class="py-5 mt-4">
-                        <div v-if="noResults" class="text-center">
-                          <img src="{% static 'v2/images/shrug_bot.png' %}" alt="nothing found" width="316" height="221">
-                          <p class="mt-4 font-weight-bold mb-0">No users found</p>
-                          <button class="btn blue" @click="params = {}; searchUsers()">Reset Filters</button>
-                        </div>
-                        <div class="grid-4">
-                            <div v-for="user in users" class="card card-user shadow-sm border-0" :key="user.id">
-                            <div class="d-flex flex-column py-1 bg-lightblue">
-                              <a :href="`/profile/${ user.handle }`" class="mx-auto">
-                                <img class="rounded-circle shadow-sm mt-n4 mb-2 bg-white"
-                                     style="height: 5rem; width: 5rem;"
-                                     :src="`/dynamic/avatar/${ user.handle }`"
-                                     alt="${user.handle} Avatar"/>
-                              </a>
-                              <h5 class="text-center font-weight-bold font-header mb-0">
-                                [[ user.name || user.handle ]]
-                                <span v-if="user.verification">
-                                  <img src="{% static 'v2/images/badge-verify.svg' %}" width="15" height="15"
-                                       title="Verified user" alt="verify badget">
-                                </span>
-                              </h5>
-                              <a :href="`/profile/${ user.handle }`"
-                                 class="text-center font-smaller-3 d-block mb-2">
-                                 @[[ user.handle ]]
-                              </a>
-                              <small class="text-center font-body pb-1 mb-3"
-                                     v-if="user.status == 'looking-team'">
-                                <i class="fas fa-users mr-1 gc-text-blue"></i>Looking for a team
-                              </small>
-                              <small class="text-center font-body pb-1 mb-3"
-                                     v-else-if="user.status == 'looking-team-member'">
-                                <i class="fas fa-wrench mr-1 gc-text-blue"></i>Looking for team member
-                              </small>
-                              <small class="text-center font-body pb-1 mb-3 font-weight-semibold" v-else>
-                                <i class="fas fa-check mr-1 gc-text-blue"></i>Ready to hack
-                              </small>
-                            </div>
-                            <div class="card-body d-flex flex-column justify-content-between">
-                              <div class="text-center mt-2 info-card-desc" style="height: 60px">
-                                <p>[[ user.message ]]</p>
-                              </div>
-                              <div class="text-center mt-2 mb-2" style="height: 55px">
-                                <div v-if="user.project">
-                                  <h4 class="font-weight-bold font-smaller-1 pt-0">Projects</h4>
-                                  <a :href="`/profile/${ user.handle }`"
-                                     class="mx-auto d-flex justify-content-center">
-                                    <img class="rounded-circle bg-white mr-2"
-                                         style="height: 1.2rem; width: 1.2rem;"
-                                         :src="`/dynamic/avatar/${ user.project.logo }`"/>
-                                    <p class="font-body font-weight-semibold">[[ user.project.name]]</p>
-                                  </a>
-                                </div>
-                                </div>
-                                <template>
-                                  <div v-if="user.keywords" class="text-center mb-1 overflow-hidden" style="height: 40px">
-                                    <template v-for="keyword in user.keywords.slice(0, 7)">
-                                      <span class="badge badge--bluelight">[[ keyword ]]</span>[[ ' ' ]]
-                                    </template>
-                                  </div>
-                                </template>
-                                <div class="text-center mt-2">
-                                  <button v-if="user.is_following" @click="joinTribe(user, $event)"
-                                          class="btn btn-gc-pink font-caption font-weight-semibold col-8 mt-2">
-                                    <i class="fas fa-user-minus mr-1"></i> Unfollow
-                                  </button>
-                                  <button v-else @click="joinTribe(user, $event)"
-                                    class="btn btn-gc-blue font-caption font-weight-semibold col-8 mt-2">
-                                    <i class="fas fa-user-plus mr-1"></i> Follow
-                                  </button>
-                                  <button @click="openChat(user.handle)"
-                                          class="btn btn-outline-gc-blue font-caption font-weight-semibold mt-2">
-                                    <i class="fas fa-comment-dots mr-1"></i>
-                                  </button>
-                                </div>
-                              </div>
-                            </div>
-                        </div>
-                        <loading-screen v-if="isLoading"></loading-screen>
-                      </div>
-                    </div>
-                      <modal ref="user-modal" id="userModal">
-                      <div slot="header" v-if="userSelected.handle">
-                        <div class="d-flex flex-column align-items-center">
-                          <h6 class="font-weight-bold mb-3">Invite User to Bounty</h6>
-                          <img class="rounded-circle mx-auto mb-3" width="64" height="64" :src="`/dynamic/avatar/${ userSelected.handle }`" alt="Avatar"/>
-                          <span>[[ userSelected.name ]]</span>
-                          <a :href="`/profile/${ userSelected.handle }`" class="text-center d-block" target="_blank">
-                            [[ userSelected.handle ]]
-                          </a>
-                        </div>
-                      </div>
-                      <div slot="body" v-if="userSelected.handle">
-                        <div v-if="funderBounties.length">
-                          <div class="my-2 text-center">
-                            <b>Select a bounty</b> or <a :href="`/funding/new?invite=${ userSelected.id }`" target="_blank" class="font-weight-bold">create a new one</a>
-                          </div>
-                          <div class="bounties-box">
-                            <div v-for="bounty in funderBounties" :key="bounty.id" @click="bountySelected = bounty" v-bind:class="{ 'btn-gc-blue': bountySelected && bounty.id === bountySelected.id, 'hidden': contributorInvite === userSelected.handle && currentBounty == bounty.id }"  class="bounty-select py-2 px-3 border-bottom d-flex align-items-center">
-                              <img :src="`/dynamic/avatar/${ bounty.funding_organisation || bounty.bounty_owner_github_username }`" class="rounded-circle flex-shrink-0" width="30" height="30" alt="Avatar">
-                              <p class="line-clamp font-smaller-2 my-0 mx-2">
-                                [[ bounty.title ]]
-                              </p>
-                              <div class="ml-auto flex-shrink-0">
-                                <span class="tag token">[[ bounty.value_true ]] [[ bounty.token_name ]]</span>
-                                <span class="tag usd">[[ bounty.value_in_usdt_now ]] USD</span>
-=======
                             </div>
                             <div class="pb-4 border-bottom form-group">
                               <label for="leaderboard_rank" class="font-weight-bold">Leaderboard Rank</label>
@@ -769,127 +639,76 @@
                               <p class="mt-4 font-weight-bold mb-0">No users found</p>
                               <button class="btn blue" @click="params = {}; searchUsers()">Reset Filters</button>
                             </div>
-                            <div class="grid-4">
-                              <div v-for="user in users" class="card card-user shadow-sm border-0" :key="user.id">
-                                <div class="d-flex flex-column py-1 bg-lightblue">
-                                  <button class="btn position-absolute align-self-end" data-toggle="dropdown" href="#" role="button" aria-haspopup="true" aria-expanded="false"><i class="fas fa-ellipsis-v"></i></button>
-                                  <div class="dropdown-menu dropdown-menu-right font-caption bg-white">
-                                    <a :href="`/funding/new?invite=${ user.id }`" target="_blank" class="dropdown-item p-2">
-                                      <i class="fab fa-ethereum mr-2"></i>
-                                      Fund Bounty
-                                    </a>
-                                    <div class="dropdown-divider"></div>
-                                    <a :href="`/profile/${ user.handle }`" class="dropdown-item p-2" target="_blank">
-                                      <i class="fas fa-user mr-2"></i>
-                                      View profile
+                            <div :class="showFilters ? 'row' : 'grid-4'">
+                              <div v-for="user in [...users, ...users, ...users]" :class="`${showFilters ? 'col-10 col-md-3 mx-4 my-4' : ''} card card-user shadow-sm border-0`" :key="user.id">
+                              <div class="d-flex flex-column py-1 bg-lightblue">
+                                <a :href="`/profile/${ user.handle }`" class="mx-auto">
+                                  <img class="rounded-circle shadow-sm mt-n4 mb-2 bg-white"
+                                       style="height: 5rem; width: 5rem;"
+                                       :src="`/dynamic/avatar/${ user.handle }`"
+                                       alt="${user.handle} Avatar"/>
+                                </a>
+                                <h5 class="text-center font-weight-bold font-header mb-0">
+                                  [[ user.name || user.handle ]]
+                                  <span v-if="user.verification">
+                                    <img src="{% static 'v2/images/badge-verify.svg' %}" width="15" height="15"
+                                         title="Verified user" alt="verify badget">
+                                  </span>
+                                </h5>
+                                <a :href="`/profile/${ user.handle }`"
+                                   class="text-center font-smaller-3 d-block mb-2">
+                                   @[[ user.handle ]]
+                                </a>
+                                <small class="text-center font-body pb-1 mb-3"
+                                       v-if="user.status == 'looking-team'">
+                                  <i class="fas fa-users mr-1 gc-text-blue"></i>Looking for a team
+                                </small>
+                                <small class="text-center font-body pb-1 mb-3"
+                                       v-else-if="user.status == 'looking-team-member'">
+                                  <i class="fas fa-wrench mr-1 gc-text-blue"></i>Looking for team member
+                                </small>
+                                <small class="text-center font-body pb-1 mb-3 font-weight-semibold" v-else>
+                                  <i class="fas fa-check mr-1 gc-text-blue"></i>Ready to hack
+                                </small>
+                              </div>
+                              <div class="card-body d-flex flex-column justify-content-between">
+                                <div class="text-center mt-2 info-card-desc" style="height: 60px">
+                                  <p>[[ user.message ]]</p>
+                                </div>
+                                <div class="text-center mt-2 mb-2" style="height: 55px">
+                                  <div v-if="user.project">
+                                    <h4 class="font-weight-bold font-smaller-1 pt-0">Projects</h4>
+                                    <a :href="`/profile/${ user.handle }`"
+                                       class="mx-auto d-flex justify-content-center">
+                                      <img class="rounded-circle bg-white mr-2"
+                                           style="height: 1.2rem; width: 1.2rem;"
+                                           :src="`/dynamic/avatar/${ user.project.logo }`"/>
+                                      <p class="font-body font-weight-semibold">[[ user.project.name]]</p>
                                     </a>
                                   </div>
-                                  <a :href="`/profile/${ user.handle }`" class="mx-auto">
-                                    <img class="rounded-circle shadow-sm mt-n5 mb-3 bg-white" width="113" height="113" :src="`/dynamic/avatar/${ user.handle }`" alt="${user.handle} Avatar"/>
-                                  </a>
-                                  <h5 class="text-center card-user_name">
-                                    [[ user.name || user.handle ]]
-                                    <span v-if="user.verification">
-                                      <img src="{% static 'v2/images/badge-verify.svg' %}" width="15" height="15" title="Verified user" alt="verify badget">
-                                    </span>
-                                  </h5>
-                                  <a :href="`/profile/${ user.handle }`" class="text-center d-block">
-                                    @[[ user.handle ]]
-                                  </a>
-                                  <div v-if="!user.is_org" class="card-user_stars text-center my-2">
-                                    <i class="far fa-star" :class="star <= user.avg_rating.overall.toFixed() ? 'fas' : 'far'" v-for="star in user.avg_rating.overall.toFixed(), 5"></i>
-                                    ([[ user.avg_rating.total_rating ]] ratings)
                                   </div>
-                                  <small class="text-center pb-1" v-if="user.previously_worked">
-                                    <i class="far fa-handshake mr-1"></i>Worked with you
-                                  </small>
-                                </div>
-                                <div class="card-body d-flex flex-column justify-content-between">
-                                  <!-- TRIBE -->
-                                  <template v-if="user.is_org">
-                                    <div v-html="user.tribe_description" class="overflow-hidden mb-2 text-black-70" style="max-height: 4.5rem;">
-                                    </div>
-                                    <div class="text-left">
-                                      <span v-if="user.rank_org > 0"><b>#[[ user.rank_org ]]</b> Tribe</span>
-                                    </div>
-                                    <div class="text-left">
-                                      <p class="mb-0">
-                                        <i class="fas fa-user font-smaller-4 mr-1"></i>
-                                        <b>[[ user.follower_count ]]</b> followers
-                                      </p>
-                                      <p class="mb-0">
-                                        <i class="fas fa-trophy font-smaller-4 mr-1"></i>
-                                        <b>[[ user.count_bounties_on_repo ]]</b> Bounties Funded
-                                        (<b>[[ user.sum_eth_on_repos ]] ETH</b>)
-                                      </p>
-                                    </div>
-                                  </template>
-
-                                  <!-- User : Funder / Contributor-->
-                                  <template v-else>
-                                    <div v-if="user.keywords" class="text-center">
-                                      <template v-for="keyword in user.keywords">
+                                  <template>
+                                    <div v-if="user.keywords" class="text-center mb-1 overflow-hidden" style="height: 40px">
+                                      <template v-for="keyword in user.keywords.slice(0, 7)">
                                         <span class="badge badge--bluelight">[[ keyword ]]</span>[[ ' ' ]]
                                       </template>
                                     </div>
-                                    <div class="text-center my-1 font-smaller-1">
-                                      <a :href="`https://github.com/${ user.handle }`" target="_blank" rel="noopener noreferrer" >
-                                        <i class="fab fa-github"></i>
-                                      </a>
-                                      <a :href="`${ user.blog }`" target="_blank" rel="noopener noreferrer" v-if="user.blog">
-                                        <i class="fas fa-home"></i>
-                                      </a>
-                                      <a :href="`https://www.linkedin.com/in/${ user.linkedin_url }`" v-if="user.linkedin_url">
-                                        <i class="fab fa-linkedin-in"></i>
-                                      </a>
-                                      <a @click="chatWindow(user);" href="#" v-if="user.chat_id">
-                                        <i class="fas fa-comment-dots"></i>
-                                      </a>
-                                    </div>
-                                    <div class="text-center" id="job_status" v-if="user.show_job_status">
-                                      <a v-if="user.resume && user.job_search_status !== 'N'" :href="`${media_url}${user.resume}`" download data-toggle="tooltip" title="Download resume">
-                                        <i class="fa fa-briefcase mr-2" aria-hidden="true"></i> [[ user.job_status ]]
-                                      </a>
-                                    </div>
-                                    <div class="text-left">
-                                      <p class="mb-0">
-                                        <i class="fas fa-user font-smaller-4 mr-1"></i>
-                                        <b>[[ user.follower_count ]]</b> followers
-                                      </p>
-                                      <p v-if="!isFunder" class="mb-0">
-                                        <b>[[ user.work_done ]]</b> bounties completed
-                                      </p>
-                                      <p class="mb-0">
-                                        <span v-if="user.position_contributor > 0">
-                                          <b>#[[ user.position_contributor ]]</b> contributor
-                                        </span>
-                                        <span v-if="user.position_funder > 0">
-                                          <b>#[[ user.position_funder ]]</b> funder
-                                        </span>
-                                      </p>
-                                    </div>
-                                    <div class="text-center mt-2">
-                                      <button v-if="funderBounties.length" data-toggle="modal" data-target="#userModal" class="btn btn-sm btn-outline-gc-blue font-caption font-weight-semibold button--full" @click="openBounties(user)">Invite to Bounty</button>
-                                    </div>
                                   </template>
-
                                   <div class="text-center mt-2">
                                     <button v-if="user.is_following" @click="joinTribe(user, $event)"
-                                      class="btn btn-sm btn-gc-pink font-caption font-weight-semibold button--full"
-                                    >
-                                      <i class="fas fa-user-minus mr-1"></i>
-                                      Unfollow
+                                            class="btn btn-gc-pink font-caption font-weight-semibold col-8 mt-2">
+                                      <i class="fas fa-user-minus mr-1"></i> Unfollow
                                     </button>
                                     <button v-else @click="joinTribe(user, $event)"
-                                      class="btn btn-sm btn-gc-blue font-caption font-weight-semibold button--full"
-                                    >
-                                      <i class="fas fa-user-plus mr-1"></i>
-                                      Follow
+                                      class="btn btn-gc-blue font-caption font-weight-semibold col-8 mt-2">
+                                      <i class="fas fa-user-plus mr-1"></i> Follow
+                                    </button>
+                                    <button @click="openChat(user.handle)"
+                                            class="btn btn-outline-gc-blue font-caption font-weight-semibold mt-2">
+                                      <i class="fas fa-comment-dots mr-1"></i>
                                     </button>
                                   </div>
-
                                 </div>
->>>>>>> 570abd3a
                               </div>
                             </div>
                             <loading-screen v-if="isLoading"></loading-screen>
