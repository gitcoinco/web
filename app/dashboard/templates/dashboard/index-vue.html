{% comment %}
    Copyright (C) 2020 Gitcoin Core

    This program is free software: you can redistribute it and/or modify
    it under the terms of the GNU Affero General Public License as published
    by the Free Software Foundation, either version 3 of the License, or
    (at your option) any later version.

    This program is distributed in the hope that it will be useful,
    but WITHOUT ANY WARRANTY; without even the implied warranty of
    MERCHANTABILITY or FITNESS FOR A PARTICULAR PURPOSE. See the
    GNU Affero General Public License for more details.

    You should have received a copy of the GNU Affero General Public License
    along with this program. If not, see <http://www.gnu.org/licenses/>.

{% endcomment %}
{% load i18n static %}
<!DOCTYPE html>
<html lang="en">

  <head>
    {% include 'shared/head.html' %}
    {% if use_pic_card %}
      {% include 'shared/cards_pic.html' %}
    {% else %}
      {% include 'shared/cards.html' %}
    {% endif %}
    <link rel="stylesheet" href='{% static "v2/css/dashboard-hackathon.css" %}'/>
    <link rel="stylesheet" href='{% static "v2/css/featured-bounties.css" %}'/>
    <link rel="stylesheet" href='{% static "v2/css/tag.css" %}'/>
    <link rel="stylesheet" href='{% static "v2/css/users.css" %}' />
    <link rel="stylesheet" href='{% static "v2/css/rating.css" %}' />
    <link rel="stylesheet" href='{% static "v2/css/scroll-carousel.css" %}'/>
    <link rel="stylesheet" href='{% static "v2/css/town_square.css" %}'/>
    <link rel="stylesheet" href='{% static "v2/css/activity_stream.css" %}'/>
    <link rel="stylesheet" href='{% static "v2/css/sidebar_search.css" %}'/>
    <link rel="stylesheet" href='{% static "v2/css/hackathons/explorer.css" %}'/>
    <link rel="stylesheet" href='{% static "v2/css/dashboard-vue-hackathon.css" %}'/>
    <link rel="stylesheet" href='{% static "v2/css/dashboard-vue-hackathon.css" %}'/>

    <style type="text/css">
      .hackathon-logo {
        height: 13rem;
        width: 13rem;
        background: {% firstof hackathon.background_color or '#090E60' %};
        border-radius: 10px;
        color: {% firstof hackathon.text_color or 'black' %};
        display: flex;
        flex-direction: column;
        justify-content: center;
        align-items: center;
      }

<<<<<<< HEAD
      .hackathon-banner {
        background: {% firstof hackathon.background_color or 'white' %};
        color: {% firstof hackathon.text_color or 'black' %};
        height: 225px;
        {% if hackathon.banner %}
          background: url('{{MEDIA_URL}}{{hackathon.banner}}') 0 / cover;
        {% endif %}
=======
      .hackathon-logo img {
        height: 185px;
        object-fit: contain;
      }

      .register {
        width: 100%;
      }

      .card-bg {
        background-color: #0C1A27;
        padding: 1.8em;
        background-size: cover;
      }

      .card-project {
        text-align: center;
        box-shadow: 0 4px 10px rgba(0, 0, 0, 0.25);
      }

      .card-badge {
        right: 1em;
        top: 1em;
        filter: drop-shadow(0 0.3rem 0.2rem rgba(0,0,0,0.25));
        width: 4em;
      }

      .controls .form-control, .controls .btn, .controls label {
        font-size: 0.7rem;
      }

      .looking-team {
        background-color: rgba(62, 0, 255, 0.05);
        border-radius: 8px;
        padding: 11px 15px;
      }

      .info-card-title {
        font-weight: bold;
        font-size: 12px;
        line-height: 22px;
        letter-spacing: 1px;
        color: #3E00FF;
      }

      .info-card-desc {
        font-style: italic;
        font-weight: normal;
        font-size: 12px;
        line-height: 18px;
        color: #666666;
      }

      .ui-selectmenu-button.ui-button {
        background: none !important;
      }

      @media(max-width: 767.98px) {
        .navbar .navbar-brand img {
          height:20px;
        }
        li.navigation > a.nav-link {
           font-size:14px;
        }
>>>>>>> 1a00b69b
      }
    </style>
      {% include 'shared/fbpixel.html' %}
  </head>

  <body class="interior {{active}} g-font-muli">
    {% include 'shared/tag_manager_2.html' %}
    <div class="container-fluid header sticky-top dash">
      {% include 'shared/top_nav.html' with class='d-md-flex' %}
      {% include 'shared/nav_hackathons.html' %}
    </div>
    {% if is_staff %}
    <div class="alpha-warning font-caption mb-0">
      <span class="font-weight-bold">Staff only</span>
      <a style="color:white;" href="{{hackathon.admin_url}}">{% trans "Hackathon Admin" %}</a>
    </div>
    {% endif %}

    <div id="dashboard-content" class="container-fluid no-gutter" style="min-height:600px;">
        <div id="dashboard-vue-app" class="row" v-cloak>
          <div :id="hackathonObj.identifier" class="d-flex col-12 justify-content-between flex-column flex-md-row align-items-center p-3 banner hackathon-banner">
            <div class="offset-xl-2 col-lg-10 col-12 hackathon-text pl-4">
              <div class="mt-5">
                <p class="hackathon-title title font-weight-bold mb-0">[[ hackathonObj.name ]]</p>
              </div>
              <p class="mb-1">
                {% if hackathon.start_date|timesince <= "1 min" %}
                  <small class="hackathon-countdown text-uppercase">Starts in {{hackathon.start_date | timeuntil}}</small>
                {% elif hackathon.end_date|timeuntil >= "1 min" %}
                  <small class="hackathon-countdown text-uppercase">Ends in {{hackathon.end_date|timeuntil}}</small>
                {% else %}
                  <small class="hackathon-countdown text-uppercase">Hackathon Over</small>
                {% endif %}
              </p>
            </div>
          </div>
          <div class="col-12 col-xl-9 body hackathon-explorer">
            <b-tabs :value="activePanel" @input="tabChange" justified nav-class="col-12 col-md-8 offset-md-3 px-4" nav-wrapper-class="col-12 nav-tabs" align="left" content-class="col-12 px-4 mt-4 light-blue" class="row">
              <template v-slot:tabs-start>
                <div class="hack-logo-wrapper d-none d-xl-block">
                  <div class="mb-1 hackathon-logo">
                    <b-img-lazy v-if="hackathonObj.logo_svg" class="d-none d-md-block mx-auto mb-1 mw-100" :src="hackathonObj.logo_svg" alt="Hackathon logo"></b-img-lazy>
                    <b-img-lazy v-else-if="hackathonObj.logo" class="d-none d-md-block mx-auto mb-1 mw-100" :src="hackathonObj.logo" alt="Hackathon logo"></b-img-lazy>
                    <small>{{ hackathon.start_date|date:"M j, Y" }} - {{ hackathon.end_date|date:"M j, Y" }}</small>
                  </div>
                </div>
              </template>
              <b-tab class="col-12" title-item-class="navigation">
                <template v-slot:title>
                  <div class="mt-4">
                    {% trans "Prizes" %}
                    <span class="nav-badge d-none d-sm-inline">({{prize_count}})</span>
                  </div>
                </template>
                <div id="prizes" class="row">
                  <div class="col-12 col-md-2 d-lg-block" style="background: #F2F6F9; margin-left:2%">

                    <div class="ml-md-4 invisible" id="sidebar_container">
                      {% include 'dashboard/sidebar_search_hackathon.html' %}
                    </div>
                  </div>
                  <div class="col-12 col-md-9 p-2 ml-md-4">
                    {% if not hackathon_not_started %}
                    <div class="px-2" id="bounties">
                      <div id="dashboard-title" class="hidden">
                        {% include 'shared/search_bar.html' %}
                      </div>
                      {% include 'dashboard/featured_bounties.html' %}
                      </div>
                      <div class="row loading justify-content-center align-items-center loading_img">
                        <img src="{% static "v2/images/loading_v2.gif" %}" alt="Loading ...">
                      </div>
                      <div class="row nonefound mx-auto" style="display:none;">
                          <h1 class="font-title font-weight-semibold">Hackathon Coming Soon!</h1>
                          <img class="my-3" src="{% static "v2/images/obiwan-bot.svg" %}" alt="Obiwan bot">
                            <div>
                              <p class="mb-3">Tell other hackers a bit about yourself by introducing yourself on Townsquare</p>
                              <b-button class="btn btn-gc-blue" @click="activePanel = 1">Townsquare</b-button>
                            </div>
                          {% include 'shared/hackathon_sponsors.html' %}

                      </div>
                    {% else %}
                      <div class="text-center mx-auto">
                        <h1 class="font-title font-weight-semibold">Hackathon Coming Soon!</h1>
                        <img class="my-3" src="{% static "v2/images/obiwan-bot.svg" %}" alt="Obiwan bot">

                        {% if hackathon.quest_link %}
                          <p>Explore Web3 and be prepared via sponsors Quests</p>
                          <a class="btn btn-gc-blue" href="{{hackathon.quest_link}}">Explore Quests</a>
                        {% else %}
                          <p>Explore Web3 via Gitcoin Quests to prepare</p>
                          <a class="btn btn-gc-blue" href="{% url 'quests_index' %}">Explore Quests</a>
                        {% endif %}
                      </div>

                      {% include 'shared/hackathon_sponsors.html' %}
                    {% endif %}
                  </div>
                </div>
              </b-tab>
              <b-tab class="col-12" title-item-class="navigation">
                <template v-slot:title>
                  <div class="mt-4">
                    {% trans "Townsquare" %}
                  </div>
                </template>
                <div class="ml-md-4 townsquare_header">
                  <div class="row">
                    <div class="ml-4 col-12 col-md-2 col-xl-3 d-lg-block">
                      <div class="col-12 subheading left-ribbon font-body">
                        {% trans "Hackathon Sponsors" %}
                      </div>
                      <div class="col-12 options" id="list-townsquare-orgs">
                        {% for org in orgs %}
                          <div class="">
                            <label class="filter-label townsquare-org-filter">
                              <img src="{{org.avatar_url}}" class="rounded-circle" width="24" height="24" alt="{{org.display_name}}"> {{org.display_name}}
                            </label>
                          </div>
                        {% endfor %}
                      </div>
                    </div>
                    <div class="feed_container col-12 col-lg-8">
                      <div class="feed_container_child">
                        {% csrf_token %}
                        {% include 'townsquare/shared/shareactivity.html' %}

                        <div id="activities" class="activity_stream {% if not is_search %}mt-4{% endif %}">
                          <span id=activity_subheader>
                            <img class="loading" src="/static/v2/images/loading_v2.gif" style="max-width: 200px; margin: 0px auto; display: block;">
                            <br>
                            <span>
                              {{card_desc}}
                            </span>
                          </span>
                          {% include 'shared/activity_container.html' %}
                        </div>
                      </div>
                    </div>
                    <div class="actions_container col-12 col-md-2 offset-1">
                    </div>
                  </div>
                </div>
              </b-tab>
                <b-tab class="col-12" title-item-class="navigation" lazy>
                  <template v-slot:title>
                    <div class="mt-4">
                      {% trans "Projects" %}
                      <span class="nav-badge d-none d-sm-inline">({{projects_count}})</span>
                    </div>
                  </template>
                  <project-directory inline-template user-id={{ user.profile.id | safe }}>
                    <div class="ml-4">
                      <div class="sidebar-container flex-column flex-lg-row">
                        <transition name="fade">
                          <nav v-show="showFilters" class="sidebar flex-fill pr-4" role="navigation">
                            <div class="pb-4 border-bottom form-group">
                              <div class="d-flex flex-grow-1" id="search_projects">
                                <form class="form-inline my-2 flex-fill justify-content-center">
                                  <div class="input-group w-100">
                                    <input class="form-control form-control-lg" v-model="searchTerm" type="search" placeholder="Search" aria-label="Search">
                                    <div class="input-group-append">
                                      <button type="submit" class="btn input-group-text btn-search" @click.prevent="searchProjects();"> <i class="fas fa-search"></i></button>
                                    </div>
                                  </div>
                                </form>
                              </div>
                            </div>
                            <div class="pb-4 border-bottom form-group">
                              {% if is_staff %}
                                <b-form-checkbox value="winners" v-model="params.filters" name="winners" switch>
                                  Winners
                                </b-form-checkbox>
                                <b-form-checkbox value="submitted" v-model="params.filters" name="submitted" switch>
                                  Have Submitted
                                </b-form-checkbox>
                              {% endif %}
                              <b-form-checkbox value="lfm" v-model="params.filters" name="lfm" switch>
                                Looking for Members
                              </b-form-checkbox>
                            </div>
                            <div class="pb-4 border-bottom form-group">
                              <label for="project_sponsors" class="font-weight-bold">Sponsor</label>
                              <div id="project_sponsors" class="form__select2">
                                <select2 v-model.trim="params.sponsor" data-minimum-results-for-search="Infinity" class="form-control">
                                  <option value="" selected="true">All</option>
                                  <option v-for="option in hackathonSponsors" v-bind:value="option.org_name">
                                    [[ option.display_name ]]
                                  </option>
                                </select2>
                              </div>
                            </div>
                            <div class="g-multiselect pb-4 border-bottom form-group">
                              <label for="skills" class="font-weight-bold">Member Skills</label>
                              <div class="form__select2">
                                <select2 :options="skills" v-model="params.skills" data-placeholder="e.g. HTML, CSS" data-tags="true" multiple class="form-control">
                                  <option disabled value="0">Select one</option>
                                </select2>
                              </div>
                            </div>


                            <button class="btn blue font-caption px-0 btn-block font-weight-semibold" @click="params = {}; searchTerm = ''; searchProjects();">Reset Filters</button>
                            <p class="font-body mx-2 mb-2 mt-4 mx-lg-0 mt-lg-2">
                              <span class="font-weight-bold">[[ numProjects ]]</span> projects found
                            </p>
                          </nav>
                        </transition>
                        <div class="container pt-4" @scroll.passive="onScroll($event)">
                          <button v-if="!hideFilterButton" class="blue btn font-smaller-1 font-weight-bold" @click="showFilters = !showFilters">[[ showFilters ? 'Hide' : 'Show' ]] filters <i class="fas fa-filter"></i></button>
                          <div class="mt-4">
                          <div v-if="noResults" class="text-center">
                            <img src="{% static 'v2/images/shrug_bot.png' %}" alt="nothing found" width="316" height="221">
                            <p class="mt-4 font-weight-bold mb-0">No projects found</p>
                            <button class="btn blue" @click="params = {}; searchTerm = ''; searchProjects();">Reset Filters</button>
                          </div>
<<<<<<< HEAD
                          <div class="project-grid ml-2">
                            <div v-for="project in hackathonProjects" class="card card-user shadow-sm border-0" :key="project.id">
                              <div class="card card-project">
                                {% if is_staff %}
                                <b-form-checkbox switch v-model="project.winner" style="padding:0;float:left;" @change="markWinner($event, project)">mark winner</b-form-checkbox>
                                {% endif %}
                                <img v-if="project.badge" class="position-absolute card-badge" width="50" :src="profile.badge" alt="badge" />
                                <div class="card-bg rounded-top" style="">

                                  <div v-if="project.winner" class="ribbon ribbon-top-right"><span>winner</span></div>
                                  <img v-if="project.logo" class="card-project-logo m-auto rounded shadow" height="87" width="87" :src="project.logo" alt="Hackathon logo" />
                                  <img v-else class="card-project-logo m-auto rounded shadow" height="87" width="87" :src="project.bounty.avatar_url" alt="Bounty Logo" />
                                </div>
                                <div class="card-body">
                                <h5 class="card-title font-weight-bold text-left">[[ project.name ]]</h5>
                                <div class="my-2">
                                  <p class="text-left text-muted font-smaller-1">
                                    [[ project.summary | truncate(500) ]]
                                  </p>
                                  <div class="text-left">
                                    <a :href="project.work_url" target="_blank" class="btn btn-sm btn-gc-blue font-smaller-2 font-weight-semibold">View Project</a>
                                    <a :href="project.bounty.url" class="btn btn-sm btn-outline-gc-blue font-smaller-2 font-weight-semibold">View Bounty</a>
                                    <b-dropdown variant="outline-gc-blue" toggle-class="btn btn-sm" split-class="btn-sm btn btn-gc-blue">
                                      <template v-slot:button-content>
                                        <i class='fas fa-comment-dots'></i>
                                      </template>
                                      <b-dropdown-item-button @click.prevent="chatWindow(project.chat_channel_id, false);" v-for="profile in project.profiles" aria-describedby="dropdown-header-label">
                                       Chat With Team
                                      </b-dropdown-item-button>
                                      <b-dropdown-item-button @click.prevent="chatWindow(profile.handle, true);" v-for="profile in project.profiles" aria-describedby="dropdown-header-label">
                                        @ [[ profile.handle ]]
                                      </b-dropdown-item-button>
                                    </b-dropdown>
                                  </div>
                                </div>
                                <div class="my-3 mb-2 text-left">
                                  <b class="font-weight-bold font-smaller-3">Team Members</b>
                                  <div class="mt-1">
                                      <a v-for="profile in project.profiles" :href=`/profile/${profile.handle}` class="">
                                        <b-img-lazy :src="profile.avatar_url" :alt=`"@${profile.handle}"` :title="profile.handle" width="30" height="30" class="rounded-circle"></b-img-lazy>
                                      </a>
                                  </div>
                                </div>

                                <div v-if="project.looking_members || project.message" class="my-3 looking-team">
                                  <h5 v-if="project.looking_members"  class="info-card-title uppercase">Looking for team members</h5>
                                  <p v-if="project.message" class="info-card-desc">
                                    [[ project.message ]]
                                  </p>
                                </div>

                                <div class="font-smaller-2 mt-4">
                                  <b class="font-weight-bold">Sponsored by</b>
                                  <img class="" width="20" :src="project.bounty.avatar_url" :alt="project.bounty.org_name" />
                                  <a :href=`/profile/${project.bounty.org_name}`>[[ project.bounty.org_name ]]</a>
                                </div>
                              </div>
                              </div>
                            </div>
                          </div>
                          <loading-screen v-if="isLoading"></loading-screen>
                        </div>
=======
                          <button class="btn blue font-caption px-0 btn-block font-weight-semibold" @click="params = {}; searchTerm = ''; searchProjects();">Reset Filters</button>
                          <p class="font-body mx-2 mb-2 mt-4 mx-lg-0 mt-lg-2">
                            <span class="font-weight-bold">[[ numProjects ]]</span> projects found
                          </p>
                        </nav>
                      </transition>
                      <div class="container pt-4" @scroll.passive="onScroll($event)">
                        <button v-if="!hideFilterButton" class="blue btn font-smaller-1 font-weight-bold" @click="showFilters = !showFilters">[[ showFilters ? 'Hide' : 'Show' ]] filters <i class="fas fa-filter"></i></button>
                        <div class="mt-4">
                        <div v-if="noResults" class="text-center">
                          <img src="{% static 'v2/images/shrug_bot.png' %}" alt="nothing found" width="316" height="221">
                          <p class="mt-4 font-weight-bold mb-0">No projects found</p>
                          <button class="btn blue" @click="params = {}; searchTerm = ''; searchProjects();">Reset Filters</button>
                        </div>
                        <div v-if="userProjects.length > 0">
                          <h1 class="font-title title ml-2">
                            My Projects
                          </h1>
                          <div class="project-grid ml-2">
                            <project-card v-for="project in userProjects" v-bind:project="project" v-bind:edit="true" :key="project.id"/>
                          </div>
                          <h1 class="font-title title ml-2 mt-4">
                            All Projects
                          </h1>
                        </div>
                        <div class="project-grid ml-2">
                          <project-card v-for="project in hackathonProjects" v-bind:project="project" :key="project.id"/>
>>>>>>> 1a00b69b
                        </div>
                      </div>
                    </div>
                  </project-directory>
                </b-tab>
              <b-tab :disabled="!is_registered"  class="col-12" title-item-class="navigation">
                <template v-slot:title>
                  <div class="mt-4">
                    {% trans "Chat" %}
                  </div>
                </template>
                <template>
                  <div class="ml-4">
                    <div class="chatWrapper col-12">
                      {% include 'shared/embed_chat_iframe.html' with chat_url_embed=chat_url_embed %}
                    </div>
                  </div>
                </template>
              </b-tab>
              <b-tab class="col-12" :disabled="!is_registered" title-item-class="navigation"lazy>
                  <template v-slot:title>
                    <div class="mt-4">
                      {% trans "Participants" %}
                      <span class="nav-badge d-none d-sm-inline">({{hacker_count}})</span>
                    </div>
                  </template>
                  <user-directory :disabled="!is_registered"  inline-template>
                    <div class="ml-4">
                      <div class="sidebar-container flex-column flex-lg-row">
                        <transition name="fade">
                          <nav v-show="showFilters" class="sidebar flex-fill pr-4" role="navigation">
                            <div class="pb-4 border-bottom form-group">
                              <div class="d-flex flex-grow-1" id="search">
                                <form class="form-inline my-2 flex-fill justify-content-center">
                                  <div class="input-group w-100">
                                    <input class="form-control form-control-lg" v-model="searchTerm" type="search" placeholder="Search" aria-label="Search">
                                    <div class="input-group-append">
                                      <button type="submit" class="btn input-group-text btn-search" @click.prevent="searchUsers()"> <i class="fas fa-search"></i></button>
                                    </div>
                                  </div>
                                </form>
                              </div>
                            </div>
                            <div class="pb-4 border-bottom form-group">
                              <label for="persona" class="font-weight-bold">Persona</label>
                              <div class="form__select2">
                                <select2 v-model="params.persona" data-minimum-results-for-search="Infinity" class="form-control">
                                  <option value="" selected="true">All</option>
                                  <option value="funder">Funder</option>
                                  <option value="coder">Coder</option>
                                </select2>
                              </div>
                            </div>
                            <div class="pb-4 border-bottom form-group">
                              <label for="leaderboard_rank" class="font-weight-bold">Leaderboard Rank</label>
                              <div class="form__select2">
                                <select2 v-model.trim="params.leaderboard_rank" data-tags="true" class="form-control">
                                  <option value="" selected="true">All</option>
                                  <option value="1,5">1,5</option>
                                  <option value="5,10">5,10</option>
                                  <option value="10,15">10,15</option>
                                  <option value="15,20">15,20</option>
                                  <option value="20,25">20,25</option>
                                </select2>
                              </div>
                            </div>
                            <div  v-if="persona != 'tribe'" class="g-multiselect pb-4 border-bottom form-group">
                              <label for="skills" class="font-weight-bold">Skills</label>
                              <div class="form__select2">
                                <select2 :options="skills" v-model="params.skills" data-placeholder="e.g. HTML, CSS" data-tags="true" multiple class="form-control">
                                  <option disabled value="0">Select one</option>
                                </select2>
                              </div>
                            </div>
                            <div v-if="persona != 'tribe'" class="pb-4 border-bottom form-group">
                              <label for="bounty-completed" class="font-weight-bold">Bounties Completed</label>
                              <div class="form__select2">
                                <select2 v-model.trim="params.bounties_completed" data-tags="true" class="form-control">
                                  <option value="" selected="true">All</option>
                                  <option value="0,5">0,5</option>
                                  <option value="5,10">5,10</option>
                                  <option value="10,15">10,15</option>
                                  <option value="15,20">15,20</option>
                                </select2>
                              </div>
                            </div>
                            <div v-if="persona != 'tribe'" class="pb-2 border-bottom form-group">
                              <div class="w-100 p-2">
                                <fieldset class="">
                                  <label for="" class="font-weight-bold">Star Rating</label>
                                  <div class="rating font-smaller-4">
                                    <input type="radio" id="rating-5" name="rating" value="5" v-model="params.rating" />
                                    <label class ="rating-star full" for="rating-5" data-toggle="tooltip" title="It was great - 5 stars"></label>
                                    <input type="radio" id="rating-4" name="rating" value="4" v-model="params.rating" />
                                    <label class ="rating-star full" for="rating-4" data-toggle="tooltip" title="It was good - 4 stars"></label>
                                    <input type="radio" id="rating-3" name="rating" value="3" v-model="params.rating" />
                                    <label class ="rating-star full" for="rating-3" data-toggle="tooltip" title="It was okay - 3 stars"></label>
                                    <input type="radio" id="rating-2" name="rating" value="2" v-model="params.rating" />
                                    <label class ="rating-star full" for="rating-2" data-toggle="tooltip" title="It was bad - 2 stars"></label>
                                    <input type="radio" id="rating-1" name="rating" value="1" v-model="params.rating" />
                                    <label class ="rating-star full" for="rating-1" data-toggle="tooltip" title="It was terrible - 1 star"></label>
                                  </div>
                                </fieldset>
                              </div>
                            </div>
                            <div v-if="persona != 'tribe'" class="g-multiselect pb-4 border-bottom form-group">
                              <label for="organisations" class="font-weight-bold">Tribe</label>
                              <div class="font-smaller">
                                <input v-model.lazy="params.organisation" data-placeholder="e.g. Gitcoin" data-tags="true" class="form-control">
                              </div>
                            </div>
                            <button class="btn blue font-caption px-0 btn-block font-weight-semibold" @click="params = {};">Reset Filters</button>
                            {% if is_staff %}
                              <p class="font-body mx-2 mb-2 mt-4 mx-lg-0 mt-lg-2">
                                <span class="font-weight-bold">[[ numUsers ]]</span> users found
                              </p>
                              <button v-if="persona != 'tribe'" v-show="numUsers > 0"  data-toggle="modal" data-target="#inviteAll" :disabled="!(params && (Object.keys(params).length > 1))" class="font-body btn btn-gc-blue ml-2" id="bulk-invite-modal">
                                Invite all to bounty
                              </button>
                            {% endif %}
                          </nav>
                        </transition>
                        <div class="container pt-4" @scroll.passive="onScroll($event)">
                          <button v-if="!hideFilterButton" class="blue btn font-smaller-1 font-weight-bold" @click="showFilters = !showFilters">[[ showFilters ? 'Hide' : 'Show' ]] filters <i class="fas fa-filter"></i></button>
                          <div class="py-5 mt-4">
                            <div v-if="noResults" class="text-center">
                              <img src="{% static 'v2/images/shrug_bot.png' %}" alt="nothing found" width="316" height="221">
                              <p class="mt-4 font-weight-bold mb-0">No users found</p>
                              <button class="btn blue" @click="params = {}; searchUsers()">Reset Filters</button>
                            </div>
                            <div class="grid-4">
                              <div v-for="user in users" class="card card-user shadow-sm border-0" :key="user.id">
                                <div class="d-flex flex-column py-1 bg-lightblue">
                                  <button class="btn position-absolute align-self-end" data-toggle="dropdown" href="#" role="button" aria-haspopup="true" aria-expanded="false"><i class="fas fa-ellipsis-v"></i></button>
                                  <div class="dropdown-menu dropdown-menu-right font-caption bg-white">
                                    <a :href="`/funding/new?invite=${ user.id }`" target="_blank" class="dropdown-item p-2">
                                      <i class="fab fa-ethereum mr-2"></i>
                                      Fund Bounty
                                    </a>
                                    <div class="dropdown-divider"></div>
                                    <a :href="`/profile/${ user.handle }`" class="dropdown-item p-2" target="_blank">
                                      <i class="fas fa-user mr-2"></i>
                                      View profile
                                    </a>
                                  </div>
                                  <a :href="`/profile/${ user.handle }`" class="mx-auto">
                                    <img class="rounded-circle shadow-sm mt-n5 mb-3 bg-white" width="113" height="113" :src="`/dynamic/avatar/${ user.handle }`" alt="${user.handle} Avatar"/>
                                  </a>
                                  <h5 class="text-center card-user_name">
                                    [[ user.name || user.handle ]]
                                    <span v-if="user.verification">
                                      <img src="{% static 'v2/images/badge-verify.svg' %}" width="15" height="15" title="Verified user" alt="verify badget">
                                    </span>
                                  </h5>
                                  <a :href="`/profile/${ user.handle }`" v-bind:data-usercard="[[ user.handle ]]" class="text-center d-block">
                                    @[[ user.handle ]]
                                  </a>
                                  <div v-if="!user.is_org" class="card-user_stars text-center my-2">
                                    <i class="far fa-star" :class="star <= user.avg_rating.overall.toFixed() ? 'fas' : 'far'" v-for="star in user.avg_rating.overall.toFixed(), 5"></i>
                                    ([[ user.avg_rating.total_rating ]] ratings)
                                  </div>
                                  <small class="text-center pb-1" v-if="user.previously_worked">
                                    <i class="far fa-handshake mr-1"></i>Worked with you
                                  </small>
                                </div>
                                <div class="card-body d-flex flex-column justify-content-between">
                                  <!-- TRIBE -->
                                  <template v-if="user.is_org">
                                    <div v-html="user.tribe_description" class="overflow-hidden mb-2 text-black-70" style="max-height: 4.5rem;">
                                    </div>
                                    <div class="text-left">
                                      <span v-if="user.rank_org > 0"><b>#[[ user.rank_org ]]</b> Tribe</span>
                                    </div>
                                    <div class="text-left">
                                      <p class="mb-0">
                                        <i class="fas fa-user font-smaller-4 mr-1"></i>
                                        <b>[[ user.follower_count ]]</b> followers
                                      </p>
                                      <p class="mb-0">
                                        <i class="fas fa-trophy font-smaller-4 mr-1"></i>
                                        <b>[[ user.count_bounties_on_repo ]]</b> Bounties Funded
                                        (<b>[[ user.sum_eth_on_repos ]] ETH</b>)
                                      </p>
                                    </div>
                                  </template>

                                  <!-- User : Funder / Contributor-->
                                  <template v-else>
                                    <div v-if="user.keywords" class="text-center">
                                      <template v-for="keyword in user.keywords">
                                        <span class="badge badge--bluelight">[[ keyword ]]</span>[[ ' ' ]]
                                      </template>
                                    </div>
                                    <div class="text-center my-1 font-smaller-1">
                                      <a :href="`https://github.com/${ user.handle }`" target="_blank" rel="noopener noreferrer" >
                                        <i class="fab fa-github"></i>
                                      </a>
                                      <a :href="`${ user.blog }`" target="_blank" rel="noopener noreferrer" v-if="user.blog">
                                        <i class="fas fa-home"></i>
                                      </a>
                                      <a :href="`https://www.linkedin.com/in/${ user.linkedin_url }`" v-if="user.linkedin_url">
                                        <i class="fab fa-linkedin-in"></i>
                                      </a>
                                      <a @click="messageUser(user.handle);" href="#" v-if="user.chat_id">
                                        <i class="fas fa-comment-dots"></i>
                                      </a>
                                    </div>
                                    <div class="text-center" id="job_status" v-if="user.show_job_status">
                                      <a v-if="user.resume && user.job_search_status !== 'N'" :href="`${media_url}${user.resume}`" download data-toggle="tooltip" title="Download resume">
                                        <i class="fa fa-briefcase mr-2" aria-hidden="true"></i> [[ user.job_status ]]
                                      </a>
                                    </div>
                                    <div class="text-left">
                                      <p class="mb-0">
                                        <i class="fas fa-user font-smaller-4 mr-1"></i>
                                        <b>[[ user.follower_count ]]</b> followers
                                      </p>
                                      <p v-if="!isFunder" class="mb-0">
                                        <b>[[ user.work_done ]]</b> bounties completed
                                      </p>
                                      <p class="mb-0">
                                        <span v-if="user.position_contributor > 0">
                                          <b>#[[ user.position_contributor ]]</b> contributor
                                        </span>
                                        <span v-if="user.position_funder > 0">
                                          <b>#[[ user.position_funder ]]</b> funder
                                        </span>
                                      </p>
                                    </div>
                                    <div class="text-center mt-2">
                                      <button v-if="funderBounties.length" data-toggle="modal" data-target="#userModal" class="btn btn-sm btn-outline-gc-blue font-caption font-weight-semibold button--full" @click="openBounties(user)">Invite to Bounty</button>
                                    </div>
                                  </template>

                                  <div class="text-center mt-2">
                                    <b-button v-bind:class="[user.is_following ? 'btn-outline-green' : 'btn-gc-blue', 'btn btn-sm font-caption font-weight-semibold button--full']" @click="joinTribe(user, $event)">
                                      <i class="fas fa-user-minus mr-1"></i> [[ user.is_following ? "following" : "follow" ]]
                                    </b-button>
                                  </div>

                                </div>
                              </div>
                            </div>
                            <loading-screen v-if="isLoading"></loading-screen>
                          </div>
                        </div>
                        <modal ref="user-modal" id="userModal">
                          <div slot="header" v-if="userSelected.handle">
                            <div class="d-flex flex-column align-items-center">
                              <h6 class="font-weight-bold mb-3">Invite User to Bounty</h6>
                              <img class="rounded-circle mx-auto mb-3" width="64" height="64" :src="`/dynamic/avatar/${ userSelected.handle }`" alt="Avatar"/>
                              <span>[[ userSelected.name ]]</span>
                              <a :href="`/profile/${ userSelected.handle }`" class="text-center d-block" target="_blank">
                                [[ userSelected.handle ]]
                              </a>
                            </div>
                          </div>
                          <div slot="body" v-if="userSelected.handle">
                            <div v-if="funderBounties.length">
                              <div class="my-2 text-center">
                                <b>Select a bounty</b> or <a :href="`/funding/new?invite=${ userSelected.id }`" target="_blank" class="font-weight-bold">create a new one</a>
                              </div>
                              <div class="bounties-box">
                                <div v-for="bounty in funderBounties" :key="bounty.id" @click="bountySelected = bounty" v-bind:class="{ 'btn-gc-blue': bountySelected && bounty.id === bountySelected.id, 'hidden': contributorInvite === userSelected.handle && currentBounty == bounty.id }"  class="bounty-select py-2 px-3 border-bottom d-flex align-items-center">
                                  <img :src="`/dynamic/avatar/${ bounty.funding_organisation || bounty.bounty_owner_github_username }`" class="rounded-circle flex-shrink-0" width="30" height="30" alt="Avatar">
                                  <p class="line-clamp font-smaller-2 my-0 mx-2">
                                    [[ bounty.title ]]
                                  </p>
                                  <div class="ml-auto flex-shrink-0">
                                    <span class="tag token">[[ bounty.value_true ]] [[ bounty.token_name ]]</span>
                                    <span class="tag usd">[[ bounty.value_in_usdt_now ]] USD</span>
                                  </div>
                                </div>
                              </div>
                            </div>
                            <div v-else class="text-center font-subheader mt-4">
                              <p class="font-weight-semibold">You've got NO open bounties</p>
                              <p class="font-body">
                                <a :href="`/funding/new?invite=${ userSelected.id }`" target="_blank">Create a bounty</a>
                                to invite [[ userSelected.handle ]]
                              </p>
                            </div>
                          </div>
                          <div slot="footer" class="d-flex align-items-center flex-fill">
                            <a v-if="bountySelected" :href="bountySelected.url" target="_blank" class="mr-5">view bounty</a>
                            <div class="ml-auto">
                              <button class="btn btn-outline-gc-blue" data-dismiss="modal">Cancel</button>
                              <button  v-if="funderBounties.length" class="btn btn-gc-blue" :disabled="!bountySelected" @click="sendInvite(bountySelected, userSelected.id)">Invite</button>
                            </div>
                          </div>
                        </modal>
                        {% if is_staff %}
                        <modal ref="user-modal" id="inviteAll" size="modal-lg" v-bind:issueDetails="issueDetails">
                            <div slot="header">
                              <div class="d-flex flex-column align-items-center">
                                <h6 class="font-weight-bold mb-3">Invite [[numUsers]] Users to the Bounty</h6>
                              </div>
                            </div>
                            <div slot="body">
                              <div class="form-group">
                                <label class="font-weight-semibold">Github Issue URL</label>
                                <input class="form-control" v-model="gitcoinIssueUrl" type="text" placeholder="https://github.com/gitcoinco/web/issues/5045" v-on:keyup="getIssueDetails(gitcoinIssueUrl)"/>
                              </div>
                              <span class="font-weight-semibold d-block mb-2" v-if="issueDetails">Description</span>
                              <div v-if="issueDetails" class="pre-scrollable p-3 bg-light rounded font-body" style="white-space: pre-line;">
                                <span class="text-black-60 text-uppercase d-block mt-3">ISSUE TITLE</span>
                                [[issueDetails.title]] <span class="badge">[[issueDetails.status]]</span>
                                <span class="text-black-60 text-uppercase d-block mt-3">ISSUE DESCRIPTION</span>
                                [[issueDetails.issue_description_text]]
                              </div>
                              <loading-screen v-else-if="gitcoinIssueUrl && !errorIssueDetails"></loading-screen>
                              <div class="alert-warning p-3" v-if="errorIssueDetails">
                                [[errorIssueDetails]]
                              </div>
                            </div>
                            <div slot="footer" class="d-flex align-items-center flex-fill">
                              <div class="ml-auto">
                                <button class="btn btn-outline-gc-blue" data-dismiss="modal">Cancel</button>
                                <button :disabled="gitcoinIssueUrl === '' && !issueDetails" class="btn btn-gc-blue" @click="sendInviteAll(issueDetails.pk)">Invite</button>
                              </div>
                            </div>
                          </modal>
                        {% endif %}
                      </div>
                    </div>
                  </user-directory>
                </b-tab>
              <template v-slot:tabs-end>
                <li role="presentation" class="nav-item navigation">
                  <a href="{% url 'hackathon_onboard' hackathon.slug %}" class="text-reset text-decoration-none nav-link">
                    <div class="mt-4">Guide</div>
                  </a>
                </li>
              </template>
            </b-tabs>
          </div>
          <div class="d-none d-xl-block col-xl-3">
            <div id="sponsor_sidebar" class="font-body">
              <div class="sponsor-top"></div>
              <sponsor-tribes-widget v-if="hackathonSponsors.length > 0" inline-template>
                <div class="p-xl-0 p-4">
                  <div class="offset-1 subheading left-ribbon">
                    {% trans "Sponsor Tribes" %}
                  </div>
                  <ul class="list-unstyled">
                    <b-media v-for="sponsor in tribesData" tag="li"  class="bg-white rounded m-4" vertical-align="center">
                      <template v-slot:aside>
                        <b-avatar :src="sponsor.avatar_url" size="46" :alt="sponsor.org_name" class="ml-n3"></b-avatar>
                      </template>
                      <div class="py-3 pr-3">
                        <div class="d-flex justify-content-between">
                          <a class="mb-1 font-bigger-1 text-truncate w-50" :href="`/profile/${sponsor.org_name}`">[[ sponsor.display_name ]]</a>
                          <b-button variant="outline-primary" @click="followTribe(sponsor.org_name, $event)" v-bind:class="[sponsor.followed ? 'btn-outline-gc-green' : 'btn-gc-blue', 'btn-sm']">[[ sponsor.followed ? "following" : "follow" ]]</b-button>
                        </div>

                        <div class="">
                          <ul class="list-unstyled" class="mb-0">
                            <li><i class="fas fa-fw fa-user"></i> [[ sponsor.follower_count ]] Followers</li>
                            <li><i class="fas fa-fw fa-trophy"></i> [[ sponsor.bounty_count ]] Bounties Funded</li>
                          </ul>
                        </div>
                      </div>
                    </b-media>
                  </ul>
                </div>
              </sponsor-tribes-widget>
            </div>
          </div>
        </div>
      </div>
    <div class="row bottom_notification font-caption">
      {{footer_msg|safe}}
    </div>

    <div id="onboard-footer" class="row hidden font-body">
      <div class="col-12">
        <p>{% trans "Want to Fund an issue ?" %}
          <a target="_blank" rel="noopener noreferrer" href="{% url "new_funding_short" %}">{% trans "Get Started!" %}</a>
        </p>
      </div>
    </div>

    {% include 'shared/result.html' %}
    {% include 'shared/featured_bounty_cards.html' %}
    {% include 'shared/analytics.html' %}
    {% include 'shared/footer_scripts.html' with vue=True %}
    {% include 'shared/footer.html' %}
    <script type="text/x-template" id="select2-template">
      <select>
        <slot></slot>
      </select>
    </script>
    <script src='{% static "v2/js/vue-components.js" %}'></script>
    {{orgs|json_script:"sponsor-list"}}
    {{hackathon_obj|json_script:"hackathon-object"}}
    <script>
      $('body').bootstrapTooltip({
        selector: '[data-toggle="tooltip"]'
      });
      const csrftoken = jQuery("[name=csrfmiddlewaretoken]").val();
      document.current_tab = 'hackathon:{{hackathon.id | safe}}';
      document.keywords = {{ keywords | safe }};
      document.is_registered = {{ is_registered | safe }};
      document.hackathon = "{{ hackathon.slug | safe }}";
      document.hackathon_id = "{{ hackathon.id | safe }}";
      document.hackathonSponsors = JSON.parse(document.getElementById('sponsor-list').textContent);
      document.hackathonObj = JSON.parse(document.getElementById('hackathon-object').textContent);
      document.activePanel = parseInt({{panel | safe}});
      document.chatURL = "{{ chat_url | safe}}";
      if(location.hostname === 'gitcoin.co') $('#network-filter').hide();
    </script>
    <script src='{% static "v2/js/pages/dashboard-hackathon.js" %}'></script>
    {% include 'shared/activity_scripts.html' %}
    <script src='{% static "v2/js/status.js" %}'></script>
    <script src='{% static "v2/js/pages/townsquare.js" %}'></script>
    <script src='{% static "v2/js/pages/join_tribe.js" %}'></script>
    <script src='{% static "v2/js/users.js" %}'></script>
    <script src='{% static "v2/js/hackathon-projects.js" %}'></script>
    {% include 'shared/current_profile.html' %}
    <script src='{% static "v2/js/user-search.js" %}'></script>
  </body>
</html><|MERGE_RESOLUTION|>--- conflicted
+++ resolved
@@ -52,7 +52,6 @@
         align-items: center;
       }
 
-<<<<<<< HEAD
       .hackathon-banner {
         background: {% firstof hackathon.background_color or 'white' %};
         color: {% firstof hackathon.text_color or 'black' %};
@@ -60,72 +59,6 @@
         {% if hackathon.banner %}
           background: url('{{MEDIA_URL}}{{hackathon.banner}}') 0 / cover;
         {% endif %}
-=======
-      .hackathon-logo img {
-        height: 185px;
-        object-fit: contain;
-      }
-
-      .register {
-        width: 100%;
-      }
-
-      .card-bg {
-        background-color: #0C1A27;
-        padding: 1.8em;
-        background-size: cover;
-      }
-
-      .card-project {
-        text-align: center;
-        box-shadow: 0 4px 10px rgba(0, 0, 0, 0.25);
-      }
-
-      .card-badge {
-        right: 1em;
-        top: 1em;
-        filter: drop-shadow(0 0.3rem 0.2rem rgba(0,0,0,0.25));
-        width: 4em;
-      }
-
-      .controls .form-control, .controls .btn, .controls label {
-        font-size: 0.7rem;
-      }
-
-      .looking-team {
-        background-color: rgba(62, 0, 255, 0.05);
-        border-radius: 8px;
-        padding: 11px 15px;
-      }
-
-      .info-card-title {
-        font-weight: bold;
-        font-size: 12px;
-        line-height: 22px;
-        letter-spacing: 1px;
-        color: #3E00FF;
-      }
-
-      .info-card-desc {
-        font-style: italic;
-        font-weight: normal;
-        font-size: 12px;
-        line-height: 18px;
-        color: #666666;
-      }
-
-      .ui-selectmenu-button.ui-button {
-        background: none !important;
-      }
-
-      @media(max-width: 767.98px) {
-        .navbar .navbar-brand img {
-          height:20px;
-        }
-        li.navigation > a.nav-link {
-           font-size:14px;
-        }
->>>>>>> 1a00b69b
       }
     </style>
       {% include 'shared/fbpixel.html' %}
@@ -280,7 +213,8 @@
                   </template>
                   <project-directory inline-template user-id={{ user.profile.id | safe }}>
                     <div class="ml-4">
-                      <div class="sidebar-container flex-column flex-lg-row">
+                      <loading-screen v-if="isLoading"></loading-screen>
+                      <div v-if="!isLoading" class="sidebar-container flex-column flex-lg-row">
                         <transition name="fade">
                           <nav v-show="showFilters" class="sidebar flex-fill pr-4" role="navigation">
                             <div class="pb-4 border-bottom form-group">
@@ -336,84 +270,6 @@
                           </nav>
                         </transition>
                         <div class="container pt-4" @scroll.passive="onScroll($event)">
-                          <button v-if="!hideFilterButton" class="blue btn font-smaller-1 font-weight-bold" @click="showFilters = !showFilters">[[ showFilters ? 'Hide' : 'Show' ]] filters <i class="fas fa-filter"></i></button>
-                          <div class="mt-4">
-                          <div v-if="noResults" class="text-center">
-                            <img src="{% static 'v2/images/shrug_bot.png' %}" alt="nothing found" width="316" height="221">
-                            <p class="mt-4 font-weight-bold mb-0">No projects found</p>
-                            <button class="btn blue" @click="params = {}; searchTerm = ''; searchProjects();">Reset Filters</button>
-                          </div>
-<<<<<<< HEAD
-                          <div class="project-grid ml-2">
-                            <div v-for="project in hackathonProjects" class="card card-user shadow-sm border-0" :key="project.id">
-                              <div class="card card-project">
-                                {% if is_staff %}
-                                <b-form-checkbox switch v-model="project.winner" style="padding:0;float:left;" @change="markWinner($event, project)">mark winner</b-form-checkbox>
-                                {% endif %}
-                                <img v-if="project.badge" class="position-absolute card-badge" width="50" :src="profile.badge" alt="badge" />
-                                <div class="card-bg rounded-top" style="">
-
-                                  <div v-if="project.winner" class="ribbon ribbon-top-right"><span>winner</span></div>
-                                  <img v-if="project.logo" class="card-project-logo m-auto rounded shadow" height="87" width="87" :src="project.logo" alt="Hackathon logo" />
-                                  <img v-else class="card-project-logo m-auto rounded shadow" height="87" width="87" :src="project.bounty.avatar_url" alt="Bounty Logo" />
-                                </div>
-                                <div class="card-body">
-                                <h5 class="card-title font-weight-bold text-left">[[ project.name ]]</h5>
-                                <div class="my-2">
-                                  <p class="text-left text-muted font-smaller-1">
-                                    [[ project.summary | truncate(500) ]]
-                                  </p>
-                                  <div class="text-left">
-                                    <a :href="project.work_url" target="_blank" class="btn btn-sm btn-gc-blue font-smaller-2 font-weight-semibold">View Project</a>
-                                    <a :href="project.bounty.url" class="btn btn-sm btn-outline-gc-blue font-smaller-2 font-weight-semibold">View Bounty</a>
-                                    <b-dropdown variant="outline-gc-blue" toggle-class="btn btn-sm" split-class="btn-sm btn btn-gc-blue">
-                                      <template v-slot:button-content>
-                                        <i class='fas fa-comment-dots'></i>
-                                      </template>
-                                      <b-dropdown-item-button @click.prevent="chatWindow(project.chat_channel_id, false);" v-for="profile in project.profiles" aria-describedby="dropdown-header-label">
-                                       Chat With Team
-                                      </b-dropdown-item-button>
-                                      <b-dropdown-item-button @click.prevent="chatWindow(profile.handle, true);" v-for="profile in project.profiles" aria-describedby="dropdown-header-label">
-                                        @ [[ profile.handle ]]
-                                      </b-dropdown-item-button>
-                                    </b-dropdown>
-                                  </div>
-                                </div>
-                                <div class="my-3 mb-2 text-left">
-                                  <b class="font-weight-bold font-smaller-3">Team Members</b>
-                                  <div class="mt-1">
-                                      <a v-for="profile in project.profiles" :href=`/profile/${profile.handle}` class="">
-                                        <b-img-lazy :src="profile.avatar_url" :alt=`"@${profile.handle}"` :title="profile.handle" width="30" height="30" class="rounded-circle"></b-img-lazy>
-                                      </a>
-                                  </div>
-                                </div>
-
-                                <div v-if="project.looking_members || project.message" class="my-3 looking-team">
-                                  <h5 v-if="project.looking_members"  class="info-card-title uppercase">Looking for team members</h5>
-                                  <p v-if="project.message" class="info-card-desc">
-                                    [[ project.message ]]
-                                  </p>
-                                </div>
-
-                                <div class="font-smaller-2 mt-4">
-                                  <b class="font-weight-bold">Sponsored by</b>
-                                  <img class="" width="20" :src="project.bounty.avatar_url" :alt="project.bounty.org_name" />
-                                  <a :href=`/profile/${project.bounty.org_name}`>[[ project.bounty.org_name ]]</a>
-                                </div>
-                              </div>
-                              </div>
-                            </div>
-                          </div>
-                          <loading-screen v-if="isLoading"></loading-screen>
-                        </div>
-=======
-                          <button class="btn blue font-caption px-0 btn-block font-weight-semibold" @click="params = {}; searchTerm = ''; searchProjects();">Reset Filters</button>
-                          <p class="font-body mx-2 mb-2 mt-4 mx-lg-0 mt-lg-2">
-                            <span class="font-weight-bold">[[ numProjects ]]</span> projects found
-                          </p>
-                        </nav>
-                      </transition>
-                      <div class="container pt-4" @scroll.passive="onScroll($event)">
                         <button v-if="!hideFilterButton" class="blue btn font-smaller-1 font-weight-bold" @click="showFilters = !showFilters">[[ showFilters ? 'Hide' : 'Show' ]] filters <i class="fas fa-filter"></i></button>
                         <div class="mt-4">
                         <div v-if="noResults" class="text-center">
@@ -433,9 +289,10 @@
                           </h1>
                         </div>
                         <div class="project-grid ml-2">
-                          <project-card v-for="project in hackathonProjects" v-bind:project="project" :key="project.id"/>
->>>>>>> 1a00b69b
+                          <project-card {% if is_staff %} v-bind:is_staff="true" {% endif %} v-for="project in hackathonProjects" v-bind:project="project" :key="project.id"/>
                         </div>
+                      </div>
+                    </div>
                       </div>
                     </div>
                   </project-directory>
