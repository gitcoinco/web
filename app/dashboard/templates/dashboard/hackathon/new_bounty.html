{% comment %}
    Copyright (C) 2019 Gitcoin Core

    This program is free software: you can redistribute it and/or modify
    it under the terms of the GNU Affero General Public License as published
    by the Free Software Foundation, either version 3 of the License, or
    (at your option) any later version.

    This program is distributed in the hope that it will be useful,
    but WITHOUT ANY WARRANTY; without even the implied warranty of
    MERCHANTABILITY or FITNESS FOR A PARTICULAR PURPOSE. See the
    GNU Affero General Public License for more details.

    You should have received a copy of the GNU Affero General Public License
    along with this program. If not, see <http://www.gnu.org/licenses/>.

{% endcomment %}
{% load i18n static email_obfuscator add_url_schema avatar_tags %}
<!DOCTYPE html>
<html lang="en">

  <head>
    {% include 'shared/head.html' %}
    {% include 'shared/cards.html' %}
    <meta name="title" content="Create Funded Issue/Bounty | Gitcoin">
    <meta name="description" content="Instructions for creating an issue and posting a bounty to Gitcoin so developers across the world can discover your bounty and start working on your issue.">

    <style>
      .onboard-banner {
        position: relative;
        background: {% firstof hackathon.background_color or 'white' %};
        color: {% firstof hackathon.text_color or 'black' %};
        {% if hackathon.banner %}
          background: url('{{MEDIA_URL}}{{hackathon.banner}}') 0 / cover;
        {% endif %}
      }

      .issue_description {
        height: 400px;
        padding: 1em;
        overflow: auto;
        resize: vertical;
        background-color: #f9f9f9;
      }

      .issue_description img {
        max-width: 100%;
      }

      .sponsors {
        width: 96px;
        color: black;
        font-weight: 300;
      }

      .sponsor-selected {
        box-shadow: 0 0 4px 0 #d2d2d2;
      }

      .vs__dropdown-toggle {
        padding: 5px 5px 5px 5px;
        border-radius: 2px;
      }

      .chain-btn {
        min-height: 64px;
      }

      .chain-btn:hover {
        background-color: #f9f9f9;
        border-color: #3E00FF;
      }

      .issue_description {
        color: #000000;
        font-size: 14px;
      }

      .issue_description h1,
      .issue_description h2,
      .issue_description h3,
      .issue_description h4,
      .issue_description h5,
      .issue_description h6 {
        letter-spacing: 1px;
        font-size: 14px;
        margin-top: 5px;
        text-transform: none;
        font-weight: 400;
      }

      .issue_description h1 {
        font-size: 19px;
      }

      .issue_description h2 {
        font-size: 18px;
      }

      .issue_description h3 {
        font-size: 17px;
      }

      .issue_description h4 {
        font-size: 16px;
      }

      .issue_description h5 {
        font-size: 15px;
      }

      .vs__clear {
        top: -2px;
        position: relative;
      }
    </style>
  </head>

  <body>
    <div class="content__main min-vh-100 d-md-flex flex-column">
      {% include 'shared/tag_manager_2.html' %}
      <div class="container-fluid header dash px-0">
        {% include 'shared/top_nav.html' with class='d-md-flex' %}
        {% include 'shared/nav.html' %}
      </div>
      <div class="onboard-banner text-center p-4 pb-5">
        {% firstof hackathon.logo_svg or hackathon.logo as logo %}
        {% if logo %}
          <img class="my-5 mw-100" height="250" src="{{MEDIA_URL}}{{logo}}"/>
        {% else %}
          <div class=" d-flex align-items-center justify-content-around font-bigger-4 text-center my-5">
            {{ hackathon.name }}
          </div>
        {% endif %}
      </div>
      <div class="container-fluid bg-lightblue pb-5" id="gc-hackathon-new-bounty" v-cloak>
        <form action="" @submit="checkForm">
          <div class="container mt-md-n5 mb-3 bg-white position-relative rounded">
            <div class="row p-4 p-md-5">
              <div class="col-12">

                <div class="d-flex flex-wrap justify-content-center mb-3">
                  <a :href=`/profile/${sponsor.handle}` target="_blank" class="sponsors d-flex flex-column align-items-center px-3 py-2 m-3 rounded" v-for="sponsor in sponsors" :class="{'sponsor-selected': (sponsor.handle.toLowerCase()==orgSelected.toLowerCase()) }">
                    <img :src="sponsor.avatar_url" class="" :alt="sponsor.handle" :title="sponsor.handle" width="50">
                  </a>
                </div>

                <h1 class="text-center">Fund Prize</h1>
                <p class="text-center font-bigger-1 text-black-60">Fund your GitHub issue and work with talented developers!</p>
                <div class="mb-3">
                  <label class="font-caption letter-spacing text-black-60 text-uppercase" for="bounty_chain">Bounty chain</label>
                    <p class="font-body">Pick the chain you are funding the bounty with</p>

                  <div class="btn-group-toggle d-flex flex-column flex-lg-row flex-wrap">

                    <label class="btn btn-radio chain-btn d-flex align-items-center justify-content-center mr-2 mb-2 font-weight-bold py-2 px-4" :class="{'active': chainId === '1'}">
                      <input type="radio" name="bounty_chain" id="1_chain" value="1" v-model="chainId"><img class="mr-2" src="{% static 'v2/images/chains/ethereum.svg' %}" alt="" width="16"> ETH
                    </label>

                    <label class="btn btn-radio chain-btn d-flex align-items-center justify-content-center mr-2 mb-2 font-weight-bold py-2 px-4" :class="{'active': chainId === '0'}">
                      <input type="radio" name="bounty_chain" id="0_chain" value="0" v-model="chainId"><img class="mr-2" src="{% static 'v2/images/chains/bitcoin.svg' %}" alt="" width="20"> BTC
                    </label>

                    <label class="btn btn-radio chain-btn d-flex align-items-center justify-content-center mr-2 mb-2 font-weight-bold py-2 px-4" :class="{'active': chainId === '666'}">
                      <input type="radio" name="bounty_chain" id="666_chain" value="666" v-model="chainId"><img class="mr-2" src="{% static 'v2/images/chains/paypal.svg' %}" alt="" width="16"> PayPal
                    </label>

                    <label class="btn btn-radio chain-btn d-flex align-items-center justify-content-center mr-2 mb-2 font-weight-bold py-2 px-4" :class="{'active': chainId === '56'}">
                      <input type="radio" name="bounty_chain" id="56_chain" value="56" v-model="chainId"><img class="mr-2" src="{% static 'v2/images/chains/binance.svg' %}" alt="" width="16"> Binance
                    </label>

                    <label class="btn btn-radio chain-btn d-flex align-items-center justify-content-center mr-2 mb-2 font-weight-bold py-2 px-4" :class="{'active': chainId === '1000'}">
                      <input type="radio" name="bounty_chain" id="1000_chain" value="1000" v-model="chainId"><img class="mr-2" src="{% static 'v2/images/chains/harmony.svg' %}" alt="" width="16"> Harmony
                    </label>

                    <label class="btn btn-radio chain-btn d-flex align-items-center justify-content-center mr-2 mb-2 font-weight-bold py-2 px-4" :class="{'active': chainId === '58'}">
                      <input type="radio" name="bounty_chain" id="58_chain" value="58" v-model="chainId"><img class="mr-2" src="{% static 'v2/images/chains/polkadot.svg' %}" alt="" width="16"> Polkadot
                    </label>

                    <label class="btn btn-radio chain-btn d-flex align-items-center justify-content-center mr-2 mb-2 font-weight-bold py-2 px-4" :class="{'active': chainId === '61'}">
                      <input type="radio" name="bounty_chain" id="61_chain" value="61" v-model="chainId"><img class="mr-2" src="{% static 'v2/images/chains/ethereum-classic.svg' %}" alt="" width="16"> ETC
                    </label>

                    <label class="btn btn-radio chain-btn d-flex align-items-center justify-content-center mr-2 mb-2 font-weight-bold py-2 px-4" :class="{'active': chainId === '102'}">
                      <input type="radio" name="bounty_chain" id="102_chain" value="102" v-model="chainId"><img class="mr-2" src="{% static 'v2/images/chains/zilliqa.svg' %}" alt="" width="16"> Zilliqa
                    </label>

                    <label class="btn btn-radio chain-btn d-flex align-items-center justify-content-center mr-2 mb-2 font-weight-bold py-2 px-4" :class="{'active': chainId === '600'}">
                      <input type="radio" name="bounty_chain" id="600_chain" value="600" v-model="chainId"><img class="mr-2" src="{% static 'v2/images/chains/filecoin.svg' %}" alt="" width="20"> Filecoin
                    </label>

<<<<<<< HEAD
                    <label class="btn btn-radio chain-btn d-flex align-items-center justify-content-center mr-2 mb-2 font-weight-bold py-2 px-4" :class="{'active': chainId === '42220'}">
                      <input type="radio" name="bounty_chain" id="42220_chain" value="42220" v-model="chainId"><img class="mr-2" src="{% static 'v2/images/chains/celo.svg' %}" alt="" width="16"> Celo
                    </label>
=======
                  {% if is_staff %}
                    <label class="btn btn-radio chain-btn d-flex align-items-center mr-2 mb-2 font-weight-bold py-2 px-4" :class="{'active': chainId === '30'}">
                      <input type="radio" name="bounty_chain" id="30_chain" value="30" v-model="chainId"><img class="mr-2" src="{% static 'v2/images/chains/rsk.svg' %}" alt="" width="16"> RSK
                    </label>
                  {% endif %}

                  <label class="btn btn-radio chain-btn d-flex align-items-center mr-2 mb-2 font-weight-bold py-2 px-4" :class="{'active': chainId === '717171'}">
                    <input type="radio" name="bounty_chain" id="717171_chain" value="717171" v-model="chainId"> Other
                  </label>
>>>>>>> dbfd5e3a

                    <label class="btn btn-radio chain-btn d-flex align-items-center justify-content-center mr-2 mb-2 font-weight-bold py-2 px-4" :class="{'active': chainId === '717171'}">
                      <input type="radio" name="bounty_chain" id="717171_chain" value="717171" v-model="chainId"> Other
                    </label>

                  </div>
                  <div class="text-danger" v-if="errors.chainId && !form.chainId">
                    [[errors.chainId]]
                  </div>
                </div>
                <div class="mb-3">
                  <label class="font-caption letter-spacing text-black-60 text-uppercase" for="issueURL">Github Issue Url <span class="badge badge-greylight text-capitalize">Required</span></label>
                  <input class="form-control" name='issueURL' id="issueURL" v-model="form.issueUrl" type="url" placeholder="https://github.com/org/repo/issues/n" @input="getIssueDetails(form.issueUrl)" value="{% if issueURL %}{{ issueURL }}{% endif %}" required/>
                  <img v-if="filterOrgSelected" :src="filterOrgSelected[0].avatar_url" class="position-absolute" :alt="filterOrgSelected[0].handle" :title="filterOrgSelected[0].handle" height="32" style="margin-top: -35px; right: 18px;">

                  <div class="text-danger" v-if="errors.issueDetails">
                    [[errors.issueDetails]]
                  </div>
                </div>
                <!-- [[issueDetails]] -->
                <div v-if="form.issueDetails">
                  <div class="font-caption letter-spacing text-black-60 text-uppercase mb-2">
                    Issue Title
                  </div>
                  <div class="mb-3">
                    [[form.issueDetails.title]]
                  </div>

                  <div class="font-caption letter-spacing text-black-60 text-uppercase mb-2">
                    Issue Details
                  </div>
                  <div class="issue_description mb-3" :inner-html.prop="form.issueDetails.description | markdownit"></div>
                  <a class="button button--primary" :href="form.issueUrl" target="_blank" rel="noopener noreferrer">
                    Edit on Github <i class="fab fa-github ml-1"></i>
                  </a>

                  <div class="mt-4">
                    <label class="font-caption letter-spacing text-black-60 text-uppercase" for="keywords">{% trans "Keywords" %} <span class="badge badge-greylight text-capitalize">Required</span></label>
                    <p class="font-body">Insert keywords relevant to your issue to make it easily discoverable by contributors </p>
                    <div class="form__select2 g-multiselect flex-column">

                      <select2 :options="form.issueDetails.keywords" v-model="form.keywords" data-placeholder="e.g. HTML, CSS" data-tags="true" data-token-separators="[',']" multiple class="form-control" required>
                        <option disabled value="0">Select one</option>
                      </select2>

                      <!-- <select class="js-select2" id="keywords" name="keywords" multiple required> -->
                      <!-- </select> -->
                    </div>
                    <div id="keyword-suggestion-container" class="font-caption font-weight-semibold mt-1">
                      <span>Add tags from your repo: </span>
                      <ul id="keyword-suggestions" class="d-flex list-unstyled flex-wrap">
                        <li class="select2-available__choice" v-for="keyword in form.issueDetails.keywords" @click="addKeyword(keyword)" :class="{'d-none': form.keywords.includes(keyword)}"><span class="text">[[keyword]]</span></li>
                      </ul>
                    </div>
                    <div class="text-danger" v-if="errors.keywords && !form.keywords.length">
                      [[errors.keywords]]
                    </div>
                  </div>
                </div>
                <div v-else>
                  <div class="my-4">
                    <img class="w-100" src="{% static "v2/images/bounty/no_issue.svg" %}">
                  </div>
                </div>

                <div class="mt-4">
                  <label class="font-caption letter-spacing text-black-60 text-uppercase" for="issueURL">Bounty category <span class="badge badge-greylight text-capitalize">Required</span></label>
                  <p class="font-body">Pick the most accurate categories for this bounty to get the right contributors</p>

                  <div class="btn-group-toggle">
                    <label class="btn btn-radio frontend mr-2 mb-2 font-weight-bold py-2 px-4" :class="{'active': form.bounty_categories.includes('frontend')}">
                      <input type="checkbox" id="frontend_cat" value="frontend" v-model="form.bounty_categories"><i class="fas fa-laptop-code mr-2 mb-2"></i> Front End
                    </label>
                    <label class="btn btn-radio backend mr-2 mb-2 font-weight-bold py-2 px-4" :class="{'active': form.bounty_categories.includes('backend')}">
                      <input type="checkbox" id="backend_cat" value="backend" v-model="form.bounty_categories"><i class="fas fa-code mr-2 mb-2"></i> Back End
                    </label>
                    <label class="btn btn-radio design mr-2 mb-2 font-weight-bold py-2 px-4" :class="{'active': form.bounty_categories.includes('design')}">
                      <input type="checkbox" id="design_cat" value="design" v-model="form.bounty_categories"><i class="fas fa-pencil-ruler mr-2 mb-2"></i> Design
                    </label>
                    <label class="btn btn-radio doc mr-2 mb-2 font-weight-bold py-2 px-4" :class="{'active': form.bounty_categories.includes('documentation')}">
                      <input type="checkbox" id="doc_cat" value="documentation" v-model="form.bounty_categories"><i class="fas fa-file-alt mr-2 mb-2"></i> Documentation
                    </label>
                    <label class="btn btn-radio other mb-2 font-weight-bold py-2 px-4" :class="{'active': form.bounty_categories.includes('other')}">
                      <input type="checkbox" id="other_cat" value="other" v-model="form.bounty_categories"><i class="fas fa-briefcase mr-2 mb-2"></i> Other
                    </label>
                  </div>
                  <div class="text-danger" v-if="errors.bounty_categories && !form.bounty_categories.length">
                    [[errors.bounty_categories]]
                  </div>
                </div>

                <div class="mt-4">
                  <div id="" class="">
                    <label class="font-caption letter-spacing text-black-60 text-uppercase" for="project_type">Project Type</label>
                    <div class="d-flex row">
                      <div class="col-12 col-md-6 btn-group-toggle">
                        <label class="btn btn-block btn-radio contest my-2 font-weight-bold py-2 px-4 text-left" :class="{'active': form.project_type.includes('contest')}">
                          <input type="radio" name="project_type" id="contest" value="contest" v-model="form.project_type" required>
                          Contest
                          <span class="d-block font-weight-normal">
                            <span class="fa-stack font-smaller-6">
                              <i class="far fa-circle fa-stack-2x"></i>
                              <i class="fas fa-users fa-stack-1x"></i>
                            </span>
                            Multiple contributors
                          </span>
                          <span class="d-block font-weight-normal">
                            <span class="fa-stack font-smaller-6">
                              <i class="far fa-circle fa-stack-2x"></i>
                              <i class="fas fa-users fa-stack-1x"></i>
                            </span>
                            One paid
                          </span>
                        </label>
                      </div>
                      <div class="col-12 col-md-6 btn-group-toggle">
                        <label class="btn btn-block btn-radio cooperative my-2 font-weight-bold py-2 px-4 text-left" :class="{'active': form.project_type.includes('cooperative')}">
                          <input type="radio" name="project_type" id="cooperative" value="cooperative" v-model="form.project_type" required>
                          Cooperative
                          <span class="d-block font-weight-normal">
                            <span class="fa-stack font-smaller-6">
                              <i class="far fa-circle fa-stack-2x"></i>
                              <i class="fas fa-users fa-stack-1x"></i>
                            </span>
                            Multiple contributors
                          </span>
                          <span class="d-block font-weight-normal">
                            <span class="fa-stack font-smaller-6">
                              <i class="far fa-circle fa-stack-2x"></i>
                              <i class="fas fa-user fa-stack-1x"></i>
                            </span>
                            Multiple paid
                          </span>
                        </label>
                      </div>
                    </div>
                  </div>
                  <div class="text-danger" v-if="errors.project_type && !form.project_type">
                    [[errors.project_type]]
                  </div>
                </div>
                <div class="mt-4">
                  <div id="" class="">
                    <label class="font-caption letter-spacing text-black-60 text-uppercase" for="permission_type">Permissions</label>
                    <div class="d-flex row">
                      <div class="col-12 col-md-6 btn-group-toggle">
                        <label class="btn btn-block btn-radio approval my-2 font-weight-bold py-3 px-4 text-left" :class="{'active': form.permission_type.includes('approval')}">
                          <input type="radio" name="permission_type" id="approval" value="approval" v-model="form.permission_type" required>
                          Approval Required
                          <span class="d-block font-weight-normal">
                            <i class="fas fa-user-cog"></i>
                            I will approve bounty hunters
                          </span>
                        </label>
                      </div>
                      <div class="col-12 col-md-6 btn-group-toggle">
                        <label class="btn btn-block btn-radio permissionless my-2 font-weight-bold py-3 px-4 text-left" :class="{'active': form.permission_type.includes('permissionless')}">
                          <input type="radio" name="permission_type" id="permissionless" value="permissionless" v-model="form.permission_type" required>
                          Permissionless
                          <span class="d-block font-weight-normal">
                            <i class="fas fa-user-cog "></i>
                            No approval required
                          </span>
                        </label>
                      </div>
                    </div>
                  </div>
                  <div class="text-danger" v-if="errors.permission_type && !form.permission_type">
                    [[errors.permission_type]]
                  </div>
                </div>

                <div class="mt-4">
                  <label class="font-caption letter-spacing text-black-60 text-uppercase">{% trans "Details" %}</label>
                  <div class="d-flex row mb-2">
                    <div class="col-12 col-md-4">
                      <label class="form__label" for="experience_level">{% trans "Experience Level" %}</label>
                      <v-select id="experience_level" :options="['Beginner','Intermediate','Advanced']" placeholder="Experience Level" v-model="form.experience_level">
                        <template #search="{attributes, events}">
                          <input
                            class="vs__search"
                            :required="!form.experience_level"
                            v-bind="attributes"
                            v-on="events"
                          />
                        </template>
                      </v-select>
                    </div>
                    <div class="col-12 col-md-4">
                      <label class="form__label" for="project_length">{% trans "Time Commitment" %}</label>
                      <v-select id="project_length" :options="['Hours','Days','Weeks', 'Months']" placeholder="Time Commitment" v-model="form.project_length">
                        <template #search="{attributes, events}">
                          <input
                            class="vs__search"
                            :required="!form.project_length"
                            v-bind="attributes"
                            v-on="events"
                          />
                        </template>
                      </v-select>
                    </div>
                    <div class="col-12 col-md-4">
                      <label class="form__label" for="bounty_type">{% trans "Bounty Type" %}</label>
                      <v-select id="bounty_type" :options="['Bug','Feature','Improvement', 'Security', 'Documentation', 'Design', 'Code Review', 'Other']" placeholder="Bounty Type" v-model="form.bounty_type">
                        <template #search="{attributes, events}">
                          <input
                            class="vs__search"
                            :required="!form.bounty_type"
                            v-bind="attributes"
                            v-on="events"
                          />
                        </template>
                      </v-select>
                    </div>
                    <div class="col-12 text-danger" v-if="errors.experience_level || errors.project_length || errors.bounty_type">
                      [[errors.experience_level || errors.project_length || errors.bounty_type]]
                    </div>
                  </div>

                </div>

                <div id="pricing-section" class="mt-4" data-select2-id="pricing-section">
                  <label class="font-caption letter-spacing text-black-60 text-uppercase">Pricing</label>
                  <div class="d-flex row mb-2">
                    <div class="col-12 col-md-4">
                      <label class="form__label" for="token">Denomination</label>

                      <v-select id="token" :options="filterByChainId" label="symbol" v-model="form.token" @input="getAmount(form.token ? form.token.symbol : null); injectProvider(form.token ? form.token.symbol : null);">
                        <template v-slot:option="option">
                          <span class="font-weight-semibold">[[ option.symbol ]]</span>
                        </template>
                      </v-select>

                    </div>
                    <div class="col-12 col-md-4">
                      <label class="form__label" for="amount">Amount</label>
                      <input name="amount" id="amount" class="form__input" :class="{'valid': form.amount, 'error': !form.amount}" type="number" step="any" min="0.001" v-model="form.amount" @input="calcValues('usd')">
                    </div>
                    <div class="col-12 col-md-4" id="usd-amount-wrapper">
                      <label class="form__label" for="usd_amount">USD</label>
                      <input name="usd_amount" id="usd_amount" class="form__input" :class="{'valid': form.amountusd, 'error': !form.amountusd}" type="number" step="any" min="0.00" v-model="form.amountusd" @input="calcValues('token')">
                    </div>
                  </div>
                </div>

                <div class="funder-address-container mt-4" v-show="(chainId !== '1' && chainId !== '56') || funderAddressFallback === true">
                  <label class="font-caption letter-spacing text-black-60 text-uppercase" for="funderAddress">Funder Address</label>
                  <p class="font-body" v-show="funderAddressFallback === true">Please enter your Binance Wallet address. We are unable to validate a Binance address. Please confirm that you are using the correct Binance address.</p>
                  <input name="funderAddress" id="funderAddress" class="form__input" type="text" placeholder="Address with which the bounty will be paid out" v-model="form.funderAddress">
                  <div class="text-danger" v-if="errors.funderAddress && !form.funderAddress">
                    [[errors.funderAddress]]
                  </div>
                  <div class="text-danger" v-if="funderAddressFallback === true">
                    Looks like you don't have the Binance Wallet Extension or the extension is disabled.
                  </div>
                </div>
              </div>
            </div>
          </div>

          <div class="container mt-5 bg-white position-relative rounded">
            <div class="row p-4 p-md-5">
              <div class="col-12">
                <div id="total-section" class="d-flex" v-if="form.token">
                  <div class="col-md-3 col-lg-2 my-auto">
                    <h5 class="text-uppercase h3 font-weight-bold mb-0">Total</h5>
                  </div>
                  <div class="col-md-9 col-lg-10 my-auto">
                    <p class="mb-1 text-uppercase text-black-50 font-body">Payment Due</p>
                    <span id="summary-total-amount" class="h2 text-darkblue font-weight-bold my-3 d-block">[[form.amount]] [[form.token.symbol]]</span>

                    <p class="font-caption text-black-50 mb-1">
                      Bounty <span id="summary-bounty-amount" class="font-weight-bold">[[form.amount]]</span>
                      <span id="summary-bounty-token" class="font-weight-bold">[[form.token.symbol]]</span> ($[[form.amountusd]])
                    </p>

                  </div>
                </div>
                <div class="py-4">
                  <div class="form__checkbox">
                    <input name="terms" id="terms" type="checkbox" value="1" required="" v-model="terms">
                    <label class="form__label" for="terms">I have read, understand, and agree to, the
                      <a href="/legal/terms" target="_blank" class="text-reset underline" rel="noopener noreferrer">Terms of Service</a>.
                    </label>
                  </div>
                  <div class="text-danger" v-if="errors.terms && !terms">
                    [[errors.terms]]
                  </div>

                </div>
              </div>
            </div>
          </div>
          <div class="container mt-5">
            <div class="row">
              <div class="col-12 text-center">
                <button class="btn btn-gc-blue btn-lg mb-3 px-5 btn-lg-padding" type="submit" @click="submitForm($event)">Fund Issue</button>
              </div>
              <div class="col-12 text-center" v-if="Object.keys(errors).length > 0">
                Please verify forms errors and try again
              </div>
            </div>
          </div>
        </form>
      </div>
      <script type="text/x-template" id="select2-template">
        <select>
          <slot></slot>
        </select>
      </script>

      {% include 'shared/analytics.html' %}
      {% include 'shared/footer.html' %}
      {% include 'shared/footer_scripts.html' with slim=1 %}
      {% include 'shared/current_profile.html' %}
      <script src="{% static "v2/js/lib/highlight.js" %}"></script>
      <script src="{% static "v2/js/lib/markdown-it.js" %}"></script>
      <script src="{% static "v2/js/lib/ipfs-api.js" %}"></script>
      <script src="{% static "v2/js/ipfs.js" %}"></script>
      <script src="{% static "v2/js/abi.js" %}"></script>

      <script src="{% static "v2/js/lib/polkadot/core.min.js" %}"></script>
      <script src="{% static "v2/js/lib/polkadot/extension.min.js" %}"></script>
      <script src="{% static "v2/js/lib/polkadot/utils.js" %}"></script>

      <script src="{% static "v2/js/lib/binance/utils.js" %}"></script>

      <script>
        $('body').bootstrapTooltip({
          selector: '[data-toggle="tooltip"]'
        });
        const csrftoken = jQuery("[name=csrfmiddlewaretoken]").val();
        document.hackathon = {
          slug: '{{hackathon.slug | safe}}',
          name: '{{hackathon.name | safe}}',
          endDate: '{{hackathon.end_date|date:"U"}}',
        };

        document.sponsors= [
          {% for sponsor in hackathon.sponsor_profiles.all %}
              {% if not forloop.first %},{% endif %}
              {
                handle: "{{ sponsor }}",
                name: "{{ sponsor.data.name }}",
                avatar_url: "{{ sponsor.avatar_url }}",
              }
          {% endfor %}
          ]
      </script>
      <script src="{% static "v2/js/pages/hackathon_new_bounty.js" %}"></script>
    </div>
<<<<<<< HEAD
=======
    <script type="text/x-template" id="select2-template">
      <select>
        <slot></slot>
      </select>
    </script>

    {% include 'shared/bottom_notification.html' %}
    {% include 'shared/analytics.html' %}
    {% include 'shared/footer.html' %}
    {% include 'shared/footer_scripts.html' with slim=1 %}
    {% include 'shared/current_profile.html' %}
    <script src="{% static "v2/js/lib/highlight.js" %}"></script>
    <script src="{% static "v2/js/lib/markdown-it.js" %}"></script>
    <script src="{% static "v2/js/lib/ipfs-api.js" %}"></script>
    <script src="{% static "v2/js/ipfs.js" %}"></script>
    <script src="{% static "v2/js/abi.js" %}"></script>

    <script src="{% static "v2/js/lib/binance/utils.js" %}"></script>
    {{hackathon.name|json_script:"hackathon_name"}}
    <script>
      $('body').bootstrapTooltip({
        selector: '[data-toggle="tooltip"]'
      });
      const csrftoken = jQuery("[name=csrfmiddlewaretoken]").val();
      document.hackathon = {
        slug: '{{hackathon.slug | safe}}',
        name: JSON.parse(document.getElementById('hackathon_name').textContent),
        endDate: '{{hackathon.end_date|date:"U"}}',
      };

      document.sponsors= [
        {% for sponsor in hackathon.sponsor_profiles.all %}
            {% if not forloop.first %},{% endif %}
            {
              handle: "{{ sponsor }}",
              name: "{{ sponsor.data.name }}",
              avatar_url: "{{ sponsor.avatar_url }}",
            }
        {% endfor %}
        ]
    </script>
    <script src="{% static "v2/js/pages/hackathon_new_bounty.js" %}"></script>
>>>>>>> dbfd5e3a
  </body>
</html><|MERGE_RESOLUTION|>--- conflicted
+++ resolved
@@ -153,59 +153,53 @@
 
                   <div class="btn-group-toggle d-flex flex-column flex-lg-row flex-wrap">
 
-                    <label class="btn btn-radio chain-btn d-flex align-items-center justify-content-center mr-2 mb-2 font-weight-bold py-2 px-4" :class="{'active': chainId === '1'}">
+                    <label class="btn btn-radio chain-btn d-flex align-items-center mr-2 mb-2 font-weight-bold py-2 px-4" :class="{'active': chainId === '1'}">
                       <input type="radio" name="bounty_chain" id="1_chain" value="1" v-model="chainId"><img class="mr-2" src="{% static 'v2/images/chains/ethereum.svg' %}" alt="" width="16"> ETH
                     </label>
 
-                    <label class="btn btn-radio chain-btn d-flex align-items-center justify-content-center mr-2 mb-2 font-weight-bold py-2 px-4" :class="{'active': chainId === '0'}">
+                    <label class="btn btn-radio chain-btn d-flex align-items-center mr-2 mb-2 font-weight-bold py-2 px-4" :class="{'active': chainId === '0'}">
                       <input type="radio" name="bounty_chain" id="0_chain" value="0" v-model="chainId"><img class="mr-2" src="{% static 'v2/images/chains/bitcoin.svg' %}" alt="" width="20"> BTC
                     </label>
 
-                    <label class="btn btn-radio chain-btn d-flex align-items-center justify-content-center mr-2 mb-2 font-weight-bold py-2 px-4" :class="{'active': chainId === '666'}">
+                    <label class="btn btn-radio chain-btn d-flex align-items-center mr-2 mb-2 font-weight-bold py-2 px-4" :class="{'active': chainId === '666'}">
                       <input type="radio" name="bounty_chain" id="666_chain" value="666" v-model="chainId"><img class="mr-2" src="{% static 'v2/images/chains/paypal.svg' %}" alt="" width="16"> PayPal
                     </label>
 
-                    <label class="btn btn-radio chain-btn d-flex align-items-center justify-content-center mr-2 mb-2 font-weight-bold py-2 px-4" :class="{'active': chainId === '56'}">
+                    <label class="btn btn-radio chain-btn d-flex align-items-center mr-2 mb-2 font-weight-bold py-2 px-4" :class="{'active': chainId === '56'}">
                       <input type="radio" name="bounty_chain" id="56_chain" value="56" v-model="chainId"><img class="mr-2" src="{% static 'v2/images/chains/binance.svg' %}" alt="" width="16"> Binance
                     </label>
 
-                    <label class="btn btn-radio chain-btn d-flex align-items-center justify-content-center mr-2 mb-2 font-weight-bold py-2 px-4" :class="{'active': chainId === '1000'}">
+                    <label class="btn btn-radio chain-btn d-flex align-items-center mr-2 mb-2 font-weight-bold py-2 px-4" :class="{'active': chainId === '1000'}">
                       <input type="radio" name="bounty_chain" id="1000_chain" value="1000" v-model="chainId"><img class="mr-2" src="{% static 'v2/images/chains/harmony.svg' %}" alt="" width="16"> Harmony
                     </label>
 
-                    <label class="btn btn-radio chain-btn d-flex align-items-center justify-content-center mr-2 mb-2 font-weight-bold py-2 px-4" :class="{'active': chainId === '58'}">
+                    <label class="btn btn-radio chain-btn d-flex align-items-center mr-2 mb-2 font-weight-bold py-2 px-4" :class="{'active': chainId === '58'}">
                       <input type="radio" name="bounty_chain" id="58_chain" value="58" v-model="chainId"><img class="mr-2" src="{% static 'v2/images/chains/polkadot.svg' %}" alt="" width="16"> Polkadot
                     </label>
 
-                    <label class="btn btn-radio chain-btn d-flex align-items-center justify-content-center mr-2 mb-2 font-weight-bold py-2 px-4" :class="{'active': chainId === '61'}">
+                    <label class="btn btn-radio chain-btn d-flex align-items-center mr-2 mb-2 font-weight-bold py-2 px-4" :class="{'active': chainId === '61'}">
                       <input type="radio" name="bounty_chain" id="61_chain" value="61" v-model="chainId"><img class="mr-2" src="{% static 'v2/images/chains/ethereum-classic.svg' %}" alt="" width="16"> ETC
                     </label>
 
-                    <label class="btn btn-radio chain-btn d-flex align-items-center justify-content-center mr-2 mb-2 font-weight-bold py-2 px-4" :class="{'active': chainId === '102'}">
+                    <label class="btn btn-radio chain-btn d-flex align-items-center mr-2 mb-2 font-weight-bold py-2 px-4" :class="{'active': chainId === '102'}">
                       <input type="radio" name="bounty_chain" id="102_chain" value="102" v-model="chainId"><img class="mr-2" src="{% static 'v2/images/chains/zilliqa.svg' %}" alt="" width="16"> Zilliqa
                     </label>
 
-                    <label class="btn btn-radio chain-btn d-flex align-items-center justify-content-center mr-2 mb-2 font-weight-bold py-2 px-4" :class="{'active': chainId === '600'}">
+                    <label class="btn btn-radio chain-btn d-flex align-items-center mr-2 mb-2 font-weight-bold py-2 px-4" :class="{'active': chainId === '600'}">
                       <input type="radio" name="bounty_chain" id="600_chain" value="600" v-model="chainId"><img class="mr-2" src="{% static 'v2/images/chains/filecoin.svg' %}" alt="" width="20"> Filecoin
                     </label>
 
-<<<<<<< HEAD
-                    <label class="btn btn-radio chain-btn d-flex align-items-center justify-content-center mr-2 mb-2 font-weight-bold py-2 px-4" :class="{'active': chainId === '42220'}">
+                    <label class="btn btn-radio chain-btn d-flex align-items-center mr-2 mb-2 font-weight-bold py-2 px-4" :class="{'active': chainId === '42220'}">
                       <input type="radio" name="bounty_chain" id="42220_chain" value="42220" v-model="chainId"><img class="mr-2" src="{% static 'v2/images/chains/celo.svg' %}" alt="" width="16"> Celo
                     </label>
-=======
-                  {% if is_staff %}
-                    <label class="btn btn-radio chain-btn d-flex align-items-center mr-2 mb-2 font-weight-bold py-2 px-4" :class="{'active': chainId === '30'}">
-                      <input type="radio" name="bounty_chain" id="30_chain" value="30" v-model="chainId"><img class="mr-2" src="{% static 'v2/images/chains/rsk.svg' %}" alt="" width="16"> RSK
-                    </label>
-                  {% endif %}
-
-                  <label class="btn btn-radio chain-btn d-flex align-items-center mr-2 mb-2 font-weight-bold py-2 px-4" :class="{'active': chainId === '717171'}">
-                    <input type="radio" name="bounty_chain" id="717171_chain" value="717171" v-model="chainId"> Other
-                  </label>
->>>>>>> dbfd5e3a
-
-                    <label class="btn btn-radio chain-btn d-flex align-items-center justify-content-center mr-2 mb-2 font-weight-bold py-2 px-4" :class="{'active': chainId === '717171'}">
+
+                    {% if is_staff %}
+                      <label class="btn btn-radio chain-btn d-flex align-items-center mr-2 mb-2 font-weight-bold py-2 px-4" :class="{'active': chainId === '30'}">
+                        <input type="radio" name="bounty_chain" id="30_chain" value="30" v-model="chainId"><img class="mr-2" src="{% static 'v2/images/chains/rsk.svg' %}" alt="" width="16"> RSK
+                      </label>
+                    {% endif %}
+
+                    <label class="btn btn-radio chain-btn d-flex align-items-center mr-2 mb-2 font-weight-bold py-2 px-4" :class="{'active': chainId === '717171'}">
                       <input type="radio" name="bounty_chain" id="717171_chain" value="717171" v-model="chainId"> Other
                     </label>
 
@@ -519,55 +513,7 @@
       {% include 'shared/footer.html' %}
       {% include 'shared/footer_scripts.html' with slim=1 %}
       {% include 'shared/current_profile.html' %}
-      <script src="{% static "v2/js/lib/highlight.js" %}"></script>
-      <script src="{% static "v2/js/lib/markdown-it.js" %}"></script>
-      <script src="{% static "v2/js/lib/ipfs-api.js" %}"></script>
-      <script src="{% static "v2/js/ipfs.js" %}"></script>
-      <script src="{% static "v2/js/abi.js" %}"></script>
-
-      <script src="{% static "v2/js/lib/polkadot/core.min.js" %}"></script>
-      <script src="{% static "v2/js/lib/polkadot/extension.min.js" %}"></script>
-      <script src="{% static "v2/js/lib/polkadot/utils.js" %}"></script>
-
-      <script src="{% static "v2/js/lib/binance/utils.js" %}"></script>
-
-      <script>
-        $('body').bootstrapTooltip({
-          selector: '[data-toggle="tooltip"]'
-        });
-        const csrftoken = jQuery("[name=csrfmiddlewaretoken]").val();
-        document.hackathon = {
-          slug: '{{hackathon.slug | safe}}',
-          name: '{{hackathon.name | safe}}',
-          endDate: '{{hackathon.end_date|date:"U"}}',
-        };
-
-        document.sponsors= [
-          {% for sponsor in hackathon.sponsor_profiles.all %}
-              {% if not forloop.first %},{% endif %}
-              {
-                handle: "{{ sponsor }}",
-                name: "{{ sponsor.data.name }}",
-                avatar_url: "{{ sponsor.avatar_url }}",
-              }
-          {% endfor %}
-          ]
-      </script>
-      <script src="{% static "v2/js/pages/hackathon_new_bounty.js" %}"></script>
     </div>
-<<<<<<< HEAD
-=======
-    <script type="text/x-template" id="select2-template">
-      <select>
-        <slot></slot>
-      </select>
-    </script>
-
-    {% include 'shared/bottom_notification.html' %}
-    {% include 'shared/analytics.html' %}
-    {% include 'shared/footer.html' %}
-    {% include 'shared/footer_scripts.html' with slim=1 %}
-    {% include 'shared/current_profile.html' %}
     <script src="{% static "v2/js/lib/highlight.js" %}"></script>
     <script src="{% static "v2/js/lib/markdown-it.js" %}"></script>
     <script src="{% static "v2/js/lib/ipfs-api.js" %}"></script>
@@ -599,6 +545,5 @@
         ]
     </script>
     <script src="{% static "v2/js/pages/hackathon_new_bounty.js" %}"></script>
->>>>>>> dbfd5e3a
   </body>
 </html>