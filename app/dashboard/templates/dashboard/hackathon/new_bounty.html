--- conflicted
+++ resolved
@@ -187,13 +187,12 @@
                       <input type="radio" name="bounty_chain" id="50_chain" value="50" v-model="chainId"><img class="mr-2" src="{% static 'v2/images/chains/xinfin.svg' %}" alt="" width="16"> Xinfin
                     </label>
 
-<<<<<<< HEAD
                     <label class="btn btn-radio chain-btn d-flex align-items-center mr-2 mb-2 font-weight-bold py-2 px-4" :class="{'active': chainId === '1995'}">
                       <input type="radio" name="bounty_chain" id="1995_chain" value="1995" v-model="chainId"><img class="mr-2" src="{% static 'v2/images/chains/nervos.svg' %}" alt="" width="16"> Nervos
-=======
+                    </label>
+
                     <label class="btn btn-radio chain-btn d-flex align-items-center mr-2 mb-2 font-weight-bold py-2 px-4" :class="{'active': chainId === '1001'}">
                       <input type="radio" name="bounty_chain" id="1001_chain" value="1001" v-model="chainId"><img class="mr-2" src="{% static 'v2/images/chains/algorand.svg' %}" alt="" width="16"> Algorand
->>>>>>> 5847cf42
                     </label>
 
                     <label class="btn btn-radio chain-btn d-flex align-items-center mr-2 mb-2 font-weight-bold py-2 px-4" :class="{'active': chainId === '717171'}">
