{% comment %}
    Copyright (C) 2019 Gitcoin Core

    This program is free software: you can redistribute it and/or modify
    it under the terms of the GNU Affero General Public License as published
    by the Free Software Foundation, either version 3 of the License, or
    (at your option) any later version.

    This program is distributed in the hope that it will be useful,
    but WITHOUT ANY WARRANTY; without even the implied warranty of
    MERCHANTABILITY or FITNESS FOR A PARTICULAR PURPOSE. See the
    GNU Affero General Public License for more details.

    You should have received a copy of the GNU Affero General Public License
    along with this program. If not, see <http://www.gnu.org/licenses/>.

{% endcomment %}
{% load i18n static email_obfuscator add_url_schema avatar_tags %}
<!DOCTYPE html>
<html lang="en">

  <head>
    {% include 'shared/head.html' %}
    {% include 'shared/cards.html' %}
    <meta name="title" content="Create Funded Issue/Bounty | Gitcoin">
    <meta name="description" content="Instructions for creating an issue and posting a bounty to Gitcoin so developers across the world can discover your bounty and start working on your issue.">

    <style>
      .onboard-banner {
        position: relative;
        background: {% firstof hackathon.background_color or 'white' %};
        color: {% firstof hackathon.text_color or 'black' %};
        {% if hackathon.banner %}
          background: url('{{MEDIA_URL}}{{hackathon.banner}}') 0 / cover;
        {% endif %}
      }

      .issue_description {
        height: 400px;
        padding: 1em;
        overflow: auto;
        resize: vertical;
        background-color: #f9f9f9;
      }

      .issue_description img {
        max-width: 100%;
      }

      .sponsors {
        width: 96px;
        color: black;
        font-weight: 300;
      }

      .sponsor-selected {
        box-shadow: 0 0 4px 0 #d2d2d2;
      }

      .vs__dropdown-toggle {
        padding: 5px 5px 5px 5px;
        border-radius: 2px;
      }

      .chain-btn {
        min-height: 64px;
      }

      .chain-btn:hover {
        background-color: #f9f9f9;
        border-color: #3E00FF;
      }

      .issue_description {
        color: #000000;
        font-size: 14px;
      }

      .issue_description h1,
      .issue_description h2,
      .issue_description h3,
      .issue_description h4,
      .issue_description h5,
      .issue_description h6 {
        letter-spacing: 1px;
        font-size: 14px;
        margin-top: 5px;
        text-transform: none;
        font-weight: 400;
      }

      .issue_description h1 {
        font-size: 19px;
      }

      .issue_description h2 {
        font-size: 18px;
      }

      .issue_description h3 {
        font-size: 17px;
      }

      .issue_description h4 {
        font-size: 16px;
      }

      .issue_description h5 {
        font-size: 15px;
      }

      .vs__clear {
        top: -2px;
        position: relative;
      }
    </style>
  </head>

  <body>
    <div class="content__main min-vh-100 d-md-flex flex-column">
      {% include 'shared/tag_manager_2.html' %}
      <div class="container-fluid header dash px-0">
        {% include 'shared/top_nav.html' with class='d-md-flex' %}
        {% include 'shared/nav.html' %}
      </div>
      <div class="onboard-banner text-center p-4 pb-5">
        {% firstof hackathon.logo_svg or hackathon.logo as logo %}
        {% if logo %}
          <img class="my-5 mw-100" height="250" src="{{MEDIA_URL}}{{logo}}"/>
        {% else %}
          <div class=" d-flex align-items-center justify-content-around font-bigger-4 text-center my-5">
            {{ hackathon.name }}
          </div>
        {% endif %}
      </div>
      <div class="container-fluid bg-lightblue pb-5" id="gc-hackathon-new-bounty" v-cloak>
        <form action="" @submit="checkForm">
          <div class="container mt-md-n5 mb-3 bg-white position-relative rounded">
            <div class="row p-4 p-md-5">
              <div class="col-12">

                <div class="d-flex flex-wrap justify-content-center mb-3">
                  <a :href=`/profile/${sponsor.handle}` target="_blank" class="sponsors d-flex flex-column align-items-center px-3 py-2 m-3 rounded" v-for="sponsor in sponsors" :class="{'sponsor-selected': (sponsor.handle.toLowerCase()==orgSelected.toLowerCase()) }">
                    <img :src="sponsor.avatar_url" class="" :alt="sponsor.handle" :title="sponsor.handle" width="50">
                  </a>
                </div>

                <h1 class="text-center">Fund Prize</h1>
                <p class="text-center font-bigger-1 text-black-60">Fund your GitHub issue and work with talented developers!</p>
                <div class="mb-3">
                  <label class="font-caption letter-spacing text-black-60 text-uppercase" for="bounty_chain">Bounty chain</label>
                    <p class="font-body">Pick the chain you are funding the bounty with</p>

                  <div class="btn-group-toggle d-flex flex-column flex-lg-row flex-wrap">

                    <label class="btn btn-radio chain-btn d-flex align-items-center mr-2 mb-2 font-weight-bold py-2 px-4" :class="{'active': chainId === '1'}">
                      <input type="radio" name="bounty_chain" id="1_chain" value="1" v-model="chainId"><img class="mr-2" src="{% static 'v2/images/chains/ethereum.svg' %}" alt="" width="16"> ETH
                    </label>

                    <label class="btn btn-radio chain-btn d-flex align-items-center mr-2 mb-2 font-weight-bold py-2 px-4" :class="{'active': chainId === '0'}">
                      <input type="radio" name="bounty_chain" id="0_chain" value="0" v-model="chainId"><img class="mr-2" src="{% static 'v2/images/chains/bitcoin.svg' %}" alt="" width="20"> BTC
                    </label>

                    <label class="btn btn-radio chain-btn d-flex align-items-center mr-2 mb-2 font-weight-bold py-2 px-4" :class="{'active': chainId === '666'}">
                      <input type="radio" name="bounty_chain" id="666_chain" value="666" v-model="chainId"><img class="mr-2" src="{% static 'v2/images/chains/paypal.svg' %}" alt="" width="16"> PayPal
                    </label>

                    <label class="btn btn-radio chain-btn d-flex align-items-center mr-2 mb-2 font-weight-bold py-2 px-4" :class="{'active': chainId === '56'}">
                      <input type="radio" name="bounty_chain" id="56_chain" value="56" v-model="chainId"><img class="mr-2" src="{% static 'v2/images/chains/binance.svg' %}" alt="" width="16"> Binance
                    </label>

                    <label class="btn btn-radio chain-btn d-flex align-items-center mr-2 mb-2 font-weight-bold py-2 px-4" :class="{'active': chainId === '1000'}">
                      <input type="radio" name="bounty_chain" id="1000_chain" value="1000" v-model="chainId"><img class="mr-2" src="{% static 'v2/images/chains/harmony.svg' %}" alt="" width="16"> Harmony
                    </label>

                    <label class="btn btn-radio chain-btn d-flex align-items-center mr-2 mb-2 font-weight-bold py-2 px-4" :class="{'active': chainId === '58'}">
                      <input type="radio" name="bounty_chain" id="58_chain" value="58" v-model="chainId"><img class="mr-2" src="{% static 'v2/images/chains/polkadot.svg' %}" alt="" width="16"> Polkadot
                    </label>

                    <label class="btn btn-radio chain-btn d-flex align-items-center mr-2 mb-2 font-weight-bold py-2 px-4" :class="{'active': chainId === '61'}">
                      <input type="radio" name="bounty_chain" id="61_chain" value="61" v-model="chainId"><img class="mr-2" src="{% static 'v2/images/chains/ethereum-classic.svg' %}" alt="" width="16"> ETC
                    </label>

                    <label class="btn btn-radio chain-btn d-flex align-items-center mr-2 mb-2 font-weight-bold py-2 px-4" :class="{'active': chainId === '102'}">
                      <input type="radio" name="bounty_chain" id="102_chain" value="102" v-model="chainId"><img class="mr-2" src="{% static 'v2/images/chains/zilliqa.svg' %}" alt="" width="16"> Zilliqa
                    </label>

                    <label class="btn btn-radio chain-btn d-flex align-items-center mr-2 mb-2 font-weight-bold py-2 px-4" :class="{'active': chainId === '600'}">
                      <input type="radio" name="bounty_chain" id="600_chain" value="600" v-model="chainId"><img class="mr-2" src="{% static 'v2/images/chains/filecoin.svg' %}" alt="" width="20"> Filecoin
                    </label>

<<<<<<< HEAD
                    <label class="btn btn-radio chain-btn d-flex align-items-center mr-2 mb-2 font-weight-bold py-2 px-4" :class="{'active': chainId === '42220'}">
                      <input type="radio" name="bounty_chain" id="42220_chain" value="42220" v-model="chainId"><img class="mr-2" src="{% static 'v2/images/chains/celo.svg' %}" alt="" width="16"> Celo
                    </label>
=======
                  <label class="btn btn-radio chain-btn d-flex align-items-center mr-2 mb-2 font-weight-bold py-2 px-4" :class="{'active': chainId === '30'}">
                    <input type="radio" name="bounty_chain" id="30_chain" value="30" v-model="chainId"><img class="mr-2" src="{% static 'v2/images/chains/rsk.svg' %}" alt="" width="16"> RSK
                  </label>
>>>>>>> b029beb9

                    {% if is_staff %}
                      <label class="btn btn-radio chain-btn d-flex align-items-center mr-2 mb-2 font-weight-bold py-2 px-4" :class="{'active': chainId === '30'}">
                        <input type="radio" name="bounty_chain" id="30_chain" value="30" v-model="chainId"><img class="mr-2" src="{% static 'v2/images/chains/rsk.svg' %}" alt="" width="16"> RSK
                      </label>
                    {% endif %}

                    <label class="btn btn-radio chain-btn d-flex align-items-center mr-2 mb-2 font-weight-bold py-2 px-4" :class="{'active': chainId === '717171'}">
                      <input type="radio" name="bounty_chain" id="717171_chain" value="717171" v-model="chainId"> Other
                    </label>

                  </div>
                  <div class="text-danger" v-if="errors.chainId && !form.chainId">
                    [[errors.chainId]]
                  </div>
                </div>
                <div class="mb-3">
                  <label class="font-caption letter-spacing text-black-60 text-uppercase" for="issueURL">Github Issue Url <span class="badge badge-greylight text-capitalize">Required</span></label>
                  <input class="form-control" name='issueURL' id="issueURL" v-model="form.issueUrl" type="url" placeholder="https://github.com/org/repo/issues/n" @input="getIssueDetails(form.issueUrl)" value="{% if issueURL %}{{ issueURL }}{% endif %}" required/>
                  <img v-if="filterOrgSelected" :src="filterOrgSelected[0].avatar_url" class="position-absolute" :alt="filterOrgSelected[0].handle" :title="filterOrgSelected[0].handle" height="32" style="margin-top: -35px; right: 18px;">

                  <div class="text-danger" v-if="errors.issueDetails">
                    [[errors.issueDetails]]
                  </div>
                </div>
                <!-- [[issueDetails]] -->
                <div v-if="form.issueDetails">
                  <div class="font-caption letter-spacing text-black-60 text-uppercase mb-2">
                    Issue Title
                  </div>
                  <div class="mb-3">
                    [[form.issueDetails.title]]
                  </div>

                  <div class="font-caption letter-spacing text-black-60 text-uppercase mb-2">
                    Issue Details
                  </div>
                  <div class="issue_description mb-3" :inner-html.prop="form.issueDetails.description | markdownit"></div>
                  <a class="btn btn-primary" :href="form.issueUrl" target="_blank" rel="noopener noreferrer">
                    Edit on Github <i class="fab fa-github ml-1"></i>
                  </a>

                  <div class="mt-4">
                    <label class="font-caption letter-spacing text-black-60 text-uppercase" for="keywords">{% trans "Keywords" %} <span class="badge badge-greylight text-capitalize">Required</span></label>
                    <p class="font-body">Insert keywords relevant to your issue to make it easily discoverable by contributors </p>
                    <div class="form__select2 g-multiselect flex-column">

                      <select2 :options="form.issueDetails.keywords" v-model="form.keywords" data-placeholder="e.g. HTML, CSS" data-tags="true" data-token-separators="[',']" multiple class="form-control" required>
                        <option disabled value="0">Select one</option>
                      </select2>

                      <!-- <select class="js-select2" id="keywords" name="keywords" multiple required> -->
                      <!-- </select> -->
                    </div>
                    <div id="keyword-suggestion-container" class="font-caption font-weight-semibold mt-1">
                      <span>Add tags from your repo: </span>
                      <ul id="keyword-suggestions" class="d-flex list-unstyled flex-wrap">
                        <li class="select2-available__choice" v-for="keyword in form.issueDetails.keywords" @click="addKeyword(keyword)" :class="{'d-none': form.keywords.includes(keyword)}"><span class="text">[[keyword]]</span></li>
                      </ul>
                    </div>
                    <div class="text-danger" v-if="errors.keywords && !form.keywords.length">
                      [[errors.keywords]]
                    </div>
                  </div>
                </div>
                <div v-else>
                  <div class="my-4">
                    <img class="w-100" src="{% static "v2/images/bounty/no_issue.svg" %}">
                  </div>
                </div>

                <div class="mt-4">
                  <label class="font-caption letter-spacing text-black-60 text-uppercase" for="issueURL">Bounty category <span class="badge badge-greylight text-capitalize">Required</span></label>
                  <p class="font-body">Pick the most accurate categories for this bounty to get the right contributors</p>

                  <div class="btn-group-toggle">
                    <label class="btn btn-radio frontend mr-2 mb-2 font-weight-bold py-2 px-4" :class="{'active': form.bounty_categories.includes('frontend')}">
                      <input type="checkbox" id="frontend_cat" value="frontend" v-model="form.bounty_categories"><i class="fas fa-laptop-code mr-2 mb-2"></i> Front End
                    </label>
                    <label class="btn btn-radio backend mr-2 mb-2 font-weight-bold py-2 px-4" :class="{'active': form.bounty_categories.includes('backend')}">
                      <input type="checkbox" id="backend_cat" value="backend" v-model="form.bounty_categories"><i class="fas fa-code mr-2 mb-2"></i> Back End
                    </label>
                    <label class="btn btn-radio design mr-2 mb-2 font-weight-bold py-2 px-4" :class="{'active': form.bounty_categories.includes('design')}">
                      <input type="checkbox" id="design_cat" value="design" v-model="form.bounty_categories"><i class="fas fa-pencil-ruler mr-2 mb-2"></i> Design
                    </label>
                    <label class="btn btn-radio doc mr-2 mb-2 font-weight-bold py-2 px-4" :class="{'active': form.bounty_categories.includes('documentation')}">
                      <input type="checkbox" id="doc_cat" value="documentation" v-model="form.bounty_categories"><i class="fas fa-file-alt mr-2 mb-2"></i> Documentation
                    </label>
                    <label class="btn btn-radio other mb-2 font-weight-bold py-2 px-4" :class="{'active': form.bounty_categories.includes('other')}">
                      <input type="checkbox" id="other_cat" value="other" v-model="form.bounty_categories"><i class="fas fa-briefcase mr-2 mb-2"></i> Other
                    </label>
                  </div>
                  <div class="text-danger" v-if="errors.bounty_categories && !form.bounty_categories.length">
                    [[errors.bounty_categories]]
                  </div>
                </div>

                <div class="mt-4">
                  <div id="" class="">
                    <label class="font-caption letter-spacing text-black-60 text-uppercase" for="project_type">Project Type</label>
                    <div class="d-flex row">
                      <div class="col-12 col-md-6 btn-group-toggle">
                        <label class="btn btn-block btn-radio contest my-2 font-weight-bold py-2 px-4 text-left" :class="{'active': form.project_type.includes('contest')}">
                          <input type="radio" name="project_type" id="contest" value="contest" v-model="form.project_type" required>
                          Contest
                          <span class="d-block font-weight-normal">
                            <span class="fa-stack font-smaller-6">
                              <i class="far fa-circle fa-stack-2x"></i>
                              <i class="fas fa-users fa-stack-1x"></i>
                            </span>
                            Multiple contributors
                          </span>
                          <span class="d-block font-weight-normal">
                            <span class="fa-stack font-smaller-6">
                              <i class="far fa-circle fa-stack-2x"></i>
                              <i class="fas fa-users fa-stack-1x"></i>
                            </span>
                            One paid
                          </span>
                        </label>
                      </div>
                      <div class="col-12 col-md-6 btn-group-toggle">
                        <label class="btn btn-block btn-radio cooperative my-2 font-weight-bold py-2 px-4 text-left" :class="{'active': form.project_type.includes('cooperative')}">
                          <input type="radio" name="project_type" id="cooperative" value="cooperative" v-model="form.project_type" required>
                          Cooperative
                          <span class="d-block font-weight-normal">
                            <span class="fa-stack font-smaller-6">
                              <i class="far fa-circle fa-stack-2x"></i>
                              <i class="fas fa-users fa-stack-1x"></i>
                            </span>
                            Multiple contributors
                          </span>
                          <span class="d-block font-weight-normal">
                            <span class="fa-stack font-smaller-6">
                              <i class="far fa-circle fa-stack-2x"></i>
                              <i class="fas fa-user fa-stack-1x"></i>
                            </span>
                            Multiple paid
                          </span>
                        </label>
                      </div>
                    </div>
                  </div>
                  <div class="text-danger" v-if="errors.project_type && !form.project_type">
                    [[errors.project_type]]
                  </div>
                </div>
                <div class="mt-4">
                  <div id="" class="">
                    <label class="font-caption letter-spacing text-black-60 text-uppercase" for="permission_type">Permissions</label>
                    <div class="d-flex row">
                      <div class="col-12 col-md-6 btn-group-toggle">
                        <label class="btn btn-block btn-radio approval my-2 font-weight-bold py-3 px-4 text-left" :class="{'active': form.permission_type.includes('approval')}">
                          <input type="radio" name="permission_type" id="approval" value="approval" v-model="form.permission_type" required>
                          Approval Required
                          <span class="d-block font-weight-normal">
                            <i class="fas fa-user-cog"></i>
                            I will approve bounty hunters
                          </span>
                        </label>
                      </div>
                      <div class="col-12 col-md-6 btn-group-toggle">
                        <label class="btn btn-block btn-radio permissionless my-2 font-weight-bold py-3 px-4 text-left" :class="{'active': form.permission_type.includes('permissionless')}">
                          <input type="radio" name="permission_type" id="permissionless" value="permissionless" v-model="form.permission_type" required>
                          Permissionless
                          <span class="d-block font-weight-normal">
                            <i class="fas fa-user-cog "></i>
                            No approval required
                          </span>
                        </label>
                      </div>
                    </div>
                  </div>
                  <div class="text-danger" v-if="errors.permission_type && !form.permission_type">
                    [[errors.permission_type]]
                  </div>
                </div>

                <div class="mt-4">
                  <label class="font-caption letter-spacing text-black-60 text-uppercase">{% trans "Details" %}</label>
                  <div class="d-flex row mb-2">
                    <div class="col-12 col-md-4">
                      <label class="form__label" for="experience_level">{% trans "Experience Level" %}</label>
                      <v-select id="experience_level" :options="['Beginner','Intermediate','Advanced']" placeholder="Experience Level" v-model="form.experience_level">
                        <template #search="{attributes, events}">
                          <input
                            class="vs__search"
                            :required="!form.experience_level"
                            v-bind="attributes"
                            v-on="events"
                          />
                        </template>
                      </v-select>
                    </div>
                    <div class="col-12 col-md-4">
                      <label class="form__label" for="project_length">{% trans "Time Commitment" %}</label>
                      <v-select id="project_length" :options="['Hours','Days','Weeks', 'Months']" placeholder="Time Commitment" v-model="form.project_length">
                        <template #search="{attributes, events}">
                          <input
                            class="vs__search"
                            :required="!form.project_length"
                            v-bind="attributes"
                            v-on="events"
                          />
                        </template>
                      </v-select>
                    </div>
                    <div class="col-12 col-md-4">
                      <label class="form__label" for="bounty_type">{% trans "Bounty Type" %}</label>
                      <v-select id="bounty_type" :options="['Bug','Feature','Improvement', 'Security', 'Documentation', 'Design', 'Code Review', 'Other']" placeholder="Bounty Type" v-model="form.bounty_type">
                        <template #search="{attributes, events}">
                          <input
                            class="vs__search"
                            :required="!form.bounty_type"
                            v-bind="attributes"
                            v-on="events"
                          />
                        </template>
                      </v-select>
                    </div>
                    <div class="col-12 text-danger" v-if="errors.experience_level || errors.project_length || errors.bounty_type">
                      [[errors.experience_level || errors.project_length || errors.bounty_type]]
                    </div>
                  </div>

                </div>

                <div id="pricing-section" class="mt-4" data-select2-id="pricing-section">
                  <label class="font-caption letter-spacing text-black-60 text-uppercase">Pricing</label>
                  <div class="d-flex row mb-2">
                    <div class="col-12 col-md-4">
                      <label class="form__label" for="token">Denomination</label>

                      <v-select id="token" :options="filterByChainId" label="symbol" v-model="form.token" @input="getAmount(form.token ? form.token.symbol : null); injectProvider(form.token ? form.token.symbol : null);">
                        <template v-slot:option="option">
                          <span class="font-weight-semibold">[[ option.symbol ]]</span>
                        </template>
                      </v-select>

                    </div>
                    <div class="col-12 col-md-4">
                      <label class="form__label" for="amount">Amount</label>
                      <input name="amount" id="amount" class="form__input" :class="{'valid': form.amount, 'error': !form.amount}" type="number" step="any" min="0.001" v-model="form.amount" @input="calcValues('usd')">
                    </div>
                    <div class="col-12 col-md-4" id="usd-amount-wrapper">
                      <label class="form__label" for="usd_amount">USD</label>
                      <input name="usd_amount" id="usd_amount" class="form__input" :class="{'valid': form.amountusd, 'error': !form.amountusd}" type="number" step="any" min="0.00" v-model="form.amountusd" @input="calcValues('token')">
                    </div>
                  </div>
                </div>

                <div class="funder-address-container mt-4" v-show="(chainId !== '1' && chainId !== '56') || funderAddressFallback === true">
                  <label class="font-caption letter-spacing text-black-60 text-uppercase" for="funderAddress">Funder Address</label>
                  <p class="font-body" v-show="funderAddressFallback === true">Please enter your Binance Wallet address. We are unable to validate a Binance address. Please confirm that you are using the correct Binance address.</p>
                  <input name="funderAddress" id="funderAddress" class="form__input" type="text" placeholder="Address with which the bounty will be paid out" v-model="form.funderAddress">
                  <div class="text-danger" v-if="errors.funderAddress && !form.funderAddress">
                    [[errors.funderAddress]]
                  </div>
                  <div class="text-danger" v-if="funderAddressFallback === true">
                    Looks like you don't have the Binance Wallet Extension or the extension is disabled.
                  </div>
                </div>
              </div>
            </div>
          </div>

          <div class="container mt-5 bg-white position-relative rounded">
            <div class="row p-4 p-md-5">
              <div class="col-12">
                <div id="total-section" class="d-flex" v-if="form.token">
                  <div class="col-md-3 col-lg-2 my-auto">
                    <h5 class="text-uppercase h3 font-weight-bold mb-0">Total</h5>
                  </div>
                  <div class="col-md-9 col-lg-10 my-auto">
                    <p class="mb-1 text-uppercase text-black-50 font-body">Payment Due</p>
                    <span id="summary-total-amount" class="h2 text-darkblue font-weight-bold my-3 d-block">[[form.amount]] [[form.token.symbol]]</span>

                    <p class="font-caption text-black-50 mb-1">
                      Bounty <span id="summary-bounty-amount" class="font-weight-bold">[[form.amount]]</span>
                      <span id="summary-bounty-token" class="font-weight-bold">[[form.token.symbol]]</span> ($[[form.amountusd]])
                    </p>

                  </div>
                </div>
                <div class="py-4">
                  <div class="form__checkbox">
                    <input name="terms" id="terms" type="checkbox" value="1" required="" v-model="terms">
                    <label class="form__label" for="terms">I have read, understand, and agree to, the
                      <a href="/legal/terms" target="_blank" class="text-reset underline" rel="noopener noreferrer">Terms of Service</a>.
                    </label>
                  </div>
                  <div class="text-danger" v-if="errors.terms && !terms">
                    [[errors.terms]]
                  </div>

                </div>
              </div>
            </div>
          </div>
          <div class="container mt-5">
            <div class="row">
              <div class="col-12 text-center">
                <button class="btn btn-primary btn-lg mb-3 px-5 btn-lg-padding" type="submit" @click="submitForm($event)">Fund Issue</button>
              </div>
              <div class="col-12 text-center" v-if="Object.keys(errors).length > 0">
                Please verify forms errors and try again
              </div>
            </div>
          </div>
        </form>
      </div>
      <script type="text/x-template" id="select2-template">
        <select>
          <slot></slot>
        </select>
      </script>

      {% include 'shared/analytics.html' %}
      {% include 'shared/footer.html' %}
      {% include 'shared/footer_scripts.html' with slim=1 %}
      {% include 'shared/current_profile.html' %}
    </div>
    <script src="{% static "v2/js/lib/highlight.js" %}"></script>
    <script src="{% static "v2/js/lib/markdown-it.js" %}"></script>
    <script src="{% static "v2/js/lib/ipfs-api.js" %}"></script>
    <script src="{% static "v2/js/ipfs.js" %}"></script>
    <script src="{% static "v2/js/abi.js" %}"></script>

    <script src="{% static "v2/js/lib/binance/utils.js" %}"></script>
    {{hackathon.name|json_script:"hackathon_name"}}
    <script>
      $('body').bootstrapTooltip({
        selector: '[data-toggle="tooltip"]'
      });
      const csrftoken = jQuery("[name=csrfmiddlewaretoken]").val();
      document.hackathon = {
        slug: '{{hackathon.slug | safe}}',
        name: JSON.parse(document.getElementById('hackathon_name').textContent),
        endDate: '{{hackathon.end_date|date:"U"}}',
      };

      document.sponsors= [
        {% for sponsor in hackathon.sponsor_profiles.all %}
            {% if not forloop.first %},{% endif %}
            {
              handle: "{{ sponsor }}",
              name: "{{ sponsor.data.name }}",
              avatar_url: "{{ sponsor.avatar_url }}",
            }
        {% endfor %}
        ]
    </script>
    <script src="{% static "v2/js/pages/hackathon_new_bounty.js" %}"></script>
  </body>
</html><|MERGE_RESOLUTION|>--- conflicted
+++ resolved
@@ -189,21 +189,13 @@
                       <input type="radio" name="bounty_chain" id="600_chain" value="600" v-model="chainId"><img class="mr-2" src="{% static 'v2/images/chains/filecoin.svg' %}" alt="" width="20"> Filecoin
                     </label>
 
-<<<<<<< HEAD
                     <label class="btn btn-radio chain-btn d-flex align-items-center mr-2 mb-2 font-weight-bold py-2 px-4" :class="{'active': chainId === '42220'}">
                       <input type="radio" name="bounty_chain" id="42220_chain" value="42220" v-model="chainId"><img class="mr-2" src="{% static 'v2/images/chains/celo.svg' %}" alt="" width="16"> Celo
                     </label>
-=======
-                  <label class="btn btn-radio chain-btn d-flex align-items-center mr-2 mb-2 font-weight-bold py-2 px-4" :class="{'active': chainId === '30'}">
-                    <input type="radio" name="bounty_chain" id="30_chain" value="30" v-model="chainId"><img class="mr-2" src="{% static 'v2/images/chains/rsk.svg' %}" alt="" width="16"> RSK
-                  </label>
->>>>>>> b029beb9
-
-                    {% if is_staff %}
-                      <label class="btn btn-radio chain-btn d-flex align-items-center mr-2 mb-2 font-weight-bold py-2 px-4" :class="{'active': chainId === '30'}">
-                        <input type="radio" name="bounty_chain" id="30_chain" value="30" v-model="chainId"><img class="mr-2" src="{% static 'v2/images/chains/rsk.svg' %}" alt="" width="16"> RSK
-                      </label>
-                    {% endif %}
+
+                    <label class="btn btn-radio chain-btn d-flex align-items-center mr-2 mb-2 font-weight-bold py-2 px-4" :class="{'active': chainId === '30'}">
+                      <input type="radio" name="bounty_chain" id="30_chain" value="30" v-model="chainId"><img class="mr-2" src="{% static 'v2/images/chains/rsk.svg' %}" alt="" width="16"> RSK
+                    </label>
 
                     <label class="btn btn-radio chain-btn d-flex align-items-center mr-2 mb-2 font-weight-bold py-2 px-4" :class="{'active': chainId === '717171'}">
                       <input type="radio" name="bounty_chain" id="717171_chain" value="717171" v-model="chainId"> Other
