{% comment %}
  Copyright (C) 2020 Gitcoin Core

  This program is free software: you can redistribute it and/or modify
  it under the terms of the GNU Affero General Public License as published
  by the Free Software Foundation, either version 3 of the License, or
  (at your option) any later version.

  This program is distributed in the hope that it will be useful,
  but WITHOUT ANY WARRANTY; without even the implied warranty of
  MERCHANTABILITY or FITNESS FOR A PARTICULAR PURPOSE. See the
  GNU Affero General Public License for more details.

  You should have received a copy of the GNU Affero General Public License
  along with this program. If not, see <http://www.gnu.org/licenses/>.

{% endcomment %}
{% load i18n static avatar_tags add_url_schema email_obfuscator humanize %}
<!DOCTYPE html>
<html lang="en">
  <head>
    <link rel="stylesheet" href="{% static "v2/css/search_bar.css" %}">
    {% include 'shared/head.html' %}
    {% include 'shared/cards_pic.html' %}
    <link rel="stylesheet" href="{% static "v2/css/lib/plyr.css" %}" />
    <link rel="stylesheet" href="{% static "v2/css/bounty.css" %}">
    <link rel="stylesheet" href={% static "v2/css/tabs.css" %}>
    <link rel="stylesheet" href={% static "v2/css/dashboard.css" %}>
    <link rel="stylesheet" href={% static "v2/css/dashboard-hackathon.css" %}>
    <link rel="stylesheet" href="{% static "v2/css/activity_stream.css" %}">

    <link rel="stylesheet" href={% static "v2/css/tag.css" %}>
    <style>
      .plyr--video .plyr__controls {
        z-index: 2 !important;
      }

      div.nav-tabs {
        background: none !important;
      }

      #hackathon-project-app {
        margin-top: -14px !important;
      }

      .bg-gc-blue {
        background-color: var(--gc-black);
        color: white;
      }

      .project-title:hover, .link-white:hover {
        color: #FAFAFA;
      }

      .project-title, .link-white {
        color: white;
      }

      .button-white {
        color: white !important;
        border-color: white !important;
      }

      .button-white {
        color: white !important;
        border-color: white !important;
      }

      .button-white:hover {
        background-color: var(--gc-blue) !important;
        border-color: white !important;
      }

      .project-title {
        font-size: var(--fs-title-xl);

      }

      .project__logo {
        background-color: #ffffff;
        height: 110px;
        width: 110px;
      }

      .btn-sm {
        font-size: .675rem;
      }

      .project__actions--mobile {
        display: none;
      }

      .tag-list .tag-list__item {
        background: #E8F0FA;
        padding: 4px;
        border-radius: 2px;
        font-size: 11px;
        color: #6487AE;
        display: inline-block;
        margin-bottom: 2px;
        margin-left: 15px;
        margin-top: 2px;
      }

      @media (max-width: 420px) {
        #project-details {
          overflow: hidden;
        }

        .project__logo {
          height: 50px;
          width: 50px;
        }

        .project-title {
          font-size: var(--fs-header);
          margin-bottom: 10px !important;
        }

        .project__url {
          font-size: 12px;
        }

        .btn-sm {
         font-size: .775rem;
        }

        .project__actions {
          display: none;
        }

        .project__actions--mobile {
          display: block;
          margin-left: 15px;
        }

        .activity_detail {
          margin-top: 0 !important;
          margin-left: 25px !important;
        }

        .avatar {
          margin-left: 0 !important;
          margin-right: 0 !important;
        }

        .project__action--admin {
          margin-left: 15px !important;
          max-width: 55%;
          font-size: .775rem;
        }
      }

    </style>
  </head>
  <body class="interior {{active}} g-font-muli">
    {% include 'shared/tag_manager_2.html' %}
    <div class="container-fluid header sticky-top dash">
      {% include 'shared/top_nav.html' with class='d-md-flex' %}
      {% include 'shared/nav_hackathons.html' %}
    </div>

    {% if is_staff %}
      <div class="alpha-warning font-caption mb-0">
        <span class="font-weight-bold">Staff only</span>
        <a style="color:white;" href="{{project.admin_url}}">{% trans "View Admin" %}</a>
      </div>
    {% endif %}
<<<<<<< HEAD

    <div id="hackathon-project-app" style="background-color: #FBFBFB" v-cloak>
      <div id="project-details" class="pr-0 ">
        <div class="px-md-0">
          {% include 'project/detail/info.html' %}
=======
      <div id="hackathon-project-app" class="px-md-5" style="background-color: #FBFBFB" v-cloak>
        <div id="project-details" class="pr-0 ">
          <div class="float-right mt-5 mr-5 px-5 py-3">
            {% if project_obj.grant_url %}
              <b-link href="{{ project_obj.grant_url }}" class="d-none d-md-block btn btn-gc-blue btn-block font-subheader btn-lg m-2"> <img class="mr-2" src="{% static 'v2/images/grants/grants-logo-2.svg' %}" alt="Triangles"> {% if is_member %} EDIT GRANT {% else %} DONATE TO GRANT {% endif %} </b-link>
            {% endif %} 

            {% if is_member %}
              {% if not project_obj.grant_url %}
                <b-link href="{% url 'grants:new' %}?project_id={{project_obj.id}}" class="d-none d-md-block btn btn-gc-blue btn-block font-subheader btn-lg m-2"> <img class="mr-2" src="{% static 'v2/images/grants/grants-logo-2.svg' %}" alt="Create"> CREATE GRANT</b-link>
              {% endif %}
                <button @click="projectModal" class="d-none d-md-block btn btn-outline-gc-blue btn-block font-subheader btn-lg m-2"><i class="fa fa-pencil mr-2"></i> EDIT PROJECT</button>
            {% endif %}
          </div>

          <div class="px-5 px-md-0">
            {% include 'project/detail/info.html' %}
          </div>
>>>>>>> 204c0cdd
        </div>
      </div>
    {% include 'shared/bottom_notification.html' %}
    {% include 'shared/analytics.html' %}
    {% include 'shared/footer_scripts.html' with ignore_inject_web3=1 vue=True %}
    {% include 'shared/footer.html' %}

    {% include 'shared/current_profile.html' %}
    {{hackathon_obj|json_script:"hackathon-object"}}
    {{project_obj|json_script:"project-object"}}
    {{currentProfile|json_script:"current-profile"}}

    <script src="{% static "v2/js/lib/plyr.min.js" %}"></script>
    <script src="{% static "v2/js/lib/vue-plyr.min.js" %}"></script>
    <script src="{% static "v2/js/pages/project-page.js" %}"></script>
    {% include 'shared/activity_scripts.html' %}
    <script src="{% static "v2/js/status.js" %}"></script>
    <script src='{% static "v2/js/hackathon-projects.js" %}'></script>

    <script src="{% static "v2/js/pages/tabs.js" %}"></script>
    <script>
        $('[data-toggle="tooltip"]').bootstrapTooltip();
        document.hackathonObj = JSON.parse(document.getElementById('hackathon-object').textContent);
        document.projectObj = JSON.parse(document.getElementById('project-object').textContent);
        document.currentProfile = JSON.parse(document.getElementById('current-profile').textContent);
        document.tab = {{ tab }};
    </script>
    <script src="{% static "v2/js/user-search.js" %}"></script>

  </body>
</html><|MERGE_RESOLUTION|>--- conflicted
+++ resolved
@@ -166,32 +166,10 @@
         <a style="color:white;" href="{{project.admin_url}}">{% trans "View Admin" %}</a>
       </div>
     {% endif %}
-<<<<<<< HEAD
-
     <div id="hackathon-project-app" style="background-color: #FBFBFB" v-cloak>
       <div id="project-details" class="pr-0 ">
         <div class="px-md-0">
           {% include 'project/detail/info.html' %}
-=======
-      <div id="hackathon-project-app" class="px-md-5" style="background-color: #FBFBFB" v-cloak>
-        <div id="project-details" class="pr-0 ">
-          <div class="float-right mt-5 mr-5 px-5 py-3">
-            {% if project_obj.grant_url %}
-              <b-link href="{{ project_obj.grant_url }}" class="d-none d-md-block btn btn-gc-blue btn-block font-subheader btn-lg m-2"> <img class="mr-2" src="{% static 'v2/images/grants/grants-logo-2.svg' %}" alt="Triangles"> {% if is_member %} EDIT GRANT {% else %} DONATE TO GRANT {% endif %} </b-link>
-            {% endif %} 
-
-            {% if is_member %}
-              {% if not project_obj.grant_url %}
-                <b-link href="{% url 'grants:new' %}?project_id={{project_obj.id}}" class="d-none d-md-block btn btn-gc-blue btn-block font-subheader btn-lg m-2"> <img class="mr-2" src="{% static 'v2/images/grants/grants-logo-2.svg' %}" alt="Create"> CREATE GRANT</b-link>
-              {% endif %}
-                <button @click="projectModal" class="d-none d-md-block btn btn-outline-gc-blue btn-block font-subheader btn-lg m-2"><i class="fa fa-pencil mr-2"></i> EDIT PROJECT</button>
-            {% endif %}
-          </div>
-
-          <div class="px-5 px-md-0">
-            {% include 'project/detail/info.html' %}
-          </div>
->>>>>>> 204c0cdd
         </div>
       </div>
     {% include 'shared/bottom_notification.html' %}
