{% load i18n static avatar_tags humanize %}
{% if not hidden %}

  {% include 'profiles/tribe/suggest_bounty.html' %}

  {% if profile.is_org %}
    <div class="d-flex justify-content-between my-4">
      <h5 class="font-weight-bold">About {{profile.name}}</h5>
      {% if is_my_org %}
        <div>
          <button class="btn btn-gc-blue btn-sm d-none font-caption px-3" id="save-description-btn" data-savetribe="{{profile.handle}}">
            <i class="fas fa-save mr-1"></i>
            SAVE
          </button>
          <button class="btn btn-gc-blue btn-sm font-caption px-3" id="edit-btn">
            <i class="fas fa-edit mr-1"></i>
            <span>EDIT</span>
          </button>
        </div>
      {% endif %}
    </div>

    <div class="editor-container">
      <div id="description-tribes" class="description-tribes">
        {{profile.tribe_description | safe}}
      </div>
    </div>

    <div class="my-5">
      <h5 class="font-weight-bold">
        Core Team <span class="badge badge-pill badge--bluelight">{{profile.team.count}}</span>
      </h5>
      <div class="tribe-members pt-4 mt-4">
        {% for member in profile.team %}
          <div class="card border-0 card-shadow">
            <div class="bg-lightblue text-center">
              <img height="80" width="80" class="rounded-circle mt-n4 mx-auto mb-2 d-block" src="{% avatar_url member.handle %}" />

              <span class="badge-tribe">
                <img height="20" width="20" class="rounded-circle m-auto d-block" src="{% avatar_url profile.handle %}" />
              </span>

              <span class="d-block text-truncate">{{member.name}}</span>
              <a class="font-body" href="{% url 'profile' member %}">
                {{member}}
              </a>
            </div>
            <div class="p-2 card-body d-flex flex-column justify-content-end">

              <div class="tag-list mt-1 text-center mb-3">
                {% for keyword in member.keywords %}
                  <small class="tag-list__item">{{keyword}}</small>
                {% endfor %}
              </div>
              {% if user.is_authenticated %}
                <div class="d-flex justify-content-between mt-2">
                  {% if is_staff %}
                    <button class="btn btn-outline-gc-blue btn-sm flex-grow-1" data-openchat="{{member}}"> <i class="fas fa-comment-dots"></i></button>
                  {% endif %}
                  <a href="{% url 'bounty_requests' %}" class="btn btn-outline-gc-blue btn-sm ml-2">Suggest a Bounty</a>
                </div>
              {% endif %}
            </div>
          </div>
        {% endfor %}
      </div>
    </div>

    <div class="my-5">
      <h5 class="font-weight-bold">
        Tribe members <span class="badge badge-pill badge--bluelight">{{profile.tribe_members.count}}</span>
      </h5>
      <p class="text-muted">
        Members of the {{profile.name}} Tribe. <a class="underline" data-container="body" data-toggle="popover" data-html="true" data-placement="bottom" data-trigger="hover click" data-content='<p class="title">Gitcoin Tribes</p><p>Takes hackathon sponsorship to the next level, with features for maintaining relationships / creating relationships in ways never before possible in a virtual context.</p><p>Build your Gitcoin Tribe through monthly Gitcoin hackathons and a variety of tools to incentivize open source developers and build increasingly interesting projects together.</p>' href="#">What is a Tribe?</a>
      </p>
      <div class="tribe-members pt-4 mt-4">
        {% for follower in profile.tribe_members %}
          {% if not follower.status == 'rejected' %}
            <div class="card border-0 card-shadow">
              <div class="bg-lightblue text-center">
                <img height="80" width="80" class="rounded-circle mt-n4 mx-auto mb-2 d-block" src="{% avatar_url follower.profile.handle %}" />
                <span class="badge-tribe badge-tribe_leader {% if not follower.leader %}d-none{% endif %}"><i class="fas fa-star white"></i></span>

                <span class="d-block text-truncate">{{follower.profile.name}}</span>
                <a class="font-body" href="{% url 'profile' follower.profile %}">
                  {{follower.profile}}
                </a>
              </div>
              <div class="p-2 card-body d-flex flex-column justify-content-end">
                <div class="tag-list mt-1 text-center mb-3">
                  {% for keyword in follower.profile.keywords %}
                    <small class="tag-list__item">{{keyword}}</small>
                  {% endfor %}
                </div>
                {% if is_my_org and not follower.leader %}
                  <button class="btn btn-gc-blue btn-sm btn-block" data-tribeleader="{{follower.pk}}">Promote to Tribe Leader</button>
                {% elif follower.leader %}
                  <span class="text-center text-uppercase font-weight-bold p-1 text-highlight-yellow">Tribe Leader</span>
                {% endif %}
                {% if user.is_authenticated %}
                  <div class="d-flex justify-content-between mt-2">
                    {% if is_staff %}
                      <button class="btn btn-outline-gc-blue btn-sm flex-grow-1" data-openchat="{{follower.profile}}"> <i class="fas fa-comment-dots"></i></button>
                    {% endif %}
                    <a href="{% url 'users_directory' %}?invite={{follower.profile}}" class="btn btn-outline-gc-blue btn-sm ml-2">Invite to Bounty</a>
                  </div>
<<<<<<< HEAD
                {% endif %}
=======
                  {% if is_my_org and not follower.leader %}
                    <button class="btn btn-gc-blue btn-sm btn-block" data-tribeleader="{{follower.pk}}">Promote to Tribe Leader</button>
                  {% elif follower.leader %}
                    <span class="text-center text-uppercase font-weight-bold p-1 text-highlight-yellow">Tribe Leader</span>
                  {% endif %}
                  {% if follower.title %}
                    <span class="tribe_title text-center p-1 text-highlight-green">{{ follower.title }}</span>
                  {% endif %}
                  {% if is_my_org %}
                    <button class="btn btn-gc-blue btn-sm btm-block" data-tribetitle="{{follower.pk}}">Set Title</button>
                  {% endif %}

                  {% if user.is_authenticated %}
                    <div class="d-flex justify-content-between mt-2">
                      {% if is_staff %}
                        <button class="btn btn-outline-gc-blue btn-sm flex-grow-1" data-openchat="{{follower.profile}}"> <i class="fas fa-comment-dots"></i></button>
                      {% endif %}
                      <a href="{% url 'users_directory' %}?invite={{follower.profile}}" class="btn btn-outline-gc-blue btn-sm ml-2">Invite to Bounty</a>
                    </div>
                  {% endif %}
                </div>
>>>>>>> 3f385f39
              </div>
            </div>
          {% endif %}
        {% endfor %}
      </div>
    </div>
  {% else %}
    <div class="tribe-members pt-4 mt-4">
      {% for tribe in profile.tribe_members %}
        <div class="card border-0 card-shadow">
          <div class="bg-lightblue text-center">
            <img height="80" width="80" class="rounded-circle mt-n4 mx-auto mb-2 d-block" src="{% avatar_url tribe.org.handle %}" />
            <span class="d-block text-truncate">{{tribe.org.name}}</span>
            <a class="font-body" href="{% url 'profile' tribe.org %}">
              {{tribe.org}}
            </a>
          </div>
          <div class="p-2 card-body d-flex flex-column justify-content-end">
            {% if user.is_authenticated %}
              <div class="d-flex justify-content-between mt-2">
                  <a href="{% url 'bounty_requests' %}" class="btn btn-outline-gc-blue btn-sm btn-block">Suggest a Bounty</a>
              </div>
            {% endif %}
          </div>
        </div>
      {% endfor %}
    </div>
  {% endif %}
{% endif %}<|MERGE_RESOLUTION|>--- conflicted
+++ resolved
@@ -97,6 +97,15 @@
                 {% elif follower.leader %}
                   <span class="text-center text-uppercase font-weight-bold p-1 text-highlight-yellow">Tribe Leader</span>
                 {% endif %}
+
+                {% if follower.title %}
+                  <span class="tribe_title text-center p-1 text-highlight-green">{{ follower.title }}</span>
+                {% endif %}
+
+                {% if is_my_org %}
+                  <button class="btn btn-gc-blue btn-sm btm-block font-body" data-tribetitle="{{follower.pk}}">Set Title</button>
+                {% endif %}
+
                 {% if user.is_authenticated %}
                   <div class="d-flex justify-content-between mt-2">
                     {% if is_staff %}
@@ -104,31 +113,7 @@
                     {% endif %}
                     <a href="{% url 'users_directory' %}?invite={{follower.profile}}" class="btn btn-outline-gc-blue btn-sm ml-2">Invite to Bounty</a>
                   </div>
-<<<<<<< HEAD
                 {% endif %}
-=======
-                  {% if is_my_org and not follower.leader %}
-                    <button class="btn btn-gc-blue btn-sm btn-block" data-tribeleader="{{follower.pk}}">Promote to Tribe Leader</button>
-                  {% elif follower.leader %}
-                    <span class="text-center text-uppercase font-weight-bold p-1 text-highlight-yellow">Tribe Leader</span>
-                  {% endif %}
-                  {% if follower.title %}
-                    <span class="tribe_title text-center p-1 text-highlight-green">{{ follower.title }}</span>
-                  {% endif %}
-                  {% if is_my_org %}
-                    <button class="btn btn-gc-blue btn-sm btm-block" data-tribetitle="{{follower.pk}}">Set Title</button>
-                  {% endif %}
-
-                  {% if user.is_authenticated %}
-                    <div class="d-flex justify-content-between mt-2">
-                      {% if is_staff %}
-                        <button class="btn btn-outline-gc-blue btn-sm flex-grow-1" data-openchat="{{follower.profile}}"> <i class="fas fa-comment-dots"></i></button>
-                      {% endif %}
-                      <a href="{% url 'users_directory' %}?invite={{follower.profile}}" class="btn btn-outline-gc-blue btn-sm ml-2">Invite to Bounty</a>
-                    </div>
-                  {% endif %}
-                </div>
->>>>>>> 3f385f39
               </div>
             </div>
           {% endif %}
