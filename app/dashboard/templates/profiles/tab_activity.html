--- conflicted
+++ resolved
@@ -1,5 +1,4 @@
 {% load i18n static %}
-<<<<<<< HEAD
 
   {% if is_staff %}
     <div class="container px-md-0 tab2">
@@ -15,8 +14,6 @@
       </div>
     </div>
 
-=======
->>>>>>> d119f251
     {% if is_my_profile %}
 	{% include 'profiles/status_box.html' %}
     {% endif %}
