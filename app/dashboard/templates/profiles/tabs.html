{% load i18n static %}
{% if not hidden %}
  <div id="tabs">
    <div class="container">
      <div id="profile-tabs" class="tab-container font-body mt-3 mb-4">
        <button type="button" id="nav-description" href="{{profile.url}}/activity" class="text-center section-tab {% if tab == "activity" %} active {% endif %}">
          {% trans "ACTIVITY" %}
        </button>
        {% if profile.is_org %}
          <button type="button" id="nav-description" href="{{profile.url}}/tribe" class="text-center section-tab {% if tab == "tribe" %} active {% endif %}">
            {% trans "TRIBE" %}{%if not profile.is_org %}S <span class="nav-badge">({{profile.tribe_members.count}})</span>{% endif %}
          </button>
        {% endif %}
        <button type="button" id="nav-description" href="{{profile.url}}/follow" class="text-center section-tab {% if tab == "follow" %} active {% endif %}">
          {% trans "FOLLOWERS" %}
        </button>
        {% if show_resume_tab %}
          <button type="button" id="nav-description" href="{{profile.url}}/resume" class="text-center section-tab {% if tab == "resume" %} active {% endif %}">
            {% if not profile.show_job_status and is_my_profile %}
              <i class="fas fa-eye"></i>
            {% endif %}
            {% trans "RESUME" %}
          </button>
        {% endif %}
        {% if active_bounties_count %}
          <button type="button" id="nav-description" href="{{profile.url}}/active" class="text-center section-tab {% if tab == "active" %} active {% endif %}">
            {% trans "ACTIVE ISSUES" %}
            <span  class="nav-badge">({{active_bounties_count}})</span>
          </button>
        {% endif %}
        {% if all_feedbacks|length %}
          <button type="button" id="nav-description" href="{{profile.url}}/ratings" class="text-center section-tab {% if tab == "ratings" %} active {% endif %}">
            {% trans "RATINGS" %}
            <span  class="nav-badge">({{all_feedbacks|length}})</span>
          </button>
        {% endif %}
        {% if portfolio_count or is_my_profile %}
          <button type="button" id="nav-description" href="{{profile.url}}/portfolio" class="text-center section-tab {% if tab == "portfolio" %} active {% endif %}">
            {% trans "PORTFOLIO" %}
            <span  class="nav-badge">({{portfolio_count}})</span>
          </button>
        {% endif %}
        {% if profile.organizations|length %}
          <button type="button" id="nav-description" href="{{profile.url}}/orgs" class="text-center section-tab {% if tab == "orgs" %} active {% endif %}">
            {% trans "ORGS" %}
            <span  class="nav-badge">({{profile.organizations|length}})</span>
          </button>
        {% endif %}
        {% if profile.is_org %}
          <button type="button" id="nav-description" href="{{profile.url}}/people" class="text-center section-tab {% if tab == "people" %} active {% endif %}">
            {% trans "PEOPLE" %}
            <span  class="nav-badge">({{team|length}})</span>
          </button>
        {% endif %}
        {% if total_grant_actions %}
          <button type="button" id="nav-description" href="{{profile.url}}/grants" class="text-center section-tab {% if tab == "grants" %} active {% endif %}">
            {% trans "GRANTS" %}
            {% if total_grant_actions %}<span  class="nav-badge">({{total_grant_actions}})</span>{%endif%}
          </button>
        {% endif %}
        {% if total_quest_success %}
          <button type="button" id="nav-description" href="{{profile.url}}/quests" class="text-center section-tab {% if tab == "quests" %} active {% endif %}">
            {% trans "QUESTS" %}
            {% if total_quest_success %}<span  class="nav-badge">({{total_quest_success}})</span>{%endif%}
          </button>
        {% endif %}
        {% if not profile.is_org or total_kudos_count %}
          <button type="button" id="nav-description" href="{{profile.url}}/kudos" class="text-center section-tab {% if tab == "kudos" %} active {% endif %}">
            {% trans "KUDOS" %}
            {% if total_kudos_count %}<span  class="nav-badge">({{total_kudos_count}})</span>{%endif%}
          </button>
        {% endif %}
        {% if projects_count %}
          <button type="button" id="nav-description" href="{{profile.url}}/hackathons" class="text-center section-tab {% if tab == "hackathons" %} active {% endif %}">
            {% trans "HACKATHONS" %}
            {% if projects_count %}<span class="nav-badge">({{projects_count}})</span>{% endif %}
        {% endif %}
        {% if is_staff and personal_tokens_count %}
          <button type="button" id="nav-description" href="{{profile.url}}/ptokens" class="text-center section-tab {% if tab == "ptokens" %} active {% endif %}">
            {% trans "PERSONAL TOKENS" %}
            {% if personal_tokens_count %}<span  class="nav-badge">({{personal_tokens_count}})</span>{%endif%}
          </button>
        {% endif %}
        {% if is_editable and profile.viewed_by.count %}
          <button type="button" id="nav-description" href="{{profile.url}}/viewers" class="text-center section-tab {% if tab == "viewers" %} active {% endif %}">
            <i class="fas fa-eye"></i>
            {% trans "VIEWERS" %}
            {% if profile.viewed_by.count %}<span  class="nav-badge">({{profile.viewed_by.count}})</span>{%endif%}
          </button>
        {% endif %}
        {% if is_editable and profile.persona_is_hunter and earnings_total %}
          <button type="button" id="nav-description" href="{{profile.url}}/earnings" class="text-center section-tab {% if tab == "earnings" %} active {% endif %}">
            <i class="fas fa-eye"></i>
            {% trans "EARNINGS" %}
            {% if earnings_total %}<span  class="nav-badge">(${{earnings_total}})</span>{%endif%}
          </button>
        {% endif %}
        {% if is_editable and profile.persona_is_funder and spent_total %}
          <button type="button" id="nav-description" href="{{profile.url}}/spent" class="text-center section-tab {% if tab == "spent" %} active {% endif %}">
            <i class="fas fa-eye"></i>
            {% trans "SPENT" %}
            {% if spent_total %}<span  class="nav-badge">(${{spent_total}})</span>{%endif%}
          </button>
        {% endif %}
        {% if not profile.is_org and is_my_profile %}
          <button type="button" id="nav-description" href="{{profile.url}}/trust" class="text-center section-tab {% if tab == "trust" %} active {% endif %}">
            {% trans "TRUST BONUS" %}
          </button>
        {% endif %}
      </div>
    </div>
  </div>
{% endif %}


<div class="tab-content profile-tab">
  <div class="tab-pane fade show active">
    <div class="container position-relative">
      <div class="row mb-2 mt-0 bg-white rounded px-3 py-2">
        <div class="col-12 px-lg-0">
          {% if tab == 'kudos' %}
            {% include 'profiles/tab_kudos.html' %}
          {% elif tab == 'follow' %}
            {% include 'profiles/tab_follow.html' %}
          {% elif tab == 'resume' %}
            {% include 'profiles/tab_resume.html' %}
          {% elif tab == 'active' %}
            {% include 'profiles/tab_active.html' %}
          {% elif tab == 'portfolio' %}
            {% include 'profiles/tab_portfolio.html' %}
          {% elif tab == 'orgs' %}
            {% include 'profiles/tab_orgs.html' %}
          {% elif tab == 'tribe' %}
            {% include 'profiles/tab_tribe.html' %}
          {% elif tab == 'people' %}
            {% include 'profiles/tab_people.html' %}
          {% elif tab == 'activity' %}
            {% include 'profiles/tab_activity.html' %}
          {% elif tab == 'ratings' %}
            {% include 'profiles/tab_ratings.html' %}
          {% elif tab == 'viewers' %}
            {% include 'profiles/tab_viewers.html' %}
          {% elif tab == 'earnings' %}
            {% include 'profiles/tab_earnings.html' %}
          {% elif tab == 'spent' %}
            {% include 'profiles/tab_spent.html' %}
          {% elif tab == 'grants' %}
            {% include 'profiles/tab_grant_contribs.html' %}
          {% elif tab == 'quests' %}
            {% include 'profiles/tab_quests.html' %}
          {% elif tab == 'hackathons' %}
            {% include 'profiles/tab_hackathons.html' %}
<<<<<<< HEAD
          {% elif tab == 'ptokens' %}
            {% include 'profiles/tab_ptokens.html' %}
=======
          {% elif tab == 'trust' %}
            {% include 'profiles/tab_trust.html' %}
>>>>>>> 9a9492f1
          {% endif %}
        </div>
      </div>
    </div>
  </div>
</div><|MERGE_RESOLUTION|>--- conflicted
+++ resolved
@@ -150,13 +150,10 @@
             {% include 'profiles/tab_quests.html' %}
           {% elif tab == 'hackathons' %}
             {% include 'profiles/tab_hackathons.html' %}
-<<<<<<< HEAD
           {% elif tab == 'ptokens' %}
             {% include 'profiles/tab_ptokens.html' %}
-=======
           {% elif tab == 'trust' %}
             {% include 'profiles/tab_trust.html' %}
->>>>>>> 9a9492f1
           {% endif %}
         </div>
       </div>
