{% load i18n static humanize %}

{% if not profile.is_org and is_my_profile %}

  <div id="gc-trust-manager-app" v-cloak>
    <active-trust-manager inline-template>
      <div>
        <brightid-verify-modal
          :show-validation="visibleModal === 'brightid-modal'"
          @modal-dismissed="hideModal()"
          brightid-uuid="{{profile.brightid_uuid}}"
          :validation-step="'{{brightid_status}}' === 'not_connected' ? 'connect-brightid' : 'verify-brightid'"
          >
        </brightid-verify-modal>

        <sms-verify-modal
          :show-validation="visibleModal === 'sms-modal'"
          @modal-dismissed="hideModal()">
        </sms-verify-modal>

        <twitter-verify-modal
          :show-validation="visibleModal === 'twitter-modal'"
          @modal-dismissed="hideModal()">
        </twitter-verify-modal>

        <poap-verify-modal
          :show-validation="visibleModal === 'poap-modal'"
          @modal-dismissed="hideModal()">
        </poap-verify-modal>

        <duniter-verify-modal :show-validation="visibleModal === 'duniter-modal'" @modal-dismissed="hideModal()">
        </duniter-verify-modal>

        <h3 class="py-3 font-weight-bold">Trust Bonus</h3>
        The higher the Trust
        Bonus of a user is, the more we can be confident that the user is real. Higher
        Trust Bonuses come with benefits, such as higher CLR match for grants.
        <hr>
        Trust Bonus ensures that Gitcoin is sybil-resistant, which is important for Quadratic Voting (and many other voting applications in web3!).
        <br>
        To increase your Trust Bonus, here are some steps you can take:
        <div class="container mt-4">
          <h5>Active Now</h5>

          <active-trust-row-template
            icon-type="image"
            icon-path="/static/v2/images/project_logos/brightid.png"
            :title="'{{brightid_status}}' === 'not_connected' ? 'Connect with BrightID' : 'Verify with BrightID'"
            :match-percent=25
            :is-verified="'{{brightid_status}}' === 'verified'"
            :button-text="'{{brightid_status}}' === 'not_connected' ? 'Connect' : 'Verify'"
            @verify-button-pressed="showModal('brightid-modal')"
            >
            <template v-slot:description>
              {% if brightid_status == 'not_connected' %}
                Connect to BrightID and verify yourself by connecting with other humans.
              {% elif brightid_status == 'not_verified' %}
                Verify yourself on BrightID by proving you're human to other humans. Connect
                with other users and join groups to meet the threshold.
                <a href="https://brightid.org">Learn more.</a>
              {% elif brightid_status == 'verified' %}
                You're verified with BrightID, the unique, decentralized digital identity solution.
                This qualifies your grant donations for a trust bonus.
                <a href="https://brightid.org" target="_blank">Learn more.</a>
              {% endif %}
            </template>
          </active-trust-row-template>

          <active-trust-row-template
            icon-type="image"
            icon-path="/static/v2/images/project_logos/google.png"
            title="Verify With Google"
            :match-percent=5
            :is-verified="'{{is_google_verified}}' === 'True'"
            button-text="Verify"
            >
            <template v-slot:description>
              Verify your Google account.
            </template>
            {% if not is_google_verified %}
              <template v-slot:verify>
                <form method="post" action={% url 'request_verify_google' profile.handle.lower %}>
                  {% csrf_token %}
                  <input type="submit" value="Verify" class="btn btn-primary text-nowrap"/>
                </form>
              </template>
            {% endif %}
          </active-trust-row-template>

          <active-trust-row-template
            icon-type="image"
            icon-path="/static/v2/images/project_logos/poap.svg"
            title="Verify With POAP"
            :match-percent=5
            :is-verified="'{{is_poap_verified}}' === 'True'"
            button-text="Verify"
            @verify-button-pressed="showModal('poap-modal')"
            >
            <template v-slot:description>
              Verify your POAP badges.
            </template>
          </active-trust-row-template>

          <active-trust-row-template
            icon-type="markup"
            title="Verify with SMS"
            :match-percent=5
            :is-verified="'{{is_sms_verified}}' === 'True'"
            button-text="Verify"
            @verify-button-pressed="showModal('sms-modal')"
            >
            <template v-slot:icon>
              <i class="fa fa-mobile-alt fa-3x" aria-hidden="true"></i>
            </template>
            <template v-slot:description>
              Verify your phone number through SMS. To protect your privacy, Gitcoin doesn't store your phone number.
              <a href="https://twitter.com/owocki/status/1272149204287160320">Learn more.</a>
            </template>
          </active-trust-row-template>

          <active-trust-row-template
            icon-type="markup"
            title="Verify With Twitter"
            :match-percent=5
            :is-verified="'{{is_twitter_verified}}' === 'True'"
            button-text="Verify"
            @verify-button-pressed="showModal('twitter-modal')"
            >
            <template v-slot:icon>
              <span style="color: #00aced">
                <i class="fab fa-twitter fa-3x" aria-hidden="true"></i>
              </span>
            </template>
            <template v-slot:description>
              Verify your Twitter account.
            </template>
          </active-trust-row-template>
        </div>

        <div class="container mt-4">
          <h5>Active Beta</h5>
          <p>
            Verifying with these services doesn't provide a matching bonus yet, but will in future CLR rounds. Get verified now
            so you don't miss out on more matching bonuses!
          </p>

          <active-trust-row-template
            icon-type="image"
            :icon-path="'{{is_idena_connected}}' === 'True' ? 'https://robohash.org/{{ idena_address }}' : '/static/v2/images/project_logos/idena.svg'"
            :title="'{{is_idena_connected}}' === 'True' ? 'Idena {{ idena_address }}' : 'Connect with Idena'"
            :match-percent=0
            :is-verified="'{{is_idena_verified}}' === 'True'"
          >
            <template v-slot:description>
              {% if is_idena_connected %}
                {% if not is_idena_verified %}
                  Take part in the Idena validation ceremony {{ idena_next_validation }} GMT <br>
                {% endif %}
                  {% if is_idena_verified %}
                    <span style="color:limegreen"><i class="fas fa-circle"></i>
                  {% else %}
                    <span style="color:gray"><i class="fas fa-circle"></i>
                  {% endif %}
                  &nbsp; Status: {{ idena_status }}.
                  <a href={{ recheck_idena_status }} id="recheck-idena-status" class="text-nowrap">Re-Check.</a>
                  <a href={{ logout_idena_url }} id="disconnect-idena-link" class="text-nowrap">Disconnect.</a>
              {% else %}
                  Install <a href="https://idena.io/?view=download" target="_blank">Idena app</a> to verify your account.
              {% endif %}
            </template>
            <template v-slot:verify>
              {% if is_idena_connected %}
                  {% if not is_idena_verified %}
                    <span style="color:orange"><i class="fal fa-exclamation-circle"></i> Pending Validation</span>
                  {% endif %}
              {% else %}
                <a href="{{ login_idena_url }}" role="button" id="connect-idena-link" class="btn btn-primary text-nowrap">Connect</a>
              {% endif %}
            </template>
          </active-trust-row-template>
<<<<<<< HEAD
          <active-trust-row-template icon-type="image" icon-path="/static/v2/images/project_logos/duniter_brand.png"
            title="Verify With Duniter" :match-percent=5 :is-verified="'{{is_duniter_verified}}' === 'True'" button-text="Verify"
            @verify-button-pressed="showModal('duniter-modal')">
            <template v-slot:description>
              Verify your Duniter Account
            </template>
          </active-trust-row-template>
=======

>>>>>>> 23472a7b
        </div>
      </div>
    </active-trust-manager>
    <div>
      <div class="container mt-4">
        <h5>Coming Soon ™️</h5>
        <a class="py-2 d-block" href="https://twitter.com/owocki/status/1304422182043303937" target="_blank">To view our full roadmap click here</a>

        {% include "profiles/trust_soon_row.html" with service="Activity on Gitcoin" %}
        {% include "profiles/trust_soon_row.html" with service="Upala" %}
        {% include "profiles/trust_soon_row.html" with service="Equality Protocol" %}
        {% include "profiles/trust_soon_row.html" with service="Facebook" %}
        {% include "profiles/trust_soon_row.html" with service="KYC" %}
        {% include "profiles/trust_soon_row.html" with service="PASS" %}
        {% include "profiles/trust_soon_row.html" with service="ENS Reverse Lookup" %}
      </div>
    </div>
  </div>

  {{upcoming_calls | json_script:"calendarData" }}
  <script>
    const calendarData = JSON.parse(document.getElementById('calendarData').textContent);
    const trustHandle = '{{profile.handle}}'.toLowerCase();
    const verifyTweetText = '{{verify_tweet_text}}';
  </script>

{% endif %}<|MERGE_RESOLUTION|>--- conflicted
+++ resolved
@@ -178,7 +178,6 @@
               {% endif %}
             </template>
           </active-trust-row-template>
-<<<<<<< HEAD
           <active-trust-row-template icon-type="image" icon-path="/static/v2/images/project_logos/duniter_brand.png"
             title="Verify With Duniter" :match-percent=5 :is-verified="'{{is_duniter_verified}}' === 'True'" button-text="Verify"
             @verify-button-pressed="showModal('duniter-modal')">
@@ -186,9 +185,6 @@
               Verify your Duniter Account
             </template>
           </active-trust-row-template>
-=======
-
->>>>>>> 23472a7b
         </div>
       </div>
     </active-trust-manager>
