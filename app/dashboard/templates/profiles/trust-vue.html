--- conflicted
+++ resolved
@@ -28,15 +28,12 @@
           @modal-dismissed="hideModal()">
         </poap-verify-modal>
 
-<<<<<<< HEAD
         <ens-verify-modal
           :show-validation="visibleModal === 'ens-modal'"
           @modal-dismissed="hideModal()">
         </ens-verify-modal>
-=======
         <duniter-verify-modal :show-validation="visibleModal === 'duniter-modal'" @modal-dismissed="hideModal()">
         </duniter-verify-modal>
->>>>>>> d79e11f8
 
         <h3 class="py-3 font-weight-bold">Trust Bonus</h3>
         The higher the Trust
@@ -145,7 +142,6 @@
 
           <active-trust-row-template
             icon-type="markup"
-<<<<<<< HEAD
             title="Verify With ENS"
             :match-percent=5
             :is-verified="'{{is_ens_verified}}' === 'True'"
@@ -158,7 +154,10 @@
             <template v-slot:description>
               Verify with your ENS domain.
             </template>
-=======
+          </active-trust-row-template>
+
+          <active-trust-row-template
+            icon-type="markup"
             title="Verify With Facebook"
             :match-percent=5
             :is-verified="'{{is_facebook_verified}}' === 'True'"
@@ -180,7 +179,6 @@
                 </form>
               </template>
             {% endif %}
->>>>>>> Elhamne/feature/facebook-integration
           </active-trust-row-template>
         </div>
 
