--- conflicted
+++ resolved
@@ -94,13 +94,10 @@
             >
             <template v-slot:description>
               {% if brightid_status == 'not_connected' %}
-<<<<<<< HEAD
-                Connect to BrightID and verify yourself by connecting with other humans.
+                Connect to <a href="https://brightid.org" target="new">BrightID</a> and verify yourself by connecting with other humans.
               {% elif brightid_status == 'unknown' %}
-                Check your BrightID verification status to continue.
-=======
-                Connect to <a href="https://brightid.org" target="new">BrightID</a> and verify yourself by connecting with other humans.
->>>>>>> 2d7fbd02
+                Check your <a href="https://brightid.org" target="new">BrightID</a> verification status to continue.
+
               {% elif brightid_status == 'not_verified' %}
                 Verify yourself on <a href="https://brightid.org" target="new">BrightID</a> by proving you're human to other humans. 
 
