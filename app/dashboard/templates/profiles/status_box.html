{% load static %}
<div class="container-fluid mt-4" id="status">
  {% csrf_token %}
  <div class="position-relative">
    <textarea
      id="textarea"
      class="form__input p-2 font-body status-textarea"
      placeholder="{% if placeholder %}{{placeholder}}{%else%}What are you thinking?{%endif%}"
      data-maxlen={% if max_length %}{{max_length}}{%else%}280{%endif%}
    ></textarea>
    <input type="hidden" name="what" value="{{what}}:{{whatid}}">
    <div id="textarea-dropdown" class="dropdown-menu" style="top: initial; left: initial;"></div>
    <div class="status-menu position-absolute d-flex flex-wrap" style="width: 3.6em; right: 0; top: 0px;">
      <button id="emoji-button" class="btn btn-sm p-1" data-toggle="tooltip" title="Add an emoji to post." style="bottom: 3.5em; right: 0;"><i class="far fa-fw fa-smile"></i></button>
      {% if is_alpha_tester %}
      <button id="background-button" style="bottom: 3.5em; right: 0em; flex:1;" class="btn btn-sm p-1"><i class="fas fa-paint-roller" data-toggle="tooltip" title="" data-original-title="Add a background to post"></i></button>
      {% endif %}
      <button id="video-button" class="btn btn-sm p-1" data-toggle="tooltip" title="Add a video call to post." style="bottom: 3.5em; right: 1.5em;"><i class="fas fa-fw fa-video"></i></i></button>
      <div class="dropdown">
        <button class="btn btn-sm p-1 click-gif" data-toggle="dropdown" id="btn_gif" aria-haspopup="true" aria-expanded="false" style="bottom: 2em; right: 1.5em;">
          <i class="fas fa-fw fa-photo-video" data-toggle="tooltip" title="Add a gif to post."></i>
        </button>
        <div class="dropdown-menu dropdown-menu-right gif-inject-target">
          <form class="px-4 py-3">
            <div class="form-group mb-0">
              <label for="search-gif" class="sr-only">Search GIF</label>
              <input type="text" class="form-control" id="search-gif" placeholder="Search GIF" autofocus>
              <img src="{% static 'v2/images/Poweredby_640px-White_HorizText.png' %}" alt="Powered By GIPHY" height="10" class="mw-100">
            </div>
          </form>
          <div id="list-gif" class="gif-grid"></div>
        </div>
      </div>
      <button id="poll-button" class="btn btn-sm p-1" data-toggle="tooltip" title="Add a poll to post." style="bottom: 2em; right: 0em;"><i class="fas fa-fw fa-chart-bar"></i></button>
      <button id="btn_attach" class="btn btn-sm p-1" data-toggle="tooltip" title="Attach tip" style="bottom: 2em; right: 0em;"><i class="fab fa-ethereum"></i></button>

    </div>
    <div class="d-none" id="bg-selector">
    </div>
  </div>
  <div class="btn-group-toggle text-center text-md-left activity_type_selector" {% if not suppress_data_toggle %} data-toggle="buttons" {%endif%}>
    {% if tags %}
      {% for tag in tags %}
        <label class="btn btn-radio mr-2 mb-2 mb-md-0 frontend font-weight-semibold font-caption py-1 px-2" data-toggle="tooltip"  title="{{tag.2}}" >
          <input type="checkbox" name="" value="{{tag.0}}" autocomplete="off">
          <i class="fas fa-{{tag.1}} mr-2"></i>
        {{tag.0}}
        </label>
      {% endfor %}
    {% endif %}
    {% if options %}
      {% for option in options %}
        <input id={{option.1}} type="checkbox" name="activity_type" value="{{option.0}}" autocomplete="off">
        <label class="mr-2 mb-2 mb-md-0 frontend font-weight-semibold font-caption py-1 px-2" data-toggle="tooltip" title="{{option.2}}" for='{{option.1}}' >
          <i class="fas fa-{{option.1}} mr-2"></i>
        {{option.0}}
        </label>
      {% endfor %}
    {% endif %}
    <div class="text-right mb-2">
      <button class="btn btn-gc-blue font-smaller-7 font-weight-bold" id="btn_post" disabled="true">
        POST
      </button>
    </div>
  </div>
<<<<<<< HEAD
  <div id="attach-dropdown" class="attach text-left mt-4" style="display: none">
      <div class="row">
          <div class="col-md-8">
              <div class="form-group">
                <label class="sup featured-text">Amount</label>
                <input id="attachAmount" type="number" class="form-control">

              </div>
          </div>
          <div class="col-md-4">
            <div class="form-group">
              <label class="sup featured-text">Token</label>
              <select class="form-control" id="attachToken">
                <option value="0x0">ETH</option>
              {% for token in TOKENS %}
                <option value="{{ token.token_addres }}">{{ token.token_name }}</option>
              {% endfor %}
              </select>
            </div>
          </div>
      </div>
  </div>
  <div id="thumbnail" class="mt-1 mb-2" style="display: none; top: initial; left: initial; background-color: #FAFAFA">
=======
  <div id="thumbnail" class="mt-1 mb-2" style="display: none; top: initial; left: initial;">
>>>>>>> 00bd5411
    <div class="row" style="display: flex; justify-content: center; align-items: center; ">
      <div class="col ml-1 col-sm-3 col-md-2 text-center">
        <img id="thumbnail-img" style="width: 130%;" src="{% static 'v2/images/team/gitcoinbot.png' %}">
      </div>
      <div class="col ml-2 text-left">
        <p id="thumbnail-title" class="mt-2 mb-1" style="font-size: 1.2em; font-weight: bold"></p>
        <p id="thumbnail-desc" class="small"></p>
        <p id="thumbnail-provider" class="small" style="color: #0056b3"></p>
      </div>
    </div>
  </div>
  <div id="preview" class="mt-1 mb-2" style="display: none; top: initial; left: initial;">
    <div class="row ml-2" style=" ">
        <img id="preview-img" class="m-auto" style="max-width: 80%; max-height: 350px;" src="">
    </div>
  </div>
</div>
<input type="hidden" name="what" value="{{what}}:{{whatid}}"><|MERGE_RESOLUTION|>--- conflicted
+++ resolved
@@ -63,7 +63,6 @@
       </button>
     </div>
   </div>
-<<<<<<< HEAD
   <div id="attach-dropdown" class="attach text-left mt-4" style="display: none">
       <div class="row">
           <div class="col-md-8">
@@ -86,10 +85,7 @@
           </div>
       </div>
   </div>
-  <div id="thumbnail" class="mt-1 mb-2" style="display: none; top: initial; left: initial; background-color: #FAFAFA">
-=======
   <div id="thumbnail" class="mt-1 mb-2" style="display: none; top: initial; left: initial;">
->>>>>>> 00bd5411
     <div class="row" style="display: flex; justify-content: center; align-items: center; ">
       <div class="col ml-1 col-sm-3 col-md-2 text-center">
         <img id="thumbnail-img" style="width: 130%;" src="{% static 'v2/images/team/gitcoinbot.png' %}">
