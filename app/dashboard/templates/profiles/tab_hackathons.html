--- conflicted
+++ resolved
@@ -67,11 +67,7 @@
       </div>
       <div class="card-body">
         <h5 class="card-title text-uppercase"><a href="
-<<<<<<< HEAD
-         {% if project.name%}
-=======
          {% if project.name %}
->>>>>>> a3b1ab74
             {% url 'hackathon_project_page' hackathon=project.hackathon.slug project_id=project.id project_name=project.name|slugify %}
           {% else %}
             {% url 'hackathon_project_page' hackathon=project.hackathon.slug project_id=project.id %}
