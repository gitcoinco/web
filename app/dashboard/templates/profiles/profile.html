--- conflicted
+++ resolved
@@ -173,28 +173,6 @@
           });
         }
         setupTabs('#activity-tabs');
-
-<<<<<<< HEAD
-        {% if profile.is_org %}
-          // Fetch bounties user is fulfiller
-          fetchBountiesAndAddToList('network=mainnet&org={{ profile.org.github_username }}', '.profile-bounties--all');
-          $('.profile-bounties--in-progress').parents('.container').remove();
-          $('.profile-bounties--funded').parents('.container').remove();
-          $('.profile-bounties--completed').parents('.container').remove();
-          $('.profile-bounties--activities').parents('.container').remove();
-
-        {% else %}
-          $('.profile-bounties--all').parents('.container').remove();
-          // Fetch user bounties: "in progress" / actively started.
-          fetchBountiesAndAddToList('network=mainnet&started={{ profile.handle }}&status__in=started,submitted', '.profile-bounties--in-progress');
-          // Fetch bounties user is owner
-          fetchBountiesAndAddToList('network=mainnet&bounty_owner_github_username={{ profile.handle }}', '.profile-bounties--funded');
-          // Fetch bounties user is fulfiller
-          fetchBountiesAndAddToList('network=mainnet&fulfiller_github_username_done={{ profile.handle }}&idx_status=done', '.profile-bounties--completed');
-        {% endif %}
-=======
-
->>>>>>> 919919ab
       });
     </script>
   </body>
