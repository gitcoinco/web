--- conflicted
+++ resolved
@@ -5,11 +5,8 @@
     <div id="gc-trust-verify-modal">
       <sms-verify-modal></sms-verify-modal>
       <twitter-verify-modal></twitter-verify-modal>
-<<<<<<< HEAD
       <duniter-verify-modal></duniter-verify-modal>
-=======
       <poap-verify-modal></poap-verify-modal>
->>>>>>> da078c8f
     </div>
     <h3 class="py-3 font-weight-bold">Trust Bonus</h3>
     The higher the Trust
@@ -142,22 +139,7 @@
           {% endif %}
         </div>
       </div>
-
-<<<<<<< HEAD
-      <!-- DUNITE ROW -->
-      <div class="row mt-2 mb-4">
-        <div class="col-12 col-md-1 mx-auto text-center pt-1">
-            <img src="/static/v2/images/project_logos/duniter_brand.png" alt="Duniter Logo" class="img-fluid">
-        </div>
-        <div class="col-12 col-md-7 mb-3 mb-md-0">
-            <div class="font-weight-bold">
-              Verify With Duniter
-            </div>
-            <div>
-              Duniter is a free software for free currencies: a P2P, <a href="https://en.wikipedia.org/wiki/Web_of_trust">Web of Trust</a> & <a href="https://en.wikipedia.org/wiki/Social_credit">Universal Dividend system.</a>
-              <a href="https://duniter.org/en/introduction/">Learn more.</a>
-            </div>
-=======
+      
       <!-- GOOGLE ROW -->
       <div class="row mt-2 mb-4">
         <div class="col-12 col-md-1 mx-auto text-center pt-1">
@@ -172,23 +154,17 @@
           <div>
             Verify your Google account.
           </div>
->>>>>>> da078c8f
-        </div>
-        <div class="col-6 col-md-2 text-center">
-          <div class="font-weight-bold">
-            +5%
-          </div>
-          <div style="color:grey">
-            <small>Grants CLR Match</small>
-          </div>
-        </div>
-        <div class="col-6 col-md-2">
-<<<<<<< HEAD
-          {% if is_duniter_verified %}
-            <span style="color:limegreen"><i class="fas fa-check"></i> Verified</span>
-          {% else %}
-            <a href="" role="button" id="verify-duniter-link" class="button button--primary text-nowrap">Verify</a>
-=======
+        </div>
+        <div class="col-6 col-md-2 text-center">
+          <div class="font-weight-bold">
+            +5%
+          </div>
+          <div style="color:grey">
+            <small>Grants CLR Match</small>
+          </div>
+        </div>
+        <div class="col-6 col-md-2">
+
           {% if is_google_verified %}
             <span style="color:limegreen"><i class="fas fa-check"></i> Verified</span>
           {% else %}
@@ -196,10 +172,39 @@
               {% csrf_token %}
               <input type="submit" value="Verify" class="button button--primary text-nowrap"/>
             </form>
->>>>>>> da078c8f
-          {% endif %}
-        </div>
-      </div>
+          {% endif %}
+        </div>
+      </div>
+
+      <!-- DUNITE ROW -->
+      <div class="row mt-2 mb-4">
+        <div class="col-12 col-md-1 mx-auto text-center pt-1">
+            <img src="/static/v2/images/project_logos/duniter_brand.png" alt="Duniter Logo" class="img-fluid">
+        </div>
+        <div class="col-12 col-md-7 mb-3 mb-md-0">
+            <div class="font-weight-bold">
+              Verify With Duniter
+            </div>
+            <div>
+              Duniter is a free software for free currencies: a P2P, <a href="https://en.wikipedia.org/wiki/Web_of_trust">Web of Trust</a> & <a href="https://en.wikipedia.org/wiki/Social_credit">Universal Dividend system.</a>
+              <a href="https://duniter.org/en/introduction/">Learn more.</a>
+            </div>
+        </div>
+        <div class="col-6 col-md-2 text-center">
+          <div class="font-weight-bold">
+            +5%
+          </div>
+          <div style="color:grey">
+            <small>Grants CLR Match</small>
+          </div>
+        </div>
+        <div class="col-6 col-md-2">
+          {% if is_duniter_verified %}
+            <span style="color:limegreen"><i class="fas fa-check"></i> Verified</span>
+          {% else %}
+            <a href="" role="button" id="verify-duniter-link" class="button button--primary text-nowrap">Verify</a>
+          {% endif %}
+        </div>
 
       <h5>Coming Soon ™️</h5>
       <a href="https://twitter.com/owocki/status/1304422182043303937" target="_blank">To view our full roadmap click here</a>
