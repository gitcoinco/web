{% comment %}
  Copyright (C) 2020 Gitcoin Core

  This program is free software: you can redistribute it and/or modify
  it under the terms of the GNU Affero General Public License as published
  by the Free Software Foundation, either version 3 of the License, or
  (at your option) any later version.

  This program is distributed in the hope that it will be useful,
  but WITHOUT ANY WARRANTY; without even the implied warranty of
  MERCHANTABILITY or FITNESS FOR A PARTICULAR PURPOSE. See the
  GNU Affero General Public License for more details.

  You should have received a copy of the GNU Affero General Public License
  along with this program. If not, see <http://www.gnu.org/licenses/>.
{% endcomment %}
{% load i18n static hash strip_char is_in_list_type_iexact jsonify %}


<ul id="avatar-tabs" class="nav nav-tabs my-5" role="tablist">
  <li class="nav-item">
    <a class="nav-link nav-line" data-toggle="tab" href="#avatars-builder-tab" data-toggle="avatars-builder-tab" role="tab">Avatar Builder (classic)</a>
  </li>
  <li class="nav-item">
    <a class="nav-link nav-line active" data-toggle="tab" href="#avatars-builder-3d-tab" data-toggle="avatars-builder-3d-tab" role="tab">Avatar Builder (3d)</a>
  </li>
  <li class="nav-item">
    <a class="nav-link nav-line" data-toggle="tab" href="#my-avatars-tab" data-toggle="my-avatars-tab" role="tab">My Avatars</a>
  </li>
  <li class="nav-item">
    <a class="nav-link nav-line" data-toggle="tab" href="#preset-avatars-tab" role="tab">Preset Avatars</a>
  </li>
</ul>
<div class="tab-content">
  <div class="tab-pane fade" id="avatars-builder-tab" role="tabpanel">
    <div class="row">
      <div class="col-12">
        <h2>{% trans "Build Your Gitcoin Avatar" %}
          <button type="button" id="later-button" class="button button--primary-o" onclick="changeStep(1)">
            {% trans "Do This Later" %}
          </button>
        </h2>
      </div>
      {% if not has_purchased_everything_package %}
        <div class="col-12">
          <p style="background-color: #CAF4E3; padding: 3px 5px; font-size: 12px;">
            {% trans "NEW!  Purchase ALL Current & Future Premium Avatar Items for only 0.1 ETH" %}
            <a href="#" id="purchase_all" data-cost="0.1ETH" style="font-weight: bold; font-size: 12px;" onclick="purchaseOption('all','all',this)">
              {% trans "Click Here!" %}
            </a>
          </p>
        </div>
      {%endif %}
      <div id="avatar-builder">
        <!-- Navigation Links -->
        <ul id="avatar-builder__sections">
          {% for s in sections %}
            <a href="#section-title" onclick="changeSection('{{ s.name|cut:" " }}')">
            <li id="nav-{{ s.name|cut:" " }}">{% trans s.name %}</li>
            </a>
          {% endfor %}
        </ul>
        <!-- Main editor area -->
        <div id="avatar-builder__editor">
          <h3 id="section-title">
            {% for s in sections %}
              <span class="section-title__content" id="title-{{ s.name|cut:" " }}">
                {% trans s.title %}
              </span>
            {% endfor %}
          </h3>
          <!-- Avatar preview -->
          <div id="avatar-area" class="d-flex flex-wrap justify-content-center">
            <div id="avatar-preview" class="mb-3" style="background-color: #{{ defaultBackground }}"></div>
            <!-- Options area for each section (hidden by default) -->
            {% for s in sections %}
              {% with s.name|cut:" " as id %}
              {% with "v2/images/avatar/"|add:id|add:"/" as basePath %}
              <div id="options-{{ id }}" class="options-section d-flex flex-wrap {% if id in optionalSections %}optional{% endif %}">
                {% for o in s.options %}
                  <button type="button" class="avatar-option
                  {% if s.paid_options|hash:o %}
                  payment_required {{o}} {{s.purchases}}
                    {% if o|is_in_list_type_iexact:s.purchases %}
                      paid
                    {% else %}
                      not_paid
                    {% endif %}
                  {% endif %}
                  {{ id }}-{{ o }} " id="avatar-option-{{ id | strip_char:"'" }}-{{ o | strip_char:"'" }}" onclick="setOption('{{ id }}', '{{ o|addslashes }}', this)">
                {% if id == "Head" or id == "Ears" %}
                  {% with STATIC_URL|add:basePath|add:o|add:"-"|add:defaultSkinTone|add:".svg" as path %}
                  <div data-cost="{{s.paid_options|hash:o}}ETH" class="SkinTone-dependent" style="background-image: url({{ path }});" data-path="{{ path }}"></div>
                  {% endwith %}
                {% elif id == "Clothing" %}
                  {% with STATIC_URL|add:basePath|add:o|add:"-"|add:defaultClothingColor|add:".svg" as path %}
                  <div data-cost="{{s.paid_options|hash:o}}ETH" class="ClothingColor-dependent" style="background-image: url({{ path }});" data-path="{{ path }}"></div>
                  {% endwith %}
                {% elif id == "HairStyle" %}
                  {% for part in o %}
                    {% with STATIC_URL|add:basePath|add:part|add:"-"|add:defaultHairColor|add:".svg" as path %}
                    {% if part != 'None' %}
                      <div data-cost="{{s.paid_options|hash:o}}ETH" class="{{ forloop.counter0 }} HairColor-dependent" style="background-image: url({{ path }});" data-path="{{ path }}"></div>
                    {% endif %}
                    {% endwith %}
                  {% endfor %}
                {% elif id == "FacialHair" %}
                  {% with STATIC_URL|add:basePath|add:o|add:"-"|add:defaultHairColor|add:".svg" as path %}
                  <div data-cost="{{s.paid_options|hash:o}}ETH" class="HairColor-dependent" style="background-image: url({{ path }});" data-path="{{ path }}"></div>
                {% endwith %}
                {% elif id == "Accessories" %}
                  {% for part in o %}
                    {% with STATIC_URL|add:basePath|add:part|add:".svg" as path %}
                    <div data-cost="{{s.paid_options|hash:o}}ETH" style="background-image: url({{ path }});" data-path="{{ path }}"></div>
                    {% endwith %}
                  {% endfor %}
                {% elif id == 'Background' or id == 'SkinTone' or id == 'HairColor' %}
                  <div data-cost="{{s.paid_options|hash:o}}ETH" class="color-option" style="background-color: #{{ o }}" data-path="{{ path }}"></div>
                {% else %}
                  {% with STATIC_URL|add:basePath|add:o|add:".svg" as path %}
                  <div data-cost="{{s.paid_options|hash:o}}ETH" style="background-image: url({{ path }});" data-path="{{ path }}"></div>
                {% endwith %}
                {% endif %}
              </button>
              {% endfor %}
              </div>
              {% endwith %}
              {% endwith %}
            {% endfor %}
          </div>
          <div id="color-picker"></div>
          <div>
            <button type="button" id="random-avatar-button" class="button button--primary" onclick='randomAvatar({{ sections|jsonify }}, {{ optionalSections }})'>
              {% trans "Random Avatar" %}
            </button>
          </div>
        </div>
      </div>
      <!-- Button Row -->
      <div id="avatar-builder__actions">
        <p class="button button--primary-o button--controls" onclick="changeStep(-1)">{% trans "Previous" %}</p>
        <button disabled type="button" id="save-button" class="button button--primary" onclick="saveAvatar()">
          {% trans "Save Avatar" %}
        </button>
        <button disabled type="button" id="upload-button" class="button button--primary" onclick="uploadAvatars()">
          {% trans "Upload to 3Box" %}
        </button>
        <div>
          <a href="https://github.com/gitcoinco/web/issues/1550" target="_blank" rel="noopener noreferrer">{% trans "Don't see the right schwag?  Request new avatar attributes here" %}
          </a>
        </div>
      </div>
    </div>
  </div>
  <div class="tab-pane fade show" id="my-avatars-tab" role="tabpanel">
    <div id="my-avatars">
      <div class="text-muted text-cetner empty-avatars">No avatars</div>
      <div class="avatars-container"></div>
      <div class="action-buttons">
        <a class="button button--primary-o button--controls" href="{% url "profile" %}">Profile</a>
      </div>
    </div>
  </div>
  <div class="tab-pane fade show active" id="avatars-builder-3d-tab" role="tabpanel">
    <div id="avatars-builder-3d">
      <div class="text-muted text-cetner empty-avatars">Build Your 3d Gitcoin Avatar</div>
      <div class="avatars-container">
        <img id=tdavatartarget src="/avatar/view3d">
      </div>
        <button type="button" id="random-3d-avatar-button" class="button button--primary">
          Random Avatar
        </button>
        <button type="button" id="save-3d-avatar" class="button button--primary">
          Save Avatar
        </button>
        <button type="button" id="upload-3d-avatar" class="button button--primary">
          Upload to 3Box
        </button>
        <div id=skin_tones class=tones>
          Skin:
          {% for st in possible_skin_tones %}
          <li data-tone='{{st}}' style="background-color: #{{st}}">
            &nbsp;
          </li>
          {% endfor %}
        </div>
        <div id=hair_tones class=tones>
          Hair:
          {% for ht in possible_hair_tones %}
          <li data-tone='{{ht}}' style="background-color: #{{ht}}">
            &nbsp;
          </li>
          {% endfor %}
        </div>
      <div class="action-buttons">
        {% for category, ids in 3d_avatar_params.by_category.items %}
          <a href="#" class="select_avatar_type {{category}}" data-target="{{category}}">{{category}}</a>
        {% endfor %}
      </div>
      <div class="targets">
        {% for category, ids in 3d_avatar_params.by_category.items %}
          <div class="category {{category}} {% if category != 'background' %}hidden{% endif %}">
            {% for id in ids %}
<<<<<<< HEAD
              <img class=tdselection data-id="{{id}}" data-src="/avatar/view3d?mode=preview&ids={{id}}" data-altsrc="/avatar/view3d?mode=preview&ids={{id}}" {% if category == 'background' %}src="/avatar/view3d?mode=preview&ids={{id}}"{%endif%}>
=======
              <img class=tdselection data-id="{{id}}"
                data-src="/avatar/view3d?mode=preview&ids={{id}}" data-altsrc="/avatar/view3d?mode=preview&ids={{id}}"
                {% if category == 'background' %}src="/avatar/view3d?mode=preview&ids={{id}}"{% endif %}
              >
>>>>>>> 4b9b713a
            {% endfor %}
          </div>
        {% endfor %}
      </div>
    </div>
    <a href="https://github.com/gitcoinco/web/issues/5326" target="_blank" rel="noopener noreferrer">{% trans "Don't see the right schwag?  Request new avatar attributes here" %}</a>
  </div>
  <div class="tab-pane fade show" id="preset-avatars-tab" role="tabpanel">
    <div id="preset-avatars">
      <div class="text-muted text-cetner empty-avatars">No avatars</div>
      <div class="avatars-container"></div>
      <div class="action-buttons">
        <a class="button button--primary-o button--controls" href="{% url "profile" %}">Profile</a>
      </div>
    </div>
  </div>
</div>


<script src="{% static "v2/js/lib/jquery.js" %}"></script>
<script src="{% static "v2/js/lib/bootstrap.min.js" %}" crossorigin="anonymous"></script>
<script>
  var profileId = '{{ profile_id }}';
  var options = {
    Background: '{{ defaultBackground }}',
    HairColor: '{{ defaultHairColor }}',
    SkinTone: '{{ defaultSkinTone }}',
    ClothingColor: '{{ defaultClothingColor }}'
  }
</script>
<script src="{% static "v2/js/avatar.js" %}"></script>
<script src="{% static "v2/js/avatar3d.js" %}"></script><|MERGE_RESOLUTION|>--- conflicted
+++ resolved
@@ -201,14 +201,10 @@
         {% for category, ids in 3d_avatar_params.by_category.items %}
           <div class="category {{category}} {% if category != 'background' %}hidden{% endif %}">
             {% for id in ids %}
-<<<<<<< HEAD
-              <img class=tdselection data-id="{{id}}" data-src="/avatar/view3d?mode=preview&ids={{id}}" data-altsrc="/avatar/view3d?mode=preview&ids={{id}}" {% if category == 'background' %}src="/avatar/view3d?mode=preview&ids={{id}}"{%endif%}>
-=======
-              <img class=tdselection data-id="{{id}}"
+              <img class=tdselection data-id="{{id}}" 
                 data-src="/avatar/view3d?mode=preview&ids={{id}}" data-altsrc="/avatar/view3d?mode=preview&ids={{id}}"
-                {% if category == 'background' %}src="/avatar/view3d?mode=preview&ids={{id}}"{% endif %}
+                {% if category == 'background' %}src="/avatar/view3d?mode=preview&ids={{id}}"{%endif%}
               >
->>>>>>> 4b9b713a
             {% endfor %}
           </div>
         {% endfor %}
