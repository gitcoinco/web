{% comment %}
    Copyright (C) 2017 Gitcoin Core

    This program is free software: you can redistribute it and/or modify
    it under the terms of the GNU Affero General Public License as published
    by the Free Software Foundation, either version 3 of the License, or
    (at your option) any later version.

    This program is distributed in the hope that it will be useful,
    but WITHOUT ANY WARRANTY; without even the implied warranty of
    MERCHANTABILITY or FITNESS FOR A PARTICULAR PURPOSE. See the
    GNU Affero General Public License for more details.

    You should have received a copy of the GNU Affero General Public License
    along with this program. If not, see <http://www.gnu.org/licenses/>.

{% endcomment %}
{% load i18n static %}
<!DOCTYPE html>
<html lang="en">
  <head>
    {% include 'shared/head.html' %}
    {% include 'shared/cards.html' %}
<<<<<<< HEAD
    <link rel="stylesheet" href="{% static "v2/css/select2-kudos.css" %}" />

    <style>
      /* TODO: remove duplication of alert with same styles in bounties merge */
      .msg-alert {
        color: white;
        background-color: #E66700;
        border-radius: 4px;
        padding: 1rem;
        display: flex;
      }
    </style>
=======
    <link rel="stylesheet" type="text/css" href="{% static "v2/css/tooltip_hover.css" %}">
>>>>>>> e412750f
  </head>

  <body class="interior {{active}} g-font-muli">
    {% include 'shared/tag_manager_2.html' %}
    <div class="container-fluid header dash">
      {% include 'shared/top_nav.html' with class='d-md-flex' %}
      {% include 'shared/nav.html' %}
    </div>
    <div class="container-fluid">
      <div class="row no-gutters metamask-banner">
        <div class="col-12">
          {% include 'shared/no_issue_error.html' with page='process_bounty' %}
          {% include 'shared/no_metamask_error.html' %}
          {% include 'shared/zero_balance_error.html' %}
          {% include 'shared/unlock_metamask.html' %}
        </div>
      </div>
      <div class="row">
        <div class="col-12 body">
          <div class="row font-smaller-2" id="form_container">
            <div id="robot_error" class="hidden">
              <img src="{% static "v2/images/prime.png" %}">
            </div>
            <div class="col offset-md-1 col-md-10 d-flex align-items-center justify-content-center" id="primary_form">
              <div class="d-flex justify-content-center flex-column mt-5" id="primary_subform">
                <div class="w-100" style="text-align: center;">
                  <h3>{% trans "Basic Payout" %}</h3>
                  <p><a href="{{action_urls.advanced_payout}}">Switch to Advanced Payout</a></p>
                  <img src="{% static "v2/images/prime.png" %}">
                </div>
                {% include 'shared/network_status.html' %}
                <div class="w-100 mb-2">
                  <label for=issueURL>{% trans "Issue URL:" %}</label>
                  <input name='issueURL' id="issueURL" class="w-100 gc-round-text-input gc-border-blue" type="text" placeholder="https://github.com/user/repo/issues/n" value="{% if bounty %}{{bounty.github_url}}{%endif%}" />
                </div>
                <div class="w-100 my-2">
                  <label for=bountyFulfillment>{% trans "Bounty Submission:" %}</label>
<<<<<<< HEAD
                  <select class="w-100 btn btn-sm gc-border-blue" name=bountyFulfillment id=bountyFulfillment>
=======
                  <label id="tooltip">{% trans "Where is my Eth going? " %}<i class='fa fa-info-circle'></i></label>
                  <select class="w-100 btn btn-sm" name=bountyFulfillment id=bountyFulfillment>
>>>>>>> e412750f
                    <option value="">-- {% trans "Submission" %} -- </option>
                  </select>
                </div>
                <div class="w-100 my-2">
                  <label for=tipPercent>{% trans "(Optional) Add a tip of:" %}</label>
                  <input name='tipPercent' id="tipPercent" class="gc-round-text-input gc-border-blue" style="width: 50px;" type="number" placeholder="" value="0" min="0" /> % worth <span id="tipEstimate">0</span> {{bounty.token_name}}
                </div>
                {% include 'shared/add_kudos.html' %}
                <div id="gas-section">
                  {% include 'shared/bounty_actions_hidden_vars.html' %}
                  {% include 'shared/wallet_estimate.html' %}
                </div>
                <div class="w-100 mt-2 terms_container">
                  <input name='terms' id='terms' type="checkbox" value=1 required />
                  <label for=terms>{% url "terms" as termsurl %}{% blocktrans %}I have read, understand, and agree to, the <a href="{{ termsurl }}" target="_blank" rel="noopener noreferrer">Terms of Service</a>.{% endblocktrans %}</label>
                </div>
                <div class="row mt-2 text-center">
                  <a id="acceptBounty" class="button button--primary mt-3 mb-2 pulseClick submitBounty" name="submit" style="width: 100%; text-transform: uppercase; color: white;">
                    {% trans "Accept" %}
                  </a>
                </div>
                <div class="mt-1 text-center">
                  <a class="font-caption" target="_blank" rel="noopener noreferrer" href="https://github.com/gitcoinco/web#high-level-flows">
                    Your transaction is secured by the audited StandardBounties contract on the Ethereum blockchain.</br>
                    Learn more here.
                  </a>
                </div>
              </div>
              <div id="tooltip--hover">
                <span id="heading">{% trans "Where is my Eth Going?" %}</span><br>
                <span id="subheading">{% trans "Your funds are safe!" %}</span><br><br>
                <span id="hovertext"><br><strong>{% trans "Standard Bounties" %}</strong><br>{% trans "When you pay via Standard Bounties, your tokens will be securely taken from the escrow StandardBounties.sol contract on the Ethereum mainnet, and transferred to the payee's wallet" %}</span>
              </div>
            </div>
          </div>
        </div>
      </div>
    </div>
    {% include 'shared/bottom_notification.html' %}
    {% include 'shared/analytics.html' %}
    {% include 'shared/footer_scripts.html' %}
    {% include 'shared/footer.html' %}
    {% include 'shared/messages.html' %}
  </body>

  <script>
    document.bounty_amount_whole = {{bounty.get_value_true}};
    document.bounty_amount_wei = {{bounty.value_in_token}};
    document.token_address = '{{bounty.token_address}}';
  </script>

  <!-- jQuery -->
  <script src="{% static "v2/js/ipfs-api.js" %}"></script>
  <script src="{% static "v2/js/ipfs.js" %}"></script>
  <script src="{% static "v2/js/secrets.min.js" %}"></script>
  <script src="{% static "v2/js/ethereumjs-accounts.js" %}"></script>
  <script src="{% static "onepager/js/send.js" %}"></script>

  <script src="{% static "v2/js/abi.js" %}"></script>
  <script src="/dynamic/js/tokens_dynamic.js"></script>
  <script src="{% static "v2/js/tokens.js" %}"></script>
  <script src="{% static "v2/js/pages/shared_bounty_mutation_estimate_gas.js" %}"></script>
  <script src="{% static "v2/js/pages/process_bounty.js" %}"></script>
<<<<<<< HEAD
  <script src="{% static "v2/js/kudos-search.js" %}"></script>
  <script src="{% static "v2/js/pages/kudos_send.js" %}"></script>
=======
  <script src="{% static "v2/js/tooltip_hover.js" %}"></script>
>>>>>>> e412750f
</html><|MERGE_RESOLUTION|>--- conflicted
+++ resolved
@@ -21,7 +21,6 @@
   <head>
     {% include 'shared/head.html' %}
     {% include 'shared/cards.html' %}
-<<<<<<< HEAD
     <link rel="stylesheet" href="{% static "v2/css/select2-kudos.css" %}" />
 
     <style>
@@ -34,9 +33,7 @@
         display: flex;
       }
     </style>
-=======
     <link rel="stylesheet" type="text/css" href="{% static "v2/css/tooltip_hover.css" %}">
->>>>>>> e412750f
   </head>
 
   <body class="interior {{active}} g-font-muli">
@@ -74,12 +71,8 @@
                 </div>
                 <div class="w-100 my-2">
                   <label for=bountyFulfillment>{% trans "Bounty Submission:" %}</label>
-<<<<<<< HEAD
-                  <select class="w-100 btn btn-sm gc-border-blue" name=bountyFulfillment id=bountyFulfillment>
-=======
                   <label id="tooltip">{% trans "Where is my Eth going? " %}<i class='fa fa-info-circle'></i></label>
                   <select class="w-100 btn btn-sm" name=bountyFulfillment id=bountyFulfillment>
->>>>>>> e412750f
                     <option value="">-- {% trans "Submission" %} -- </option>
                   </select>
                 </div>
@@ -143,10 +136,7 @@
   <script src="{% static "v2/js/tokens.js" %}"></script>
   <script src="{% static "v2/js/pages/shared_bounty_mutation_estimate_gas.js" %}"></script>
   <script src="{% static "v2/js/pages/process_bounty.js" %}"></script>
-<<<<<<< HEAD
   <script src="{% static "v2/js/kudos-search.js" %}"></script>
   <script src="{% static "v2/js/pages/kudos_send.js" %}"></script>
-=======
   <script src="{% static "v2/js/tooltip_hover.js" %}"></script>
->>>>>>> e412750f
 </html>