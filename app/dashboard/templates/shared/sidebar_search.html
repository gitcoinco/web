--- conflicted
+++ resolved
@@ -233,34 +233,29 @@
         </div>
       </div>
     </div>
-<<<<<<< HEAD
-
     {% if profile.data.site_admin is True %}
-        <div class="col">
-          <div class="col-12 subheading font-body accordion">LAST UPDATED</div>
-          <div class="col-12 options panel">
-            <div class="form__radio option">
-              <input name="last_updated" id="not_updated_3days" type="radio" value="3" val-ui='Not updated in more than 3 days'/>
-              <label class="filter-label wrap" for=not_updated_3days>More than 3 days ago</label>
-            </div>
-            <div class="form__radio option">
-              <input name="last_updated" id="not_updated_7days" type="radio" value="7" val-ui='Not updated in more than 7 days'/>
-              <label class="filter-label wrap" for=not_updated_7days>More than 7 days ago</label>
-            </div>
-            <div class="form__radio option">
-              <input name="last_updated" id="not_updated_14days" type="radio" value="14" val-ui='Not updated in more than 14 days'/>
-              <label class="filter-label wrap" for=not_updated_14days>More than 14 days ago</label>
-            </div>
-            <div class="form__radio option">
-              <input name="last_updated" id="all_updated" type="radio" value="any" checked/>
-              <label class="filter-label wrap" for=all_updated>All</label>
-            </div>
-          </div>
-        </div>
+    <div class="col">
+      <div class="col-12 subheading font-body accordion">LAST UPDATED</div>
+      <div class="col-12 options panel">
+        <div class="form__radio option">
+          <input name="last_updated" id="not_updated_3days" type="radio" value="3" val-ui='Not updated in more than 3 days'/>
+          <label class="filter-label wrap" for=not_updated_3days>More than 3 days ago</label>
+        </div>
+        <div class="form__radio option">
+          <input name="last_updated" id="not_updated_7days" type="radio" value="7" val-ui='Not updated in more than 7 days'/>
+          <label class="filter-label wrap" for=not_updated_7days>More than 7 days ago</label>
+        </div>
+        <div class="form__radio option">
+          <input name="last_updated" id="not_updated_14days" type="radio" value="14" val-ui='Not updated in more than 14 days'/>
+          <label class="filter-label wrap" for=not_updated_14days>More than 14 days ago</label>
+        </div>
+        <div class="form__radio option">
+          <input name="last_updated" id="all_updated" type="radio" value="any" checked/>
+          <label class="filter-label wrap" for=all_updated>All</label>
+        </div>
+      </div>
+    </div>
     {% endif %}
-
-=======
->>>>>>> 84fcb2b8
   </form>
   <div class="align-self-end text-right font-body" id="clear">
     <p>{% trans "Reset" %}</p>
