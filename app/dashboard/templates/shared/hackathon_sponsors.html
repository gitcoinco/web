--- conflicted
+++ resolved
@@ -20,25 +20,6 @@
 
   {% if sponsors %}
     {% if sponsors.sponsors_gold %}
-<<<<<<< HEAD
-      {% for sponsor in sponsors.sponsors_gold %}
-        <div class="sponsors-gold d-flex flex-wrap justify-content-center">
-          <div class="img-holder">
-            <img src="{{sponsor.logo}}" alt="{{sponsor.name}}" title="{{sponsor.name}}">
-          </div>
-        </div>
-      {% endfor %}
-    {% endif %}
-
-    {% if sponsors.sponsors_silver %}
-      {% for sponsor in sponsors.sponsors_silver %}
-        <div class="sponsors-silver d-flex flex-wrap justify-content-center">
-          <div class="img-holder">
-            <img src="{{sponsor.logo}}" alt="{{sponsor.name}}" title="{{sponsor.name}}">
-          </div>
-        </div>
-      {% endfor %}
-=======
       <div class="d-flex flex-wrap justify-content-center">
         {% for sponsor in sponsors.sponsors_gold %}
           <div class="sponsors-gold">
@@ -60,7 +41,6 @@
           </div>
         {% endfor %}
       </div>
->>>>>>> e4bdea8b
     {% endif %}
 
   {% else %}
