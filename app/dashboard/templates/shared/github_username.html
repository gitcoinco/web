{% comment %}
  Copyright (C) 2018 Gitcoin Core

  This program is free software: you can redistribute it and/or modify
  it under the terms of the GNU Affero General Public License as published
  by the Free Software Foundation, either version 3 of the License, or
  (at your option) any later version.

  This program is distributed in the hope that it will be useful,
  but WITHOUT ANY WARRANTY; without even the implied warranty of
  MERCHANTABILITY or FITNESS FOR A PARTICULAR PURPOSE. See the
  GNU Affero General Public License for more details.

  You should have received a copy of the GNU Affero General Public License
  along with this program. If not, see <http://www.gnu.org/licenses/>.
{% endcomment %}
<<<<<<< HEAD

                                <div class="w-100 mt-2">
                                    <label class="form__label" for="githubUsername">Github Username</label>
                                    {% if not user.is_authenticated %}
                                        <a href="{% url 'social:begin' 'github' %}?next={{ request.get_full_path }}">(Login)</a>
                                    {% endif %}
                                    <input name='githubUsername' id='githubUsername' class="form__input" type="text" disabled placeholder="@you (optional)" value="{% if github_handle %}{{ github_handle }}{% else %}{{ githubUsername }}{% endif %}" />
                                </div>
=======
{% load i18n %}
<div class="w-100 mt-2">
  <label class="form__label" for="githubUsername">{% trans "Github Username" %}</label>
  {% if not github_handle %}
    <a href="{% url "github:github_auth" %}?redirect_uri={{ request.get_full_path }}">({% trans "Login" %})</a>
  {% else %}
  {% endif %}
  <input name='githubUsername' id='githubUsername' class="form__input" type="text" disabled placeholder="@you (optional)" value="{% if github_handle %}{{ github_handle }}{% else %}{{githubUsername}}{% endif %}" />
</div>
>>>>>>> 92c1f821
<|MERGE_RESOLUTION|>--- conflicted
+++ resolved
@@ -14,23 +14,11 @@
   You should have received a copy of the GNU Affero General Public License
   along with this program. If not, see <http://www.gnu.org/licenses/>.
 {% endcomment %}
-<<<<<<< HEAD
-
-                                <div class="w-100 mt-2">
-                                    <label class="form__label" for="githubUsername">Github Username</label>
-                                    {% if not user.is_authenticated %}
-                                        <a href="{% url 'social:begin' 'github' %}?next={{ request.get_full_path }}">(Login)</a>
-                                    {% endif %}
-                                    <input name='githubUsername' id='githubUsername' class="form__input" type="text" disabled placeholder="@you (optional)" value="{% if github_handle %}{{ github_handle }}{% else %}{{ githubUsername }}{% endif %}" />
-                                </div>
-=======
 {% load i18n %}
 <div class="w-100 mt-2">
   <label class="form__label" for="githubUsername">{% trans "Github Username" %}</label>
-  {% if not github_handle %}
-    <a href="{% url "github:github_auth" %}?redirect_uri={{ request.get_full_path }}">({% trans "Login" %})</a>
-  {% else %}
+  {% if not user.is_authenticated %}
+    <a href="{% url 'social:begin' 'github' %}?next={{ request.get_full_path }}">({% trans "Login" %})</a>
   {% endif %}
   <input name='githubUsername' id='githubUsername' class="form__input" type="text" disabled placeholder="@you (optional)" value="{% if github_handle %}{{ github_handle }}{% else %}{{githubUsername}}{% endif %}" />
-</div>
->>>>>>> 92c1f821
+</div>