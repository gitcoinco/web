{% comment %}
    Copyright (C) 2020 Gitcoin Core

    This program is free software: you can redistribute it and/or modify
    it under the terms of the GNU Affero General Public License as published
    by the Free Software Foundation, either version 3 of the License, or
    (at your option) any later version.

    This program is distributed in the hope that it will be useful,
    but WITHOUT ANY WARRANTY; without even the implied warranty of
    MERCHANTABILITY or FITNESS FOR A PARTICULAR PURPOSE. See the
    GNU Affero General Public License for more details.

    You should have received a copy of the GNU Affero General Public License
    along with this program. If not, see <http://www.gnu.org/licenses/>.

{% endcomment %}
{% load i18n static matches %}

<button class="navbar-toggler" type="button" data-toggle="collapse" data-target="#navbarSupportedContent"
    aria-controls="navbarSupportedContent" aria-expanded="false" aria-label="Toggle navigation">
  <span class="navbar-toggler-icon"></span>
</button>
<div class="collapse navbar-collapse order-1" id="navbarSupportedContent">

  <nav class="navbar-nav mx-auto gc-megamenu">
<<<<<<< HEAD
    <!-- <a class="nav-link {% if '/landing' in request.path %} selected {% endif %} interior" href="/landing">{% trans "Home" %}</a> -->

=======
>>>>>>> 4f7a8dc4
    <a class="nav-link {% if is_townsquare %} selected {% endif %} interior" href="/townsquare">{% trans "Town Square" %}</a>

    <div class="nav-item dropdown interior gc-megamenu-fw">
      <a class="nav-link dropdown-toggle" href="#" id="dropdownProducts" role="button"
        data-toggle="dropdown" aria-haspopup="true" aria-expanded="false">
        {% trans "Products" %}
      </a>
      <div class="dropdown-menu shadow-lg" aria-labelledby="dropdownProducts">
        <div class="gc-megamenu-content">
          <div class="row">
            <ul class="col-md-4 col-lg-2 list-unstyled {% if '/bount' in request.path or '/explorer' in request.path %}gc-megamenu-active{% endif %}">
              <li>
                <a class="text-reset" href="{% url 'funder_bounties' %}">
                  <img class="mw-100 logo-static p-2" src="{% static 'v2/images/top-bar/bounties-symbol-pos.svg' %}" alt="Bounties" height="48">
                  <b class="gc-megamenu-title">{% trans "Bounties" %}</b>
                </a>
                <p class="px-2 m-0 mb-2 text-wrap font-smaller-2">{% trans "Development resources at your finger tips" %}</p>
              </li>
              <li>
                <a class="dropdown-item dropdown-item-small" href="{% url 'new_bounty' %}">{% trans "Fund Issue" %}</a>
              </li>
              <li>
                <a class="dropdown-item dropdown-item-small" href="{% url 'explorer' %}">{% trans "Explore Bounties" %}</a>
              </li>
              <li>
                <a class="dropdown-item dropdown-item-small" href="{% url 'quickstart' %}">{% trans "Funder Quickstart" %}</a>
              </li>
              <li>
                <a class="dropdown-item dropdown-item-small" href="{% url 'funder_bounties' %}">{% trans "About Bounties" %}</a>
              </li>
            </ul>

            <ul class="col-md-4 col-lg-2 list-unstyled {% if '/hackathon' in request.path %}gc-megamenu-active{% endif %}">
              <li>
                <a class="text-reset" href="{% url 'get_hackathons' %}">
                  <img class="mw-100 logo-static p-2" src="{% static 'v2/images/top-bar/hackathons-symbol-pos.svg' %}" alt="Hackathons" height="48">
                  <b class="gc-megamenu-title">{% trans "Hackathons" %}</b>
                </a>
                <p class="px-2 m-0 mb-2 text-wrap font-smaller-2">{% trans "Build with the coolest Web3 projects" %}</p>
              </li>
              <li>
                <a class="dropdown-item dropdown-item-small" href="{% url 'get_hackathons' %}">{% trans "Explore Hackathons" %}</a>
              </li>
              <li>
                <a class="dropdown-item dropdown-item-small" href="http://hackathons.gitcoin.co/contact" target="_blank">{% trans "Get Involved" %}</a>
              </li>
            </ul>

            <ul class="col-md-4 col-lg-2 list-unstyled {% if '/grants' in request.path %}gc-megamenu-active{% endif %}">
              <li>
                <a class="text-reset" href="{% url 'grants:grants' %}">
                  <img class="mw-100 logo-static p-2" src="{% static "v2/images/top-bar/grants-symbol-pos.svg" %}" alt="Grants" height="48">
                  <b class="gc-megamenu-title">{% trans "Grants" %}</b>
                </a>
                <p class="px-2 m-0 mb-2 text-wrap font-smaller-2">{% trans "Recurring funding for Open Source" %}</p>
              </li>
              <li>
                <a class="dropdown-item dropdown-item-small" href="{% url 'grants:grants' %}">{% trans "Explore Grants" %}</a>
              </li>
              <li>
                <a class="dropdown-item dropdown-item-small" href="{% url 'grants:leaderboard' %}">{% trans "Grants Leaderboard" %}</a>
              </li>
              <li>
                <a class="dropdown-item dropdown-item-small" href="{% url 'grants:new' %}">{% trans "Create Grant" %}</a>
              </li>
              <li>
                <a class="dropdown-item dropdown-item-small" href="{% url 'grants:quickstart' %}">{% trans "About Grants" %}</a>
              </li>
            </ul>
            <ul class="col-md-4 col-lg-2 list-unstyled">
              <li>
                <a class="text-reset" href="https://codefund.app/">
                  <img class="mw-100 logo-static" src="{% static "v2/images/top-bar/codefund_symbol_dark.svg" %}" alt="Codefund" height="48">
                  <b class="gc-megamenu-title">{% trans "Codefund" %}</b>
                </a>
                <p class="px-2 m-0 mb-2 text-wrap font-smaller-2">{% trans "Ethical ads to power Open Source" %}</p>
              </li>
              <li>
                <a class="dropdown-item dropdown-item-small" href="https://codefund.io/advertisers">{% trans "Advertise With Us" %}</a>
              </li>
              <li>
                <a class="dropdown-item dropdown-item-small" href="https://codefund.io/publishers">{% trans "Become a Publisher" %}</a>
              </li>
              <li>
                <a class="dropdown-item dropdown-item-small" href="https://codefund.io">{% trans "About Codefund" %}</a>
              </li>
            </ul>

            <ul class="col-md-4 col-lg-2 list-unstyled {% if '/quests' in request.path %}gc-megamenu-active{% endif %}">
              <li>
                <a class="text-reset" href="{% url 'quests_index' %}">
                  <img class="mw-100 logo-static p-2" src="{% static 'v2/images/top-bar/quests-symbol-pos.svg' %}" alt="Quests" height="48">
                  <b class="gc-megamenu-title">{% trans "Quests" %}</b>
                </a>
                <p class="px-2 m-0 mb-2 text-wrap font-smaller-2">{% trans "Learn about Web3 & earn rewards" %}</p>
              </li>
              <li>
                <a class="dropdown-item dropdown-item-small" href="{% url 'quests_index' %}">{% trans "Explore Quests" %}</a>
              </li>
              <li>
                <a class="dropdown-item dropdown-item-small" href="{% url 'newquest' %}">{% trans "Create Quests" %}</a>
              </li>
            </ul>

            <ul class="col-md-4 col-lg-2 list-unstyled {% if '/kudos' in request.path %}gc-megamenu-active{% endif %}">
              <li>
                <a class="text-reset" href="{% url 'kudos_main' %}">
                  <img class="mw-100 logo-static p-2" src="{% static 'v2/images/top-bar/kudos-symbol-pos.svg' %}" alt="Kudos" height="48">
                  <b class="gc-megamenu-title">{% trans "Kudos" %}</b>
                </a>
                <p class="px-2 m-0 mb-2 text-wrap font-smaller-2">{% trans "Show appreciation for each other" %}</p>
              </li>
              <li>
                <a class="dropdown-item dropdown-item-small" href="{% url 'kudos_marketplace' %}">{% trans "Explore Kudos" %}</a>
              </li>
              <li>
                <a class="dropdown-item dropdown-item-small" href="{% url 'newkudos' %}">{% trans "Mint Kudos" %}</a>
              </li>
              <li>
                <a class="dropdown-item dropdown-item-small" href="{% url 'kudos_about' %}">{% trans "About Kudos" %}</a>
              </li>
            </ul>

          </div>
        </div>
      </div>
    </div>
    <div class="nav-item dropdown interior gc-megamenu-fw">
      <a class="nav-link dropdown-toggle" href="#" id="dropdownCommunity" role="button"
          data-toggle="dropdown" aria-haspopup="true" aria-expanded="false">
        {% trans "Tribes" %}
      </a>
      <div class="dropdown-menu shadow-lg" id="" aria-labelledby="dropdownCommunity">
        <div class="gc-megamenu-content">
          <div class="row">
            <ul class="col-md-3 col-lg-2 list-unstyled offset-lg-2">
              <li>
                <a class="dropdown-item" href="{% url "tribes_directory" %}">
                  {% trans "Browse Tribes" %}
                </a>
              </li>
              <li>
                <a class="dropdown-item" href="{% url "leaderboard" "" %}">
                  {% trans "Leaderboard" %}
                </a>
              </li>
              <li>
                <a class="dropdown-item" href="{% url "users_directory" %}">
                  {% trans "Users Directory" %}
                </a>
              </li>
              <li><a href="{% url 'tribes' %}" class="font-smaller-2 pl-4">Interested in Your Own Tribe?</a></li>
            </ul>
            <ul class="col-md-3 col-lg-2 list-unstyled">
              <li>
                <a class="dropdown-item" href="{% url "activity" %}">
                  {% trans "Activity Feed" %}
                </a>
              </li>
              <li>
                <a class="dropdown-item" href="{% url "verified" %}">
                  {% trans "Verify Profile" %}
                </a>
              </li>
              <li>
                <a class="dropdown-item" href="https://gitcoin.co/wiki/wiki-code-conduct/">
                  {% trans "Code of Conduct" %}
                </a>
              </li>
            </ul>
            <div class="col-lg-5 col-md-6 list-unstyled">
              <div id="carouselExampleCaptions" class="carousel slide" data-ride="carousel">
                <div class="carousel-inner">
                  <div class="carousel-item active">
                    <h5>Chat with the community</h5>
                    <p>Meet fellow developers, designers, futurists and more. Collaborate and BUIDL awesome projects together.</p>
                    <a class="btn btn-gc-blue" href="{% url 'landing_chat' %}">
                      {% trans "Go to Chat" %}
                    </a>
                  </div>
                  <div class="carousel-item">
                    <h5>Find a Tribe</h5>
                    <p>Discover great web3 organizations, work on meaningful projects and build relationships with like minded people. <a href="{% url 'users_directory' %}?persona=tribe">Browse Tribes</a></p>
                    <a class="btn btn-gc-blue" href="{% url 'users_directory' %}?persona=tribe">
                      {% trans "Find a Tribe" %}
                    </a>
                  </div>
                  <div class="carousel-item">
                    <h5>Weekly leaderboard</h5>
                    <p>Meet the top hunters and contributors from our community.</p>
                    <a class="btn btn-gc-blue" href="{% url 'leaderboard' '' %}">
                      {% trans "Go to Leaderboard" %}
                    </a>
                  </div>
                </div>
              </div>
            </div>
          </div>
        </div>
      </div>
    </div>
    <div class="nav-item dropdown interior gc-megamenu-fw">
      <a class="nav-link dropdown-toggle" href="#" id="dropdownCompany" role="button"
          data-toggle="dropdown" aria-haspopup="true" aria-expanded="false">
        {% trans "Company" %}
      </a>
      <div class="dropdown-menu shadow-lg" id="" aria-labelledby="dropdownCompany">
        <div class="gc-megamenu-content">
          <div class="row">

            <ul class="col-md-3 col-lg-2 list-unstyled offset-lg-2">
              <li>
                <a class="dropdown-item" href="{% url "about" %}">
                  {% trans "About" %}
                </a>
              </li>
              <li>
                <a class="dropdown-item" href="{% url 'products' %}">
                  {% trans "Gitcoin Products" %}
                </a>
              </li>
              <li>
                <a class="dropdown-item" href="{% url "vision" %}">
                  {% trans "Vision" %}
                </a>
              </li>
              <li>
                <a class="dropdown-item" href="{% url "mission" %}">
                  {% trans "Mission" %}
                </a>
              </li>
              <li>
                <a class="dropdown-item" href="/wiki">
                  {% trans "Wiki" %}
                </a>
              </li>
            </ul>

            <ul class="col-md-3 col-lg-2 list-unstyled">
              <li>
                <a class="dropdown-item" href="{% url "results" %}">
                  {% trans "Results" %}
                </a>
              </li>
              <li>
                <a class="dropdown-item" href="{% url "blog" %}">
                  {% trans "Blog" %}
                </a>
              </li>
              <li>
                <a class="dropdown-item" href="{% url "not_a_token" %}">
                  {% trans "No Utility Token ICO" %}
                </a>
              </li>
              <li>
                <a class="dropdown-item" href="{% url "jobs" %}">
                  {% trans "Jobs" %}
                </a>
              </li>
            </ul>
            <ul class="col-lg-5 col-md-6 list-unstyled">
              {% for post in last_posts %}
              <li class="media p-2 flex-column flex-md-row align-items-center font-smaller-2">
                <div class="w-25 align-self-center text-center mb-2 mb-md-0">
                  <img src="{{post.jetpack_featured_media_url}}" width="100" alt="" class="mw-100">
                </div>
                <a class="media-body text-reset" href="{{post.link}}">
                  <b>{{post.title.rendered | safe}}</b>
                  {{post.excerpt.rendered |truncatechars_html:150|safe}}
                </a>
              </li>
              {% endfor %}
            </ul>
          </div>
        </div>
      </div>
    </div>
<<<<<<< HEAD
=======
    {% endif %}
    {% if is_townsquare %}
     <div class="nav-item interior ">
       <a href="{% url "tribes" %}" class="gc-text-green nav-link selected">Looking for developers?</a>
     </div>
    {% endif %}
>>>>>>> 4f7a8dc4
  </nav>
  <div class="d-flex justify-content-md-around justify-content-around justify-content-md-end">
    {% if user.is_authenticated %}
    {% include 'shared/chat_nav.html' %}
    {% include 'shared/notifications.html' %}
    {% include 'shared/search.html' %}
    {% endif %}
  </div>

  <nav class="navbar-nav mr-3">
    {% include 'shared/nav_auth.html' with source='authed' %}
  </nav>
</div><|MERGE_RESOLUTION|>--- conflicted
+++ resolved
@@ -24,11 +24,6 @@
 <div class="collapse navbar-collapse order-1" id="navbarSupportedContent">
 
   <nav class="navbar-nav mx-auto gc-megamenu">
-<<<<<<< HEAD
-    <!-- <a class="nav-link {% if '/landing' in request.path %} selected {% endif %} interior" href="/landing">{% trans "Home" %}</a> -->
-
-=======
->>>>>>> 4f7a8dc4
     <a class="nav-link {% if is_townsquare %} selected {% endif %} interior" href="/townsquare">{% trans "Town Square" %}</a>
 
     <div class="nav-item dropdown interior gc-megamenu-fw">
@@ -306,15 +301,14 @@
         </div>
       </div>
     </div>
-<<<<<<< HEAD
-=======
+
+
     {% endif %}
     {% if is_townsquare %}
      <div class="nav-item interior ">
        <a href="{% url "tribes" %}" class="gc-text-green nav-link selected">Looking for developers?</a>
      </div>
     {% endif %}
->>>>>>> 4f7a8dc4
   </nav>
   <div class="d-flex justify-content-md-around justify-content-around justify-content-md-end">
     {% if user.is_authenticated %}
