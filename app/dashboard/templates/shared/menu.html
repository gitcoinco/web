--- conflicted
+++ resolved
@@ -192,11 +192,7 @@
                   <div class="carousel-item active">
                     <h5>Chat with the community</h5>
                     <p>Meet fellow developers, designers, futurists and more. Collaborate and BUIDL awesome projects together.</p>
-<<<<<<< HEAD
-                    <a class="btn btn-gc-blue" href="https://discord.com/invite/83BK5z55yB">
-=======
                     <a class="btn btn-gc-blue" href="https://discord.gg/jWUzf7b8Yr">
->>>>>>> be7d5b5f
                       {% trans "Go to Discord" %}
                     </a>
                   </div>
