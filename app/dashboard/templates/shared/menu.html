{% comment %}
Copyright (C) 2020 Gitcoin Core

This program is free software: you can redistribute it and/or modify
it under the terms of the GNU Affero General Public License as published
by the Free Software Foundation, either version 3 of the License, or
(at your option) any later version.

This program is distributed in the hope that it will be useful,
but WITHOUT ANY WARRANTY; without even the implied warranty of
MERCHANTABILITY or FITNESS FOR A PARTICULAR PURPOSE. See the
GNU Affero General Public License for more details.

You should have received a copy of the GNU Affero General Public License
along with this program. If not, see <http://www.gnu.org/licenses/>. {% endcomment %}
  {% load i18n static matches grants_extra %} <button class="navbar-toggler" type="button" data-toggle="collapse"
  data-target="#navbarSupportedContent" aria-controls="navbarSupportedContent" aria-expanded="false"
  aria-label="Toggle navigation">
  <span class="navbar-toggler-icon"></span>
  </button>

  <div class="collapse navbar-collapse order-1" id="navbarSupportedContent">

    <nav class="navbar-nav mx-auto gc-megamenu">
      <a class="nav-link {% if is_townsquare %} selected {% endif %} interior"
        href="/townsquare">{% trans "Town Square" %}</a>

      <div class="nav-item dropdown interior gc-megamenu-fw">
        <a class="nav-link dropdown-toggle" href="#" id="dropdownProducts" role="button" data-toggle="dropdown"
          aria-haspopup="true" aria-expanded="false">
          {% trans "Products" %}
        </a>
        <div class="dropdown-menu shadow-lg" aria-labelledby="dropdownProducts">
          <div class="gc-megamenu-content">
            <div class="row">
              <ul
                class="col-md-4 col-lg-2 list-unstyled {% if '/bount' in request.path or '/explorer' in request.path %}gc-megamenu-active{% endif %}">
                <li>
                  <a class="text-reset" href="{% url 'funder_bounties' %}">
                    <img class="mw-100 logo-static p-2" src="{% static 'v2/images/top-bar/bounties-symbol-pos.svg' %}"
                      alt="Bounties" height="48">
                    <b class="gc-megamenu-title">{% trans "Bounties" %}</b>
                  </a>
                  <p class="px-2 m-0 mb-2 text-wrap font-smaller-2">
                    {% trans "Development resources at your finger tips" %}</p>
                </li>
                <li>
                  <a class="dropdown-item dropdown-item-small"
                    href="{% url 'new_bounty' %}">{% trans "Fund Issue" %}</a>
                </li>
                <li>
                  <a class="dropdown-item dropdown-item-small"
                    href="{% url 'explorer' %}">{% trans "Explore Bounties" %}</a>
                </li>
                <li>
                  <a class="dropdown-item dropdown-item-small"
                    href="{% url 'quickstart' %}">{% trans "Funder Quickstart" %}</a>
                </li>
                <li>
                  <a class="dropdown-item dropdown-item-small"
                    href="{% url 'funder_bounties' %}">{% trans "About Bounties" %}</a>
                </li>
              </ul>

              <ul
                class="col-md-4 col-lg-2 list-unstyled {% if '/hackathon' in request.path %}gc-megamenu-active{% endif %}">
                <li>
                  <a class="text-reset" href="{% url 'get_hackathons' %}">
                    <img class="mw-100 logo-static p-2" src="{% static 'v2/images/top-bar/hackathons-symbol-pos.svg' %}"
                      alt="Hackathons" height="48">
                    <b class="gc-megamenu-title">{% trans "Hackathons" %}</b>
                  </a>
                  <p class="px-2 m-0 mb-2 text-wrap font-smaller-2">{% trans "Build with the coolest Web3 projects" %}
                  </p>
                </li>
                <li>
                  <a class="dropdown-item dropdown-item-small"
                    href="{% url 'get_hackathons' %}">{% trans "Explore Hackathons" %}</a>
                </li>
                <li>
                  <a class="dropdown-item dropdown-item-small" href="http://hackathons.gitcoin.co/contact"
                    target="_blank">{% trans "Get Involved" %}</a>
                </li>
              </ul>

              <ul
                class="col-md-4 col-lg-2 list-unstyled {% if '/grants' in request.path %}gc-megamenu-active{% endif %}">
                <li>
                  <a class="text-reset" href="{% url 'grants:grants' %}">
                    <img class="mw-100 logo-static p-2" src="{% static "v2/images/top-bar/grants-symbol-pos.svg" %}"
                      alt="Grants" height="48">
                    <b class="gc-megamenu-title">{% trans "Grants" %}</b>
                  </a>
                  <p class="px-2 m-0 mb-2 text-wrap font-smaller-2">{% trans "Recurring funding for Open Source" %}</p>
                </li>
                <li>
                  <a class="dropdown-item dropdown-item-small"
                    href="{% url 'grants:grants' %}">{% trans "Explore Grants" %}</a>
                </li>
                <li>
                  <a class="dropdown-item dropdown-item-small"
                    href="{% url 'grants:leaderboard' %}">{% trans "Grants Leaderboard" %}</a>
                </li>
                <li>
                  <a class="dropdown-item dropdown-item-small"
                    href="{% url 'grants:new' %}">{% trans "Create Grant" %}</a>
                </li>
                <li>
                  <a class="dropdown-item dropdown-item-small"
                    href="{% url 'grants:quickstart' %}">{% trans "About Grants" %}</a>
                </li>
              </ul>
              <ul class="col-md-4 col-lg-2 list-unstyled">
                <li>
                  <a class="text-reset" href="https://codefund.app/">
                    <img class="mw-100 logo-static" src="{% static "v2/images/top-bar/codefund_symbol_dark.svg" %}"
                      alt="Codefund" height="48">
                    <b class="gc-megamenu-title">{% trans "Codefund" %}</b>
                  </a>
                  <p class="px-2 m-0 mb-2 text-wrap font-smaller-2">{% trans "Ethical ads to power Open Source" %}</p>
                </li>
                <li>
                  <a class="dropdown-item dropdown-item-small"
                    href="https://codefund.io/advertisers">{% trans "Advertise With Us" %}</a>
                </li>
                <li>
                  <a class="dropdown-item dropdown-item-small"
                    href="https://codefund.io/publishers">{% trans "Become a Publisher" %}</a>
                </li>
                <li>
                  <a class="dropdown-item dropdown-item-small"
                    href="https://codefund.io">{% trans "About Codefund" %}</a>
                </li>
              </ul>

              <ul
                class="col-md-4 col-lg-2 list-unstyled {% if '/quests' in request.path %}gc-megamenu-active{% endif %}">
                <li>
                  <a class="text-reset" href="{% url 'quests_index' %}">
                    <img class="mw-100 logo-static p-2" src="{% static 'v2/images/top-bar/quests-symbol-pos.svg' %}"
                      alt="Quests" height="48">
                    <b class="gc-megamenu-title">{% trans "Quests" %}</b>
                  </a>
                  <p class="px-2 m-0 mb-2 text-wrap font-smaller-2">{% trans "Learn about Web3 & earn rewards" %}</p>
                </li>
                <li>
                  <a class="dropdown-item dropdown-item-small"
                    href="{% url 'quests_index' %}">{% trans "Explore Quests" %}</a>
                </li>
                <li>
                  <a class="dropdown-item dropdown-item-small"
                    href="{% url 'newquest' %}">{% trans "Create Quests" %}</a>
                </li>
              </ul>

              <ul
                class="col-md-4 col-lg-2 list-unstyled {% if '/kudos' in request.path %}gc-megamenu-active{% endif %}">
                <li>
                  <a class="text-reset" href="{% url 'kudos_main' %}">
                    <img class="mw-100 logo-static p-2" src="{% static 'v2/images/top-bar/kudos-symbol-pos.svg' %}"
                      alt="Kudos" height="48">
                    <b class="gc-megamenu-title">{% trans "Kudos" %}</b>
                  </a>
                  <p class="px-2 m-0 mb-2 text-wrap font-smaller-2">{% trans "Show appreciation for each other" %}</p>
                </li>
                <li>
                  <a class="dropdown-item dropdown-item-small"
                    href="{% url 'kudos_marketplace' %}">{% trans "Explore Kudos" %}</a>
                </li>
                <li>
                  <a class="dropdown-item dropdown-item-small" href="{% url 'newkudos' %}">{% trans "Mint Kudos" %}</a>
                </li>
                <li>
                  <a class="dropdown-item dropdown-item-small"
                    href="{% url 'kudos_about' %}">{% trans "About Kudos" %}</a>
                </li>
              </ul>

            </div>
          </div>
        </div>
      </div>
      <div class="nav-item dropdown interior gc-megamenu-fw">
        <a class="nav-link dropdown-toggle" href="#" id="dropdownCommunity" role="button" data-toggle="dropdown"
          aria-haspopup="true" aria-expanded="false">
          {% trans "Tribes" %}
        </a>
        <div class="dropdown-menu shadow-lg" id="" aria-labelledby="dropdownCommunity">
          <div class="gc-megamenu-content">
            <div class="row">
              <ul class="col-md-3 col-lg-2 list-unstyled offset-lg-2">
                <li>
                  <a class="dropdown-item" href="{% url "tribes_directory" %}">
                    {% trans "Browse Tribes" %}
                  </a>
                </li>
                <li>
                  <a class="dropdown-item" href="{% url "leaderboard" "" %}">
                    {% trans "Leaderboard" %}
                  </a>
                </li>
                <li>
                  <a class="dropdown-item" href="{% url "users_directory" %}">
                    {% trans "Users Directory" %}
                  </a>
                </li>
                <li><a href="{% url 'tribes' %}" class="font-smaller-2 pl-4">Interested in Your Own Tribe?</a></li>
              </ul>
              <ul class="col-md-3 col-lg-2 list-unstyled">
                <li>
                  <a class="dropdown-item" href="{% url "activity" %}">
                    {% trans "Activity Feed" %}
                  </a>
                </li>
                <li>
                  <a class="dropdown-item" href="{% url "verified" %}">
                    {% trans "Verify Profile" %}
                  </a>
                </li>
                <li>
                  <a class="dropdown-item" href="https://gitcoin.co/wiki/wiki-code-conduct/">
                    {% trans "Code of Conduct" %}
                  </a>
                </li>
              </ul>
              <div class="col-lg-5 col-md-6 list-unstyled">
                <div id="carouselExampleCaptions" class="carousel slide" data-ride="carousel">
                  <div class="carousel-inner">
                    <div class="carousel-item active">
                      <h5>Chat with the community</h5>
                      <p>Meet fellow developers, designers, futurists and more. Collaborate and BUIDL awesome projects
                        together.</p>
                      <a class="btn btn-gc-blue" href="{% url 'landing_chat' %}">
                        {% trans "Go to Chat" %}
                      </a>
                    </div>
                    <div class="carousel-item">
                      <h5>Find a Tribe</h5>
                      <p>Discover great web3 organizations, work on meaningful projects and build relationships with
                        like minded people. <a href="{% url 'users_directory' %}?persona=tribe">Browse Tribes</a></p>
                      <a class="btn btn-gc-blue" href="{% url 'users_directory' %}?persona=tribe">
                        {% trans "Find a Tribe" %}
                      </a>
                    </div>
                    <div class="carousel-item">
                      <h5>Weekly leaderboard</h5>
                      <p>Meet the top hunters and contributors from our community.</p>
                      <a class="btn btn-gc-blue" href="{% url 'leaderboard' '' %}">
                        {% trans "Go to Leaderboard" %}
                      </a>
                    </div>
                  </div>
                </div>
              </div>
            </div>
          </div>
        </div>
      </div>
      <div class="nav-item dropdown interior gc-megamenu-fw">
        <a class="nav-link dropdown-toggle" href="#" id="dropdownCompany" role="button" data-toggle="dropdown"
          aria-haspopup="true" aria-expanded="false">
          {% trans "Company" %}
        </a>
        <div class="dropdown-menu shadow-lg" id="" aria-labelledby="dropdownCompany">
          <div class="gc-megamenu-content">
            <div class="row">

              <ul class="col-md-3 col-lg-2 list-unstyled offset-lg-2">
                <li>
                  <a class="dropdown-item" href="{% url "about" %}">
                    {% trans "About" %}
                  </a>
                </li>
                <li>
                  <a class="dropdown-item" href="{% url 'products' %}">
                    {% trans "Gitcoin Products" %}
                  </a>
                </li>
                <li>
                  <a class="dropdown-item" href="{% url "vision" %}">
                    {% trans "Vision" %}
                  </a>
                </li>
                <li>
                  <a class="dropdown-item" href="{% url "mission" %}">
                    {% trans "Mission" %}
                  </a>
                </li>
                <li>
                  <a class="dropdown-item" href="/wiki">
                    {% trans "Wiki" %}
                  </a>
                </li>
              </ul>

              <ul class="col-md-3 col-lg-2 list-unstyled">
                <li>
                  <a class="dropdown-item" href="{% url "results" %}">
                    {% trans "Results" %}
                  </a>
                </li>
                <li>
                  <a class="dropdown-item" href="{% url "blog" %}">
                    {% trans "Blog" %}
                  </a>
                </li>
                <li>
                  <a class="dropdown-item" href="{% url "not_a_token" %}">
                    {% trans "No Utility Token ICO" %}
                  </a>
                </li>
                <li>
                  <a class="dropdown-item" href="{% url "jobs" %}">
                    {% trans "Jobs" %}
                  </a>
                </li>
              </ul>
              <ul class="col-lg-5 col-md-6 list-unstyled">
                {% for post in last_posts %}
                <li class="media p-2 flex-column flex-md-row align-items-center font-smaller-2">
                  <div class="w-25 align-self-center text-center mb-2 mb-md-0">
                    <img src="{{post.jetpack_featured_media_url}}" width="100" alt="" class="mw-100">
                  </div>
                  <a class="media-body text-reset" href="{{post.link}}">
                    <b>{{post.title.rendered | safe}}</b>
                    {{post.excerpt.rendered |truncatechars_html:150|safe}}
                  </a>
                </li>
                {% endfor %}
              </ul>
            </div>
          </div>
        </div>
      </div>
      {% if is_townsquare %}
      <div class="nav-item interior ">
        <a href="{% url "tribes" %}" class="gc-text-green nav-link selected">Looking for developers?</a>
      </div>
      {% endif %}
    </nav>
    <div class="d-flex justify-content-md-around justify-content-around justify-content-md-end">
      {% if user.is_authenticated %}
      {% include 'shared/chat_nav.html' %}
      {% include 'shared/notifications.html' %}
      {% include 'shared/search.html' %}
      {% include 'shared/cart_nav.html' %}
      {% endif %}
    </div>
<<<<<<< HEAD
    {% endif %}
    {% if is_townsquare %}
     <div class="nav-item interior ">
       <a href="{% url "tribes" %}" class="gc-text-yellow nav-link selected">Looking for developers?</a>
     </div>
    {% endif %}
  </nav>
  <nav class="navbar-nav mr-3">
    {% include 'shared/nav_auth.html' with source='authed' %}
  </nav>
</div>
=======

    <nav class="navbar-nav mr-3">
      {% include 'shared/nav_auth.html' with source='authed' %}
    </nav>
  </div>
>>>>>>> 684a5805
<|MERGE_RESOLUTION|>--- conflicted
+++ resolved
@@ -346,7 +346,6 @@
       {% include 'shared/cart_nav.html' %}
       {% endif %}
     </div>
-<<<<<<< HEAD
     {% endif %}
     {% if is_townsquare %}
      <div class="nav-item interior ">
@@ -357,11 +356,4 @@
   <nav class="navbar-nav mr-3">
     {% include 'shared/nav_auth.html' with source='authed' %}
   </nav>
-</div>
-=======
-
-    <nav class="navbar-nav mr-3">
-      {% include 'shared/nav_auth.html' with source='authed' %}
-    </nav>
-  </div>
->>>>>>> 684a5805
+</div>