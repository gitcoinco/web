{% comment %}
    Copyright (C) 2020 Gitcoin Core

    This program is free software: you can redistribute it and/or modify
    it under the terms of the GNU Affero General Public License as published
    by the Free Software Foundation, either version 3 of the License, or
    (at your option) any later version.

    This program is distributed in the hope that it will be useful,
    but WITHOUT ANY WARRANTY; without even the implied warranty of
    MERCHANTABILITY or FITNESS FOR A PARTICULAR PURPOSE. See the
    GNU Affero General Public License for more details.

    You should have received a copy of the GNU Affero General Public License
    along with this program. If not, see <http://www.gnu.org/licenses/>.

{% endcomment %}
{% load i18n static matches %}

<button class="navbar-toggler sticky-top mx-3 my-3" type="button" data-toggle="collapse" data-target="#navbarSupportedContent"
    aria-controls="navbarSupportedContent" aria-expanded="false" aria-label="Toggle navigation">
  <span class="navbar-toggler-icon"></span>
</button>
<<<<<<< HEAD
<div class="collapse navbar-collapse gc-navbar-collapse order-1 pb-3 pb-md-0" id="navbarSupportedContent">
=======
<div class="collapse navbar-collapse gc-navbar-collapse order-1 pb-5 pb-md-0" id="navbarSupportedContent">
>>>>>>> 7bf429e6

  <nav class="navbar-nav m-auto gc-navbar-nav">
    <div class="nav-item gc-nav-item dropdown px-md-2 px-lg-3 interior my-auto">
      <a class="nav-link gc-nav-link px-3 px-md-0" href="#" id="dropdownCommunity" role="button"
      data-menu="jtbd" aria-haspopup="true" aria-expanded="false">
        {% trans "What's Possible" %}
      </a>
      <div class="gc-mobile-spacer gc-mobile-spacer-jtbd gc-menu-background-clr d-none"></div>
    </div>
    <div class="nav-item gc-nav-item dropdown px-md-2 px-lg-3 interior my-auto">
      <a class="nav-link gc-nav-link px-3 px-md-0" href="#" id="dropdownProducts" role="button"
      data-menu="products" aria-haspopup="true" aria-expanded="false">
        {% trans "Products" %}
      </a>
      <div class="gc-mobile-spacer gc-mobile-spacer-products gc-menu-background-clr d-none"></div>
    </div>
    <div class="nav-item gc-nav-item dropdown px-md-2 px-lg-3 interior my-auto">
      <a class="nav-link gc-nav-link px-3 px-md-0" href="#" id="dropdownCommunity" role="button"
      data-menu="community" aria-haspopup="true" aria-expanded="false">
        {% trans "Community" %}
      </a>
      <div class="gc-mobile-spacer gc-mobile-spacer-community gc-menu-background-clr d-none"></div>
    </div>
    <div class="nav-item gc-nav-item dropdown px-md-2 px-lg-3 interior my-auto">
      <a class="nav-link gc-nav-link px-3 px-md-0" href="#" id="dropdownCompany" role="button"
      data-menu="company" aria-haspopup="true" aria-expanded="false">
        {% trans "Company" %}
      </a>
      <div class="gc-mobile-spacer gc-mobile-spacer-company gc-menu-background-clr d-none"></div>
    </div>

    <div class="gc-menu-container position-md-absolute">

      <div class="gc-menu-content position-md-absolute overflow-hidden">

        <section class="gc-menu-wrap gc-menu-wrap-jtbd position-md-absolute">
          <div class="gc-menu-scroll">
            <div class="gc-menu-inner">
              <div class="row">
                <div class="col-12 col-lg-6 pr-lg-0">
                  <a class="dropdown-item text-grey-500 px-3 py-0" href="{% url "jtbd_earn" %}">
                    <div class="row">
                      <div class="col align-self-center" style="max-width: 3.25rem;">
                        <svg width="32" height="39" viewBox="0 0 34 51" fill="none" xmlns="http://www.w3.org/2000/svg">
                          <path class="main-path" d="M18.2281 50.7394L0 26.2539L15.5982 0L33.8263 24.4855L18.2281 50.7394ZM2.72061 26.1179L18.0014 46.6585L31.0603 24.6669L15.7795 4.12626L2.72061 26.1179Z" fill="#5932C4"/>
                          <path class="main-path" d="M17.0039 48.7443L16.2331 33.917L0.906982 27.2515L1.81385 25.1657L16.0971 31.3777L14.5554 2.13115L16.8226 1.99512L18.3642 31.2417L31.922 23.5786L33.0556 25.5738L18.5456 33.8263L19.3165 48.6536L17.0039 48.7443Z" fill="#5932C4"/>
                        </svg>
                      </div>
                      <div class="col py-3 text-wrap">
                        <b class="gc-megamenu-title d-block">{% trans "Earn" %}</b>
                        <span>{% trans "Earn crypto doing development" %}</span>
                      </div>
                    </div>
                  </a>
                </div>

                <div class="col-12 col-lg-6 pl-lg-0">
                  <a class="dropdown-item text-grey-500 px-3 py-0" href="{% url "jtbd_learn" %}">
                    <div class="row">
                      <div class="col align-self-center" style="max-width: 3.25rem;">
                        <svg width="32" height="39" viewBox="0 0 52 41" fill="none" xmlns="http://www.w3.org/2000/svg">
                          <path class="main-path" d="M0.75875 30.4242L0.75816 30.4228C0.211478 29.0608 0.550189 27.614 1.59559 26.1247C2.63446 24.6447 4.41293 23.0547 6.90169 21.3268L7.31301 21.0412L7.59798 21.453L7.87809 21.8577L8.16276 22.269L7.75134 22.5535C5.40315 24.1773 3.80547 25.6044 2.89695 26.8503C1.99096 28.0926 1.82591 29.0695 2.14766 29.8725L2.14785 29.8729C2.39894 30.5014 3.16446 31.0578 4.63077 31.3856C6.0716 31.7077 8.05702 31.776 10.5024 31.5517L0.75875 30.4242ZM0.75875 30.4242C1.15195 31.395 2.03228 32.0782 3.22054 32.5149C4.40882 32.9516 5.96071 33.1648 7.81297 33.1648C8.67192 33.1648 9.61065 33.1152 10.6283 33.0169M0.75875 30.4242L10.6283 33.0169M10.6283 33.0169C15.8281 32.5256 22.3004 30.8432 28.8378 28.2903C35.3919 25.7374 41.2699 22.5923 45.3879 19.431C47.4859 17.8278 49.0346 16.2862 49.9598 14.8675C50.8794 13.4572 51.2387 12.0756 50.7549 10.8673C50.2973 9.72382 49.2308 8.96593 47.7642 8.53559C46.2979 8.10533 44.3613 7.9783 42.0173 8.14222L41.5195 8.17703L41.5533 8.67485L41.5863 9.16051L41.6202 9.66051L42.1201 9.62543C44.2852 9.47349 45.9893 9.58143 47.2164 9.91473C48.4488 10.2495 49.111 10.7838 49.3652 11.4174L49.3665 11.4205C49.623 12.0475 49.4576 12.9666 48.6249 14.1919C47.8059 15.3969 46.4142 16.7839 44.4831 18.265L44.4823 18.2655C40.4941 21.3362 34.7564 24.4074 28.3099 26.9215C21.8625 29.436 15.5496 31.0878 10.5025 31.5517L10.6283 33.0169Z" fill="#02E2AC" stroke="#02E2AC"/>
                          <path class="main-path" d="M45.2816 24.6352L42.6948 23.9715C42.3982 23.8905 42.1016 24.0362 41.9863 24.3115L41.5249 25.3314C41.4425 25.5094 41.459 25.7037 41.5579 25.8656C41.6567 26.0275 41.8215 26.1408 42.0192 26.157C42.6124 26.2217 43.0408 26.7398 42.9914 27.3226L42.7277 30.4956L45.2816 24.6352Z" fill="#E5FFF9"/>
                          <path class="main-path" d="M6.50562 20.1185C6.50562 30.9416 15.4706 39.7371 26.4649 39.7371C37.4592 39.7371 46.4243 30.9416 46.4243 20.1185C46.4243 9.29543 37.4592 0.5 26.4649 0.5C15.4706 0.5 6.50562 9.29543 6.50562 20.1185ZM7.99992 20.1185C7.99992 10.1233 16.2698 1.98565 26.4649 1.98565C36.6598 1.98565 44.9299 10.1392 44.9299 20.1185C44.9299 30.0978 36.6598 38.2514 26.4649 38.2514C16.2698 38.2514 7.99992 30.1137 7.99992 20.1185Z" fill="#02E2AC" stroke="#02E2AC"/>
                        </svg>
                      </div>
                      <div class="col py-3 text-wrap">
                        <b class="gc-megamenu-title d-block">{% trans "Learn" %}</b>
                        <span>{% trans "Build blockchain knowledge as you go" %}</span>
                      </div>
                    </div>
                  </a>
                </div>

              </div>

              <div class="row">
                <div class="col-12 col-lg-6 pr-lg-0">
                  <a class="dropdown-item text-grey-500 px-3 py-0" href="{% url "jtbd_connect" %}">
                    <div class="row">
                      <div class="col align-self-center" style="max-width: 3.25rem;">
                        <svg width="32" height="39" viewBox="0 0 43 39" fill="none" xmlns="http://www.w3.org/2000/svg">
                          <path class="main-path" d="M2.86568 9.93454L1.22583 12.7021L2.66262 13.5758L4.30247 10.8082L2.86568 9.93454Z" fill="#F3587D"/>
                          <path class="main-path" d="M9.19821 10.6951H3.62507L3.42107 10.5658C1.75791 9.51066 0.765137 7.69909 0.765137 5.71955C0.765137 2.56581 3.29806 0 6.41164 0C9.52523 0 12.0582 2.56581 12.0582 5.71955C12.0582 7.69909 11.0654 9.51066 9.40222 10.5658L9.19821 10.6951ZM4.11846 8.99761H8.70483C9.75951 8.2417 10.3824 7.03298 10.3824 5.71955C10.3824 3.50185 8.60119 1.69746 6.41164 1.69746C4.2221 1.69746 2.44084 3.50185 2.44084 5.71955C2.44084 7.03298 3.06378 8.2417 4.11846 8.99761Z" fill="#F3587D"/>
                          <path class="main-path" d="M5.50987 23.598H2.61393C1.1725 23.598 0 22.4103 0 20.9501V14.7506C0 13.2908 1.1725 12.103 2.61393 12.103H5.50987C6.95102 12.103 8.12352 13.2908 8.12352 14.7506V20.9501C8.12352 22.4103 6.95102 23.598 5.50987 23.598ZM2.61393 13.8005C2.09654 13.8005 1.67571 14.2268 1.67571 14.7506V20.9501C1.67571 21.4742 2.09654 21.9005 2.61393 21.9005H5.50987C6.02698 21.9005 6.44781 21.4742 6.44781 20.9501V14.7506C6.44781 14.2268 6.02698 13.8005 5.50987 13.8005H2.61393Z" fill="#F3587D"/>
                          <path class="main-path" d="M14.9851 25.0529C14.5176 25.0529 14.0509 24.889 13.6727 24.5616C11.8047 22.9459 8.67827 19.8312 8.72463 17.1256L10.4003 17.1554C10.3752 18.6012 12.0054 20.8874 14.7609 23.2709C14.8885 23.3816 15.0775 23.3822 15.2101 23.272L16.7808 21.9558C16.8828 21.8704 16.9049 21.7651 16.9057 21.6922C16.9062 21.6278 16.8902 21.5051 16.774 21.404C14.4322 19.359 11.9132 15.7273 11.8579 13.025C11.8197 11.1761 8.94419 10.9222 8.91528 10.92L9.0421 9.22754C10.5708 9.34302 13.4771 10.2782 13.533 12.9896C13.5717 14.8667 15.5164 18.0646 17.8682 20.1182C18.3275 20.5191 18.5874 21.099 18.5814 21.709C18.5754 22.3119 18.3084 22.8785 17.8488 23.2637L16.2781 24.5799C15.9018 24.8954 15.443 25.0529 14.9851 25.0529Z" fill="#F3587D"/>
                          <path class="main-path" d="M10.5504 38.502H9.66973C8.31122 38.502 7.20608 37.3825 7.20608 36.0063V28.3802H6.64615V35.7662C6.64615 37.1424 5.54101 38.2619 4.1825 38.2619H4.06386C2.70535 38.2619 1.60021 37.1424 1.60021 35.7662V27.1452L0.961182 26.4982L1.07573 23.2469L2.75035 23.3072L2.66198 25.8202L3.27592 26.4424V35.7662C3.27592 36.2064 3.62939 36.5644 4.06386 36.5644H4.1825C4.61697 36.5644 4.97044 36.2064 4.97044 35.7662V26.6827H8.88179V36.0063C8.88179 36.4464 9.23526 36.8045 9.66973 36.8045H10.5504C10.9849 36.8045 11.3383 36.4464 11.3383 36.0063V21.9678H13.0141V36.0063C13.0141 37.3825 11.9089 38.502 10.5504 38.502Z" fill="#F3587D"/>
                          <path class="main-path" d="M9.35575 2.38916C9.37539 2.44868 8.57217 5.92129 10.394 8.48108C10.394 8.48108 11.2559 5.32598 11.2559 5.22676C11.2559 5.12755 9.35575 2.38916 9.35575 2.38916Z" fill="#F3587D"/>
                          <path class="main-path" d="M36.7991 11.0491H32.4094L32.2398 10.9681C30.3019 10.0423 29.0498 8.04591 29.0498 5.88181C29.0498 2.77946 31.5415 0.255371 34.6044 0.255371C37.667 0.255371 40.1587 2.77946 40.1587 5.88181C40.1587 8.04591 38.9066 10.0423 36.9688 10.9681L36.7991 11.0491ZM32.7945 9.35161H36.414C37.6765 8.67417 38.483 7.33173 38.483 5.88181C38.483 3.7155 36.7429 1.95283 34.6044 1.95283C32.4656 1.95283 30.7255 3.7155 30.7255 5.88181C30.7255 7.33173 31.532 8.67417 32.7945 9.35161Z" fill="#F3587D"/>
                          <path class="main-path" d="M23.8805 23.4324C23.5235 23.4324 23.1678 23.3556 22.8326 23.2025C22.2034 22.9152 21.7269 22.3949 21.491 21.7377C21.1015 20.653 21.4725 19.4329 22.393 18.7704C24.6163 17.1699 27.0584 14.3775 27.0071 12.9296C26.9182 10.4008 29.5038 9.25779 31.0456 8.98096L31.338 10.6525L31.1918 9.81671L31.3399 10.6522C31.3129 10.6572 28.622 11.1741 28.6818 12.8691C28.7685 15.3252 25.4656 18.6411 23.3634 20.154C23.0557 20.3756 22.9332 20.7884 23.0658 21.1575C23.146 21.381 23.3077 21.5575 23.521 21.6551C23.7392 21.7542 23.9838 21.7598 24.2088 21.67C25.4152 21.1887 27.3121 19.8388 28.3984 18.4132L29.725 19.4503C28.5746 20.9599 26.4671 22.5933 24.8231 23.2492C24.517 23.3713 24.1982 23.4324 23.8805 23.4324Z" fill="#F3587D"/>
                          <path class="main-path" d="M37.2993 36.0292H36.2561C34.9194 36.0292 33.8317 34.9274 33.8317 33.573V26.826H33.3337V33.3089C33.3337 34.6632 32.246 35.7651 30.9093 35.7651H30.8223C29.4856 35.7651 28.3979 34.6632 28.3979 33.3089V16.9062H30.0737V33.3089C30.0737 33.7272 30.4094 34.0676 30.8223 34.0676H30.9093C31.3223 34.0676 31.658 33.7272 31.658 33.3089V25.1285H35.5074V33.573C35.5074 33.9913 35.8432 34.3317 36.2561 34.3317H37.2993C37.7122 34.3317 38.0483 33.9913 38.0483 33.573V15.8491H39.724V33.573C39.724 34.9274 38.6363 36.0292 37.2993 36.0292Z" fill="#F3587D"/>
                          <path class="main-path" d="M40.3404 25.4166H39.0599V23.7192H40.3404C40.6551 23.7192 40.9079 23.4708 40.9158 23.1533C40.9753 20.742 41.0588 14.895 40.5485 12.6967C40.0054 10.3599 38.2646 10.2687 38.2468 10.2681L38.3079 8.57178C39.3558 8.61046 41.5137 9.44096 42.1794 12.3079C42.7146 14.6124 42.6671 20.1189 42.591 23.1962C42.5599 24.4414 41.5712 25.4166 40.3404 25.4166Z" fill="#F3587D"/>
                          <path class="main-path" d="M30.2962 7.80078C30.2962 7.80078 38.24 8.76495 36.4733 1.77219L33.8559 1.37451L31.5985 2.60073C31.5985 2.60073 30.3225 4.85431 30.2571 5.05316C30.1917 5.25201 30.2962 7.80078 30.2962 7.80078Z" fill="#F3587D"/>
                          <path class="main-path" d="M33.6174 18.6322C34.5211 18.6322 35.2537 17.8902 35.2537 16.9748C35.2537 16.0594 34.5211 15.3174 33.6174 15.3174C32.7138 15.3174 31.9812 16.0594 31.9812 16.9748C31.9812 17.8902 32.7138 18.6322 33.6174 18.6322Z" fill="#F3587D"/>
                        </svg>
                      </div>
                      <div class="col py-3 text-wrap">
                        <b class="gc-megamenu-title d-block">{% trans "Connect" %}</b>
                        <span>{% trans "Meet Top developers in Web3" %}</span>
                      </div>
                    </div>
                  </a>
                </div>
<<<<<<< HEAD
                <div class="col-12 col-lg-6 pl-lg-0"">
=======
                <div class="col-12 col-lg-6 pl-lg-0">
>>>>>>> 7bf429e6
                  <a class="dropdown-item text-grey-500 px-3 py-0" href="{% url "jtbd_fund" %}">
                    <div class="row">
                      <div class="col align-self-center" style="max-width: 3.25rem;">
                        <svg width="32" height="39" viewBox="0 0 40 52" fill="none" xmlns="http://www.w3.org/2000/svg">
                          <path class="main-path" d="M20.4452 50.0453C19.0281 43.2267 14.7769 40.276 7.92773 40.0767C9.06926 45.6591 13.7928 51.4808 20.4452 50.0453Z" stroke="#8C65F7" stroke-width="2"/>
                          <path class="main-path" d="M36.4272 37.4448C34.2228 44.0639 29.6567 46.4962 22.8469 45.8582C24.6183 40.4752 29.9716 35.2119 36.4272 37.4448Z" stroke="#8C65F7" stroke-width="2"/>
                          <path class="main-path" d="M14.9741 25.961L22.0595 18.1855L26.3894 27.7553L18.9104 36.1289L14.9741 25.961Z" stroke="#8C65F7" stroke-width="2"/>
                          <path class="main-path" d="M7.88853 25.7617L1 27.1572" stroke="#8C65F7" stroke-width="2"/>
                          <path class="main-path" d="M11.7857 13.3208L7.49512 7.41943" stroke="#8C65F7" stroke-width="2"/>
                          <path class="main-path" d="M33.0806 18.1058L39.418 15.7534" stroke="#8C65F7" stroke-width="2"/>
                          <path class="main-path" d="M31.8994 29.3506L37.8826 32.4607" stroke="#8C65F7" stroke-width="2"/>
                          <path class="main-path" d="M24.4207 7.61902L26.1526 1" stroke="#8C65F7" stroke-width="2"/>
                        </svg>
                      </div>
                      <div class="col py-3 text-wrap">
                        <b class="gc-megamenu-title d-block">{% trans "Fund" %}</b>
                        <span>{% trans "Support meaningful open source projects" %}</span>
                      </div>
                    </div>
                  </a>
                </div>
              </div>
            </div>
          </div>
        </section>

        <!-- Products -->
<<<<<<< HEAD
        <section class="gc-menu-wrap gc-menu-wrap-products position-md-absolute">
          <div class="gc-menu-inner text-grey-500">
            <div class="row">
              <div class="col-12 col-md-7 col-lg-8 gc-menu-padding-col gc-menu-scroll">
                <a class="dropdown-item text-grey-500 px-3 py-0 gc-menu-submenu-toggle" href="{% url 'funder_bounties' %}" data-submenu="bounties">
                  <div class="row py-3 {% if '/bount' in request.path or '/explorer' in request.path and 'grants/explorer' not in request.path %}gc-menu-active{% endif %}">
=======
        <section class="gc-menu-wrap gc-menu-wrap-products gc-menu-submenu-wrap position-md-absolute" data-submenu="products">
          <div class="gc-menu-inner text-grey-500">
            <div class="row">
              <div class="col-12 col-md-7 col-lg-8 gc-menu-submenu-toggles gc-menu-padding-col gc-menu-scroll">
                <a href="{% url 'funder_bounties' %}" data-submenu="bounties" class="dropdown-item text-grey-500 px-3 py-0 gc-menu-submenu-toggle gc-products-toggle {% if '/bount' in request.path or '/explorer' in request.path and 'grants/explorer' not in request.path %}gc-menu-submenu-toggle-active{% endif %}">
                  <div class="row py-3">
>>>>>>> 7bf429e6
                    <div class="col align-self-center" style="max-width: 3.25rem;">
                      <img class="logo-static p-2" src="{% static 'v2/images/top-bar/bounties-symbol-pos.svg' %}" alt="Bounties" height="44">
                    </div>
                    <div class="col">
                      <b class="gc-megamenu-title d-block">{% trans "Bounties" %}</b>
                      <span class="text-wrap">{% trans "Development resources at your finger tips" %}</span>
                    </div>
                  </div>
                </a>

<<<<<<< HEAD
                <a class="dropdown-item text-grey-500 px-3 py-0 gc-menu-submenu-toggle" href="{% url 'get_hackathons' %}" data-submenu="hackathons">
                  <div class="row py-3 {% if '/hackathon' in request.path %}gc-menu-active{% endif %}">
=======
                <a href="{% url 'get_hackathons' %}" data-submenu="hackathons" class="dropdown-item text-grey-500 px-3 py-0 gc-menu-submenu-toggle gc-products-toggle {% if '/hackathon' in request.path %}gc-menu-submenu-toggle-active{% endif %}">
                  <div class="row py-3">
>>>>>>> 7bf429e6
                    <div class="col align-self-center" style="max-width: 3.25rem;">
                      <img class="logo-static p-2" src="{% static 'v2/images/top-bar/hackathons-symbol-pos.svg' %}" alt="Hackathons" height="44">
                    </div>
                    <div class="col">
                      <b class="gc-megamenu-title d-block">{% trans "Hackathons" %}</b>
                      <span class="text-wrap">{% trans "Build with the coolest Web3 projects" %}</span>
                    </div>
                  </div>
                </a>

<<<<<<< HEAD
                <a class="dropdown-item text-grey-500 px-3 py-0 gc-menu-submenu-toggle" href="{% url 'grants:grants' %}" data-submenu="grants">
                  <div class="row py-3  {% if '/grants' in request.path %}gc-menu-active{% endif %}">
=======
                <a href="{% url 'grants:grants' %}" data-submenu="grants" class="dropdown-item text-grey-500 px-3 py-0 gc-menu-submenu-toggle gc-products-toggle {% if '/grants' in request.path %}gc-menu-submenu-toggle-active{% endif %}">
                  <div class="row py-3">
>>>>>>> 7bf429e6
                    <div class="col align-self-center" style="max-width: 3.25rem;">
                      <img class="logo-static p-2" src="{% static 'v2/images/top-bar/grants-symbol-pos.svg' %}" alt="Grants" height="40">
                    </div>
                    <div class="col">
                      <b class="gc-megamenu-title d-block">{% trans "Grants" %}</b>
                      <span class="text-wrap">{% trans "Crowdfunding for Open Source" %}</span>
                    </div>
                  </div>
                </a>

<<<<<<< HEAD
                <a class="dropdown-item text-grey-500 px-3 py-0 gc-menu-submenu-toggle" href="{% url 'quests_index' %}" data-submenu="quests">
                  <div class="row py-3 {% if '/quests' in request.path %}gc-menu-active{% endif %}">
=======
                <a href="{% url 'quests_index' %}" data-submenu="quests" class="dropdown-item text-grey-500 px-3 py-0 gc-menu-submenu-toggle gc-products-toggle {% if '/quests' in request.path %}gc-menu-submenu-toggle-active{% endif %}">
                  <div class="row py-3">
>>>>>>> 7bf429e6
                    <div class="col align-self-center" style="max-width: 3.25rem;">
                      <img class="logo-static p-2" src="{% static 'v2/images/top-bar/quests-symbol-pos.svg' %}" alt="Quests" height="44">
                    </div>
                    <div class="col">
                      <b class="gc-megamenu-title d-block">{% trans "Quests" %}</b>
                      <span class="text-wrap">{% trans "Learn about Web3 & earn rewards" %}</span>
                    </div>
                  </div>
                </a>

<<<<<<< HEAD
                <a class="dropdown-item text-grey-500 px-3 py-0 gc-menu-submenu-toggle" href="{% url 'kudos_main' %}" data-submenu="kudos">
                  <div class="row py-3 {% if '/kudos' in request.path %}gc-menu-active{% endif %}">
=======
                <a href="{% url 'kudos_main' %}" data-submenu="kudos" class="dropdown-item text-grey-500 px-3 py-0 gc-menu-submenu-toggle gc-products-toggle {% if '/kudos' in request.path %}gc-menu-submenu-toggle-active{% endif %}">
                  <div class="row py-3">
>>>>>>> 7bf429e6
                    <div class="col align-self-center" style="max-width: 3.25rem;">
                      <img class="logo-static p-2" src="{% static 'v2/images/top-bar/kudos-symbol-pos.svg' %}" alt="Kudos" height="44">
                    </div>
                    <div class="col">
                      <b class="gc-megamenu-title d-block">{% trans "Kudos" %}</b>
                      <span class="text-wrap">{% trans "Show appreciation for each other" %}</span>
                    </div>
                  </div>
                </a>

<<<<<<< HEAD
                <a class="dropdown-item text-grey-500 px-3 py-0 gc-menu-submenu-toggle gc-menu-mb" href="https://kernel.community" data-submenu="kernel">
                  <div class="row py-3 {% if '/kernel' in request.path %}gc-menu-active{% endif %}">
=======
                <a href="https://kernel.community" data-submenu="kernel" class="dropdown-item text-grey-500 px-3 py-0 gc-menu-mb gc-menu-submenu-toggle gc-products-toggle {% if '/kernel' in request.path %}gc-menu-submenu-toggle-active{% endif %}">
                  <div class="row py-3">
>>>>>>> 7bf429e6
                    <div class="col align-self-center" style="max-width: 3.25rem;">
                      <img class="logo-static p-2" src="{% static 'v2/images/top-bar/kernel.svg' %}" alt="Kernel" height="44">
                    </div>
                    <div class="col">
                      <b class="gc-megamenu-title d-block">{% trans "Kernel" %}</b>
                      <span class="text-wrap">{% trans "A web3-native, community-centric, accelerator" %}</span>
                    </div>
                  </div>
                </a>
              </div>

              <div class="d-none d-md-flex col-5 col-lg-4 bg-lighter gc-menu-inner">
<<<<<<< HEAD
                <div class="gc-menu-submenu gc-menu-submenu-bounties position-absolute active">
=======
                <div class="gc-products-submenu gc-menu-submenu gc-menu-submenu-bounties position-absolute {% if '/bount' in request.path or '/explorer' in request.path and 'grants/explorer' not in request.path %}active{% endif %}">
>>>>>>> 7bf429e6
                  <b class="gc-menu-submenu-title d-block px-3 pt-3 pb-2">{% trans "Bounties" %}</b>
                  <ul class="list-unstyled">
                    <li>
                      <a class="dropdown-item dropdown-item-small" href="{% url 'new_bounty' %}">{% trans "Fund Issue" %}</a>
                    </li>
                    <li>
                      <a class="dropdown-item dropdown-item-small" href="{% url 'explorer' %}">{% trans "Explore Bounties" %}</a>
                    </li>
                    <li>
                      <a class="dropdown-item dropdown-item-small" href="{% url 'quickstart' %}">{% trans "Funder Quickstart" %}</a>
                    </li>
                    <li>
                      <a class="dropdown-item dropdown-item-small" href="{% url 'funder_bounties' %}">{% trans "About Bounties" %}</a>
                    </li>
                  </ul>
                </div>
<<<<<<< HEAD
                <div class="gc-menu-submenu gc-menu-submenu-hackathons position-absolute">
=======
                <div class="gc-products-submenu gc-menu-submenu gc-menu-submenu-hackathons position-absolute {% if '/hackathon' in request.path %}active{% endif %}">
>>>>>>> 7bf429e6
                  <b class="gc-menu-submenu-title d-block px-3 pt-3 pb-2">{% trans "Hackathons" %}</b>
                  <ul class="list-unstyled">
                    <li>
                      <a class="dropdown-item dropdown-item-small" href="{% url 'get_hackathons' %}">{% trans "Explore Hackathons" %}</a>
                    </li>
                    <li>
                      <a class="dropdown-item dropdown-item-small" href="mailto:sales@gitcoin.co" target="_blank">{% trans "Get Involved" %}</a>
                    </li>
                  </ul>
                </div>
<<<<<<< HEAD
                <div class="gc-menu-submenu gc-menu-submenu-grants position-absolute">
=======
                <div class="gc-products-submenu gc-menu-submenu gc-menu-submenu-grants position-absolute {% if '/grants' in request.path %}active{% endif %}">
>>>>>>> 7bf429e6
                  <b class="gc-menu-submenu-title d-block px-3 pt-3 pb-2">{% trans "Grants" %}</b>
                  <ul class="list-unstyled">
                    <li>
                      <a class="dropdown-item dropdown-item-small" href="{% url 'grants:grants' %}">{% trans "Explore Grants" %}</a>
                    </li>
                    <li>
                      <a class="dropdown-item dropdown-item-small" href="{% url 'grants:new' %}">{% trans "Create Grant" %}</a>
                    </li>
                    <li>
                      <a class="dropdown-item dropdown-item-small" href="{% url 'grants:quickstart' %}">{% trans "About Grants" %}</a>
                    </li>
                  </ul>
                </div>
<<<<<<< HEAD
                <div class="gc-menu-submenu gc-menu-submenu-quests position-absolute">
=======
                <div class="gc-products-submenu gc-menu-submenu gc-menu-submenu-quests position-absolute {% if '/quests' in request.path %}active{% endif %}">
>>>>>>> 7bf429e6
                  <b class="gc-menu-submenu-title d-block px-3 pt-3 pb-2">{% trans "Quests" %}</b>
                  <ul class="list-unstyled">
                    <li>
                      <a class="dropdown-item dropdown-item-small" href="{% url 'quests_index' %}">{% trans "Explore Quests" %}</a>
                    </li>
                    <li>
                      <a class="dropdown-item dropdown-item-small" href="{% url 'newquest' %}">{% trans "Create Quests" %}</a>
                    </li>
                  </ul>
                </div>
<<<<<<< HEAD
                <div class="gc-menu-submenu gc-menu-submenu-kudos position-absolute">
=======
                <div class="gc-products-submenu gc-menu-submenu gc-menu-submenu-kudos position-absolute {% if '/kudos' in request.path %}active{% endif %}">
>>>>>>> 7bf429e6
                  <b class="gc-menu-submenu-title d-block px-3 pt-3 pb-2">{% trans "Kudos" %}</b>
                  <ul class="list-unstyled">
                    <li>
                      <a class="dropdown-item dropdown-item-small" href="{% url 'kudos_marketplace' %}">{% trans "Explore Kudos" %}</a>
                    </li>
                    <li>
                      <a class="dropdown-item dropdown-item-small" href="{% url 'newkudos' %}">{% trans "Mint Kudos" %}</a>
                    </li>
                    <li>
                      <a class="dropdown-item dropdown-item-small" href="{% url 'kudos_about' %}">{% trans "About Kudos" %}</a>
                    </li>
                  </ul>
                </div>
<<<<<<< HEAD
                <div class="gc-menu-submenu gc-menu-submenu-kernel position-absolute">
=======
                <div class="gc-products-submenu gc-menu-submenu gc-menu-submenu-kernel position-absolute {% if '/kernel' in request.path %}active{% endif %}">
>>>>>>> 7bf429e6
                  <b class="gc-menu-submenu-title d-block px-3 pt-3 pb-2">{% trans "Kernel" %}</b>
                  <ul class="list-unstyled">
                    <li>
                      <a class="dropdown-item dropdown-item-small" href="https://kernel.community">{% trans "Explore Kernel" %}</a>
                    </li>
                  </ul>
                </div>
              </div>
            </div>

          </div>

        </section>

        <section class="gc-menu-wrap gc-menu-wrap-community position-md-absolute">
          <div class="gc-menu-scroll">
            <div class="gc-menu-inner">
              <a class="dropdown-item text-grey-500 px-3 py-0" href="{% url "leaderboard" "" %}">
                <div class="row py-3">
                  <div class="col align-self-center" style="max-width: 3.25rem;">
                    <svg width="33" height="30" viewBox="0 0 33 30" fill="none" xmlns="http://www.w3.org/2000/svg">
                      <path d="M17.9105 13.7985L19.042 16.13L21.5692 16.5055C22.1656 16.5934 22.6526 17.0102 22.8405 17.5941C23.0267 18.1769 22.8743 18.8068 22.4411 19.2341L20.613 21.044L21.0461 23.6008C21.273 24.9439 19.8682 25.8759 18.7596 25.2862L16.5 24.0799L14.2387 25.2868C13.1146 25.8998 11.7304 24.9241 11.9545 23.6003L12.3876 21.0434L10.5594 19.2335C10.1263 18.8062 9.97388 18.1769 10.1601 17.5936C10.348 17.0096 10.835 16.5922 11.4331 16.5049L13.9574 16.13L15.0872 13.8031C15.624 12.7005 17.3697 12.7034 17.9105 13.7985Z" fill="#02E2AC"/>
                      <path d="M19.042 16.13L17.9105 13.7985C17.3697 12.7034 15.624 12.7005 15.0872 13.8031L13.9574 16.13L11.4331 16.5049C10.835 16.5922 10.348 17.0096 10.1601 17.5935C9.97389 18.1769 10.1263 18.8062 10.5594 19.2335L12.3876 21.0434L11.9545 23.6002C11.7305 24.9241 13.1146 25.8998 14.2387 25.2867L16.5 24.0799L18.7596 25.2862C19.8682 25.8759 21.273 24.9439 21.0461 23.6008L20.613 21.044L22.4412 19.2341C22.8743 18.8068 23.0267 18.1769 22.8405 17.5941C22.6526 17.0102 22.1656 16.5934 21.5692 16.5055L19.042 16.13ZM18.6433 20.3943L19.1497 23.3895L16.5 21.9748L13.8451 23.425L14.3573 20.3943L12.214 18.2712L15.1754 17.8328L16.5 15.1036L17.8246 17.8328L20.786 18.2712L18.6433 20.3943ZM32.0816 0.0968018H23.0381C22.3942 0.0968018 21.7972 0.440274 21.4661 1.00147L16.5 9.41132L11.5339 1.00147C11.3711 0.725566 11.1407 0.49722 10.8652 0.338679C10.5897 0.180137 10.2785 0.0968057 9.96186 0.0968018H0.918346C0.176417 0.0968018 -0.257855 0.945005 0.167251 1.56267L8.42415 13.5481C7.16946 15.2562 6.41664 17.3665 6.41664 19.6573C6.41664 25.3071 10.9398 29.9032 16.5 29.9032C22.0602 29.9032 26.5834 25.3071 26.5834 19.6573C26.5834 17.3665 25.8305 15.2562 24.5759 13.5481L32.8327 1.56267C33.2579 0.945005 32.8236 0.0968018 32.0816 0.0968018ZM2.67892 1.9597H9.96186L14.4839 9.61798C12.6534 9.99697 11.0092 10.8894 9.68399 12.1288L2.67892 1.9597ZM24.75 19.6573C24.75 24.2872 21.0564 28.0403 16.5 28.0403C11.9436 28.0403 8.24998 24.2872 8.24998 19.6573C8.24998 15.0274 11.9436 11.2742 16.5 11.2742C21.0564 11.2742 24.75 15.0274 24.75 19.6573ZM23.316 12.1288C21.9908 10.8894 20.3466 9.99697 18.5161 9.61798L23.0381 1.9597H30.3211L23.316 12.1288Z" fill="black"/>
                    </svg>
                  </div>
                  <div class="col">
                    <b class="gc-megamenu-title d-block">{% trans "Leaderboard" %}</b>
                    <span class="line-clamp-1 text-wrap">{% trans "See top developers on Gitcoin" %}</span>
                  </div>
                </div>
              </a>

              <a class="dropdown-item text-grey-500 px-3 py-0" href="{% url "townsquare" %}">
                <div class="row py-3">
                  <div class="col align-self-center" style="max-width: 3.25rem;">
                    <svg width="32" height="32" viewBox="0 0 32 32" fill="none" xmlns="http://www.w3.org/2000/svg">
                      <path d="M23.7741 7.73178C22.9847 6.94259 21.813 6.82406 20.8716 7.31076C19.3956 6.48178 17.7443 5.9996 16.0041 5.9996C13.7753 6.00062 11.6107 6.74633 9.85418 8.11828C8.09766 9.49023 6.84992 11.4097 6.30913 13.572C5.76834 15.7342 5.96552 18.0151 6.86935 20.0524C7.77317 22.0897 9.33183 23.7667 11.2977 24.8168C13.2636 25.867 15.5241 26.2301 17.72 25.8487C19.9159 25.4672 21.9214 24.3629 23.4179 22.7112C24.9145 21.0595 25.8162 18.9552 25.9799 16.7324C26.1437 14.5096 25.56 12.2958 24.3217 10.4427C24.5073 9.98711 24.5544 9.48686 24.457 9.00463C24.3596 8.52239 24.1221 8.07962 23.7741 7.73178ZM21.662 21.6568C18.6416 24.6783 13.3666 24.6783 10.3462 21.6568C9.22721 20.538 8.46515 19.1124 8.15643 17.5604C7.84771 16.0084 8.00619 14.3997 8.61183 12.9377C9.21747 11.4758 10.2431 10.2263 11.5589 9.34734C12.8747 8.46835 14.4217 7.99933 16.0041 7.9996C17.2881 7.9996 18.5102 8.3331 19.6217 8.90048C19.4168 9.7236 19.5939 10.6237 20.2375 11.2673C20.5697 11.5957 20.9878 11.8239 21.4438 11.9255C21.8998 12.0272 22.3752 11.9982 22.8155 11.842C23.761 13.3675 24.1616 15.1683 23.9521 16.9508C23.7427 18.7332 22.9354 20.3921 21.662 21.6568ZM27.3272 4.68588C24.9988 2.3535 22.0058 0.798744 18.7588 0.234955C15.5118 -0.328834 12.1699 0.125968 9.19159 1.53695C9.21907 1.56332 9.25155 1.5809 9.27853 1.60788C9.73039 2.06708 10.0971 2.60291 10.3615 3.1904C13.0903 1.97677 16.1361 1.66926 19.0524 2.31294C21.9688 2.95662 24.6022 4.51764 26.5666 6.76715C28.5311 9.01665 29.7232 11.8363 29.9682 14.8128C30.2133 17.7892 29.4984 20.7659 27.9283 23.3064C27.1562 22.9593 26.2851 22.9017 25.474 23.144C24.663 23.3862 23.9662 23.9123 23.511 24.6259C23.0558 25.3396 22.8726 26.1932 22.9949 27.0308C23.1171 27.8684 23.5367 28.634 24.1769 29.1878C24.8171 29.7415 25.6352 30.0464 26.4816 30.0468C27.3281 30.0471 28.1464 29.7428 28.7871 29.1896C29.4277 28.6363 29.8479 27.871 29.9708 27.0335C30.0937 26.196 29.9112 25.3423 29.4565 24.6283C33.4429 18.4342 32.7511 10.1058 27.3272 4.68588ZM26.5071 27.9996C26.2104 27.9995 25.9205 27.9115 25.6739 27.7466C25.4272 27.5817 25.235 27.3474 25.1216 27.0733C25.0081 26.7992 24.9785 26.4976 25.0364 26.2067C25.0943 25.9158 25.2372 25.6485 25.447 25.4388C25.6568 25.2291 25.9241 25.0862 26.215 25.0284C26.506 24.9705 26.8076 25.0003 27.0816 25.1138C27.3557 25.2274 27.5899 25.4196 27.7547 25.6663C27.9196 25.913 28.0075 26.2029 28.0075 26.4996C28.0074 26.8975 27.8493 27.279 27.5679 27.5603C27.2866 27.8416 26.905 27.9996 26.5071 27.9996ZM21.5579 28.8518C19.4274 29.7724 17.1014 30.1492 14.7892 29.9482C12.477 29.7473 10.2509 28.9749 8.3111 27.7005C6.37132 26.4261 4.7786 24.6897 3.67614 22.6473C2.57367 20.6049 1.99601 18.3206 1.99507 15.9996C1.99507 13.3748 2.75896 10.8852 4.10432 8.70614C4.87951 9.04976 5.75233 9.10356 6.56385 8.85774C7.37537 8.61192 8.07162 8.08284 8.52584 7.36682C8.98005 6.6508 9.16202 5.79548 9.03861 4.95657C8.9152 4.11766 8.49462 3.35098 7.85345 2.7961C7.21227 2.24122 6.39315 1.93506 5.54522 1.93336C4.69729 1.93166 3.87694 2.23454 3.23355 2.78684C2.59015 3.33914 2.1665 4.10414 2.03973 4.94254C1.91296 5.78094 2.0915 6.63699 2.54284 7.35483C-1.45025 13.5495 -0.743134 21.8908 4.68323 27.3133C7.00186 29.6362 9.98005 31.188 13.2123 31.7575C16.4445 32.3269 19.7737 31.8864 22.7466 30.4958C22.7058 30.4575 22.6582 30.431 22.6184 30.3912C22.1787 29.9432 21.8198 29.4223 21.5579 28.8518ZM5.50108 3.9996C5.79774 3.99969 6.0877 4.08773 6.33432 4.2526C6.58094 4.41748 6.77313 4.65178 6.8866 4.92587C7.00006 5.19997 7.02971 5.50156 6.97178 5.7925C6.91385 6.08344 6.77096 6.35068 6.56116 6.56041C6.35137 6.77015 6.08409 6.91297 5.79313 6.97081C5.50217 7.02865 5.20059 6.99892 4.92653 6.88538C4.65247 6.77184 4.41822 6.57958 4.25342 6.33291C4.08862 6.08625 4.00065 5.79625 4.00065 5.4996C4.00068 5.30259 4.03951 5.10751 4.11493 4.92551C4.19035 4.74351 4.30088 4.57814 4.44021 4.43885C4.57953 4.29956 4.74493 4.18908 4.92696 4.11371C5.10898 4.03835 5.30407 3.99957 5.50108 3.9996ZM16.0041 10.9996C15.0152 10.9999 14.0487 11.2934 13.2266 11.843C12.4046 12.3925 11.7639 13.1735 11.3857 14.0872C11.0075 15.0008 10.9087 16.0061 11.1018 16.9759C11.2949 17.9457 11.7712 18.8365 12.4705 19.5356C13.1698 20.2348 14.0607 20.7108 15.0306 20.9036C16.0005 21.0964 17.0057 20.9973 17.9193 20.6189C18.8328 20.2404 19.6136 19.5995 20.163 18.7773C20.7123 17.9551 21.0055 16.9884 21.0055 15.9996C21.0038 14.6738 20.4763 13.4028 19.5387 12.4654C18.601 11.5281 17.3299 11.0009 16.0041 10.9996ZM16.0041 18.9996C15.4108 18.9994 14.8308 18.8233 14.3376 18.4936C13.8444 18.1638 13.46 17.6952 13.2331 17.1471C13.0061 16.5989 12.9468 15.9957 13.0627 15.4138C13.1786 14.8319 13.4643 14.2974 13.8839 13.878C14.3035 13.4585 14.8381 13.1729 15.42 13.0572C16.0019 12.9415 16.6051 13.001 17.1532 13.228C17.7013 13.4551 18.1698 13.8397 18.4994 14.333C18.829 14.8263 19.0049 15.4063 19.0049 15.9996C19.0049 16.3936 18.9272 16.7838 18.7764 17.1478C18.6256 17.5118 18.4045 17.8425 18.1258 18.1211C17.8472 18.3997 17.5164 18.6206 17.1523 18.7714C16.7883 18.9221 16.3981 18.9997 16.0041 18.9996Z" fill="black"/>
                      <path fill-rule="evenodd" clip-rule="evenodd" d="M13.2266 11.8429C14.0487 11.2933 15.0152 10.9999 16.0041 10.9996C17.3299 11.0009 18.601 11.5281 19.5387 12.4654C20.4763 13.4028 21.0038 14.6738 21.0055 15.9996C21.0055 16.9884 20.7123 17.9551 20.163 18.7773C19.6136 19.5995 18.8328 20.2404 17.9193 20.6188C17.0057 20.9973 16.0005 21.0964 15.0306 20.9036C14.0607 20.7108 13.1698 20.2347 12.4705 19.5356C11.7712 18.8365 11.2949 17.9457 11.1018 16.9759C10.9087 16.0061 11.0075 15.0008 11.3857 14.0872C11.7639 13.1735 12.4046 12.3925 13.2266 11.8429ZM14.3376 18.4936C14.8308 18.8233 15.4108 18.9994 16.0041 18.9996C16.3981 18.9996 16.7883 18.9221 17.1523 18.7713C17.5164 18.6206 17.8472 18.3997 18.1258 18.1211C18.4045 17.8425 18.6256 17.5118 18.7764 17.1478C18.9272 16.7837 19.0049 16.3936 19.0049 15.9996C19.0049 15.4063 18.829 14.8263 18.4994 14.333C18.1698 13.8396 17.7013 13.4551 17.1532 13.228C16.6051 13.0009 16.0019 12.9415 15.42 13.0572C14.8381 13.1728 14.3035 13.4585 13.8839 13.8779C13.4643 14.2974 13.1786 14.8319 13.0627 15.4138C12.9468 15.9957 13.0061 16.5988 13.2331 17.147C13.46 17.6952 13.8444 18.1638 14.3376 18.4936Z" fill="#02E2AC"/>
                    </svg>
                  </div>
                  <div class="col">
                    <b class="gc-megamenu-title d-block">{% trans "Townsquare" %}</b>
                    <span class="line-clamp-1 text-wrap">{% trans "See what’s happening on Gitcoin" %}</span>
                  </div>
                </div>
              </a>

              <a class="dropdown-item text-grey-500 px-3 py-0" href="https://discord.com/invite/83BK5z55yB">
                <div class="row py-3">
                  <div class="col align-self-center" style="max-width: 3.25rem;">
                    <svg width="32" height="36" viewBox="0 0 32 36" fill="none" xmlns="http://www.w3.org/2000/svg">
                      <path d="M13.5556 17.0833L13.5554 17.0917V17.1C13.5554 17.7179 13.1108 18.098 12.6903 18.098C12.2819 18.098 11.8251 17.7113 11.8251 17.1C11.8251 16.4821 12.2698 16.102 12.6903 16.102C13.1252 16.102 13.5654 16.4943 13.5556 17.0833ZM23.152 30.752H3.74857C2.22286 30.752 1 29.5321 1 28.044V3.708C1 2.21993 2.22286 1 3.74857 1H28.2514C29.7771 1 31 2.21993 31 3.708V33.8065C29.9987 32.9375 29.434 32.4478 28.875 31.9518C27.9495 31.1306 27.0397 30.2917 24.1905 27.6843L21.5581 25.2752L22.5553 28.7014L23.152 30.752ZM26.7886 20.772L27.6478 21.2837L27.7886 21.0472V20.772C27.7886 17.7286 27.0986 14.9906 26.4168 13.024C26.075 12.0378 25.7325 11.2379 25.4737 10.6811C25.3441 10.4025 25.2353 10.1842 25.1576 10.0333C25.1187 9.95781 25.0876 9.89914 25.0655 9.85816L25.0394 9.81004L25.0317 9.79612L25.0292 9.79174L25.0284 9.79019L25.028 9.78958C25.0279 9.78932 25.0278 9.78908 24.1554 10.278L25.0278 9.78908L24.9225 9.60133L24.7494 9.4735C23.3058 8.40772 21.8924 7.88627 20.8324 7.63166C20.3024 7.50435 19.859 7.44328 19.541 7.41412C19.3819 7.39952 19.2538 7.39288 19.1614 7.38997C19.1152 7.38852 19.0779 7.38799 19.0501 7.38788L19.0155 7.38794L19.0037 7.38808L18.9992 7.38816L18.9973 7.3882L18.9964 7.38821C18.9961 7.38822 18.9958 7.38823 19.0059 7.86319L19.0058 7.86336L18.9956 7.38823L18.5595 7.39763L18.2697 7.72364L18.0137 8.01164L17.818 8.23182C16.6633 8.10585 15.5044 8.10142 14.363 8.21138L14.1484 7.95788L13.9655 7.74188L13.6744 7.39794L13.2238 7.38823L13.2108 7.99107L13.2108 7.99098C13.2237 7.38823 13.2234 7.38822 13.223 7.38821L13.2222 7.3882L13.2203 7.38816L13.2157 7.38808L13.2039 7.38794L13.1693 7.38788C13.1415 7.38799 13.1042 7.38852 13.058 7.38997C12.9656 7.39288 12.8375 7.39952 12.6784 7.41412C12.3604 7.44328 11.917 7.50435 11.387 7.63166C10.327 7.88627 8.91364 8.40772 7.47005 9.4735L7.2969 9.60133L7.19167 9.78908L7.92659 10.201C7.19166 9.7891 7.19153 9.78933 7.19139 9.78958L7.19105 9.79019L7.19019 9.79174L7.18775 9.79612L7.18006 9.81004L7.15391 9.85816C7.13185 9.89914 7.10073 9.9578 7.06186 10.0333C6.98413 10.1842 6.87529 10.4025 6.74577 10.6811C6.48692 11.2379 6.14444 12.0378 5.80259 13.024C5.12086 14.9906 4.43086 17.7286 4.43086 20.772V21.0444L4.56903 21.2792L5.43086 20.772C4.56903 21.2792 4.56931 21.2797 4.5696 21.2802L4.57022 21.2812L4.57156 21.2835L4.57471 21.2887L4.58282 21.3021C4.58905 21.3123 4.59692 21.3249 4.60647 21.3399C4.62557 21.3697 4.6514 21.4089 4.68425 21.456C4.74989 21.5503 4.84382 21.6768 4.96822 21.8249C5.21673 22.1208 5.5892 22.5058 6.1032 22.8921C7.13974 23.6712 8.72965 24.4374 10.9768 24.5075L11.4634 24.5227L11.7755 24.1491L11.008 23.508L11.7755 24.149L11.7755 24.149L11.7757 24.1489L11.7761 24.1484L11.7776 24.1465L11.7836 24.1394L11.8063 24.1121L11.8913 24.01C11.9639 23.9226 12.0664 23.7991 12.1861 23.6541C12.425 23.3646 12.7347 22.987 13.0132 22.6396L13.0431 22.6024C14.9793 23.0238 17.09 23.0759 19.1741 22.6357L19.2062 22.6756C19.4865 23.0252 19.793 23.3954 20.0281 23.6767C20.1459 23.8177 20.2465 23.9372 20.3176 24.0215L20.401 24.12L20.4233 24.1464L20.4292 24.1533L20.4308 24.1552L20.4312 24.1557L20.4313 24.1558L20.4314 24.1558L21.1931 23.508L20.4314 24.1559L20.7432 24.5225L21.2243 24.5075C23.4712 24.4375 25.0649 23.6714 26.1051 22.8936C26.621 22.5079 26.9956 22.1234 27.2457 21.828C27.3709 21.6801 27.4656 21.5539 27.5317 21.4599C27.5648 21.4128 27.5908 21.3738 27.6101 21.344C27.6197 21.3291 27.6276 21.3165 27.6339 21.3064L27.6421 21.2931L27.6452 21.2879L27.6466 21.2857L27.6472 21.2846C27.6475 21.2841 27.6478 21.2837 26.7886 20.772ZM20.2297 17.1C20.2297 17.7179 19.7851 18.098 19.3646 18.098C18.9562 18.098 18.4994 17.7113 18.4994 17.1C18.4994 16.4821 18.9441 16.102 19.3646 16.102C19.7851 16.102 20.2297 16.4821 20.2297 17.1Z" stroke="#0E0333" stroke-width="2"/>
                    </svg>
                  </div>
                  <div class="col">
                    <b class="gc-megamenu-title d-block">{% trans "Join Discord" %}</b>
                    <span class="line-clamp-1 text-wrap">{% trans "Ask questions, join live conversations" %}</span>
                  </div>
                </div>
              </a>
            </div>
          </div>
        </section>

        <section class="gc-menu-wrap gc-menu-wrap-company position-md-absolute">
          <div class="gc-menu-scroll">
            <div class="gc-menu-inner">
              <div class="row gc-menu-pb">
                <ul class="col-6 list-unstyled pr-0 mb-0">
                  <li>
<<<<<<< HEAD
                    <a class="dropdown-item" href="{% url "mission" %}">
                      <i class="fal fa-building gc-menu-icon"></i>{% trans "Mission" %}
                    </a>
                  </li>
                  <li>
                    <a class="dropdown-item" href="{% url 'products' %}">
                      <i class="fal fa-inventory gc-menu-icon"></i>{% trans "Products" %}
                    </a>
                  </li>
                  <li>
                    <a class="dropdown-item" href="{% url "vision" %}">
                      <i class="fal fa-glasses-alt gc-menu-icon"></i>{% trans "Vision" %}
                    </a>
                  </li>
                  <li>
                    <a class="dropdown-item" href="{% url "about" %}">
                      <i class="fal fa-address-card gc-menu-icon"></i>{% trans "About" %}
                    </a>
                  </li>
                  <li>
                    <a class="dropdown-item" href="/wiki">
                      <i class="fab fa-wikipedia-w gc-menu-icon"></i>{% trans "Wiki" %}
=======
                    <a class="dropdown-item" href="{% url "about" %}">
                      <i class="fal fa-address-card gc-menu-icon"></i>{% trans "About" %}
                    </a>
                  </li>
                  <li>
                    <a class="dropdown-item" href="{% url "mission" %}">
                      <i class="fal fa-rocket gc-menu-icon"></i>{% trans "Mission" %}
                    </a>
                  </li>
                  <li>
                    <a class="dropdown-item" href="{% url "results" %}">
                      <i class="fal fa-analytics gc-menu-icon"></i>{% trans "Results" %}
                    </a>
                  </li>
                  <li>
                    <a class="dropdown-item" href="{% url 'products' %}">
                      <i class="fal fa-inventory gc-menu-icon"></i>{% trans "Products" %}
>>>>>>> 7bf429e6
                    </a>
                  </li>
                </ul>

                <ul class="col-6 list-unstyled pl-0">
<<<<<<< HEAD
                  <li>
                    <a class="dropdown-item" href="{% url "results" %}">
                      <i class="fal fa-analytics gc-menu-icon"></i>{% trans "Results" %}
                    </a>
                  </li>
=======

>>>>>>> 7bf429e6
                  <li>
                    <a class="dropdown-item" href="{% url "blog" %}">
                      <i class="fal fa-blog gc-menu-icon"></i>{% trans "Blog" %}
                    </a>
                  </li>
                  <li>
                    <a class="dropdown-item" href="{% url "jobs" %}">
                      <i class="fal fa-briefcase gc-menu-icon"></i>{% trans "Jobs" %}
                    </a>
                  </li>
<<<<<<< HEAD
=======
                  <li>
                    <a class="dropdown-item" href="/wiki">
                      <i class="fab fa-wikipedia-w gc-menu-icon"></i>{% trans "Wiki" %}
                    </a>
                  </li>
>>>>>>> 7bf429e6
                </ul>
              </div>

              <div class="row border-top-1 border-grey gc-menu-pt">
                <div class="col-12">
                  <ul class="list-unstyled mb-0">
                    {% for post in last_posts %}
                    <a class="text-reset text-decoration-none" href="{{post.link}}">
                      <li class="dropdown-item media p-3 flex-row align-items-center font-smaller-2">
                        <div class="w-25 align-self-center mb-2 mb-lg-0">
                          <img src="{{post.jetpack_featured_media_url}}" alt="" class="w-75">
                        </div>
                        <div class="media-body">
                          <b>{{post.title.rendered | safe}}</b>
                          {{post.excerpt.rendered |truncatechars_html:150|safe}}
                        </div>
                      </li>
                    </a>
                    {% endfor %}
                  </ul>
                </div>
              </div>

            </div>
          </div>
        </section>

      </div>

      <div class="gc-menu-background gc-menu-background-clr shadow-lg bg-white position-md-absolute"></div>
      <div class="gc-menu-caret position-md-absolute"></div>

    </div>
  </nav>

  <nav class="navbar-nav navbar-icons d-flex justify-content-md-around justify-content-around justify-content-md-end">
    {% if user.is_authenticated %}
    {% include 'shared/notifications.html' %}
    {% include 'shared/search.html' %}
    {% include 'shared/cart_nav.html' %}
    {% endif %}
  </nav>

  <nav class="navbar-nav d-flex align-items-md-center">
    {% include 'shared/nav_auth.html' with source='authed' %}
  </nav>
</div><|MERGE_RESOLUTION|>--- conflicted
+++ resolved
@@ -21,11 +21,7 @@
     aria-controls="navbarSupportedContent" aria-expanded="false" aria-label="Toggle navigation">
   <span class="navbar-toggler-icon"></span>
 </button>
-<<<<<<< HEAD
-<div class="collapse navbar-collapse gc-navbar-collapse order-1 pb-3 pb-md-0" id="navbarSupportedContent">
-=======
 <div class="collapse navbar-collapse gc-navbar-collapse order-1 pb-5 pb-md-0" id="navbarSupportedContent">
->>>>>>> 7bf429e6
 
   <nav class="navbar-nav m-auto gc-navbar-nav">
     <div class="nav-item gc-nav-item dropdown px-md-2 px-lg-3 interior my-auto">
@@ -129,11 +125,7 @@
                     </div>
                   </a>
                 </div>
-<<<<<<< HEAD
-                <div class="col-12 col-lg-6 pl-lg-0"">
-=======
                 <div class="col-12 col-lg-6 pl-lg-0">
->>>>>>> 7bf429e6
                   <a class="dropdown-item text-grey-500 px-3 py-0" href="{% url "jtbd_fund" %}">
                     <div class="row">
                       <div class="col align-self-center" style="max-width: 3.25rem;">
@@ -161,21 +153,12 @@
         </section>
 
         <!-- Products -->
-<<<<<<< HEAD
-        <section class="gc-menu-wrap gc-menu-wrap-products position-md-absolute">
-          <div class="gc-menu-inner text-grey-500">
-            <div class="row">
-              <div class="col-12 col-md-7 col-lg-8 gc-menu-padding-col gc-menu-scroll">
-                <a class="dropdown-item text-grey-500 px-3 py-0 gc-menu-submenu-toggle" href="{% url 'funder_bounties' %}" data-submenu="bounties">
-                  <div class="row py-3 {% if '/bount' in request.path or '/explorer' in request.path and 'grants/explorer' not in request.path %}gc-menu-active{% endif %}">
-=======
         <section class="gc-menu-wrap gc-menu-wrap-products gc-menu-submenu-wrap position-md-absolute" data-submenu="products">
           <div class="gc-menu-inner text-grey-500">
             <div class="row">
               <div class="col-12 col-md-7 col-lg-8 gc-menu-submenu-toggles gc-menu-padding-col gc-menu-scroll">
                 <a href="{% url 'funder_bounties' %}" data-submenu="bounties" class="dropdown-item text-grey-500 px-3 py-0 gc-menu-submenu-toggle gc-products-toggle {% if '/bount' in request.path or '/explorer' in request.path and 'grants/explorer' not in request.path %}gc-menu-submenu-toggle-active{% endif %}">
                   <div class="row py-3">
->>>>>>> 7bf429e6
                     <div class="col align-self-center" style="max-width: 3.25rem;">
                       <img class="logo-static p-2" src="{% static 'v2/images/top-bar/bounties-symbol-pos.svg' %}" alt="Bounties" height="44">
                     </div>
@@ -186,13 +169,8 @@
                   </div>
                 </a>
 
-<<<<<<< HEAD
-                <a class="dropdown-item text-grey-500 px-3 py-0 gc-menu-submenu-toggle" href="{% url 'get_hackathons' %}" data-submenu="hackathons">
-                  <div class="row py-3 {% if '/hackathon' in request.path %}gc-menu-active{% endif %}">
-=======
                 <a href="{% url 'get_hackathons' %}" data-submenu="hackathons" class="dropdown-item text-grey-500 px-3 py-0 gc-menu-submenu-toggle gc-products-toggle {% if '/hackathon' in request.path %}gc-menu-submenu-toggle-active{% endif %}">
                   <div class="row py-3">
->>>>>>> 7bf429e6
                     <div class="col align-self-center" style="max-width: 3.25rem;">
                       <img class="logo-static p-2" src="{% static 'v2/images/top-bar/hackathons-symbol-pos.svg' %}" alt="Hackathons" height="44">
                     </div>
@@ -203,13 +181,8 @@
                   </div>
                 </a>
 
-<<<<<<< HEAD
-                <a class="dropdown-item text-grey-500 px-3 py-0 gc-menu-submenu-toggle" href="{% url 'grants:grants' %}" data-submenu="grants">
-                  <div class="row py-3  {% if '/grants' in request.path %}gc-menu-active{% endif %}">
-=======
                 <a href="{% url 'grants:grants' %}" data-submenu="grants" class="dropdown-item text-grey-500 px-3 py-0 gc-menu-submenu-toggle gc-products-toggle {% if '/grants' in request.path %}gc-menu-submenu-toggle-active{% endif %}">
                   <div class="row py-3">
->>>>>>> 7bf429e6
                     <div class="col align-self-center" style="max-width: 3.25rem;">
                       <img class="logo-static p-2" src="{% static 'v2/images/top-bar/grants-symbol-pos.svg' %}" alt="Grants" height="40">
                     </div>
@@ -220,13 +193,8 @@
                   </div>
                 </a>
 
-<<<<<<< HEAD
-                <a class="dropdown-item text-grey-500 px-3 py-0 gc-menu-submenu-toggle" href="{% url 'quests_index' %}" data-submenu="quests">
-                  <div class="row py-3 {% if '/quests' in request.path %}gc-menu-active{% endif %}">
-=======
                 <a href="{% url 'quests_index' %}" data-submenu="quests" class="dropdown-item text-grey-500 px-3 py-0 gc-menu-submenu-toggle gc-products-toggle {% if '/quests' in request.path %}gc-menu-submenu-toggle-active{% endif %}">
                   <div class="row py-3">
->>>>>>> 7bf429e6
                     <div class="col align-self-center" style="max-width: 3.25rem;">
                       <img class="logo-static p-2" src="{% static 'v2/images/top-bar/quests-symbol-pos.svg' %}" alt="Quests" height="44">
                     </div>
@@ -237,13 +205,8 @@
                   </div>
                 </a>
 
-<<<<<<< HEAD
-                <a class="dropdown-item text-grey-500 px-3 py-0 gc-menu-submenu-toggle" href="{% url 'kudos_main' %}" data-submenu="kudos">
-                  <div class="row py-3 {% if '/kudos' in request.path %}gc-menu-active{% endif %}">
-=======
                 <a href="{% url 'kudos_main' %}" data-submenu="kudos" class="dropdown-item text-grey-500 px-3 py-0 gc-menu-submenu-toggle gc-products-toggle {% if '/kudos' in request.path %}gc-menu-submenu-toggle-active{% endif %}">
                   <div class="row py-3">
->>>>>>> 7bf429e6
                     <div class="col align-self-center" style="max-width: 3.25rem;">
                       <img class="logo-static p-2" src="{% static 'v2/images/top-bar/kudos-symbol-pos.svg' %}" alt="Kudos" height="44">
                     </div>
@@ -254,13 +217,8 @@
                   </div>
                 </a>
 
-<<<<<<< HEAD
-                <a class="dropdown-item text-grey-500 px-3 py-0 gc-menu-submenu-toggle gc-menu-mb" href="https://kernel.community" data-submenu="kernel">
-                  <div class="row py-3 {% if '/kernel' in request.path %}gc-menu-active{% endif %}">
-=======
                 <a href="https://kernel.community" data-submenu="kernel" class="dropdown-item text-grey-500 px-3 py-0 gc-menu-mb gc-menu-submenu-toggle gc-products-toggle {% if '/kernel' in request.path %}gc-menu-submenu-toggle-active{% endif %}">
                   <div class="row py-3">
->>>>>>> 7bf429e6
                     <div class="col align-self-center" style="max-width: 3.25rem;">
                       <img class="logo-static p-2" src="{% static 'v2/images/top-bar/kernel.svg' %}" alt="Kernel" height="44">
                     </div>
@@ -273,11 +231,7 @@
               </div>
 
               <div class="d-none d-md-flex col-5 col-lg-4 bg-lighter gc-menu-inner">
-<<<<<<< HEAD
-                <div class="gc-menu-submenu gc-menu-submenu-bounties position-absolute active">
-=======
                 <div class="gc-products-submenu gc-menu-submenu gc-menu-submenu-bounties position-absolute {% if '/bount' in request.path or '/explorer' in request.path and 'grants/explorer' not in request.path %}active{% endif %}">
->>>>>>> 7bf429e6
                   <b class="gc-menu-submenu-title d-block px-3 pt-3 pb-2">{% trans "Bounties" %}</b>
                   <ul class="list-unstyled">
                     <li>
@@ -294,11 +248,7 @@
                     </li>
                   </ul>
                 </div>
-<<<<<<< HEAD
-                <div class="gc-menu-submenu gc-menu-submenu-hackathons position-absolute">
-=======
                 <div class="gc-products-submenu gc-menu-submenu gc-menu-submenu-hackathons position-absolute {% if '/hackathon' in request.path %}active{% endif %}">
->>>>>>> 7bf429e6
                   <b class="gc-menu-submenu-title d-block px-3 pt-3 pb-2">{% trans "Hackathons" %}</b>
                   <ul class="list-unstyled">
                     <li>
@@ -309,11 +259,7 @@
                     </li>
                   </ul>
                 </div>
-<<<<<<< HEAD
-                <div class="gc-menu-submenu gc-menu-submenu-grants position-absolute">
-=======
                 <div class="gc-products-submenu gc-menu-submenu gc-menu-submenu-grants position-absolute {% if '/grants' in request.path %}active{% endif %}">
->>>>>>> 7bf429e6
                   <b class="gc-menu-submenu-title d-block px-3 pt-3 pb-2">{% trans "Grants" %}</b>
                   <ul class="list-unstyled">
                     <li>
@@ -327,11 +273,7 @@
                     </li>
                   </ul>
                 </div>
-<<<<<<< HEAD
-                <div class="gc-menu-submenu gc-menu-submenu-quests position-absolute">
-=======
                 <div class="gc-products-submenu gc-menu-submenu gc-menu-submenu-quests position-absolute {% if '/quests' in request.path %}active{% endif %}">
->>>>>>> 7bf429e6
                   <b class="gc-menu-submenu-title d-block px-3 pt-3 pb-2">{% trans "Quests" %}</b>
                   <ul class="list-unstyled">
                     <li>
@@ -342,11 +284,7 @@
                     </li>
                   </ul>
                 </div>
-<<<<<<< HEAD
-                <div class="gc-menu-submenu gc-menu-submenu-kudos position-absolute">
-=======
                 <div class="gc-products-submenu gc-menu-submenu gc-menu-submenu-kudos position-absolute {% if '/kudos' in request.path %}active{% endif %}">
->>>>>>> 7bf429e6
                   <b class="gc-menu-submenu-title d-block px-3 pt-3 pb-2">{% trans "Kudos" %}</b>
                   <ul class="list-unstyled">
                     <li>
@@ -360,11 +298,7 @@
                     </li>
                   </ul>
                 </div>
-<<<<<<< HEAD
-                <div class="gc-menu-submenu gc-menu-submenu-kernel position-absolute">
-=======
                 <div class="gc-products-submenu gc-menu-submenu gc-menu-submenu-kernel position-absolute {% if '/kernel' in request.path %}active{% endif %}">
->>>>>>> 7bf429e6
                   <b class="gc-menu-submenu-title d-block px-3 pt-3 pb-2">{% trans "Kernel" %}</b>
                   <ul class="list-unstyled">
                     <li>
@@ -435,9 +369,18 @@
               <div class="row gc-menu-pb">
                 <ul class="col-6 list-unstyled pr-0 mb-0">
                   <li>
-<<<<<<< HEAD
+                    <a class="dropdown-item" href="{% url "about" %}">
+                      <i class="fal fa-address-card gc-menu-icon"></i>{% trans "About" %}
+                    </a>
+                  </li>
+                  <li>
                     <a class="dropdown-item" href="{% url "mission" %}">
-                      <i class="fal fa-building gc-menu-icon"></i>{% trans "Mission" %}
+                      <i class="fal fa-rocket gc-menu-icon"></i>{% trans "Mission" %}
+                    </a>
+                  </li>
+                  <li>
+                    <a class="dropdown-item" href="{% url "results" %}">
+                      <i class="fal fa-analytics gc-menu-icon"></i>{% trans "Results" %}
                     </a>
                   </li>
                   <li>
@@ -445,70 +388,25 @@
                       <i class="fal fa-inventory gc-menu-icon"></i>{% trans "Products" %}
                     </a>
                   </li>
-                  <li>
-                    <a class="dropdown-item" href="{% url "vision" %}">
-                      <i class="fal fa-glasses-alt gc-menu-icon"></i>{% trans "Vision" %}
-                    </a>
-                  </li>
-                  <li>
-                    <a class="dropdown-item" href="{% url "about" %}">
-                      <i class="fal fa-address-card gc-menu-icon"></i>{% trans "About" %}
+                </ul>
+
+                <ul class="col-6 list-unstyled pl-0">
+
+                  <li>
+                    <a class="dropdown-item" href="{% url "blog" %}">
+                      <i class="fal fa-blog gc-menu-icon"></i>{% trans "Blog" %}
+                    </a>
+                  </li>
+                  <li>
+                    <a class="dropdown-item" href="{% url "jobs" %}">
+                      <i class="fal fa-briefcase gc-menu-icon"></i>{% trans "Jobs" %}
                     </a>
                   </li>
                   <li>
                     <a class="dropdown-item" href="/wiki">
                       <i class="fab fa-wikipedia-w gc-menu-icon"></i>{% trans "Wiki" %}
-=======
-                    <a class="dropdown-item" href="{% url "about" %}">
-                      <i class="fal fa-address-card gc-menu-icon"></i>{% trans "About" %}
-                    </a>
-                  </li>
-                  <li>
-                    <a class="dropdown-item" href="{% url "mission" %}">
-                      <i class="fal fa-rocket gc-menu-icon"></i>{% trans "Mission" %}
-                    </a>
-                  </li>
-                  <li>
-                    <a class="dropdown-item" href="{% url "results" %}">
-                      <i class="fal fa-analytics gc-menu-icon"></i>{% trans "Results" %}
-                    </a>
-                  </li>
-                  <li>
-                    <a class="dropdown-item" href="{% url 'products' %}">
-                      <i class="fal fa-inventory gc-menu-icon"></i>{% trans "Products" %}
->>>>>>> 7bf429e6
-                    </a>
-                  </li>
-                </ul>
-
-                <ul class="col-6 list-unstyled pl-0">
-<<<<<<< HEAD
-                  <li>
-                    <a class="dropdown-item" href="{% url "results" %}">
-                      <i class="fal fa-analytics gc-menu-icon"></i>{% trans "Results" %}
-                    </a>
-                  </li>
-=======
-
->>>>>>> 7bf429e6
-                  <li>
-                    <a class="dropdown-item" href="{% url "blog" %}">
-                      <i class="fal fa-blog gc-menu-icon"></i>{% trans "Blog" %}
-                    </a>
-                  </li>
-                  <li>
-                    <a class="dropdown-item" href="{% url "jobs" %}">
-                      <i class="fal fa-briefcase gc-menu-icon"></i>{% trans "Jobs" %}
-                    </a>
-                  </li>
-<<<<<<< HEAD
-=======
-                  <li>
-                    <a class="dropdown-item" href="/wiki">
-                      <i class="fab fa-wikipedia-w gc-menu-icon"></i>{% trans "Wiki" %}
-                    </a>
-                  </li>
->>>>>>> 7bf429e6
+                    </a>
+                  </li>
                 </ul>
               </div>
 
