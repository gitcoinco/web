--- conflicted
+++ resolved
@@ -16,12 +16,8 @@
 
 {% endcomment %}
 
-<<<<<<< HEAD
           {% if not full %}
-            <div id="upper_left" class="d-flex flex-column justify-content-center align-items-center white" style="background-color: #26cd7f;">
-=======
             <div id="upper_left" class="d-flex flex-column justify-content-center align-items-center white">
->>>>>>> 6e52749b
                 <div class="d-flex align-items-center">
                     <div style="font-size: 1.5rem" id="sidebar_head" class="pl-4 pr-4 pt-4 pb-2 font-weight-300">
                         <svg width="30px"  height="30px"  xmlns="http://www.w3.org/2000/svg" viewBox="0 0 100 100" preserveAspectRatio="xMidYMid" class="lds-radio" style="background: none;">
