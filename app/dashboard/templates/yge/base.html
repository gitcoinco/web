<<<<<<< HEAD
{% comment %}
  Copyright (C) 2018 Gitcoin Core

  This program is free software: you can redistribute it and/or modify
  it under the terms of the GNU Affero General Public License as published
  by the Free Software Foundation, either version 3 of the License, or
  (at your option) any later version.

  This program is distributed in the hope that it will be useful,
  but WITHOUT ANY WARRANTY; without even the implied warranty of
  MERCHANTABILITY or FITNESS FOR A PARTICULAR PURPOSE. See the
  GNU Affero General Public License for more details.

  You should have received a copy of the GNU Affero General Public License
  along with this program. If not, see <http://www.gnu.org/licenses/>.
{% endcomment %}
{% load i18n static %}
<!DOCTYPE HTML>
<html>
  <head>
    {% include 'shared/tag_manager_1.html' %}
    <title>{{title}} | Gitcoin</title>
    <meta charset="utf-8" />
    <meta name=viewport content="width=device-width,initial-scale=1,maximum-scale=1,user-scalable=no">
    <meta name="theme-color" content="#ffffff">
    <!--[if lte IE 8]><script src="{% static "yge/js/html5shiv.js" %}"></script><![endif]-->
    <link rel="stylesheet" href="{% static "v2/css/gitcoin.css" %}" />
    <link rel="stylesheet" href="{% static "yge/css/main.css" %}" />
    <link rel="stylesheet" href="{% static "v2/css/rain.css" %}" />
    <link rel="stylesheet" href="{% static "v2/css/jquery.select2.min.css" %}" />
    <link rel="stylesheet" href="{% static "v2/css/forms/button.css" %}" />
    <script src="{% static "v2/js/jquery.js" %}"></script>
    <script src="{% static "v2/js/work_with_gitcoin.js" %}"></script>
    <!--[if lte IE 9]><link rel="stylesheet" href="{% static "yge/css/ie9.css" %}" /><![endif]-->
    <!--[if lte IE 8]><link rel="stylesheet" href="{% static "yge/css/ie8.css" %}" /><![endif]-->
    <noscript>
      <link rel="stylesheet" href="{% static "yge/css/noscript.css" %}" />
    </noscript>
    {% include 'shared/favicon.html' %}
    {% include 'shared/rollbar.html' %}
  </head>
  <body id="yge" class="{{ class }}">
    {% include 'shared/tag_manager_2.html' %}
    {% include 'shared/analytics.html' %}
    {% block 'world' %} {% endblock %}
    {% include 'shared/rain.html' with class="color" %}
    <!-- Wrapper -->
    <div id="wrapper">
      <!-- Main -->
      {% block 'main' %} {% endblock %}
      <!-- Footer -->
      <footer id="footer">
        <ul class="copyright">
          <li>
            <a href="/">&copy; Gitcoin.co</a>
          </li>
          <li>
            <a href="{% url "tip" %}">{% trans "Send Tip" %}</a>
          </li>
        </ul>
      </footer>
    </div>
    <!-- Scripts -->
    <script type="text/javascript" src="{% url 'javascript-catalog' %}"></script>
    {% block 'scripts' %}{% endblock %}
    <script src="{% static "v2/js/jquery.select2.min.js" %}"></script>
    <!--[if lte IE 8]><script src="{% static "yge/js/respond.min.js" %}"></script><![endif]-->
    <script>
      if ('addEventListener' in window) {
        window.addEventListener('load', function () {
          document.body.className = document.body.className.replace(/\bis-loading\b/, '');
        });
        document.body.className += (navigator.userAgent.match(/(MSIE|rv:11\.0)/) ? ' is-ie' : '');
      }
    </script>
    {% if recommend_gas_price %}
    <script type="text/javascript">
      setInterval(function () {
        defaultGasPrice = parseInt(10 ** 9 * {{ recommend_gas_price }});
      }, 1000);
    </script>
    {% endif %}
  </body>
</html>
=======
{% comment %}
  Copyright (C) 2018 Gitcoin Core

  This program is free software: you can redistribute it and/or modify
  it under the terms of the GNU Affero General Public License as published
  by the Free Software Foundation, either version 3 of the License, or
  (at your option) any later version.

  This program is distributed in the hope that it will be useful,
  but WITHOUT ANY WARRANTY; without even the implied warranty of
  MERCHANTABILITY or FITNESS FOR A PARTICULAR PURPOSE. See the
  GNU Affero General Public License for more details.

  You should have received a copy of the GNU Affero General Public License
  along with this program. If not, see <http://www.gnu.org/licenses/>.
{% endcomment %}
{% load i18n static %}
<!DOCTYPE HTML>
<html>
  <head>
    {% include 'shared/tag_manager_1.html' %}
    <title>{{title}} | Gitcoin</title>
    <meta charset="utf-8" />
    <meta name=viewport content="width=device-width,initial-scale=1,maximum-scale=1,user-scalable=no">
    <meta name="theme-color" content="#ffffff">
    <!--[if lte IE 8]><script src="{% static "yge/js/html5shiv.js" %}"></script><![endif]-->
    <link rel="stylesheet" href="{% static "v2/css/gitcoin.css" %}" />
    <link rel="stylesheet" href="{% static "yge/css/main.css" %}" />
    <link rel="stylesheet" href="{% static "v2/css/rain.css" %}" />
    <link rel="stylesheet" href="{% static "v2/css/jquery.select2.min.css" %}" />
    <script src="{% static "v2/js/jquery.js" %}"></script>
    <script src="{% static "v2/js/work_with_gitcoin.js" %}"></script>
    <!--[if lte IE 9]><link rel="stylesheet" href="{% static "yge/css/ie9.css" %}" /><![endif]-->
    <!--[if lte IE 8]><link rel="stylesheet" href="{% static "yge/css/ie8.css" %}" /><![endif]-->
    <noscript>
      <link rel="stylesheet" href="{% static "yge/css/noscript.css" %}" />
    </noscript>
    {% include 'shared/favicon.html' %}
    {% include 'shared/rollbar.html' %}
  </head>
  <body id="yge" class="{{ class }}">
    {% include 'shared/tag_manager_2.html' %}
    {% include 'shared/analytics.html' %}
    {% block 'world' %} {% endblock %}
    {% include 'shared/rain.html' with class="color" %}
    <!-- Wrapper -->
    <div id="wrapper">
      <!-- Main -->
      {% block 'main' %} {% endblock %}
      <!-- Footer -->
      <footer id="footer">
        <ul class="copyright">
          <li>
            <a href="/">&copy; Gitcoin.co</a>
          </li>
          <li>
            <a href="{% url "tip" %}">{% trans "Send Tip" %}</a>
          </li>
        </ul>
      </footer>
    </div>
    <!-- Scripts -->
    <script type="text/javascript" src="{% url 'javascript-catalog' %}"></script>
    {% block 'scripts' %}{% endblock %}
    <script src="{% static "v2/js/jquery.select2.min.js" %}"></script>
    <!--[if lte IE 8]><script src="{% static "yge/js/respond.min.js" %}"></script><![endif]-->
    <script>
      if ('addEventListener' in window) {
        window.addEventListener('load', function () {
          document.body.className = document.body.className.replace(/\bis-loading\b/, '');
        });
        document.body.className += (navigator.userAgent.match(/(MSIE|rv:11\.0)/) ? ' is-ie' : '');
      }
    </script>
    {% if recommend_gas_price %}
    <script type="text/javascript">
      setInterval(function () {
        defaultGasPrice = parseInt(10 ** 9 * {{ recommend_gas_price }});
      }, 1000);
    </script>
    {% endif %}
  </body>
</html>
>>>>>>> 38533afd
<|MERGE_RESOLUTION|>--- conflicted
+++ resolved
@@ -1,170 +1,84 @@
-<<<<<<< HEAD
-{% comment %}
-  Copyright (C) 2018 Gitcoin Core
-
-  This program is free software: you can redistribute it and/or modify
-  it under the terms of the GNU Affero General Public License as published
-  by the Free Software Foundation, either version 3 of the License, or
-  (at your option) any later version.
-
-  This program is distributed in the hope that it will be useful,
-  but WITHOUT ANY WARRANTY; without even the implied warranty of
-  MERCHANTABILITY or FITNESS FOR A PARTICULAR PURPOSE. See the
-  GNU Affero General Public License for more details.
-
-  You should have received a copy of the GNU Affero General Public License
-  along with this program. If not, see <http://www.gnu.org/licenses/>.
-{% endcomment %}
-{% load i18n static %}
-<!DOCTYPE HTML>
-<html>
-  <head>
-    {% include 'shared/tag_manager_1.html' %}
-    <title>{{title}} | Gitcoin</title>
-    <meta charset="utf-8" />
-    <meta name=viewport content="width=device-width,initial-scale=1,maximum-scale=1,user-scalable=no">
-    <meta name="theme-color" content="#ffffff">
-    <!--[if lte IE 8]><script src="{% static "yge/js/html5shiv.js" %}"></script><![endif]-->
-    <link rel="stylesheet" href="{% static "v2/css/gitcoin.css" %}" />
-    <link rel="stylesheet" href="{% static "yge/css/main.css" %}" />
-    <link rel="stylesheet" href="{% static "v2/css/rain.css" %}" />
-    <link rel="stylesheet" href="{% static "v2/css/jquery.select2.min.css" %}" />
-    <link rel="stylesheet" href="{% static "v2/css/forms/button.css" %}" />
-    <script src="{% static "v2/js/jquery.js" %}"></script>
-    <script src="{% static "v2/js/work_with_gitcoin.js" %}"></script>
-    <!--[if lte IE 9]><link rel="stylesheet" href="{% static "yge/css/ie9.css" %}" /><![endif]-->
-    <!--[if lte IE 8]><link rel="stylesheet" href="{% static "yge/css/ie8.css" %}" /><![endif]-->
-    <noscript>
-      <link rel="stylesheet" href="{% static "yge/css/noscript.css" %}" />
-    </noscript>
-    {% include 'shared/favicon.html' %}
-    {% include 'shared/rollbar.html' %}
-  </head>
-  <body id="yge" class="{{ class }}">
-    {% include 'shared/tag_manager_2.html' %}
-    {% include 'shared/analytics.html' %}
-    {% block 'world' %} {% endblock %}
-    {% include 'shared/rain.html' with class="color" %}
-    <!-- Wrapper -->
-    <div id="wrapper">
-      <!-- Main -->
-      {% block 'main' %} {% endblock %}
-      <!-- Footer -->
-      <footer id="footer">
-        <ul class="copyright">
-          <li>
-            <a href="/">&copy; Gitcoin.co</a>
-          </li>
-          <li>
-            <a href="{% url "tip" %}">{% trans "Send Tip" %}</a>
-          </li>
-        </ul>
-      </footer>
-    </div>
-    <!-- Scripts -->
-    <script type="text/javascript" src="{% url 'javascript-catalog' %}"></script>
-    {% block 'scripts' %}{% endblock %}
-    <script src="{% static "v2/js/jquery.select2.min.js" %}"></script>
-    <!--[if lte IE 8]><script src="{% static "yge/js/respond.min.js" %}"></script><![endif]-->
-    <script>
-      if ('addEventListener' in window) {
-        window.addEventListener('load', function () {
-          document.body.className = document.body.className.replace(/\bis-loading\b/, '');
-        });
-        document.body.className += (navigator.userAgent.match(/(MSIE|rv:11\.0)/) ? ' is-ie' : '');
-      }
-    </script>
-    {% if recommend_gas_price %}
-    <script type="text/javascript">
-      setInterval(function () {
-        defaultGasPrice = parseInt(10 ** 9 * {{ recommend_gas_price }});
-      }, 1000);
-    </script>
-    {% endif %}
-  </body>
-</html>
-=======
-{% comment %}
-  Copyright (C) 2018 Gitcoin Core
-
-  This program is free software: you can redistribute it and/or modify
-  it under the terms of the GNU Affero General Public License as published
-  by the Free Software Foundation, either version 3 of the License, or
-  (at your option) any later version.
-
-  This program is distributed in the hope that it will be useful,
-  but WITHOUT ANY WARRANTY; without even the implied warranty of
-  MERCHANTABILITY or FITNESS FOR A PARTICULAR PURPOSE. See the
-  GNU Affero General Public License for more details.
-
-  You should have received a copy of the GNU Affero General Public License
-  along with this program. If not, see <http://www.gnu.org/licenses/>.
-{% endcomment %}
-{% load i18n static %}
-<!DOCTYPE HTML>
-<html>
-  <head>
-    {% include 'shared/tag_manager_1.html' %}
-    <title>{{title}} | Gitcoin</title>
-    <meta charset="utf-8" />
-    <meta name=viewport content="width=device-width,initial-scale=1,maximum-scale=1,user-scalable=no">
-    <meta name="theme-color" content="#ffffff">
-    <!--[if lte IE 8]><script src="{% static "yge/js/html5shiv.js" %}"></script><![endif]-->
-    <link rel="stylesheet" href="{% static "v2/css/gitcoin.css" %}" />
-    <link rel="stylesheet" href="{% static "yge/css/main.css" %}" />
-    <link rel="stylesheet" href="{% static "v2/css/rain.css" %}" />
-    <link rel="stylesheet" href="{% static "v2/css/jquery.select2.min.css" %}" />
-    <script src="{% static "v2/js/jquery.js" %}"></script>
-    <script src="{% static "v2/js/work_with_gitcoin.js" %}"></script>
-    <!--[if lte IE 9]><link rel="stylesheet" href="{% static "yge/css/ie9.css" %}" /><![endif]-->
-    <!--[if lte IE 8]><link rel="stylesheet" href="{% static "yge/css/ie8.css" %}" /><![endif]-->
-    <noscript>
-      <link rel="stylesheet" href="{% static "yge/css/noscript.css" %}" />
-    </noscript>
-    {% include 'shared/favicon.html' %}
-    {% include 'shared/rollbar.html' %}
-  </head>
-  <body id="yge" class="{{ class }}">
-    {% include 'shared/tag_manager_2.html' %}
-    {% include 'shared/analytics.html' %}
-    {% block 'world' %} {% endblock %}
-    {% include 'shared/rain.html' with class="color" %}
-    <!-- Wrapper -->
-    <div id="wrapper">
-      <!-- Main -->
-      {% block 'main' %} {% endblock %}
-      <!-- Footer -->
-      <footer id="footer">
-        <ul class="copyright">
-          <li>
-            <a href="/">&copy; Gitcoin.co</a>
-          </li>
-          <li>
-            <a href="{% url "tip" %}">{% trans "Send Tip" %}</a>
-          </li>
-        </ul>
-      </footer>
-    </div>
-    <!-- Scripts -->
-    <script type="text/javascript" src="{% url 'javascript-catalog' %}"></script>
-    {% block 'scripts' %}{% endblock %}
-    <script src="{% static "v2/js/jquery.select2.min.js" %}"></script>
-    <!--[if lte IE 8]><script src="{% static "yge/js/respond.min.js" %}"></script><![endif]-->
-    <script>
-      if ('addEventListener' in window) {
-        window.addEventListener('load', function () {
-          document.body.className = document.body.className.replace(/\bis-loading\b/, '');
-        });
-        document.body.className += (navigator.userAgent.match(/(MSIE|rv:11\.0)/) ? ' is-ie' : '');
-      }
-    </script>
-    {% if recommend_gas_price %}
-    <script type="text/javascript">
-      setInterval(function () {
-        defaultGasPrice = parseInt(10 ** 9 * {{ recommend_gas_price }});
-      }, 1000);
-    </script>
-    {% endif %}
-  </body>
-</html>
->>>>>>> 38533afd
+{% comment %}
+  Copyright (C) 2018 Gitcoin Core
+
+  This program is free software: you can redistribute it and/or modify
+  it under the terms of the GNU Affero General Public License as published
+  by the Free Software Foundation, either version 3 of the License, or
+  (at your option) any later version.
+
+  This program is distributed in the hope that it will be useful,
+  but WITHOUT ANY WARRANTY; without even the implied warranty of
+  MERCHANTABILITY or FITNESS FOR A PARTICULAR PURPOSE. See the
+  GNU Affero General Public License for more details.
+
+  You should have received a copy of the GNU Affero General Public License
+  along with this program. If not, see <http://www.gnu.org/licenses/>.
+{% endcomment %}
+{% load i18n static %}
+<!DOCTYPE HTML>
+<html>
+  <head>
+    {% include 'shared/tag_manager_1.html' %}
+    <title>{{title}} | Gitcoin</title>
+    <meta charset="utf-8" />
+    <meta name=viewport content="width=device-width,initial-scale=1,maximum-scale=1,user-scalable=no">
+    <meta name="theme-color" content="#ffffff">
+    <!--[if lte IE 8]><script src="{% static "yge/js/html5shiv.js" %}"></script><![endif]-->
+    <link rel="stylesheet" href="{% static "v2/css/gitcoin.css" %}" />
+    <link rel="stylesheet" href="{% static "yge/css/main.css" %}" />
+    <link rel="stylesheet" href="{% static "v2/css/rain.css" %}" />
+    <link rel="stylesheet" href="{% static "v2/css/jquery.select2.min.css" %}" />
+    <link rel="stylesheet" href="{% static "v2/css/forms/button.css" %}" />
+    <script src="{% static "v2/js/jquery.js" %}"></script>
+    <script src="{% static "v2/js/work_with_gitcoin.js" %}"></script>
+    <!--[if lte IE 9]><link rel="stylesheet" href="{% static "yge/css/ie9.css" %}" /><![endif]-->
+    <!--[if lte IE 8]><link rel="stylesheet" href="{% static "yge/css/ie8.css" %}" /><![endif]-->
+    <noscript>
+      <link rel="stylesheet" href="{% static "yge/css/noscript.css" %}" />
+    </noscript>
+    {% include 'shared/favicon.html' %}
+    {% include 'shared/rollbar.html' %}
+  </head>
+  <body id="yge" class="{{ class }}">
+    {% include 'shared/tag_manager_2.html' %}
+    {% include 'shared/analytics.html' %}
+    {% block 'world' %} {% endblock %}
+    {% include 'shared/rain.html' with class="color" %}
+    <!-- Wrapper -->
+    <div id="wrapper">
+      <!-- Main -->
+      {% block 'main' %} {% endblock %}
+      <!-- Footer -->
+      <footer id="footer">
+        <ul class="copyright">
+          <li>
+            <a href="/">&copy; Gitcoin.co</a>
+          </li>
+          <li>
+            <a href="{% url "tip" %}">{% trans "Send Tip" %}</a>
+          </li>
+        </ul>
+      </footer>
+    </div>
+    <!-- Scripts -->
+    <script type="text/javascript" src="{% url 'javascript-catalog' %}"></script>
+    {% block 'scripts' %}{% endblock %}
+    <script src="{% static "v2/js/jquery.select2.min.js" %}"></script>
+    <!--[if lte IE 8]><script src="{% static "yge/js/respond.min.js" %}"></script><![endif]-->
+    <script>
+      if ('addEventListener' in window) {
+        window.addEventListener('load', function () {
+          document.body.className = document.body.className.replace(/\bis-loading\b/, '');
+        });
+        document.body.className += (navigator.userAgent.match(/(MSIE|rv:11\.0)/) ? ' is-ie' : '');
+      }
+    </script>
+    {% if recommend_gas_price %}
+    <script type="text/javascript">
+      setInterval(function () {
+        defaultGasPrice = parseInt(10 ** 9 * {{ recommend_gas_price }});
+      }, 1000);
+    </script>
+    {% endif %}
+  </body>
+</html>