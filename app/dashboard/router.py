# -*- coding: utf-8 -*-
"""Define dashboard specific DRF API routes.

Copyright (C) 2021 Gitcoin Core

This program is free software: you can redistribute it and/or modify
it under the terms of the GNU Affero General Public License as published
by the Free Software Foundation, either version 3 of the License, or
(at your option) any later version.

This program is distributed in the hope that it will be useful,
but WITHOUT ANY WARRANTY; without even the implied warranty of
MERCHANTABILITY or FITNESS FOR A PARTICULAR PURPOSE. See the
GNU Affero General Public License for more details.

You should have received a copy of the GNU Affero General Public License
along with this program. If not, see <http://www.gnu.org/licenses/>.

"""
import logging
import time
from datetime import datetime

from django.db.models import Count, F, Prefetch, Q
from django.shortcuts import get_object_or_404

import django_filters.rest_framework
from marketing.mails import tip_comment_awarded_email
from rest_framework import mixins, routers, status, viewsets
from rest_framework.decorators import action
from rest_framework.pagination import PageNumberPagination
from rest_framework.permissions import IsAuthenticated
from rest_framework.response import Response
from retail.helpers import get_ip
from townsquare.models import Comment, Favorite, Flag, Like, PinnedPost
from townsquare.tasks import increment_view_counts

from .models import Activity, Bounty, HackathonEvent, HackathonProject, Profile, SearchHistory
from .permissions import CanPinPost, IsOwner, ReadOnly
from .serializers import (
    ActivitySerializer, AwardCommentSerializer, BountySerializer, BountySerializerCheckIn, BountySerializerSlim,
    CommentSerializer, HackathonProjectSerializer, PinnedPostSerializer, VoteSerializer,
)
from .tasks import increment_view_count

logger = logging.getLogger(__name__)


<<<<<<< HEAD
class CommentPagination(PageNumberPagination):
    page_size = 10
    page_size_query_param = 'page_size'
=======
class BountyFulfillmentSerializer(serializers.ModelSerializer):
    """Handle serializing the BountyFulfillment object."""
    profile = ProfileSerializer()
    fulfiller_github_username = serializers.ReadOnlyField()

    class Meta:
        """Define the bounty fulfillment serializer metadata."""

        model = BountyFulfillment
        fields = ('pk', 'fulfiller_address',
                  'fulfiller_github_username', 'fulfiller_metadata',
                  'fulfillment_id', 'accepted', 'profile', 'created_on',
                  'accepted_on', 'fulfiller_github_url', 'payout_tx_id',
                  'payout_amount', 'token_name', 'payout_status', 'tenant',
                  'payout_type', 'fulfiller_identifier', 'funder_identifier')


class HackathonEventSerializer(serializers.ModelSerializer):
    """Handle serializing the hackathon object."""
    sponsor_profiles = ProfileSerializer(many=True)
    prizes = serializers.SerializerMethodField()
    winners = serializers.SerializerMethodField()

    def get_prizes(self, obj):
        return obj.get_total_prizes()

    def get_winners(self, obj):
        return obj.get_total_winners()

    class Meta:
        """Define the hackathon serializer metadata."""

        model = HackathonEvent
        fields = '__all__'

# TODO : REMOVE KudosSerializer
class KudosSerializer(serializers.ModelSerializer):
    """Handle serializing the Kudos object."""

    class Meta:
        """Define the kudos serializer metadata."""

        model = KudosTransfer
        depth = 1
        fields = ('kudos_token_cloned_from', )


class KudosTokenSerializer(serializers.ModelSerializer):
    """Handle serializing the Kudos object."""

    class Meta:
        """Define the kudos serializer metadata."""

        model = Token
        depth = 1
        fields = ('price_finney', 'num_clones_allowed', 'num_clones_in_wild',
                  'num_clones_available_counting_indirect_send',
                  'cloned_from_id', 'popularity', 'popularity_week',
                  'popularity_month', 'popularity_quarter', 'name',
                  'override_display_name', 'description',
                  'image', 'rarity', 'tags', 'artist', 'platform',
                  'external_url',  'background_color', 'owner_address',
                  'txid', 'token_id', 'hidden',
                  'send_enabled_for_non_gitcoin_admins',
                  'preview_img_mode', 'suppress_sync', 'kudos_token_cloned_from')

>>>>>>> 25e557a2


class CommentViewSet(viewsets.ModelViewSet):
    queryset = Comment.objects.select_related('profile').order_by('-created_on')
    serializer_class = CommentSerializer
    pagination_class = CommentPagination
    filterset_fields = ['activity']
    permission_classes=[IsOwner|ReadOnly]

    def list(self, request, *args, **kwargs):
        activity = request.query_params.get('activity', False)

        if not activity:
            return Response(
                {'detail': 'You have not specified a resource type.'},
                status=status.HTTP_400_BAD_REQUEST
            )
        return super().list(request, *args, **kwargs)

    def perform_create(self, serializer):
        serializer.save(profile=self.request.user.profile)

    def perform_update(self, serializer):
        serializer.save(
            profile=self.request.user.profile,
            is_edited=True
        )

    @action(detail=True, methods=['POST', 'DELETE'], name='Like Comment',
            permission_classes=[IsAuthenticated])
    def like(self, request, pk=None):
        comment = self.get_object()
        profile_pk = request.user.profile.pk

        if request.method == 'POST':
            already_likes = profile_pk in comment.likes
            if not already_likes:
                comment.likes.append(profile_pk)
            comment.save(update_fields=['likes'])
            return Response(status=status.HTTP_200_OK)

        elif request.method == 'DELETE':
            comment.likes = [ele for ele in comment.likes if ele != profile_pk]
            comment.save(update_fields=['likes'])
            return Response(status=status.HTTP_204_NO_CONTENT)


class ActivityPagination(PageNumberPagination):
    page_size = 10
    page_size_query_param = 'page_size'


class ActivityViewSet(mixins.RetrieveModelMixin,
                      mixins.UpdateModelMixin,
                      mixins.DestroyModelMixin,
                      viewsets.GenericViewSet):
    queryset = (
        Activity.objects
        .select_related(
            'profile', 'bounty', 'grant', 'hackathonevent', 'kudos',
            'kudos_transfer', 'other_profile', 'project'
        ).prefetch_related(
            Prefetch(
                'comments',
                queryset=Comment.objects.select_related('profile')
            ),
            Prefetch(
                'likes',
                queryset=Like.objects.select_related('profile')
            )
        ).order_by('-id')
    )
    serializer_class = ActivitySerializer
    pagination_class = ActivityPagination
    filterset_fields = [
        'activity_type', 'bounty', 'grant', 'hackathonevent', 'project', 'profile',
        'kudos', 'kudos_transfer', 'subscription', 'tip'
    ]
    permission_classes = [IsOwner|ReadOnly]

    def list(self, request, *args, **kwargs):
        queryset = self.filter_queryset(self.get_queryset())
        page = self.paginate_queryset(queryset)

        if page is not None:
            # increment view counts
            activities_pks = [obj.pk for obj in page]
            increment_view_counts.delay(activities_pks)

            serializer = self.get_serializer(page, many=True)
            return self.get_paginated_response(serializer.data)

        serializer = self.get_serializer(queryset, many=True)
        return Response(serializer.data)

    @action(detail=True, methods=['POST'], name='Award Comment',
            serializer_class=AwardCommentSerializer, permission_classes=[IsAuthenticated])
    def award(self, request, pk=None):
        comment_pk = request.data.get('comment')
        serializer = self.get_serializer(data={'comment': comment_pk})
        serializer.is_valid(raise_exception=True)
        comment = get_object_or_404(Comment, id=comment_pk)
        activity = self.get_object()

        if request.user.profile.pk == activity.profile.pk and comment.activity_id == activity.id:
            recipient_profile = comment.profile
            activity.tip.username = recipient_profile.username
            activity.tip.recipient_profile = comment.profile
            activity.tip.save(update_fields=['username', 'recipient_profile'])
            comment.tip = activity.tip
            comment.save(update_fields=['tip'])
            tip_comment_awarded_email(comment, [recipient_profile.email])
        else:
            return Response(
                {'detail': 'Only the post creator can award this comment.'},
                status=status.HTTP_403_FORBIDDEN
            )

    @action(detail=True, methods=['POST', 'DELETE'], name='Favorite Activity',
            permission_classes=[IsAuthenticated])
    def favorite(self, request, pk=None):
        activity = self.get_object()

        if request.method == 'POST':
            already_likes = Favorite.objects.filter(activity=activity, user=request.user).exists()
            if not already_likes:
                Favorite.objects.create(user=request.user, activity=activity)
            return Response(status=status.HTTP_200_OK)

        elif request.method == 'DELETE':
            Favorite.objects.filter(user=request.user, activity=activity).delete()
            return Response(status=status.HTTP_204_NO_CONTENT)

    @action(detail=True, methods=['POST', 'DELETE'], name='Report Activity',
            permission_classes=[IsAuthenticated])
    def flag(self, request, pk=None):
        activity = self.get_object()

        if request.method == 'POST':
            Flag.objects.create(profile=request.user.profile, activity=activity)
            flag_threshold_to_hide = 3 # hides comment after 3 flags
            is_hidden_by_users = activity.flags.count() > flag_threshold_to_hide
            is_hidden_by_staff = activity.flags.filter(profile__user__is_staff=True).count() > 0
            is_hidden_by_moderators = activity.flags.filter(profile__user__groups__name='Moderators').count() > 0
            is_hidden = is_hidden_by_users or is_hidden_by_staff or is_hidden_by_moderators
            if is_hidden:
                activity.hidden = True
                activity.save(update_fields=['hidden'])
            return Response(status=status.HTTP_200_OK)

        elif request.method == 'DELETE':
            activity.flags.filter(profile=request.user.profile).delete()
            return Response(status=status.HTTP_204_NO_CONTENT)

    @action(detail=True, methods=['POST', 'DELETE'], name='Like Activity',
            permission_classes=[IsAuthenticated])
    def like(self, request, pk=None):
        activity = self.get_object()

        if request.method == 'POST':
            already_likes = request.user.profile.likes.filter(activity=activity).exists()
            if not already_likes:
                Like.objects.create(profile=request.user.profile, activity=activity)
            return Response(status=status.HTTP_200_OK)

        elif request.method == 'DELETE':
            activity.likes.filter(profile=request.user.profile).delete()
            return Response(status=status.HTTP_204_NO_CONTENT)

    @action(detail=True, methods=['POST', 'DELETE'], serializer_class=PinnedPostSerializer,
            name='Pin Post', permission_classes=[CanPinPost])
    def pin(self, request, pk=None):
        what = request.data.get('what', False)

        if not what:
            return Response(
                {'what': ['This field is required.']},
                status=status.HTTP_400_BAD_REQUEST
            )

        if request.method == 'POST':
            pinned_post, _ = PinnedPost.objects.update_or_create(
                what=what,
                defaults={
                    'activity': self.get_object(),
                    'user': request.user.profile
                }
            )
            return Response(
                self.get_serializer(pinned_post).data,
                status=status.HTTP_200_OK
            )

        elif request.method == 'DELETE':
            PinnedPost.objects.filter(what=what).delete()
            return Response(status=status.HTTP_204_NO_CONTENT)

    @action(detail=True, methods=['POST'], serializer_class=VoteSerializer,
            name='Poll Vote', permission_classes=[IsAuthenticated])
    def vote(self, request, pk=None):
        index = request.data.get('choice')
        serializer = self.get_serializer(data={'choice': index})
        serializer.is_valid(raise_exception=True)
        activity = self.get_object()

        if not activity.has_voted(request.user):
            activity.metadata['poll_choices'][index]['answers'].append(request.user.profile.pk)
            activity.save(update_fields=['metadata'])

        return Response(status=status.HTTP_200_OK)


class HackathonProjectsPagination(PageNumberPagination):
    page_size = 10


class HackathonProjectsViewSet(viewsets.ModelViewSet):
    queryset = HackathonProject.objects.prefetch_related('bounty', 'profiles').all().order_by('id')
    serializer_class = HackathonProjectSerializer
    pagination_class = HackathonProjectsPagination

    def get_queryset(self):
        q = self.request.query_params.get('search', '')
        order_by = self.request.query_params.get('order_by', '-created_on')
        skills = self.request.query_params.get('skills', '')
        filters = self.request.query_params.get('filters', '')
        sponsor = self.request.query_params.get('sponsor', '')
        hackathon_id = self.request.query_params.get('hackathon', '')
        rating = self.request.query_params.get('rating', '')

        if hackathon_id:
            try:
                hackathon_event = HackathonEvent.objects.get(id=hackathon_id)
            except HackathonEvent.DoesNotExist:
                hackathon_event = HackathonEvent.objects.last()

            queryset = HackathonProject.objects.filter(hackathon=hackathon_event).exclude(
                status='invalid').prefetch_related('profiles', 'bounty').order_by('-winner', 'grant_obj', order_by, 'id')

            if sponsor:
                queryset = queryset.filter(
                    Q(bounty__github_url__icontains=sponsor) | Q(bounty__bounty_owner_github_username=sponsor)
                )
        elif sponsor:
            queryset = HackathonProject.objects.filter(Q(hackathon__sponsor_profiles__handle=sponsor.lower()) | Q(
                bounty__bounty_owner_github_username=sponsor)).exclude(
                status='invalid').prefetch_related('profiles', 'bounty').order_by('-winner', 'grant_obj', order_by, 'id')

            projects = []
            for project in queryset:
                bounty = project.bounty
                org_name = bounty.org_name
                if org_name != sponsor:
                    projects.append(project.pk)

            queryset = queryset.exclude(pk__in=projects)

        if q:
            queryset = queryset.filter(
                Q(name__icontains=q) |
                Q(summary__icontains=q) |
                Q(profiles__handle__icontains=q)
            )

        if skills:
            queryset = queryset.filter(
                Q(profiles__keywords__icontains=skills)
            )
        if rating:
            queryset = queryset.filter(
                Q(rating__gte=rating)
            )

        if 'winners' in filters:
            queryset = queryset.filter(
                Q(winner=True)
            )
        if 'grants' in filters:
            queryset = queryset.filter(
                Q(grant_obj__isnull=False)
            )
        if 'lfm' in filters:
            queryset = queryset.filter(
                Q(looking_members=True)
            )
        if 'submitted' in filters:
            queryset = queryset.filter(
                Q(bounty__bounty_state='work_submitted')
            )

        return self.queryset


class BountySerializerSlim(BountySerializer):

    class Meta:
        """Define the bounty serializer metadata."""
        model = Bounty
        fields = (
            'pk', 'url', 'title', 'experience_level', 'status', 'fulfillment_accepted_on', 'event',
            'fulfillment_started_on', 'fulfillment_submitted_on', 'canceled_on', 'web3_created', 'bounty_owner_address',
            'avatar_url', 'network', 'standard_bounties_id', 'github_org_name', 'interested', 'token_name', 'value_in_usdt',
            'keywords', 'value_in_token', 'project_type', 'is_open', 'expires_date', 'latest_activity', 'token_address',
            'bounty_categories'
        )


class BountySerializerCheckIn(BountySerializer):
    class Meta:
        model = Bounty
        fields = (
            'url', 'title', 'bounty_owner_name', 'status', 'github_url',
            'created_on', 'standard_bounties_id', 'bounty_owner_github_username',
            'no_of_applicants', 'num_fulfillments', 'has_applicant', 'warned', 'escalated', 'event'
        )


class BountiesViewSet(viewsets.ModelViewSet):
    """Handle Bounties view behavior."""
    queryset = Bounty.objects.prefetch_related('fulfillments', 'interested', 'interested__profile', 'activities', 'event') \
        .all().order_by('-web3_created')
    serializer_class = BountySerializer
    filter_backends = (django_filters.rest_framework.DjangoFilterBackend,)

    def get_queryset(self):
        """Get the queryset for Bounty.

        Returns:
            QuerySet: The Bounty queryset.

        """
        param_keys = self.request.query_params.keys()
        queryset = Bounty.objects.prefetch_related(
            'fulfillments', 'interested', 'interested__profile', 'activities', 'event')
        if 'not_current' not in param_keys:
            queryset = queryset.current()

        queryset = queryset.order_by('-web3_created')

        # filtering
        event_tag = self.request.query_params.get('event_tag', '')
        if event_tag:
            if event_tag == 'all':
                pass
            else:
                try:
                    evt = HackathonEvent.objects.filter(slug__iexact=event_tag).latest('id')
                    queryset = queryset.filter(event__pk=evt.pk)
                except HackathonEvent.DoesNotExist:
                    return Bounty.objects.none()
        # else:
        #     queryset = queryset.filter(event=None)

        for key in ['raw_data', 'experience_level', 'project_length', 'bounty_type', 'bounty_categories',
                    'bounty_owner_address', 'idx_status', 'network', 'bounty_owner_github_username',
                    'standard_bounties_id', 'permission_type', 'project_type', 'pk']:
            if key in param_keys:
                # special hack just for looking up bounties posted by a certain person
                request_key = key if key != 'bounty_owner_address' else 'coinbase'
                val = self.request.query_params.get(request_key, '')

                values = val.strip().split(',')
                values = [value for value in values if value and val.strip()]
                if values:
                    _queryset = queryset.none()
                    for value in values:
                        args = {}
                        args[f'{key}__icontains'] = value.strip()
                        _queryset = _queryset | queryset.filter(**args)
                    queryset = _queryset

        if 'reserved_for_user_handle' in param_keys:
            handle = self.request.query_params.get('reserved_for_user_handle', '')
            if handle:
                try:
                    profile = Profile.objects.filter(handle=handle.lower()).first()
                    queryset = queryset.filter(bounty_reserved_for_user=profile)
                except:
                    logger.warning(f'reserved_for_user_handle: Unknown handle: ${handle}')

        # filter by PK
        if 'pk__gt' in param_keys:
            queryset = queryset.filter(pk__gt=self.request.query_params.get('pk__gt'))

        # Filter by a list of PKs
        if 'pk__in' in param_keys:
            try:
                list_of_pks = self.request.query_params.get('pk__in').split(',')
                queryset = queryset.filter(pk__in=list_of_pks)
            except Exception:
                pass

        # filter by standard_bounties_id
        if 'standard_bounties_id__in' in param_keys:
            statuses = self.request.query_params.get('standard_bounties_id__in').split(',')
            queryset = queryset.filter(standard_bounties_id__in=statuses)

        # filter by statuses
        if 'status__in' in param_keys:
            statuses = self.request.query_params.get('status__in').split(',')
            queryset = queryset.filter(idx_status__in=statuses)

        applicants = self.request.query_params.get('applicants')
        if applicants == '0':
            queryset = queryset.annotate(
                interested_count=Count("interested")
            ).filter(interested_count=0)
        elif applicants == '1-5':
            queryset = queryset.annotate(
                interested_count=Count("interested")
            ).filter(interested_count__gte=1).filter(interested_count__lte=5)

        # filter by who is interested
        if 'started' in param_keys:
            queryset = queryset.filter(interested__profile__handle__in=[self.request.query_params.get('started')])

        # filter by is open or not
        if 'is_open' in param_keys:
            queryset = queryset.filter(is_open=self.request.query_params.get('is_open', '').lower() == 'true')
            queryset = queryset.filter(expires_date__gt=datetime.now())

        # filter by urls
        if 'github_url' in param_keys:
            urls = self.request.query_params.get('github_url').split(',')
            queryset = queryset.filter(github_url__in=urls)

        # filter by orgs
        if 'org' in param_keys:
            val = self.request.query_params.get('org', '')
            values = val.strip().split(',')
            values = [value for value in values if value and val.strip()]
            if values:
                _queryset = queryset.none()
                for value in values:
                    org = value.strip()
                    _queryset = _queryset | queryset.filter(github_url__icontains=f'https://github.com/{org}')
                queryset = _queryset

        # Retrieve all fullfilled bounties by fulfiller_username
        if 'fulfiller_github_username' in param_keys:
            queryset = queryset.filter(
                fulfillments__profile__handle__iexact=self.request.query_params.get('fulfiller_github_username')
            )

        # Retrieve all DONE fullfilled bounties by fulfiller_username
        if 'fulfiller_github_username_done' in param_keys:
            queryset = queryset.filter(
                fulfillments__profile__handle__iexact=self.request.query_params.get('fulfiller_github_username'),
                fulfillments__accepted=True,
            )

        # Retrieve all interested bounties by profile handle
        if 'interested_github_username' in param_keys:
            queryset = queryset.filter(
                interested__profile__handle=self.request.query_params.get('interested_github_username').lower()
            )

        # Retrieve all mod bounties.
        # TODO: Should we restrict this to staff only..? Technically I don't think we're worried about that atm?
        if 'moderation_filter' in param_keys:
            mod_filter = self.request.query_params.get('moderation_filter')
            if mod_filter == 'needs_review':
                queryset = queryset.needs_review()
            elif mod_filter == 'warned':
                queryset = queryset.warned()
            elif mod_filter == 'escalated':
                queryset = queryset.escalated()
            elif mod_filter == 'closed_on_github':
                queryset = queryset.closed()
            elif mod_filter == 'hidden':
                queryset = queryset.hidden()
            elif mod_filter == 'not_started':
                queryset = queryset.not_started()

        # All Misc Api things
        if 'misc' in param_keys:
            if self.request.query_params.get('misc') == 'hiring':
                queryset = queryset.exclude(attached_job_description__isnull=True).exclude(attached_job_description='')

        if 'event' in param_keys:
            queryset = queryset.filter(
                repo_type=self.request.query_params.get('event'),
            )

        # Keyword search to search all comma separated keywords
        queryset_original = queryset
        if 'keywords' in param_keys:
            for index, keyword in enumerate(self.request.query_params.get('keywords').split(',')):
                if index == 0:
                    queryset = queryset_original.keyword(keyword)
                else:
                    queryset |= queryset_original.keyword(keyword)

        if 'is_featured' in param_keys:
            queryset = queryset.filter(
                is_featured=bool(self.request.query_params.get('is_featured')),
                is_open=True,
            )

        if 'repo_type' in param_keys:
            queryset = queryset.filter(
                repo_type=self.request.query_params.get('repo_type'),
            )
        # order
        order_by = self.request.query_params.get('order_by')
        if order_by and order_by != 'null':
            if order_by == 'recently_marketed':
                queryset = queryset.order_by(F('last_remarketed').desc(nulls_last = True), '-web3_created')
            else:
                order_by_options = ['-web3_created', 'web3_created', '-_val_usd_db', '_val_usd_db']
                if order_by not in order_by_options:
                    order_by = '-web3_created'
                queryset = queryset.order_by(order_by)

        queryset = queryset.distinct()

        # offset / limit
        if 'is_featured' not in param_keys:
            limit = self.request.query_params.get('limit', '5')
            limit = 5 if not limit.isdigit() else int(limit)
            max_bounties = 100
            if limit > max_bounties:
                limit = max_bounties
            offset = self.request.query_params.get('offset', '0')
            if limit:
                start = int(offset) if offset.isdigit() else 0
                end = start + int(limit)
                queryset = queryset[start:end]

        data = dict(self.request.query_params)
        data.pop('is_featured', None)

        # save search history, but only not is_featured
        if 'is_featured' not in param_keys:
            if self.request.user and self.request.user.is_authenticated:
                data['nonce'] = int(time.time()  * 1000000)
                try:
                    SearchHistory.objects.update_or_create(
                        search_type='bounty',
                        user=self.request.user,
                        data=data,
                        ip_address=get_ip(self.request)
                    )
                except Exception as e:
                    logger.debug(e)
                    pass

        # increment view counts
        pks = [ele.pk for ele in queryset]
        if len(pks):
            view_type = 'individual' if len(pks) == 1 else 'list'
            increment_view_count.delay(pks, queryset[0].content_type, self.request.user.id, view_type)

        return queryset


class BountiesViewSetSlim(BountiesViewSet):
    queryset = Bounty.objects.all().order_by('-web3_created')
    serializer_class = BountySerializerSlim

class BountiesViewSetCheckIn(BountiesViewSet):
    queryset = Bounty.objects.all().order_by('standard_bounties_id')
    serializer_class = BountySerializerCheckIn


class BountyViewSet(viewsets.ModelViewSet):
    """API response for an individual bounty by url"""

    queryset = Bounty.objects.prefetch_related(
        'fulfillments', 'fulfillments__profile', 'interested', 'interested__profile', 'activities',
        'event'
    )
    serializer_class = BountySerializer
    filter_backends = (django_filters.rest_framework.DjangoFilterBackend,)

    def get_queryset(self):
        """Constructs queryset for an individual bounty

        Returns:
            QuerySet: The Bounty queryset.

        """

        param_keys = self.request.query_params.keys()

        queryset = Bounty.objects.prefetch_related(
            'fulfillments', 'interested', 'interested__profile', 'activities',
            'event'
        )

        queryset = queryset.current()

        if 'github_url' in param_keys:
            url = self.request.query_params.get('github_url')
            queryset = queryset.filter(github_url=url)

        queryset = queryset.order_by('-web3_created')
        queryset = queryset.distinct()

        return queryset


# Routers provide an easy way of automatically determining the URL conf.
router = routers.DefaultRouter()
router.register(r'bounties/slim', BountiesViewSetSlim)
router.register(r'bounties', BountiesViewSet)
router.register(r'checkin', BountiesViewSetCheckIn)
router.register(r'activities', ActivityViewSet)
router.register(r'comments', CommentViewSet)

router.register(r'bounty', BountyViewSet)
router.register(r'projects_fetch', HackathonProjectsViewSet)<|MERGE_RESOLUTION|>--- conflicted
+++ resolved
@@ -46,11 +46,6 @@
 logger = logging.getLogger(__name__)
 
 
-<<<<<<< HEAD
-class CommentPagination(PageNumberPagination):
-    page_size = 10
-    page_size_query_param = 'page_size'
-=======
 class BountyFulfillmentSerializer(serializers.ModelSerializer):
     """Handle serializing the BountyFulfillment object."""
     profile = ProfileSerializer()
@@ -117,7 +112,10 @@
                   'send_enabled_for_non_gitcoin_admins',
                   'preview_img_mode', 'suppress_sync', 'kudos_token_cloned_from')
 
->>>>>>> 25e557a2
+
+class CommentPagination(PageNumberPagination):
+    page_size = 10
+    page_size_query_param = 'page_size'
 
 
 class CommentViewSet(viewsets.ModelViewSet):
