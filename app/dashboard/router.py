--- conflicted
+++ resolved
@@ -181,10 +181,6 @@
 
         queryset = queryset.distinct()
 
-<<<<<<< HEAD
-
-=======
->>>>>>> 951fec83
         return queryset
 
 
