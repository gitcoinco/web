# -*- coding: utf-8 -*-
"""Define dashboard specific DRF API routes.

Copyright (C) 2018 Gitcoin Core

This program is free software: you can redistribute it and/or modify
it under the terms of the GNU Affero General Public License as published
by the Free Software Foundation, either version 3 of the License, or
(at your option) any later version.

This program is distributed in the hope that it will be useful,
but WITHOUT ANY WARRANTY; without even the implied warranty of
MERCHANTABILITY or FITNESS FOR A PARTICULAR PURPOSE. See the
GNU Affero General Public License for more details.

You should have received a copy of the GNU Affero General Public License
along with this program. If not, see <http://www.gnu.org/licenses/>.

"""

from datetime import datetime

import django_filters.rest_framework
from rest_framework import routers, serializers, viewsets

from .models import Activity, Bounty, BountyFulfillment, Interest, ProfileSerializer


class BountyFulfillmentSerializer(serializers.ModelSerializer):
    """Handle serializing the BountyFulfillment object."""

    class Meta:
        """Define the bounty fulfillment serializer metadata."""

        model = BountyFulfillment
        fields = ('fulfiller_address', 'fulfiller_email',
                  'fulfiller_github_username', 'fulfiller_name',
                  'fulfillment_id', 'accepted', 'profile', 'created_on', 'accepted_on', 'fulfiller_github_url')


class InterestSerializer(serializers.ModelSerializer):
    """Handle serializing the Interest object."""

    profile = ProfileSerializer()

    class Meta:
        """Define the Interest serializer metadata."""

        model = Interest
        fields = ('profile', 'created', 'pending')


class ActivitySerializer(serializers.ModelSerializer):
    """Handle serializing the Activity object."""

    profile = ProfileSerializer()

    class Meta:
        """Define the activity serializer metadata."""

        model = Activity
        fields = ('activity_type', 'created', 'profile', 'metadata', 'bounty', 'tip')


# Serializers define the API representation.
class BountySerializer(serializers.HyperlinkedModelSerializer):
    """Handle serializing the Bounty object."""

    fulfillments = BountyFulfillmentSerializer(many=True)
    interested = InterestSerializer(many=True)
    activities = ActivitySerializer(many=True)
    bounty_owner_email = serializers.SerializerMethodField('override_bounty_owner_email')
    bounty_owner_name = serializers.SerializerMethodField('override_bounty_owner_name')

    def override_bounty_owner_email(self, obj):
        can_make_visible_via_api = bool(int(obj.privacy_preferences.get('show_email_publicly', 1)))
        default = "(hidden email)"
        return obj.bounty_owner_email if can_make_visible_via_api else default

    def override_bounty_owner_name(self, obj):
        can_make_visible_via_api = bool(int(obj.privacy_preferences.get('show_name_publicly', 1)))
        default = "(hidden name)"
        return obj.bounty_owner_name if can_make_visible_via_api else default

    class Meta:
        """Define the bounty serializer metadata."""

        model = Bounty
        fields = (
            'url', 'created_on', 'modified_on', 'title', 'web3_created',
            'value_in_token', 'token_name', 'token_address',
            'bounty_type', 'project_length', 'experience_level',
            'github_url', 'github_comments', 'bounty_owner_address',
            'bounty_owner_email', 'bounty_owner_github_username', 'bounty_owner_name',
            'fulfillments', 'interested', 'is_open', 'expires_date', 'activities',
            'keywords', 'current_bounty', 'value_in_eth',
            'token_value_in_usdt', 'value_in_usdt_now', 'value_in_usdt', 'status', 'now',
            'avatar_url', 'value_true', 'issue_description', 'network',
            'org_name', 'pk', 'issue_description_text',
            'standard_bounties_id', 'web3_type', 'can_submit_after_expiration_date',
            'github_issue_number', 'github_org_name', 'github_repo_name',
            'idx_status', 'token_value_time_peg', 'fulfillment_accepted_on', 'fulfillment_submitted_on',
            'fulfillment_started_on', 'canceled_on', 'action_urls',
            'project_type', 'permission_type', 'attached_job_description', 'needs_review',
        )

    def create(self, validated_data):
        """Handle creation of m2m relationships and other custom operations."""
        fulfillments_data = validated_data.pop('fulfillments')
        bounty = Bounty.objects.create(**validated_data)
        for fulfillment_data in fulfillments_data:
            BountyFulfillment.objects.create(bounty=bounty, **fulfillment_data)
        return bounty

    def update(self, validated_data):
        """Handle updating of m2m relationships and other custom operations."""
        fulfillments_data = validated_data.pop('fulfillments')
        bounty = Bounty.objects.update(**validated_data)
        for fulfillment_data in fulfillments_data:
            BountyFulfillment.objects.update(bounty=bounty, **fulfillment_data)
        return bounty


class BountyViewSet(viewsets.ModelViewSet):
    """Handle the Bounty view behavior."""

    queryset = Bounty.objects.prefetch_related(
        'fulfillments', 'interested', 'interested__profile', 'activities') \
        .all().order_by('-web3_created')
    serializer_class = BountySerializer
    filter_backends = (django_filters.rest_framework.DjangoFilterBackend,)

    def get_queryset(self):
        """Get the queryset for Bounty.

        Returns:
            QuerySet: The Bounty queryset.

        """
        param_keys = self.request.query_params.keys()
        queryset = Bounty.objects.prefetch_related(
            'fulfillments', 'interested', 'interested__profile', 'activities')
        if 'not_current' not in param_keys:
            queryset = queryset.current()

        queryset = queryset.order_by('-web3_created')

        # filtering
        for key in ['raw_data', 'experience_level', 'project_length', 'bounty_type', 'bounty_owner_address',
                    'idx_status', 'network', 'bounty_owner_github_username', 'standard_bounties_id',
                    'permission_type', 'project_type']:
            if key in param_keys:
                # special hack just for looking up bounties posted by a certain person
                request_key = key if key != 'bounty_owner_address' else 'coinbase'
                val = self.request.query_params.get(request_key, '')

                vals = val.strip().split(',')
                vals = [val for val in vals if val and val.strip()]
                if len(vals):
                    _queryset = queryset.none()
                    for val in vals:
                        args = {}
                        args['{}__icontains'.format(key)] = val.strip()
                        _queryset = _queryset | queryset.filter(**args)
                    queryset = _queryset

        # filter by PK
        if 'pk__gt' in param_keys:
            queryset = queryset.filter(pk__gt=self.request.query_params.get('pk__gt'))

        # Filter by a list of PKs
        if 'pk__in' in param_keys:
            try:
                list_of_pks = self.request.query_params.get('pk__in').split(',')
                queryset = queryset.filter(pk__in=list_of_pks)
            except Exception:
                pass

        # filter by standard_bounties_id
        if 'standard_bounties_id__in' in param_keys:
            statuses = self.request.query_params.get('standard_bounties_id__in').split(',')
            queryset = queryset.filter(standard_bounties_id__in=statuses)

        # filter by statuses
        if 'status__in' in param_keys:
            statuses = self.request.query_params.get('status__in').split(',')
            queryset = queryset.filter(idx_status__in=statuses)

        # filter by who is interested
        if 'started' in param_keys:
            queryset = queryset.filter(interested__profile__handle__in=[self.request.query_params.get('started')])

        # filter by is open or not
        if 'is_open' in param_keys:
            queryset = queryset.filter(is_open=self.request.query_params.get('is_open') == 'True')
            queryset = queryset.filter(expires_date__gt=datetime.now())

        # filter by urls
        if 'github_url' in param_keys:
            urls = self.request.query_params.get('github_url').split(',')
            queryset = queryset.filter(github_url__in=urls)

        # filter by urls
        if 'org' in param_keys:
            org = self.request.query_params.get('org')
            url = f"https://github.com/{org}"
            queryset = queryset.filter(github_url__contains=url)

        # Retrieve all fullfilled bounties by fulfiller_username
        if 'fulfiller_github_username' in param_keys:
            queryset = queryset.filter(
                fulfillments__fulfiller_github_username__iexact=self.request.query_params.get('fulfiller_github_username')
            )

        # Retrieve all DONE fullfilled bounties by fulfiller_username
        if 'fulfiller_github_username_done' in param_keys:
            queryset = queryset.filter(
                fulfillments__fulfiller_github_username__iexact=self.request.query_params.get('fulfiller_github_username'),
                fulfillments__accepted=True,
            )

        # Retrieve all interested bounties by profile handle
        if 'interested_github_username' in param_keys:
            queryset = queryset.filter(
                interested__profile__handle__iexact=self.request.query_params.get('interested_github_username')
            )

<<<<<<< HEAD
        # Retrieve all mod bounties.
        # TODO: Should we restrict this to staff only..? Technically I don't think we're worried about that atm?
        if 'moderation_filter' in param_keys:
            mod_filter = self.request.query_params.get('moderation_filter')
            if mod_filter == 'needs_review':
                queryset = queryset.needs_review()
            elif mod_filter == 'warned':
                queryset = queryset.warned()
            elif mod_filter == 'escalated':
                queryset = queryset.escalated()
            elif mod_filter == 'hidden':
                queryset = queryset.hidden()
            elif mod_filter == 'not_started':
                queryset = queryset.not_started()
=======
        # All Misc Api things
        if 'misc' in param_keys:
            if self.request.query_params.get('misc') == 'hiring':
                queryset = queryset.exclude(attached_job_description__isnull=True).exclude(attached_job_description='')

        if 'keyword' in param_keys:
            queryset = queryset.keyword(self.request.query_params.get('keyword'))
>>>>>>> 9cde36b3

        # order
        order_by = self.request.query_params.get('order_by')
        if order_by and order_by != 'null':
            queryset = queryset.order_by(order_by)

        queryset = queryset.distinct()

        # offset / limit
        limit = self.request.query_params.get('limit', None)
        offset = self.request.query_params.get('offset', 0)
        if limit:
            queryset = queryset[int(offset):int(limit)]

        return queryset


# Routers provide an easy way of automatically determining the URL conf.
router = routers.DefaultRouter()
router.register(r'bounties', BountyViewSet)<|MERGE_RESOLUTION|>--- conflicted
+++ resolved
@@ -225,7 +225,6 @@
                 interested__profile__handle__iexact=self.request.query_params.get('interested_github_username')
             )
 
-<<<<<<< HEAD
         # Retrieve all mod bounties.
         # TODO: Should we restrict this to staff only..? Technically I don't think we're worried about that atm?
         if 'moderation_filter' in param_keys:
@@ -240,7 +239,7 @@
                 queryset = queryset.hidden()
             elif mod_filter == 'not_started':
                 queryset = queryset.not_started()
-=======
+
         # All Misc Api things
         if 'misc' in param_keys:
             if self.request.query_params.get('misc') == 'hiring':
@@ -248,7 +247,6 @@
 
         if 'keyword' in param_keys:
             queryset = queryset.keyword(self.request.query_params.get('keyword'))
->>>>>>> 9cde36b3
 
         # order
         order_by = self.request.query_params.get('order_by')
