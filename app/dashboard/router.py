# -*- coding: utf-8 -*-
"""Define dashboard specific DRF API routes.

Copyright (C) 2020 Gitcoin Core

This program is free software: you can redistribute it and/or modify
it under the terms of the GNU Affero General Public License as published
by the Free Software Foundation, either version 3 of the License, or
(at your option) any later version.

This program is distributed in the hope that it will be useful,
but WITHOUT ANY WARRANTY; without even the implied warranty of
MERCHANTABILITY or FITNESS FOR A PARTICULAR PURPOSE. See the
GNU Affero General Public License for more details.

You should have received a copy of the GNU Affero General Public License
along with this program. If not, see <http://www.gnu.org/licenses/>.

"""
import logging
import time
from datetime import datetime
from functools import reduce

from django.db.models import Count, F, Q

import django_filters.rest_framework
from bounty_requests.models import BountyRequest
from kudos.models import KudosTransfer, Token
from rest_framework import routers, serializers, viewsets
from rest_framework.pagination import PageNumberPagination
from retail.helpers import get_ip

from .models import (
    Activity, Bounty, BountyFulfillment, BountyInvites, HackathonEvent, HackathonProject, Interest, Profile,
    ProfileSerializer, SearchHistory, TribeMember, UserDirectory,
)
from .tasks import increment_view_count

logger = logging.getLogger(__name__)


class BountyFulfillmentSerializer(serializers.ModelSerializer):
    """Handle serializing the BountyFulfillment object."""
    profile = ProfileSerializer()
    fulfiller_email = serializers.ReadOnlyField()
    fulfiller_github_username = serializers.ReadOnlyField()
    class Meta:
        """Define the bounty fulfillment serializer metadata."""

        model = BountyFulfillment
        fields = ('pk', 'fulfiller_email', 'fulfiller_address',
                  'fulfiller_github_username', 'fulfiller_metadata',
                  'fulfillment_id', 'accepted', 'profile', 'created_on',
                  'accepted_on', 'fulfiller_github_url', 'payout_tx_id',
                  'payout_amount', 'token_name', 'payout_status', 'tenant',
                  'payout_type', 'fulfiller_identifier', 'funder_identifier')


class HackathonEventSerializer(serializers.ModelSerializer):
    """Handle serializing the hackathon object."""
    sponsor_profiles = ProfileSerializer(many=True)
    prizes = serializers.SerializerMethodField()
    winners = serializers.SerializerMethodField()

    def get_prizes(self, obj):
        return obj.get_total_prizes()

    def get_winners(self, obj):
        return obj.get_total_winners()

    class Meta:
        """Define the hackathon serializer metadata."""

        model = HackathonEvent
        fields = '__all__'

# TODO : REMOVE KudosSerializer
class KudosSerializer(serializers.ModelSerializer):
    """Handle serializing the Kudos object."""

    class Meta:
        """Define the kudos serializer metadata."""

        model = KudosTransfer
        depth = 1
        fields = ('kudos_token_cloned_from', )


class KudosTokenSerializer(serializers.ModelSerializer):
    """Handle serializing the Kudos object."""

    class Meta:
        """Define the kudos serializer metadata."""

        model = Token
        depth = 1
        fields = ('price_finney', 'num_clones_allowed', 'num_clones_in_wild',
                  'num_clones_available_counting_indirect_send',
                  'cloned_from_id', 'popularity', 'popularity_week',
                  'popularity_month', 'popularity_quarter', 'name',
                  'override_display_name', 'description',
                  'image', 'rarity', 'tags', 'artist', 'platform',
                  'external_url',  'background_color', 'owner_address',
                  'txid', 'token_id', 'hidden',
                  'send_enabled_for_non_gitcoin_admins',
                  'preview_img_mode', 'suppress_sync', 'kudos_token_cloned_from')


class ActivitySerializer(serializers.ModelSerializer):
    """Handle serializing the Activity object."""

    profile = ProfileSerializer()
    kudos = KudosTokenSerializer()

    class Meta:
        """Define the activity serializer metadata."""

        model = Activity
        fields = ('activity_type', 'pk', 'created', 'profile', 'metadata', 'bounty', 'tip', 'kudos')


class InterestSerializer(serializers.ModelSerializer):
    """Handle serializing the Interest object."""

    profile = ProfileSerializer()

    class Meta:
        """Define the Interest serializer metadata."""
        model = Interest
        fields = ('pk', 'profile', 'created', 'pending', 'issue_message')


# Serializers define the API representation.
class BountySerializer(serializers.HyperlinkedModelSerializer):
    """Handle serializing the Bounty object."""

    fulfillments = BountyFulfillmentSerializer(many=True)
    interested = InterestSerializer(many=True)
    activities = ActivitySerializer(many=True)
    event = HackathonEventSerializer(many=False)
    bounty_owner_email = serializers.SerializerMethodField('override_bounty_owner_email')
    bounty_owner_name = serializers.SerializerMethodField('override_bounty_owner_name')

    def override_bounty_owner_email(self, obj):
        can_make_visible_via_api = bool(int(obj.privacy_preferences.get('show_email_publicly', 0)))
        default = "Anonymous"
        return obj.bounty_owner_email if can_make_visible_via_api else default

    def override_bounty_owner_name(self, obj):
        can_make_visible_via_api = bool(int(obj.privacy_preferences.get('show_name_publicly', 0)))
        default = "Anonymous"
        return obj.bounty_owner_name if can_make_visible_via_api else default

    class Meta:
        """Define the bounty serializer metadata."""

        model = Bounty
        fields = (
            'url', 'created_on', 'modified_on', 'title', 'web3_created', 'value_in_token', 'token_name',
            'token_address', 'bounty_type', 'bounty_categories', 'project_length', 'experience_level',
            'github_url', 'github_comments', 'bounty_owner_address', 'bounty_owner_email',
            'bounty_owner_github_username', 'bounty_owner_name', 'fulfillments', 'interested', 'is_open',
            'expires_date', 'activities', 'keywords', 'current_bounty', 'value_in_eth',
            'token_value_in_usdt', 'value_in_usdt_now', 'value_in_usdt', 'status', 'now', 'avatar_url',
            'value_true', 'issue_description', 'network', 'org_name', 'pk', 'issue_description_text',
            'standard_bounties_id', 'web3_type', 'can_submit_after_expiration_date', 'github_issue_number',
            'github_org_name', 'github_repo_name', 'idx_status', 'token_value_time_peg',
            'fulfillment_accepted_on', 'fulfillment_submitted_on', 'fulfillment_started_on', 'canceled_on',
            'canceled_bounty_reason', 'action_urls', 'project_type', 'permission_type',
            'attached_job_description', 'needs_review', 'github_issue_state', 'is_issue_closed',
            'additional_funding_summary', 'funding_organisation', 'paid', 'event',
            'admin_override_suspend_auto_approval', 'reserved_for_user_handle', 'is_featured',
            'featuring_date', 'repo_type', 'funder_last_messaged_on', 'can_remarket', 'is_reserved'
        )

    def create(self, validated_data):
        """Handle creation of m2m relationships and other custom operations."""
        fulfillments_data = validated_data.pop('fulfillments')
        bounty = Bounty.objects.create(**validated_data)
        for fulfillment_data in fulfillments_data:
            bounty_fulfillment = BountyFulfillment.objects.create(bounty=bounty, **fulfillment_data)
            bounty_invite = BountyInvites.objects.filter(
                bounty=bounty,
                invitee=bounty_fulfillment.profile.user
            ).first()
            if bounty_invite:
                bounty_invite.status = 'completed'
                bounty_invite.save()
        return bounty

    def update(self, validated_data):
        """Handle updating of m2m relationships and other custom operations."""
        fulfillments_data = validated_data.pop('fulfillments')
        bounty = Bounty.objects.update(**validated_data)
        for fulfillment_data in fulfillments_data:
            bounty_fulfillment = BountyFulfillment.objects.create(bounty=bounty, **fulfillment_data)
            bounty_invite = BountyInvites.objects.filter(
                bounty=bounty,
                invitee=bounty_fulfillment.profile.user
            ).first()
            if bounty_invite:
                bounty_invite.status = 'completed'
                bounty_invite.save()
        return bounty


class HackathonProjectSerializer(serializers.ModelSerializer):
    bounty = BountySerializer()
    profiles = ProfileSerializer(many=True)
    hackathon = HackathonEventSerializer()
    comments = serializers.SerializerMethodField()

    class Meta:
        model = HackathonProject
<<<<<<< HEAD
        fields = ('pk', 'chat_channel_id', 'status', 'badge', 'bounty', 'name', 'summary', 'work_url', 'profiles', 'hackathon', 'summary', 'logo', 'message', 'looking_members', 'winner', 'admin_url', 'comments',)
=======
        fields = ('pk', 'chat_channel_id', 'status', 'badge', 'bounty', 'name', 'summary', 'work_url', 'profiles', 'hackathon', 'summary', 'logo', 'message', 'looking_members', 'winner', 'grant_obj', 'admin_url')
>>>>>>> 204c0cdd
        depth = 1

    def get_comments(self, obj):
        return Activity.objects.filter(activity_type='wall_post', project=obj).count()

class HackathonProjectsPagination(PageNumberPagination):
    page_size = 10

class UserDirectorySerializer(serializers.ModelSerializer):

    class Meta:
        model = UserDirectory
        fields = '__all__'
        depth = 1

class UserDirectoryPagination(PageNumberPagination):
    page_size = 20


class HackathonProjectsViewSet(viewsets.ModelViewSet):
    queryset = HackathonProject.objects.prefetch_related('bounty', 'profiles').all().order_by('id')
    serializer_class = HackathonProjectSerializer
    pagination_class = HackathonProjectsPagination

    def get_queryset(self):

        q = self.request.query_params.get('search', '')
        order_by = self.request.query_params.get('order_by', '-created_on')
        skills = self.request.query_params.get('skills', '')
        filters = self.request.query_params.get('filters', '')
        sponsor = self.request.query_params.get('sponsor', '')
        hackathon_id = self.request.query_params.get('hackathon', '')
        rating = self.request.query_params.get('rating', '')

        if hackathon_id:
            try:
                hackathon_event = HackathonEvent.objects.get(id=hackathon_id)
            except HackathonEvent.DoesNotExist:
                hackathon_event = HackathonEvent.objects.last()

            queryset = HackathonProject.objects.filter(hackathon=hackathon_event).exclude(
                status='invalid').prefetch_related('profiles', 'bounty').order_by('-winner', 'grant_obj', order_by, 'id')

            if sponsor:
                queryset = queryset.filter(
                    Q(bounty__github_url__icontains=sponsor) | Q(bounty__bounty_owner_github_username=sponsor)
                )
        elif sponsor:
            queryset = HackathonProject.objects.filter(Q(hackathon__sponsor_profiles__handle=sponsor.lower()) | Q(
                bounty__bounty_owner_github_username=sponsor)).exclude(
                status='invalid').prefetch_related('profiles', 'bounty').order_by('-winner', 'grant_obj', order_by, 'id')

            projects = []
            for project in queryset:
                bounty = project.bounty
                org_name = bounty.org_name
                if org_name != sponsor:
                    projects.append(project.pk)

            queryset = queryset.exclude(pk__in=projects)

        if q:
            queryset = queryset.filter(
                Q(name__icontains=q) |
                Q(summary__icontains=q) |
                Q(profiles__handle__icontains=q)
            )

        if skills:
            queryset = queryset.filter(
                Q(profiles__keywords__icontains=skills)
            )
        if rating:
            queryset = queryset.filter(
                Q(rating__gte=rating)
            )

        if 'winners' in filters:
            queryset = queryset.filter(
                Q(winner=True)
            )
        if 'grants' in filters:
            queryset = queryset.filter(
                Q(grant_obj__isnull=False)
            )
        if 'lfm' in filters:
            queryset = queryset.filter(
                Q(looking_members=True)
            )
        if 'submitted' in filters:
            queryset = queryset.filter(
                Q(bounty__bounty_state='work_submitted')
            )

        return queryset


class BountySerializerSlim(BountySerializer):


    class Meta:
        """Define the bounty serializer metadata."""
        model = Bounty
        fields = (
            'pk', 'url', 'title', 'experience_level', 'status', 'fulfillment_accepted_on', 'event',
            'fulfillment_started_on', 'fulfillment_submitted_on', 'canceled_on', 'web3_created', 'bounty_owner_address',
            'avatar_url', 'network', 'standard_bounties_id', 'github_org_name', 'interested', 'token_name', 'value_in_usdt',
            'keywords', 'value_in_token', 'project_type', 'is_open', 'expires_date', 'latest_activity', 'token_address',
            'bounty_categories', 'metadata'
        )


class BountySerializerCheckIn(BountySerializer):
    class Meta:
        model = Bounty
        fields = (
            'url', 'title', 'bounty_owner_name', 'status', 'github_url',
            'created_on', 'standard_bounties_id', 'bounty_owner_github_username',
            'no_of_applicants', 'num_fulfillments', 'has_applicant', 'warned', 'escalated', 'event'
        )


class BountiesViewSet(viewsets.ModelViewSet):
    """Handle Bounties view behavior."""
    queryset = Bounty.objects.prefetch_related('fulfillments', 'interested', 'interested__profile', 'activities', 'event') \
        .all().order_by('-web3_created')
    serializer_class = BountySerializer
    filter_backends = (django_filters.rest_framework.DjangoFilterBackend,)

    def get_queryset(self):
        """Get the queryset for Bounty.

        Returns:
            QuerySet: The Bounty queryset.

        """
        param_keys = self.request.query_params.keys()
        queryset = Bounty.objects.prefetch_related(
            'fulfillments', 'interested', 'interested__profile', 'activities', 'event')
        if 'not_current' not in param_keys:
            queryset = queryset.current()

        queryset = queryset.order_by('-web3_created')

        # filtering
        event_tag = self.request.query_params.get('event_tag', '')
        if event_tag:
            if event_tag == 'all':
                pass
            else:
                try:
                    evt = HackathonEvent.objects.filter(slug__iexact=event_tag).latest('id')
                    queryset = queryset.filter(event__pk=evt.pk)
                except HackathonEvent.DoesNotExist:
                    return Bounty.objects.none()
        # else:
        #     queryset = queryset.filter(event=None)

        for key in ['raw_data', 'experience_level', 'project_length', 'bounty_type', 'bounty_categories',
                    'bounty_owner_address', 'idx_status', 'network', 'bounty_owner_github_username',
                    'standard_bounties_id', 'permission_type', 'project_type', 'pk']:
            if key in param_keys:
                # special hack just for looking up bounties posted by a certain person
                request_key = key if key != 'bounty_owner_address' else 'coinbase'
                val = self.request.query_params.get(request_key, '')

                values = val.strip().split(',')
                values = [value for value in values if value and val.strip()]
                if values:
                    _queryset = queryset.none()
                    for value in values:
                        args = {}
                        args[f'{key}__icontains'] = value.strip()
                        _queryset = _queryset | queryset.filter(**args)
                    queryset = _queryset

        if 'reserved_for_user_handle' in param_keys:
            handle = self.request.query_params.get('reserved_for_user_handle', '')
            if handle:
                try:
                    profile = Profile.objects.filter(handle=handle.lower()).first()
                    queryset = queryset.filter(bounty_reserved_for_user=profile)
                except:
                    logger.warning(f'reserved_for_user_handle: Unknown handle: ${handle}')

        # filter by PK
        if 'pk__gt' in param_keys:
            queryset = queryset.filter(pk__gt=self.request.query_params.get('pk__gt'))

        # Filter by a list of PKs
        if 'pk__in' in param_keys:
            try:
                list_of_pks = self.request.query_params.get('pk__in').split(',')
                queryset = queryset.filter(pk__in=list_of_pks)
            except Exception:
                pass

        # filter by standard_bounties_id
        if 'standard_bounties_id__in' in param_keys:
            statuses = self.request.query_params.get('standard_bounties_id__in').split(',')
            queryset = queryset.filter(standard_bounties_id__in=statuses)

        # filter by statuses
        if 'status__in' in param_keys:
            statuses = self.request.query_params.get('status__in').split(',')
            queryset = queryset.filter(idx_status__in=statuses)

        applicants = self.request.query_params.get('applicants')
        if applicants == '0':
            queryset = queryset.annotate(
                interested_count=Count("interested")
            ).filter(interested_count=0)
        elif applicants == '1-5':
            queryset = queryset.annotate(
                interested_count=Count("interested")
            ).filter(interested_count__gte=1).filter(interested_count__lte=5)

        # filter by who is interested
        if 'started' in param_keys:
            queryset = queryset.filter(interested__profile__handle__in=[self.request.query_params.get('started')])

        # filter by is open or not
        if 'is_open' in param_keys:
            queryset = queryset.filter(is_open=self.request.query_params.get('is_open', '').lower() == 'true')
            queryset = queryset.filter(expires_date__gt=datetime.now())

        # filter by urls
        if 'github_url' in param_keys:
            urls = self.request.query_params.get('github_url').split(',')
            queryset = queryset.filter(github_url__in=urls)

        # filter by orgs
        if 'org' in param_keys:
            val = self.request.query_params.get('org', '')
            values = val.strip().split(',')
            values = [value for value in values if value and val.strip()]
            if values:
                _queryset = queryset.none()
                for value in values:
                    org = value.strip()
                    _queryset = _queryset | queryset.filter(github_url__icontains=f'https://github.com/{org}')
                queryset = _queryset

        # Retrieve all fullfilled bounties by fulfiller_username
        if 'fulfiller_github_username' in param_keys:
            queryset = queryset.filter(
                fulfillments__profile__handle__iexact=self.request.query_params.get('fulfiller_github_username')
            )

        # Retrieve all DONE fullfilled bounties by fulfiller_username
        if 'fulfiller_github_username_done' in param_keys:
            queryset = queryset.filter(
                fulfillments__profile__handle__iexact=self.request.query_params.get('fulfiller_github_username'),
                fulfillments__accepted=True,
            )

        # Retrieve all interested bounties by profile handle
        if 'interested_github_username' in param_keys:
            queryset = queryset.filter(
                interested__profile__handle=self.request.query_params.get('interested_github_username').lower()
            )

        # Retrieve all mod bounties.
        # TODO: Should we restrict this to staff only..? Technically I don't think we're worried about that atm?
        if 'moderation_filter' in param_keys:
            mod_filter = self.request.query_params.get('moderation_filter')
            if mod_filter == 'needs_review':
                queryset = queryset.needs_review()
            elif mod_filter == 'warned':
                queryset = queryset.warned()
            elif mod_filter == 'escalated':
                queryset = queryset.escalated()
            elif mod_filter == 'closed_on_github':
                queryset = queryset.closed()
            elif mod_filter == 'hidden':
                queryset = queryset.hidden()
            elif mod_filter == 'not_started':
                queryset = queryset.not_started()

        # All Misc Api things
        if 'misc' in param_keys:
            if self.request.query_params.get('misc') == 'hiring':
                queryset = queryset.exclude(attached_job_description__isnull=True).exclude(attached_job_description='')

        if 'event' in param_keys:
            queryset = queryset.filter(
                repo_type=self.request.query_params.get('event'),
            )

        # Keyword search to search all comma separated keywords
        queryset_original = queryset
        if 'keywords' in param_keys:
            for index, keyword in enumerate(self.request.query_params.get('keywords').split(',')):
                if index == 0:
                    queryset = queryset_original.keyword(keyword)
                else:
                    queryset |= queryset_original.keyword(keyword)

        if 'is_featured' in param_keys:
            queryset = queryset.filter(
                is_featured=self.request.query_params.get('is_featured'),
                is_open=True,
            )

        if 'repo_type' in param_keys:
            queryset = queryset.filter(
                repo_type=self.request.query_params.get('repo_type'),
            )
        # order
        order_by = self.request.query_params.get('order_by')
        if order_by and order_by != 'null':
            if order_by == 'recently_marketed':
                queryset = queryset.order_by(F('last_remarketed').desc(nulls_last = True), '-web3_created')
            else:
                queryset = queryset.order_by(order_by)

        queryset = queryset.distinct()

        # offset / limit
        if 'is_featured' not in param_keys:
            limit = int(self.request.query_params.get('limit', 5))
            max_bounties = 100
            if limit > max_bounties:
                limit = max_bounties
            offset = self.request.query_params.get('offset', 0)
            if limit:
                start = int(offset)
                end = start + int(limit)
                queryset = queryset[start:end]

        data = dict(self.request.query_params)
        data.pop('is_featured', None)

        # save search history, but only not is_featured
        if 'is_featured' not in param_keys:
            if self.request.user and self.request.user.is_authenticated:
                data['nonce'] = int(time.time()  * 1000000)
                try:
                    SearchHistory.objects.update_or_create(
                        search_type='bounty',
                        user=self.request.user,
                        data=data,
                        ip_address=get_ip(self.request)
                    )
                except Exception as e:
                    logger.debug(e)
                    pass

        # increment view counts
        pks = [ele.pk for ele in queryset]
        if len(pks):
            view_type = 'individual' if len(pks) == 1 else 'list'
            increment_view_count.delay(pks, queryset[0].content_type, self.request.user.id, view_type)

        return queryset


class BountiesViewSetSlim(BountiesViewSet):
    queryset = Bounty.objects.all().order_by('-web3_created')
    serializer_class = BountySerializerSlim

class BountiesViewSetCheckIn(BountiesViewSet):
    queryset = Bounty.objects.all().order_by('standard_bounties_id')
    serializer_class = BountySerializerCheckIn


class BountyViewSet(viewsets.ModelViewSet):
    """API response for an individual bounty by url"""

    queryset = Bounty.objects.prefetch_related(
        'fulfillments', 'fulfillments__profile', 'interested', 'interested__profile', 'activities',
        'event'
    )
    serializer_class = BountySerializer
    filter_backends = (django_filters.rest_framework.DjangoFilterBackend,)

    def get_queryset(self):
        """Constructs queryset for an individual bounty

        Returns:
            QuerySet: The Bounty queryset.

        """

        param_keys = self.request.query_params.keys()

        queryset = Bounty.objects.prefetch_related(
            'fulfillments', 'interested', 'interested__profile', 'activities',
            'event'
        )

        queryset = queryset.current()

        if 'github_url' in param_keys:
            url = self.request.query_params.get('github_url')
            queryset = queryset.filter(github_url=url)

        queryset = queryset.order_by('-web3_created')
        queryset = queryset.distinct()

        return queryset


class TribesTeamSerializer(serializers.ModelSerializer):

    user_is_following = serializers.SerializerMethodField(method_name='user_following')
    followers_count = serializers.SerializerMethodField(method_name='follow_count')

    def follow_count(self, instance):
        return TribeMember.objects.filter(org=instance).exclude(status='rejected').exclude(profile__user=None).count()

    def user_following(self, instance):
        request = self.context.get('request')
        user_profile = request.user.profile if request and request.user and hasattr(request.user, 'profile') else None
        if user_profile:
            return len(user_profile.tribe_members.filter(org__handle=instance.handle.lower())) > 0

    class Meta:
        model = Profile
        fields = ('id', 'name', 'handle', 'avatar_url', 'followers_count', 'user_is_following')
        depth = 1


class BountyRequestSerializer(serializers.ModelSerializer):

    requested_by = TribesTeamSerializer()

    class Meta:
        model = BountyRequest
        fields = ('id', 'created_on', 'token_name', 'amount', 'comment', 'github_url', 'title', 'requested_by', 'status')
        depth = 1

class TribesSerializer(serializers.ModelSerializer):
    """Handle serializing the Profile object."""
    team_or_none_if_timeout = TribesTeamSerializer(many=True, read_only=True)
    suggested_bounties = BountyRequestSerializer(many=True)
    tribes_cover_image = serializers.ImageField(allow_empty_file=True)

    def __init__(self, *args, **kwargs):
        super(TribesSerializer, self).__init__(*args, **kwargs)
        # We pass the "upper serializer" context to the "nested one"
        self.fields['team_or_none_if_timeout'].context.update(self.context)

    class Meta:
        model = Profile
        """Define the profile serializer metadata."""
        fields = ('profile_wallpaper', 'tribes_cover_image', 'rank_org','name', 'linkedin_url', 'team_or_none_if_timeout', 'suggested_bounties', 'handle', 'tribe_description', 'avatar_url', 'follower_count', 'following_count', 'data', 'tribe_priority')
        depth = 1


# Routers provide an easy way of automatically determining the URL conf.
router = routers.DefaultRouter()
router.register(r'bounties/slim', BountiesViewSetSlim)
router.register(r'bounties', BountiesViewSet)
router.register(r'checkin', BountiesViewSetCheckIn)

router.register(r'bounty', BountyViewSet)
router.register(r'projects_fetch', HackathonProjectsViewSet)<|MERGE_RESOLUTION|>--- conflicted
+++ resolved
@@ -213,11 +213,7 @@
 
     class Meta:
         model = HackathonProject
-<<<<<<< HEAD
-        fields = ('pk', 'chat_channel_id', 'status', 'badge', 'bounty', 'name', 'summary', 'work_url', 'profiles', 'hackathon', 'summary', 'logo', 'message', 'looking_members', 'winner', 'admin_url', 'comments',)
-=======
-        fields = ('pk', 'chat_channel_id', 'status', 'badge', 'bounty', 'name', 'summary', 'work_url', 'profiles', 'hackathon', 'summary', 'logo', 'message', 'looking_members', 'winner', 'grant_obj', 'admin_url')
->>>>>>> 204c0cdd
+        fields = ('pk', 'chat_channel_id', 'status', 'badge', 'bounty', 'name', 'summary', 'work_url', 'profiles', 'hackathon', 'summary', 'logo', 'message', 'looking_members', 'winner', 'grant_obj', 'admin_url', 'comments',)
         depth = 1
 
     def get_comments(self, obj):
