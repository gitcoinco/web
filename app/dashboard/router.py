--- conflicted
+++ resolved
@@ -89,7 +89,6 @@
 
         model = Bounty
         fields = (
-<<<<<<< HEAD
             'url', 'created_on', 'modified_on', 'title', 'web3_created',
             'value_in_token', 'token_name', 'token_address',
             'bounty_type', 'project_length', 'experience_level',
@@ -105,20 +104,7 @@
             'idx_status', 'token_value_time_peg', 'fulfillment_accepted_on', 'fulfillment_submitted_on',
             'fulfillment_started_on', 'canceled_on', 'action_urls',
             'project_type', 'permission_type', 'attached_job_description', 'needs_review', 'github_issue_state',
-            'is_issue_closed', 'additional_funding_summary', 'tags',
-=======
-            'url', 'created_on', 'modified_on', 'title', 'web3_created', 'value_in_token', 'token_name',
-            'token_address', 'bounty_type', 'project_length', 'experience_level', 'github_url', 'github_comments',
-            'bounty_owner_address', 'bounty_owner_email', 'bounty_owner_github_username', 'bounty_owner_name',
-            'fulfillments', 'interested', 'is_open', 'expires_date', 'activities', 'keywords', 'current_bounty',
-            'value_in_eth', 'token_value_in_usdt', 'value_in_usdt_now', 'value_in_usdt', 'status', 'now', 'avatar_url',
-            'value_true', 'issue_description', 'network', 'org_name', 'pk', 'issue_description_text',
-            'standard_bounties_id', 'web3_type', 'can_submit_after_expiration_date', 'github_issue_number',
-            'github_org_name', 'github_repo_name', 'idx_status', 'token_value_time_peg', 'fulfillment_accepted_on',
-            'fulfillment_submitted_on', 'fulfillment_started_on', 'canceled_on', 'action_urls', 'project_type',
-            'permission_type', 'attached_job_description', 'needs_review', 'github_issue_state', 'is_issue_closed',
-            'additional_funding_summary', 'paid',
->>>>>>> 2f9b3557
+            'is_issue_closed', 'additional_funding_summary', 'tags', 'paid',
         )
 
     def create(self, validated_data):
