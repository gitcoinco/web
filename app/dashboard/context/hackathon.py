--- conflicted
+++ resolved
@@ -163,11 +163,7 @@
     'bg'            : 'hk-black-bg',
     'banner_text'   : 'hk-white-f',
     'logo_bg'       : 'bb-banner-bg',
-<<<<<<< HEAD
-    'logo'          : static('/v2/images/hackathon/beyond_block/logo.svg'),
-=======
     'logo'          : static('v2/images/hackathon/beyond_block/logo.svg'),
->>>>>>> e4bdea8b
     'title'         : 'BEYOND BLOCKCHAIN',
     'title_banner'  : 'BEYOND BLOCKCHAIN',
     'caption'       :  '''A three-week virtual hackathon <br> where global developers and
