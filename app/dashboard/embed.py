import os

from django.http import HttpResponse, JsonResponse
from django.utils import timezone

import requests
from dashboard.models import Bounty, Profile
from economy.utils import convert_token_to_usdt
from github.utils import get_user, org_name
from PIL import Image, ImageDraw, ImageFont, ImageOps
from ratelimit.decorators import ratelimit
from svgutils.compose import SVG, Figure, Line
from svgutils.transform import fromstring
from django.views.decorators.csrf import csrf_exempt

AVATAR_BASE = 'assets/other/avatars/'

def wrap_text(text, w=30):
    new_text = ""
    new_sentence = ""
    for word in text.split(" "):
        delim = " " if new_sentence != "" else ""
        new_sentence = new_sentence + delim + word
        if len(new_sentence) > w:
            new_text += "\n" + new_sentence
            new_sentence = ""
    new_text += "\n" + new_sentence
    return new_text


def summarize_bounties(bounties):
    val_usdt = sum(bounties.values_list('_val_usd_db', flat=True))

    if val_usdt < 1:
        return False, ""

    currency_to_value = {bounty.token_name: 0.00 for bounty in bounties}
    for bounty in bounties:
        currency_to_value[bounty.token_name] += float(bounty.value_true)
    other_values = ", ".join([
        f"{round(value, 2)} {token_name}"
        for token_name, value in currency_to_value.items()
    ])
    is_plural = 's' if bounties.count() > 1 else ''
    return True, f"Total: {bounties.count()} issue{is_plural}, {val_usdt} USD, {other_values}"


@ratelimit(key='ip', rate='50/m', method=ratelimit.UNSAFE, block=True)
def stat(request, key):

    from matplotlib.backends.backend_agg import FigureCanvasAgg as FigureCanvas
    from matplotlib.figure import Figure
    from matplotlib.dates import DateFormatter
    from marketing.models import Stat
    from django.utils import timezone
    limit = 10
    weekly_stats = Stat.objects.filter(key=key).order_by('created_on')
    weekly_stats = weekly_stats.filter(created_on__hour=1, created_on__week_day=1).filter(created_on__gt=(timezone.now() - timezone.timedelta(weeks=7)))  # weekly stats only

    daily_stats = Stat.objects.filter(key=key).filter(created_on__gt=(timezone.now() - timezone.timedelta(days=7))).order_by('created_on')
    daily_stats = daily_stats.filter(created_on__hour=1)  # daily stats only

    stats = weekly_stats if weekly_stats.count() < limit else daily_stats

    fig = Figure(figsize=(1.6, 1.5), dpi=80, facecolor='w', edgecolor='k')
    ax = fig.add_subplot(111)
    x = []
    y = []
    for stat in stats:
        x.append(stat.created_on)
        y.append(stat.val)
    x = x[-1 * limit:]
    y = y[-1 * limit:]
    ax.plot_date(x, y, '-')
    ax.set_axis_off()
    ax.xaxis.set_major_formatter(DateFormatter('%Y-%m-%d'))
    if stats.count() > 1:
        ax.set_title("Usage over time", y=0.9)
    else:
        ax.set_title("(Not enough data)", y=0.3)
    fig.autofmt_xdate()
    canvas = FigureCanvas(fig)
    response = HttpResponse(content_type='image/png')
    canvas.print_png(response)
    return response


@ratelimit(key='ip', rate='50/m', method=ratelimit.UNSAFE, block=True)
def embed(request):
    # default response
    could_not_find = Image.new('RGBA', (1, 1), (0, 0, 0, 0))
    err_response = HttpResponse(content_type="image/jpeg")
    could_not_find.save(err_response, "JPEG")

    # params
    repo_url = request.GET.get('repo', False)
    if not repo_url or 'github.com' not in repo_url:
        return err_response

    try:
        # get avatar of repo
        _org_name = org_name(repo_url)

        avatar = None
        filename = f"{_org_name}.png"
        filepath = 'assets/other/avatars/' + filename
        try:
            avatar = Image.open(filepath, 'r').convert("RGBA")
        except IOError:
            remote_user = get_user(_org_name)
            if not remote_user.get('avatar_url', False):
                return JsonResponse({'msg': 'invalid user'}, status=422)
            remote_avatar_url = remote_user['avatar_url']

            r = requests.get(remote_avatar_url, stream=True)
            chunk_size = 20000
            with open(filepath, 'wb') as fd:
                for chunk in r.iter_content(chunk_size):
                    fd.write(chunk)
            avatar = Image.open(filepath, 'r').convert("RGBA")

            # make transparent
            datas = avatar.getdata()

            new_data = []
            for item in datas:
                if item[0] == 255 and item[1] == 255 and item[2] == 255:
                    new_data.append((255, 255, 255, 0))
                else:
                    new_data.append(item)

            avatar.putdata(new_data)
            avatar.save(filepath, "PNG")

        # get issues
        length = request.GET.get('len', 10)
        super_bounties = Bounty.objects.current() \
            .filter(
                github_url__startswith=repo_url,
                network='mainnet',
                idx_status__in=['open', 'started', 'submitted']
            ).order_by('-_val_usd_db')
        bounties = super_bounties[:length]

        # config
        bounty_height = 200
        bounty_width = 572
        font = 'assets/v2/fonts/futura/FuturaStd-Medium.otf'
        width = 1776
        height = 576

        # setup
        img = Image.new("RGBA", (width, height), (255, 255, 255))
        draw = ImageDraw.Draw(img)
        black = (0, 0, 0)
        gray = (102, 102, 102)
        h1 = ImageFont.truetype(font, 36, encoding="unic")
        h2_thin = ImageFont.truetype(font, 36, encoding="unic")
        p = ImageFont.truetype(font, 24, encoding="unic")

        # background
        background_image = 'assets/v2/images/embed-widget/background.png'
        back = Image.open(background_image, 'r').convert("RGBA")
        offset = 0, 0
        img.paste(back, offset)

        # repo logo
        icon_size = (184, 184)
        avatar.thumbnail(icon_size, Image.ANTIALIAS)
        offset = 195, 148
        img.paste(avatar, offset, avatar)

        img_org_name = ImageDraw.Draw(img)
        img_org_name_size = img_org_name.textsize(_org_name, h1)

        img_org_name.multiline_text(
            align="left",
            xy=(287 - img_org_name_size[0] / 2, 360),
            text=_org_name,
            fill=black,
            font=h1,
        )

        draw.multiline_text(
            align="left",
            xy=(110, 410),
            text="supports funded issues",
            fill=black,
            font=h1,
        )

        # put bounty list in there
        i = 0
        for bounty in bounties[:4]:
            i += 1
            # execute
            line_size = 2

            # Limit text to 28 chars
            text = f"{bounty.title_or_desc}"
            text = (text[:28] + '...') if len(text) > 28 else text

            x = 620 + (int((i-1)/line_size) * (bounty_width))
            y = 230 + (abs(i % line_size-1) * bounty_height)
            draw.multiline_text(align="left", xy=(x, y), text=text, fill=black, font=h2_thin)

            unit = 'day'
            num = int(round((bounty.expires_date - timezone.now()).days, 0))
            if num == 0:
                unit = 'hour'
                num = int(round((bounty.expires_date - timezone.now()).seconds / 3600 / 24, 0))
            unit = unit + ("s" if num != 1 else "")
            draw.multiline_text(
                align="left",
                xy=(x, y - 40),
                text=f"Expires in {num} {unit}:",
                fill=gray,
                font=p,
            )

            bounty_eth_background = Image.new("RGBA", (200, 56), (231, 240, 250))
            bounty_usd_background = Image.new("RGBA", (200, 56), (214, 251, 235))

            img.paste(bounty_eth_background, (x, y + 50))
            img.paste(bounty_usd_background, (x + 210, y + 50))

            tmp = ImageDraw.Draw(img)

            bounty_value_size = tmp.textsize(f"{round(bounty.value_true, 2)} {bounty.token_name}", p)

            draw.multiline_text(
                align="left",
                xy=(x + 100 - bounty_value_size[0]/2, y + 67),
                text=f"{round(bounty.value_true, 2)} {bounty.token_name}",
                fill=(44, 35, 169),
                font=p,
            )

            bounty_value_size = tmp.textsize(f"{round(bounty.value_in_usdt_now, 2)} USD", p)

            draw.multiline_text(
                align="left",
                xy=(x + 310 - bounty_value_size[0]/2, y + 67),
                text=f"{round(bounty.value_in_usdt_now, 2)} USD",
                fill=(45, 168, 116),
                font=p,
            )

        # blank slate
        if bounties.count() == 0:
            draw.multiline_text(
                align="left",
                xy=(760, 320),
                text="No active issues. Post a funded issue at: https://gitcoin.co",
                fill=gray,
                font=h1,
            )

        if bounties.count() != 0:
            text = 'Browse issues at: https://gitcoin.co/explorer'
            draw.multiline_text(
                align="left",
                xy=(64, height - 70),
                text=text,
                fill=gray,
                font=p,
            )

            draw.multiline_text(
                align="left",
                xy=(624, 120),
                text="Recently funded issues:",
                fill=(62, 36, 251),
                font=p,
            )

            _, value = summarize_bounties(super_bounties)
            value_size = tmp.textsize(value, p)

            draw.multiline_text(
                align="left",
                xy=(1725 - value_size[0], 120),
                text=value,
                fill=gray,
                font=p,
            )

            line_table_header = Image.new("RGBA", (1100, 6), (62, 36, 251))

            img.paste(line_table_header, (624, 155))

        # Resize back to output size for better anti-alias
        img = img.resize((888, 288), Image.LANCZOS)

        # Return image with right content-type
        response = HttpResponse(content_type="image/png")
        img.save(response, "PNG")
        return response
    except IOError as e:
        print(e)
        return err_response


def get_avatar(_org_name):
    avatar = None
    filename = f"{_org_name}.png"
    filepath = AVATAR_BASE + filename
    if _org_name == 'gitcoinco':
        filepath = AVATAR_BASE + '../../v2/images/helmet.png'
    try:
        avatar = Image.open(filepath, 'r').convert("RGBA")
    except IOError:
        remote_user = get_user(_org_name)
        if not remote_user.get('avatar_url', False):
            return JsonResponse({'msg': 'invalid user'}, status=422)
        remote_avatar_url = remote_user['avatar_url']

        r = requests.get(remote_avatar_url, stream=True)
        chunk_size = 20000
        with open(filepath, 'wb') as fd:
            for chunk in r.iter_content(chunk_size):
                fd.write(chunk)
        avatar = Image.open(filepath, 'r').convert("RGBA")

        # make transparent
        datas = avatar.getdata()

        new_data = []
        for item in datas:
            if item[0] == 255 and item[1] == 255 and item[2] == 255:
                new_data.append((255, 255, 255, 0))
            else:
                new_data.append(item)

        avatar.putdata(new_data)
        avatar.save(filepath, "PNG")
    return filepath


def add_gitcoin_logo_blend(avatar, icon_size):
    # setup
    sub_avatar_size = 50
    sub_avatar_offset = (165, 165)

    # get image for sub avatar
    gitcoin_filepath = get_avatar('gitcoinco')
    gitcoin_avatar = Image.open(gitcoin_filepath, 'r').convert("RGBA")
    gitcoin_avatar = ImageOps.fit(gitcoin_avatar, (sub_avatar_size, sub_avatar_size), Image.ANTIALIAS)

    # build new avatar
    img2 = Image.new("RGBA", icon_size)
    img2.paste(gitcoin_avatar, sub_avatar_offset)

    # blend these two images together
    img = Image.new("RGBA", avatar.size, (255, 255, 255))
    img = Image.alpha_composite(img, avatar)
    img = Image.alpha_composite(img, img2)

    return img


def get_err_response(request, blank_img=False):
    if not blank_img:
        return avatar(request, 'Self')

    could_not_find = Image.new('RGBA', (1, 1), (0, 0, 0, 0))
    err_response = HttpResponse(content_type="image/jpeg")
    could_not_find.save(err_response, "PNG")
    return err_response()


def avatar(request, _org_name=None, add_gitcoincologo=None):
    # config
    icon_size = (215, 215)
    avatar_component_size = (899.2, 1415.7)
    print(_org_name, add_gitcoincologo)
    # default response
<<<<<<< HEAD
    could_not_find = Image.new('RGBA', (1, 1), (0, 0, 0, 0))
    err_response = HttpResponse(content_type="image/jpeg")
    could_not_find.save(err_response, "PNG")

    # Gitcoin avatar
    COMPONENT_BASE = 'assets/v2/images/avatar/'
    def avcomponent(path):
        scaleFactor = icon_size[1] / avatar_component_size[1]
        newWidth = avatar_component_size[0] * scaleFactor
        icon_center = icon_size[0] / 2
        avatar_center = newWidth / 2
        x_to_center = icon_center - avatar_center
        return SVG(COMPONENT_BASE + path).scale(scaleFactor).move(x_to_center, 0)

    final_avatar = Figure(icon_size[0], icon_size[1],
        # Background
        Line([(0, icon_size[1] / 2), (icon_size[0], icon_size[1] / 2)], width='%spx'%(icon_size[1]), color="#785623"),
        # Other layers
        avcomponent('Clothing/cardigan-43B9F9.svg'),
        avcomponent('Ears/0-3F2918.svg'),
        avcomponent('Head/0-3F2918.svg'),
        avcomponent('Eyes/0.svg'),
        avcomponent('Mouth/0.svg'),
        avcomponent('Nose/0.svg'),
    )
    resultPath = COMPONENT_BASE + 'test.svg'
    final_avatar.save(resultPath)
    file = open(resultPath)
    response = HttpResponse(file, content_type='image/svg+xml')
    file.close()
    os.remove(resultPath)
    return response

=======
>>>>>>> 26a1e0df
    # params
    repo_url = request.GET.get('repo', False)
    if not _org_name and (not repo_url or 'github.com' not in repo_url):
        return get_err_response(request, blank_img=(_org_name == 'Self'))

    try:
        # get avatar of repo
        if not _org_name:
            _org_name = org_name(repo_url)

        filepath = get_avatar(_org_name)

        # new image
        img = Image.new("RGBA", icon_size, (255, 255, 255))

        # execute
        avatar = Image.open(filepath, 'r').convert("RGBA")
        avatar = ImageOps.fit(avatar, icon_size, Image.ANTIALIAS)
        offset = 0, 0
        img.paste(avatar, offset, avatar)

        # add gitcoinco logo?
        add_gitcoincologo = add_gitcoincologo and _org_name != 'gitcoinco'
        if add_gitcoincologo:
            img = add_gitcoin_logo_blend(avatar, icon_size)

        response = HttpResponse(content_type="image/png")
        img.save(response, "PNG")
        return response
    except (AttributeError, IOError, SyntaxError) as e:
        print(e)
<<<<<<< HEAD
        return err_response

@csrf_exempt
def set_avatar(request):
    print(request, request.user)
    return HttpResponse('hello there! %s' % (request.user))
=======
        return get_err_response(request, blank_img=(_org_name == 'Self'))
>>>>>>> 26a1e0df
<|MERGE_RESOLUTION|>--- conflicted
+++ resolved
@@ -2,6 +2,7 @@
 
 from django.http import HttpResponse, JsonResponse
 from django.utils import timezone
+from django.views.decorators.csrf import csrf_exempt
 
 import requests
 from dashboard.models import Bounty, Profile
@@ -11,7 +12,6 @@
 from ratelimit.decorators import ratelimit
 from svgutils.compose import SVG, Figure, Line
 from svgutils.transform import fromstring
-from django.views.decorators.csrf import csrf_exempt
 
 AVATAR_BASE = 'assets/other/avatars/'
 
@@ -375,11 +375,6 @@
     avatar_component_size = (899.2, 1415.7)
     print(_org_name, add_gitcoincologo)
     # default response
-<<<<<<< HEAD
-    could_not_find = Image.new('RGBA', (1, 1), (0, 0, 0, 0))
-    err_response = HttpResponse(content_type="image/jpeg")
-    could_not_find.save(err_response, "PNG")
-
     # Gitcoin avatar
     COMPONENT_BASE = 'assets/v2/images/avatar/'
     def avcomponent(path):
@@ -409,8 +404,6 @@
     os.remove(resultPath)
     return response
 
-=======
->>>>>>> 26a1e0df
     # params
     repo_url = request.GET.get('repo', False)
     if not _org_name and (not repo_url or 'github.com' not in repo_url):
@@ -442,13 +435,10 @@
         return response
     except (AttributeError, IOError, SyntaxError) as e:
         print(e)
-<<<<<<< HEAD
-        return err_response
+        return get_err_response(request, blank_img=(_org_name == 'Self'))
+
 
 @csrf_exempt
 def set_avatar(request):
     print(request, request.user)
-    return HttpResponse('hello there! %s' % (request.user))
-=======
-        return get_err_response(request, blank_img=(_org_name == 'Self'))
->>>>>>> 26a1e0df
+    return HttpResponse('hello there! %s' % (request.user))