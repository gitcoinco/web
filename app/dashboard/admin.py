'''
    Copyright (C) 2019 Gitcoin Core

    This program is free software: you can redistribute it and/or modify
    it under the terms of the GNU Affero General Public License as published
    by the Free Software Foundation, either version 3 of the License, or
    (at your option) any later version.

    This program is distributed in the hope that it will be useful,
    but WITHOUT ANY WARRANTY; without even the implied warranty of
    MERCHANTABILITY or FITNESS FOR A PARTICULAR PURPOSE. See the
    GNU Affero General Public License for more details.

    You should have received a copy of the GNU Affero General Public License
    along with this program. If not, see <http://www.gnu.org/licenses/>.

'''
# -*- coding: utf-8 -*-
from __future__ import unicode_literals

from django.contrib import admin
from django.utils import timezone
from django.utils.html import format_html
from django.utils.safestring import mark_safe

from adminsortable2.admin import SortableInlineAdminMixin

from .models import (
    Activity, Answer, BlockedURLFilter, BlockedUser, Bounty, BountyEvent, BountyFulfillment, BountyInvites,
    BountySyncRequest, CoinRedemption, CoinRedemptionRequest, Coupon, Earning, FeedbackEntry, FundRequest,
    HackathonEvent, HackathonProject, HackathonRegistration, HackathonSponsor, Interest, Investigation, LabsResearch,
<<<<<<< HEAD
    ObjectView, Option, Poll, PortfolioItem, Profile, ProfileView, Question, SearchHistory, Sponsor, Tip, TipPayout,
    TokenApproval, TribeMember, UserAction, UserVerificationModel, ContributionFlag,
=======
    ObjectView, Option, Poll, PortfolioItem, Profile, ProfileVerification, ProfileView, Question, SearchHistory,
    Sponsor, Tip, TipPayout, TokenApproval, TribeMember, UserAction, UserVerificationModel,
>>>>>>> 684a5805
)


class BountyEventAdmin(admin.ModelAdmin):
    list_display = ['created_on', '__str__', 'event_type']
    raw_id_fields = ['bounty', 'created_by']


class BountyFulfillmentAdmin(admin.ModelAdmin):
    raw_id_fields = ['bounty', 'profile']
    readonly_fields = ['fulfiller_github_username']
    list_display = ['id', 'bounty', 'profile', 'fulfiller_github_url']
    search_fields = [
        'fulfiller_address', 'fulfiller_metadata', 'fulfiller_github_url'
    ]
    ordering = ['-id']


class GeneralAdmin(admin.ModelAdmin):
    ordering = ['-id']
    list_display = ['created_on', '__str__']


class ObjectViewAdmin(admin.ModelAdmin):
    ordering = ['-id']
    list_display = ['created_on', '__str__']
    raw_id_fields = ['viewer']

class InvestigationAdmin(admin.ModelAdmin):
    ordering = ['-id']
    list_display = ['created_on', '__str__']
    raw_id_fields = ['profile']


class TipPayoutAdmin(admin.ModelAdmin):
    ordering = ['-id']
    list_display = ['created_on', '__str__']
    raw_id_fields = ['profile', 'tip']

class BlockedUserAdmin(admin.ModelAdmin):
    ordering = ['-id']
    raw_id_fields = ['user']
    list_display = ['created_on', '__str__']


class ProfileViewAdmin(admin.ModelAdmin):
    ordering = ['-id']
    raw_id_fields = ['target', 'viewer']
    list_display = ['created_on', '__str__']


class PortfolioItemAdmin(admin.ModelAdmin):
    ordering = ['-id']
    list_display = ['created_on', '__str__']
    raw_id_fields = ['profile']


class EarningAdmin(admin.ModelAdmin):
    ordering = ['-id']
    list_display = ['created_on', '__str__']
    raw_id_fields = ['from_profile', 'to_profile', 'org_profile']
    search_fields = ['from_profile__handle', 'to_profile__handle']


class ActivityAdmin(admin.ModelAdmin):
    ordering = ['-id']
    raw_id_fields = ['bounty', 'profile', 'tip', 'kudos', 'grant', 'subscription', 'other_profile', 'kudos_transfer', 'hackathonevent', 'project']
    search_fields = ['metadata', 'activity_type', 'profile__handle']

    def response_change(self, request, obj):
        from django.shortcuts import redirect
        if "_make_nano_bounty" in request.POST:
            from townsquare.models import Offer
            obj = Offer.objects.create(
                created_by=obj.profile,
                title='Offer for x ETH',
                desc=obj.metadata.get('title', ''),
                key='top',
                url=obj.url,
                valid_from=timezone.now(),
                valid_to=timezone.now() + timezone.timedelta(days=1),
                public=False,
                )
            self.message_user(request, "Nano bounty made - You still need to make it public + edit amounts tho.")
            return redirect(obj.admin_url)
        return super().response_change(request, obj)


class TokenApprovalAdmin(admin.ModelAdmin):
    raw_id_fields = ['profile']
    ordering = ['-id']
    search_fields = ['profile__handle', 'token_name', 'token_address']


class BountyInvitesAdmin(admin.ModelAdmin):
    raw_id_fields = ['bounty', 'inviter', 'invitee']
    ordering = ['-id']
    readonly_fields = [ 'from_inviter', 'to_invitee']
    list_display = [ 'id', 'from_inviter', 'to_invitee', 'bounty_url']

    def bounty_url(self, obj):
        bounty = obj.bounty.first()
        return format_html("<a href={}>{}</a>", mark_safe(bounty.url), mark_safe(bounty.url))

    def from_inviter(self, obj):
        """Get the profile handle."""
        return "\n".join([p.username for p in obj.inviter.all()])

    def to_invitee(self, obj):
        """Get the profile handle."""
        return "\n".join([p.username for p in obj.invitee.all()])


class InterestAdmin(admin.ModelAdmin):
    raw_id_fields = ['profile']
    ordering = ['-id']
    search_fields = ['profile__handle']


class UserActionAdmin(admin.ModelAdmin):
    raw_id_fields = ['profile', 'user']
    search_fields = ['action', 'ip_address', 'metadata', 'profile__handle']
    ordering = ['-id']


class FeedbackAdmin(admin.ModelAdmin):
    search_fields = ['sender_profile','receiver_profile','bounty','feedbackType']
    ordering = ['-id']
    raw_id_fields = ['sender_profile', 'receiver_profile', 'bounty']

def recalculate_profile(modeladmin, request, queryset):
    for profile in queryset:
        profile.calculate_all()
        profile.save()
recalculate_profile.short_description = "Recalculate Profile Frontend Info"

class ProfileAdmin(admin.ModelAdmin):
    raw_id_fields = ['user', 'preferred_kudos_wallet', 'referrer', 'organizations_fk']
    ordering = ['-id']
    search_fields = ['email', 'data']
    list_display = ['handle', 'created_on']
    readonly_fields = ['active_bounties_list', 'user_sybil_info']
    actions = [recalculate_profile]

    def active_bounties_list(self, instance):
        interests = instance.active_bounties
        htmls = []
        for interest in interests:
            bounties = Bounty.objects.filter(interested=interest, current_bounty=True)
            for bounty in bounties:
                htmls.append(f"<a href='{bounty.url}'>{bounty.title_or_desc}</a>")
        html = format_html("<BR>".join(htmls))
        return html

    def user_sybil_info(self, instance):
        investigation = instance.investigations.filter(key='sybil').first()
        html = f"Refreshed {investigation.created_on.strftime('%m/%d/%Y')}<BR><BR>"
        html += investigation.description
        return format_html(html)
    user_sybil_info.allow_tags = True

    def response_change(self, request, obj):
        from django.shortcuts import redirect
        if "_recalc_flontend" in request.POST:
            obj.calculate_all()
            obj.save()
            self.message_user(request, "Recalc done")
            return redirect(obj.admin_url)
        if "_impersonate" in request.POST:
            return redirect(f"/impersonate/{obj.user.pk}/")
        return super().response_change(request, obj)

class VerificationAdmin(admin.ModelAdmin):
    raw_id_fields = ['user']


class SearchHistoryAdmin(admin.ModelAdmin):
    raw_id_fields = ['user']
    ordering = ['-id']
    search_fields = ['user', 'data']
    list_display = ['user', 'search_type', 'data']


class TipAdmin(admin.ModelAdmin):
    list_display = ['pk', 'created_on','sender_profile', 'recipient_profile', 'amount', 'tokenName', 'txid', 'receive_txid']
    raw_id_fields = ['recipient_profile', 'sender_profile']
    ordering = ['-id']
    readonly_fields = ['resend', 'claim']
    search_fields = [
        'tokenName', 'comments_public', 'comments_priv', 'from_name', 'username', 'network', 'github_url', 'url',
        'emails', 'from_address', 'receive_address', 'ip', 'metadata', 'txid', 'receive_txid'
    ]

    def resend(self, instance):
        html = format_html('<a href="/_administration/email/new_tip/resend?pk={}">resend</a>', instance.pk)
        return html

    def claim(self, instance):
        if instance.web3_type == 'yge':
            return 'n/a'
        if not instance.txid:
            return 'n/a'
        if instance.receive_txid:
            return 'n/a'
        try:
            if instance.web3_type == 'v2':
                html = format_html('<a href="{}">claim</a>', instance.receive_url)
            if instance.web3_type == 'v3':
                html = format_html(f'<a href="{instance.receive_url_for_recipient}">claim as recipient</a>')
        except Exception:
            html = 'n/a'
        return html

    def response_change(self, request, obj):
        from django.shortcuts import redirect
        if "_reset_tip_redemption" in request.POST:
            if not obj.receive_txid:
                self.message_user(request, f"Cannot reset tip! This tip has not been marked as receieved")
                return redirect(obj.admin_url)
            obj.receive_txid = ''
            obj.receive_tx_status = ''
            obj.received_on = None
            obj.recipient_profile = None
            obj.receive_address = ''
            obj.metadata['num_redemptions'] = 0
            obj.payouts.all().delete()
            obj.save()
            addr = obj.metadata.get('address')
            self.message_user(request, f"This tip redemption has been reset.  Please make sure {addr} has enough ETH in it to pay gas, and send the new claim link to customer.")
            return redirect(obj.admin_url)
        return super().response_change(request, obj)


# Register your models here.
class BountyAdmin(admin.ModelAdmin):
    raw_id_fields = ['interested', 'bounty_owner_profile', 'bounty_reserved_for_user']
    ordering = ['-id']

    search_fields = ['raw_data', 'title', 'bounty_owner_github_username', 'token_name']
    list_display = ['pk', 'img', 'bounty_state', 'idx_status', 'network_link', 'standard_bounties_id_link', 'bounty_link', 'what']
    readonly_fields = [
        'what', 'img', 'fulfillments_link', 'standard_bounties_id_link', 'bounty_link', 'network_link',
        '_action_urls', 'coupon_link', 'view_count'
    ]

    def img(self, instance):
        if instance.admin_override_org_logo:
            return format_html("<img src={} style='max-width:30px; max-height: 30px'>", mark_safe(instance.admin_override_org_logo.url))
        if not instance.avatar_url:
            return 'n/a'
        return format_html("<img src={} style='max-width:30px; max-height: 30px'>", mark_safe(instance.avatar_url))

    def what(self, instance):
        return str(instance)

    def view_count(self, instance):
        return instance.get_view_count

    def fulfillments_link(self, instance):
        copy = f'fulfillments({instance.num_fulfillments})'
        url = f'/_administrationdashboard/bountyfulfillment/?bounty={instance.pk}'
        return mark_safe(f"<a href={url}>{copy}</a>")

    def standard_bounties_id_link(self, instance):
        copy = f'{instance.standard_bounties_id}'
        url = f'/_administrationdashboard/bounty/?standard_bounties_id={instance.standard_bounties_id}'
        return mark_safe(f"<a href={url}>{copy}</a>")

    def _action_urls(self, instance):
        links = []
        for key, val in instance.action_urls().items():
            links.append(f"<a href={val}>{key}</a>")
        return mark_safe(", ".join(links))

    def bounty_link(self, instance):
        copy = 'link'
        url = instance.url
        return mark_safe(f"<a href={url}>{copy}</a>")

    def network_link(self, instance):
        copy = f'{instance.network}'
        url = f'/_administrationdashboard/bounty/?network={instance.network}'
        return mark_safe(f"<a href={url}>{copy}</a>")

    def coupon_link(self, instance):
        copy = f'{instance.coupon_code.code}'
        url = f'/_administrationdashboard/coupon/{instance.coupon_code.pk}'
        return mark_safe(f"<a href={url}>{copy}</a>")


class HackathonSponsorAdmin(admin.ModelAdmin):
    """The admin object for the HackathonSponsor model."""

    list_display = ['pk', 'hackathon', 'sponsor', 'sponsor_type']


class SponsorAdmin(admin.ModelAdmin):
    """The admin object for the Sponsor model."""

    list_display = ['pk', 'name', 'img']

    def img(self, instance):
        """Returns a formatted HTML img node or 'n/a' if the HackathonEvent has no logo.

        Returns:
            str: A formatted HTML img node or 'n/a' if the HackathonEvent has no logo.
        """
        logo = instance.logo_svg or instance.logo
        if not logo:
            return 'n/a'
        img_html = format_html('<img src={} style="width: auto; max-height: 40px">', mark_safe(logo.url))
        return img_html


class HackathonEventAdmin(admin.ModelAdmin):
    """The admin object for the HackathonEvent model."""

    raw_id_fields = ['sponsor_profiles']
    list_display = ['pk', 'img', 'name', 'start_date', 'end_date', 'explorer_link']
    list_filter = ('sponsor_profiles', )
    readonly_fields = ['img', 'explorer_link', 'stats', 'view_count']

    def view_count(self, instance):
        return instance.get_view_count

    def img(self, instance):
        """Returns a formatted HTML img node or 'n/a' if the HackathonEvent has no logo.

        Returns:
            str: A formatted HTML img node or 'n/a' if the HackathonEvent has no logo.
        """
        logo = instance.logo_svg or instance.logo
        if not logo:
            return 'n/a'
        img_html = format_html('<img src={} style="max-width:30px; max-height: 30px">', mark_safe(logo.url))
        return img_html

    def explorer_link(self, instance):
        """Returns a formatted HTML <a> node.

        Returns:
            str: A formatted HTML <a> node.
        """

        url = f'/hackathon/{instance.slug}'
        return mark_safe(f'<a href="{url}">Explorer Link</a>')


class CouponAdmin(admin.ModelAdmin):
    """The admin object to maintain discount coupons for bounty"""

    list_display = ['pk', 'code', 'fee_percentage', 'expiry_date', 'link']
    search_fields = ['created_on', 'code', 'fee_percentage']

    def link(self, instance):
        url = f'/funding/new?coupon={instance.code}'
        return mark_safe(f'<a target="_blank" href="{url}">http://gitcoin.co{url}</a>')


class HackathonRegistrationAdmin(admin.ModelAdmin):
    list_display = ['pk', 'name', 'referer', 'registrant']
    raw_id_fields = ['registrant']


class HackathonProjectAdmin(admin.ModelAdmin):
    list_display = ['pk', 'img', 'name', 'bounty', 'hackathon_link', 'usernames', 'status', 'sponsor']
    raw_id_fields = ['profiles', 'bounty', 'hackathon']
    search_fields = ['name', 'summary', 'status']

    def hackathon_link(self, instance):
        """Returns a formatted HTML <a> node.

        Returns:
            str: A formatted HTML <a> node.
        """

        url = f'/hackathon/{instance.hackathon.slug}'
        return mark_safe(f'<a href="{url}">{instance.hackathon}</a>')

    def img(self, instance):
        """Returns a formatted HTML img node or 'n/a' if the HackathonProject has no logo.

        Returns:
            str: A formatted HTML img node or 'n/a' if the HackathonProject has no logo.
        """
        logo = instance.logo
        if not logo:
            return 'n/a'
        img_html = format_html('<img src={} style="max-width:30px; max-height: 30px">', mark_safe(logo.url))
        return img_html

    def usernames(self, obj):
        """Get the profile handle."""
        return "\n".join([p.handle for p in obj.profiles.all()])

    def sponsor(self, obj):
        """Get the profile handle."""
        return obj.bounty.org_name


class TribeMemberAdmin(admin.ModelAdmin):
    raw_id_fields = ['profile', 'org',]
    list_display = ['pk', 'profile', 'org', 'leader', 'status']


class FundRequestAdmin(admin.ModelAdmin):
    list_display = ['id', 'profile', 'requester', 'network', 'token_name', 'amount',
                    'comments', 'address', 'tip', 'created_on']
    readonly_fields = ['id']
    ordering = ['-id']
    raw_id_fields = ['profile', 'requester', 'tip']


class QuestionInline(SortableInlineAdminMixin, admin.TabularInline):
    fields = ['id', 'poll', 'question_type', 'text']
    readonly_fields = ['id']
    raw_id_fields = ['poll']
    show_change_link = True
    model = Question
    extra = 0


class OptionsInline(admin.TabularInline):
    fields = ['id', 'question', 'text']
    raw_id_fields = ['question']
    readonly_fields = ['id']
    show_change_link = True
    model = Option
    extra = 0


class PollsAdmin(admin.ModelAdmin):
    list_display = ['id', 'title', 'active']
    raw_id_fields = ['hackathon']
    search_fields = ['title']
    inlines = [QuestionInline]


class QuestionsAdmin(admin.ModelAdmin):
    list_display = ['id', 'poll', 'question_type', 'text']
    raw_id_fields = ['poll']
    search_fields = ['question_type', 'text']
    inlines = [OptionsInline]


class OptionsAdmin(admin.ModelAdmin):
    list_display = ['id', 'question', 'text']
    raw_id_fields = ['question']
    search_fields = ['question', 'text']


class AnswersAdmin(admin.ModelAdmin):
    list_display = ['id', 'user', 'question', 'open_response', 'choice', 'checked', 'hackathon']
    raw_id_fields = ['user', 'question', 'choice', 'hackathon']
    unique_together = ('user', 'question', 'choice')


<<<<<<< HEAD
class ContributionFlagAdmin(admin.ModelAdmin):
    list_display = ['contribution', 'profile', 'comments', 'processed', 'comments_admin']
    raw_id_fields = ['contribution', 'profile']
=======
class ProfileVerificationAdmin(admin.ModelAdmin):
    list_display = ['id', 'caller_type', 'mobile_network_code', 'country_code', 'carrier_name', 'carrier_type',
                    'phone_number', 'carrier_error_code']
    raw_id_fields = ['profile']
>>>>>>> 684a5805


admin.site.register(BountyEvent, BountyEventAdmin)
admin.site.register(SearchHistory, SearchHistoryAdmin)
admin.site.register(Activity, ActivityAdmin)
admin.site.register(Earning, EarningAdmin)
admin.site.register(BlockedUser, BlockedUserAdmin)
admin.site.register(PortfolioItem, PortfolioItemAdmin)
admin.site.register(ProfileView, ProfileViewAdmin)
admin.site.register(UserAction, UserActionAdmin)
admin.site.register(Interest, InterestAdmin)
admin.site.register(Profile, ProfileAdmin)
admin.site.register(TipPayout, TipPayoutAdmin)
admin.site.register(BlockedURLFilter, GeneralAdmin)
admin.site.register(Bounty, BountyAdmin)
admin.site.register(BountyFulfillment, BountyFulfillmentAdmin)
admin.site.register(BountySyncRequest, GeneralAdmin)
admin.site.register(BountyInvites, BountyInvitesAdmin)
admin.site.register(Tip, TipAdmin)
admin.site.register(TokenApproval, TokenApprovalAdmin)
admin.site.register(CoinRedemption, GeneralAdmin)
admin.site.register(CoinRedemptionRequest, GeneralAdmin)
admin.site.register(Sponsor, SponsorAdmin)
admin.site.register(HackathonEvent, HackathonEventAdmin)
admin.site.register(HackathonSponsor, HackathonSponsorAdmin)
admin.site.register(HackathonRegistration, HackathonRegistrationAdmin)
admin.site.register(HackathonProject, HackathonProjectAdmin)
admin.site.register(FeedbackEntry, FeedbackAdmin)
admin.site.register(LabsResearch)
admin.site.register(Investigation, InvestigationAdmin)
admin.site.register(UserVerificationModel, VerificationAdmin)
admin.site.register(Coupon, CouponAdmin)
admin.site.register(TribeMember, TribeMemberAdmin)
admin.site.register(FundRequest, FundRequestAdmin)
admin.site.register(Poll, PollsAdmin)
admin.site.register(Question, QuestionsAdmin)
admin.site.register(ObjectView, ObjectViewAdmin)
admin.site.register(Option, OptionsAdmin)
admin.site.register(Answer, AnswersAdmin)
<<<<<<< HEAD
admin.site.register(ContributionFlag, ContributionFlagAdmin)
=======
admin.site.register(ProfileVerification, ProfileVerificationAdmin)
>>>>>>> 684a5805
<|MERGE_RESOLUTION|>--- conflicted
+++ resolved
@@ -29,13 +29,8 @@
     Activity, Answer, BlockedURLFilter, BlockedUser, Bounty, BountyEvent, BountyFulfillment, BountyInvites,
     BountySyncRequest, CoinRedemption, CoinRedemptionRequest, Coupon, Earning, FeedbackEntry, FundRequest,
     HackathonEvent, HackathonProject, HackathonRegistration, HackathonSponsor, Interest, Investigation, LabsResearch,
-<<<<<<< HEAD
-    ObjectView, Option, Poll, PortfolioItem, Profile, ProfileView, Question, SearchHistory, Sponsor, Tip, TipPayout,
-    TokenApproval, TribeMember, UserAction, UserVerificationModel, ContributionFlag,
-=======
-    ObjectView, Option, Poll, PortfolioItem, Profile, ProfileVerification, ProfileView, Question, SearchHistory,
-    Sponsor, Tip, TipPayout, TokenApproval, TribeMember, UserAction, UserVerificationModel,
->>>>>>> 684a5805
+    ObjectView, Option, Poll, PortfolioItem, Profile, ProfileVerification, ProfileView, Question, SearchHistory, 
+    Sponsor, Tip, TipPayout, TokenApproval, TribeMember, UserAction, UserVerificationModel, ContributionFlag,
 )
 
 
@@ -493,16 +488,15 @@
     unique_together = ('user', 'question', 'choice')
 
 
-<<<<<<< HEAD
 class ContributionFlagAdmin(admin.ModelAdmin):
     list_display = ['contribution', 'profile', 'comments', 'processed', 'comments_admin']
     raw_id_fields = ['contribution', 'profile']
-=======
+
+    
 class ProfileVerificationAdmin(admin.ModelAdmin):
     list_display = ['id', 'caller_type', 'mobile_network_code', 'country_code', 'carrier_name', 'carrier_type',
                     'phone_number', 'carrier_error_code']
     raw_id_fields = ['profile']
->>>>>>> 684a5805
 
 
 admin.site.register(BountyEvent, BountyEventAdmin)
@@ -542,8 +536,5 @@
 admin.site.register(ObjectView, ObjectViewAdmin)
 admin.site.register(Option, OptionsAdmin)
 admin.site.register(Answer, AnswersAdmin)
-<<<<<<< HEAD
 admin.site.register(ContributionFlag, ContributionFlagAdmin)
-=======
-admin.site.register(ProfileVerification, ProfileVerificationAdmin)
->>>>>>> 684a5805
+admin.site.register(ProfileVerification, ProfileVerificationAdmin)