'''
    Copyright (C) 2019 Gitcoin Core

    This program is free software: you can redistribute it and/or modify
    it under the terms of the GNU Affero General Public License as published
    by the Free Software Foundation, either version 3 of the License, or
    (at your option) any later version.

    This program is distributed in the hope that it will be useful,
    but WITHOUT ANY WARRANTY; without even the implied warranty of
    MERCHANTABILITY or FITNESS FOR A PARTICULAR PURPOSE. See the
    GNU Affero General Public License for more details.

    You should have received a copy of the GNU Affero General Public License
    along with this program. If not, see <http://www.gnu.org/licenses/>.

'''
# -*- coding: utf-8 -*-
from __future__ import unicode_literals

from django.contrib import admin
from django.utils import timezone
from django.utils.html import format_html
from django.utils.safestring import mark_safe

from adminsortable2.admin import SortableInlineAdminMixin

from .models import (
    Activity, Answer, BlockedURLFilter, BlockedUser, Bounty, BountyEvent, BountyFulfillment, BountyInvites,
    BountySyncRequest, CoinRedemption, CoinRedemptionRequest, Coupon, Earning, FeedbackEntry, FundRequest,
<<<<<<< HEAD
    HackathonEvent, HackathonProject, HackathonRegistration, HackathonSponsor, Interest, Investigation, LabsResearch,
    ObjectView, Option, Poll, PollMedia, PortfolioItem, Profile, ProfileVerification, ProfileView, Question,
    SearchHistory, Sponsor, Tip, TipPayout, TokenApproval, TribeMember, TribesSubscription, UserAction,
    UserVerificationModel,
=======
    HackathonEvent, HackathonProject, HackathonRegistration, HackathonSponsor, HackathonWorkshop, Interest,
    Investigation, LabsResearch, ObjectView, Option, Poll, PollMedia, PortfolioItem, Profile, ProfileVerification,
    ProfileView, Question, SearchHistory, Sponsor, Tip, TipPayout, TokenApproval, TribeMember, TribesSubscription,
    UserAction, UserVerificationModel,
>>>>>>> 85541d20
)


class BountyEventAdmin(admin.ModelAdmin):
    list_display = ['created_on', '__str__', 'event_type']
    raw_id_fields = ['bounty', 'created_by']


class BountyFulfillmentAdmin(admin.ModelAdmin):
    raw_id_fields = ['bounty', 'profile']
    readonly_fields = ['fulfiller_github_username']
    list_display = ['id', 'bounty', 'profile', 'fulfiller_github_url', 'payout_status']
    search_fields = [
        'fulfiller_address', 'fulfiller_metadata', 'fulfiller_github_url'
    ]
    ordering = ['-id']


class GeneralAdmin(admin.ModelAdmin):
    ordering = ['-id']
    list_display = ['created_on', '__str__']


class ObjectViewAdmin(admin.ModelAdmin):
    ordering = ['-id']
    list_display = ['created_on', '__str__']
    raw_id_fields = ['viewer']

class InvestigationAdmin(admin.ModelAdmin):
    ordering = ['-id']
    list_display = ['created_on', '__str__']
    raw_id_fields = ['profile']


class TipPayoutAdmin(admin.ModelAdmin):
    ordering = ['-id']
    list_display = ['created_on', '__str__']
    raw_id_fields = ['profile', 'tip']

class BlockedUserAdmin(admin.ModelAdmin):
    ordering = ['-id']
    raw_id_fields = ['user']
    list_display = ['created_on', '__str__']


class ProfileViewAdmin(admin.ModelAdmin):
    ordering = ['-id']
    raw_id_fields = ['target', 'viewer']
    list_display = ['created_on', '__str__']


class PortfolioItemAdmin(admin.ModelAdmin):
    ordering = ['-id']
    list_display = ['created_on', '__str__']
    raw_id_fields = ['profile']


class EarningAdmin(admin.ModelAdmin):
    ordering = ['-id']
    list_display = ['created_on', '__str__']
    raw_id_fields = ['from_profile', 'to_profile', 'org_profile']
    search_fields = ['from_profile__handle', 'to_profile__handle']
    readonly_fields = [ 'source_link']

    def source_link(self, instance):
        url = instance.source.admin_url
        html = f"<a href={url}>{instance.source}</a>"
        return format_html(html)

class ActivityAdmin(admin.ModelAdmin):
    ordering = ['-id']
    raw_id_fields = ['bounty', 'profile', 'tip', 'kudos', 'grant', 'subscription', 'other_profile', 'kudos_transfer', 'hackathonevent', 'project']
    search_fields = ['metadata', 'activity_type', 'profile__handle']

    def response_change(self, request, obj):
        from django.shortcuts import redirect
        if "_make_nano_bounty" in request.POST:
            from townsquare.models import Offer
            obj = Offer.objects.create(
                created_by=obj.profile,
                title='Offer for x ETH',
                desc=obj.metadata.get('title', ''),
                key='top',
                url=obj.url,
                valid_from=timezone.now(),
                valid_to=timezone.now() + timezone.timedelta(days=1),
                public=False,
                )
            self.message_user(request, "Nano bounty made - You still need to make it public + edit amounts tho.")
            return redirect(obj.admin_url)
        return super().response_change(request, obj)


class TokenApprovalAdmin(admin.ModelAdmin):
    raw_id_fields = ['profile']
    ordering = ['-id']
    search_fields = ['profile__handle', 'token_name', 'token_address']


class BountyInvitesAdmin(admin.ModelAdmin):
    raw_id_fields = ['bounty', 'inviter', 'invitee']
    ordering = ['-id']
    readonly_fields = [ 'from_inviter', 'to_invitee']
    list_display = [ 'id', 'from_inviter', 'to_invitee', 'bounty_url']

    def bounty_url(self, obj):
        bounty = obj.bounty.first()
        return format_html("<a href={}>{}</a>", mark_safe(bounty.url), mark_safe(bounty.url))

    def from_inviter(self, obj):
        """Get the profile handle."""
        return "\n".join([p.username for p in obj.inviter.all()])

    def to_invitee(self, obj):
        """Get the profile handle."""
        return "\n".join([p.username for p in obj.invitee.all()])


class InterestAdmin(admin.ModelAdmin):
    raw_id_fields = ['profile']
    ordering = ['-id']
    search_fields = ['profile__handle']


class UserActionAdmin(admin.ModelAdmin):
    raw_id_fields = ['profile', 'user']
    search_fields = ['action', 'ip_address', 'metadata', 'profile__handle']
    ordering = ['-id']


class FeedbackAdmin(admin.ModelAdmin):
    search_fields = ['sender_profile','receiver_profile','bounty','feedbackType']
    ordering = ['-id']
    raw_id_fields = ['sender_profile', 'receiver_profile', 'bounty']

def recalculate_profile(modeladmin, request, queryset):
    for profile in queryset:
        profile.calculate_all()
        profile.save()
recalculate_profile.short_description = "Recalculate Profile Frontend Info"

class ProfileAdmin(admin.ModelAdmin):
    list_display = ['handle', 'sybil_score', 'user_sybil_score', 'created_on']
    raw_id_fields = ['user', 'preferred_kudos_wallet', 'referrer', 'organizations_fk', 'ignore_tribes']
    ordering = ['-id']
    search_fields = ['email', 'data']
    readonly_fields = ['active_bounties_list', 'user_sybil_info']
    actions = [recalculate_profile]

    def user_sybil_score(self, obj):
        return f"{obj.sybil_score} ({obj.sybil_score_str})"

    def active_bounties_list(self, instance):
        interests = instance.active_bounties
        htmls = []
        for interest in interests:
            bounties = Bounty.objects.filter(interested=interest, current_bounty=True)
            for bounty in bounties:
                htmls.append(f"<a href='{bounty.url}'>{bounty.title_or_desc}</a>")
        html = format_html("<BR>".join(htmls))
        return html

    def user_sybil_info(self, instance):
        investigation = instance.investigations.filter(key='sybil').first()
        html = f"Refreshed {investigation.created_on.strftime('%m/%d/%Y')}<BR><BR>"
        html += investigation.description
        return format_html(html)
    user_sybil_info.allow_tags = True

    def response_change(self, request, obj):
        from django.shortcuts import redirect
        if "_unsquelch_sybil" in request.POST:
            from townsquare.models import SquelchProfile
            obj.squelches.delete()
            self.message_user(request, "Unsquelch done")
            return redirect(obj.admin_url)
        if "_squelch_sybil" in request.POST:
            from townsquare.models import SquelchProfile
            SquelchProfile.objects.create(
                profile=obj,
                comments=f"squelched by {request.user.username}"
                )
            self.message_user(request, "Squelch done")
            return redirect(obj.admin_url)
        if "_recalc_sybil" in request.POST:
            Investigation.investigate_sybil(obj)
            obj.save()
            self.message_user(request, "Recalc done")
            return redirect(obj.admin_url)
        if "_recalc_flontend" in request.POST:
            obj.calculate_all()
            obj.save()
            self.message_user(request, "Recalc done")
            return redirect(obj.admin_url)
        if "_impersonate" in request.POST:
            return redirect(f"/impersonate/{obj.user.pk}/")
        return super().response_change(request, obj)

class VerificationAdmin(admin.ModelAdmin):
    raw_id_fields = ['user']


class SearchHistoryAdmin(admin.ModelAdmin):
    raw_id_fields = ['user']
    ordering = ['-id']
    search_fields = ['user', 'data']
    list_display = ['user', 'search_type', 'data']


class TipAdmin(admin.ModelAdmin):
    list_display = ['pk', 'created_on','sender_profile', 'recipient_profile', 'amount', 'tokenName', 'txid', 'receive_txid']
    raw_id_fields = ['recipient_profile', 'sender_profile']
    ordering = ['-id']
    readonly_fields = ['resend', 'claim', 'activity_link']
    search_fields = [
        'tokenName', 'comments_public', 'comments_priv', 'from_name', 'username', 'network', 'github_url', 'url',
        'emails', 'from_address', 'receive_address', 'ip', 'metadata', 'txid', 'receive_txid'
    ]

    def resend(self, instance):
        html = format_html('<a href="/_administration/email/new_tip/resend?pk={}">resend</a>', instance.pk)
        return html

    def claim(self, instance):
        if instance.web3_type == 'yge':
            return 'n/a'
        if not instance.txid:
            return 'n/a'
        if instance.receive_txid:
            return 'n/a'
        try:
            if instance.web3_type == 'v2':
                html = format_html('<a href="{}">claim</a>', instance.receive_url)
            if instance.web3_type == 'v3':
                html = format_html(f'<a href="{instance.receive_url_for_recipient}">claim as recipient</a>')
        except Exception:
            html = 'n/a'
        return html

    def activity_link(self, instance):
        htmls = []
        for activity in instance.activities.all():
            html = (f"<a href={activity.url}>{activity}</a>")
            htmls.append(html)
        if 'activity:' in instance.comments_priv:
            _id = int(instance.comments_priv.split(':')[1])
            activity = Activity.objects.get(pk=_id)
            html = (f"<a href={activity.url}>TIPPED_POST: {activity}</a>")
            htmls.append(html)
        html = format_html("<BR>".join(htmls))
        return html

    def response_change(self, request, obj):
        from django.shortcuts import redirect
        if "_reset_tip_redemption" in request.POST:
            if not obj.receive_txid:
                self.message_user(request, f"Cannot reset tip! This tip has not been marked as receieved")
                return redirect(obj.admin_url)
            obj.receive_txid = ''
            obj.receive_tx_status = ''
            obj.received_on = None
            obj.recipient_profile = None
            obj.receive_address = ''
            obj.metadata['num_redemptions'] = 0
            obj.payouts.all().delete()
            obj.save()
            addr = obj.metadata.get('address')
            self.message_user(request, f"This tip redemption has been reset.  Please make sure {addr} has enough ETH in it to pay gas, and send the new claim link to customer.")
            return redirect(obj.admin_url)
        return super().response_change(request, obj)


# Register your models here.
class BountyAdmin(admin.ModelAdmin):
    raw_id_fields = ['interested', 'bounty_owner_profile', 'bounty_reserved_for_user']
    ordering = ['-id']

    search_fields = ['raw_data', 'title', 'bounty_owner_github_username', 'token_name']
    list_display = ['pk', 'img', 'bounty_state', 'idx_status', 'network_link', 'standard_bounties_id_link', 'bounty_link', 'what']
    readonly_fields = [
        'what', 'img', 'fulfillments_link', 'standard_bounties_id_link', 'bounty_link', 'network_link',
        '_action_urls', 'coupon_link', 'view_count'
    ]

    def img(self, instance):
        if instance.admin_override_org_logo:
            return format_html("<img src={} style='max-width:30px; max-height: 30px'>", mark_safe(instance.admin_override_org_logo.url))
        if not instance.avatar_url:
            return 'n/a'
        return format_html("<img src={} style='max-width:30px; max-height: 30px'>", mark_safe(instance.avatar_url))

    def what(self, instance):
        return str(instance)

    def view_count(self, instance):
        return instance.get_view_count

    def fulfillments_link(self, instance):
        copy = f'fulfillments({instance.num_fulfillments})'
        url = f'/_administrationdashboard/bountyfulfillment/?bounty={instance.pk}'
        return mark_safe(f"<a href={url}>{copy}</a>")

    def standard_bounties_id_link(self, instance):
        copy = f'{instance.standard_bounties_id}'
        url = f'/_administrationdashboard/bounty/?standard_bounties_id={instance.standard_bounties_id}'
        return mark_safe(f"<a href={url}>{copy}</a>")

    def _action_urls(self, instance):
        links = []
        for key, val in instance.action_urls().items():
            links.append(f"<a href={val}>{key}</a>")
        return mark_safe(", ".join(links))

    def bounty_link(self, instance):
        copy = 'link'
        url = instance.url
        return mark_safe(f"<a href={url}>{copy}</a>")

    def network_link(self, instance):
        copy = f'{instance.network}'
        url = f'/_administrationdashboard/bounty/?network={instance.network}'
        return mark_safe(f"<a href={url}>{copy}</a>")

    def coupon_link(self, instance):
        copy = f'{instance.coupon_code.code}'
        url = f'/_administrationdashboard/coupon/{instance.coupon_code.pk}'
        return mark_safe(f"<a href={url}>{copy}</a>")


class HackathonSponsorAdmin(admin.ModelAdmin):
    """The admin object for the HackathonSponsor model."""

    list_display = ['pk', 'hackathon', 'sponsor', 'sponsor_type']


class HackathonWorkshopAdmin(admin.ModelAdmin):
    """The admin object for the HackathonWorkshop model."""

    raw_id_fields = ['speaker']
    list_display = ['pk', 'start_date', 'hackathon', 'speaker', 'url']


class SponsorAdmin(admin.ModelAdmin):
    """The admin object for the Sponsor model."""

    list_display = ['pk', 'name', 'img']

    def img(self, instance):
        """Returns a formatted HTML img node or 'n/a' if the HackathonEvent has no logo.

        Returns:
            str: A formatted HTML img node or 'n/a' if the HackathonEvent has no logo.
        """
        logo = instance.logo_svg or instance.logo
        if not logo:
            return 'n/a'
        img_html = format_html('<img src={} style="width: auto; max-height: 40px">', mark_safe(logo.url))
        return img_html


class HackathonEventAdmin(admin.ModelAdmin):
    """The admin object for the HackathonEvent model."""

    raw_id_fields = ['sponsor_profiles']
    list_display = ['pk', 'img', 'name', 'start_date', 'end_date', 'explorer_link']
    list_filter = ('sponsor_profiles', )
    readonly_fields = ['img', 'explorer_link', 'stats', 'view_count']
    actions = ['calculate_winners']

    def calculate_winners(self, request, queryset):
        for hackathon in queryset:
            hackathon.get_total_prizes(force=True)
            hackathon.get_total_winners(force=True)

    calculate_winners.short_description = "Showcase - Update winners and bounties"

    def view_count(self, instance):
        return instance.get_view_count

    def img(self, instance):
        """Returns a formatted HTML img node or 'n/a' if the HackathonEvent has no logo.

        Returns:
            str: A formatted HTML img node or 'n/a' if the HackathonEvent has no logo.
        """
        logo = instance.logo_svg or instance.logo
        if not logo:
            return 'n/a'
        img_html = format_html('<img src={} style="max-width:30px; max-height: 30px">', mark_safe(logo.url))
        return img_html

    def explorer_link(self, instance):
        """Returns a formatted HTML <a> node.

        Returns:
            str: A formatted HTML <a> node.
        """

        url = f'/hackathon/{instance.slug}'
        return mark_safe(f'<a href="{url}">Explorer Link</a>')


class CouponAdmin(admin.ModelAdmin):
    """The admin object to maintain discount coupons for bounty"""

    list_display = ['pk', 'code', 'fee_percentage', 'expiry_date', 'link']
    search_fields = ['created_on', 'code', 'fee_percentage']

    def link(self, instance):
        url = f'/funding/new?coupon={instance.code}'
        return mark_safe(f'<a target="_blank" href="{url}">http://gitcoin.co{url}</a>')


class HackathonRegistrationAdmin(admin.ModelAdmin):
    list_display = ['pk', 'name', 'referer', 'registrant']
    raw_id_fields = ['registrant']


class HackathonProjectAdmin(admin.ModelAdmin):
    list_display = ['pk', 'img', 'name', 'bounty', 'hackathon_link', 'usernames', 'status', 'sponsor']
    raw_id_fields = ['profiles', 'bounty', 'hackathon']
    search_fields = ['name', 'summary', 'status']

    def hackathon_link(self, instance):
        """Returns a formatted HTML <a> node.

        Returns:
            str: A formatted HTML <a> node.
        """

        url = f'/hackathon/{instance.hackathon.slug}'
        return mark_safe(f'<a href="{url}">{instance.hackathon}</a>')

    def img(self, instance):
        """Returns a formatted HTML img node or 'n/a' if the HackathonProject has no logo.

        Returns:
            str: A formatted HTML img node or 'n/a' if the HackathonProject has no logo.
        """
        logo = instance.logo
        if not logo:
            return 'n/a'
        img_html = format_html('<img src={} style="max-width:30px; max-height: 30px">', mark_safe(logo.url))
        return img_html

    def usernames(self, obj):
        """Get the profile handle."""
        return "\n".join([p.handle for p in obj.profiles.all()])

    def sponsor(self, obj):
        """Get the profile handle."""
        return obj.bounty.org_name


class TribeMemberAdmin(admin.ModelAdmin):
    raw_id_fields = ['profile', 'org',]
    list_display = ['pk', 'profile', 'org', 'leader', 'status']


class TribesSubscriptionAdmin(admin.ModelAdmin):
    raw_id_fields = ['tribe']
    list_display = ['id', 'plan_type', 'tribe', 'hackathon_tokens', 'expires_on']


class FundRequestAdmin(admin.ModelAdmin):
    list_display = ['id', 'profile', 'requester', 'network', 'token_name', 'amount',
                    'comments', 'address', 'tip', 'created_on']
    readonly_fields = ['id']
    ordering = ['-id']
    raw_id_fields = ['profile', 'requester', 'tip']


class QuestionInline(SortableInlineAdminMixin, admin.TabularInline):
    fields = ['id', 'poll', 'question_type', 'text', 'hook']
    readonly_fields = ['id']
    raw_id_fields = ['poll']
    show_change_link = True
    model = Question
    extra = 0


class OptionsInline(admin.TabularInline):
    fields = ['id', 'question', 'text']
    raw_id_fields = ['question']
    readonly_fields = ['id']
    show_change_link = True
    model = Option
    extra = 0


class PollsAdmin(admin.ModelAdmin):
    list_display = ['id', 'title', 'active']
    raw_id_fields = ['hackathon']
    search_fields = ['title']
    inlines = [QuestionInline]


class QuestionsAdmin(admin.ModelAdmin):
    list_display = ['id', 'poll', 'question_type', 'text', 'img']
    raw_id_fields = ['poll', 'header']
    search_fields = ['question_type', 'text']
    inlines = [OptionsInline]

    def img(self, instance):
        header = instance.header
        if not header or not header.image:
            return 'n/a'
        img_html = format_html('<img src={} style="max-width:30px; max-height: 30px">', mark_safe(header.image.url))
        return img_html



class OptionsAdmin(admin.ModelAdmin):
    list_display = ['id', 'question', 'text']
    raw_id_fields = ['question']
    search_fields = ['question', 'text']


class AnswersAdmin(admin.ModelAdmin):
    list_display = ['id', 'user', 'question', 'open_response', 'choice', 'checked', 'hackathon']
    raw_id_fields = ['user', 'question', 'choice', 'hackathon']
    unique_together = ('user', 'question', 'choice')


class PollMediaAdmin(admin.ModelAdmin):
    list_display = ['id', 'name', 'img']

    def img(self, instance):
        image = instance.image
        if not image:
            return 'n/a'
        img_html = format_html('<img src={} style="max-width:30px; max-height: 30px">', mark_safe(image.url))
        return img_html


class ProfileVerificationAdmin(admin.ModelAdmin):
    list_display = ['id', 'profile', 'success', 'validation_passed', 'caller_type', 'mobile_network_code', 'country_code', 'carrier_name', 'carrier_type',
                    'phone_number', 'carrier_error_code']
    raw_id_fields = ['profile']


admin.site.register(BountyEvent, BountyEventAdmin)
admin.site.register(SearchHistory, SearchHistoryAdmin)
admin.site.register(Activity, ActivityAdmin)
admin.site.register(Earning, EarningAdmin)
admin.site.register(BlockedUser, BlockedUserAdmin)
admin.site.register(PortfolioItem, PortfolioItemAdmin)
admin.site.register(ProfileView, ProfileViewAdmin)
admin.site.register(UserAction, UserActionAdmin)
admin.site.register(Interest, InterestAdmin)
admin.site.register(Profile, ProfileAdmin)
admin.site.register(TipPayout, TipPayoutAdmin)
admin.site.register(BlockedURLFilter, GeneralAdmin)
admin.site.register(Bounty, BountyAdmin)
admin.site.register(BountyFulfillment, BountyFulfillmentAdmin)
admin.site.register(BountySyncRequest, GeneralAdmin)
admin.site.register(BountyInvites, BountyInvitesAdmin)
admin.site.register(Tip, TipAdmin)
admin.site.register(TokenApproval, TokenApprovalAdmin)
admin.site.register(CoinRedemption, GeneralAdmin)
admin.site.register(CoinRedemptionRequest, GeneralAdmin)
admin.site.register(Sponsor, SponsorAdmin)
admin.site.register(HackathonEvent, HackathonEventAdmin)
admin.site.register(HackathonSponsor, HackathonSponsorAdmin)
admin.site.register(HackathonWorkshop, HackathonWorkshopAdmin)
admin.site.register(HackathonRegistration, HackathonRegistrationAdmin)
admin.site.register(HackathonProject, HackathonProjectAdmin)
admin.site.register(FeedbackEntry, FeedbackAdmin)
admin.site.register(LabsResearch)
admin.site.register(Investigation, InvestigationAdmin)
admin.site.register(UserVerificationModel, VerificationAdmin)
admin.site.register(Coupon, CouponAdmin)
admin.site.register(TribeMember, TribeMemberAdmin)
admin.site.register(TribesSubscription, TribesSubscriptionAdmin)
admin.site.register(FundRequest, FundRequestAdmin)
admin.site.register(Poll, PollsAdmin)
admin.site.register(Question, QuestionsAdmin)
admin.site.register(ObjectView, ObjectViewAdmin)
admin.site.register(Option, OptionsAdmin)
admin.site.register(Answer, AnswersAdmin)
admin.site.register(PollMedia, PollMediaAdmin)
admin.site.register(ProfileVerification, ProfileVerificationAdmin)<|MERGE_RESOLUTION|>--- conflicted
+++ resolved
@@ -28,17 +28,10 @@
 from .models import (
     Activity, Answer, BlockedURLFilter, BlockedUser, Bounty, BountyEvent, BountyFulfillment, BountyInvites,
     BountySyncRequest, CoinRedemption, CoinRedemptionRequest, Coupon, Earning, FeedbackEntry, FundRequest,
-<<<<<<< HEAD
-    HackathonEvent, HackathonProject, HackathonRegistration, HackathonSponsor, Interest, Investigation, LabsResearch,
-    ObjectView, Option, Poll, PollMedia, PortfolioItem, Profile, ProfileVerification, ProfileView, Question,
-    SearchHistory, Sponsor, Tip, TipPayout, TokenApproval, TribeMember, TribesSubscription, UserAction,
-    UserVerificationModel,
-=======
     HackathonEvent, HackathonProject, HackathonRegistration, HackathonSponsor, HackathonWorkshop, Interest,
     Investigation, LabsResearch, ObjectView, Option, Poll, PollMedia, PortfolioItem, Profile, ProfileVerification,
     ProfileView, Question, SearchHistory, Sponsor, Tip, TipPayout, TokenApproval, TribeMember, TribesSubscription,
     UserAction, UserVerificationModel,
->>>>>>> 85541d20
 )
 
 
