'''
    Copyright (C) 2020 Gitcoin Core

    This program is free software: you can redistribute it and/or modify
    it under the terms of the GNU Affero General Public License as published
    by the Free Software Foundation, either version 3 of the License, or
    (at your option) any later version.

    This program is distributed in the hope that it will be useful,
    but WITHOUT ANY WARRANTY; without even the implied warranty of
    MERCHANTABILITY or FITNESS FOR A PARTICULAR PURPOSE. See the
    GNU Affero General Public License for more details.

    You should have received a copy of the GNU Affero General Public License
    along with this program. If not, see <http://www.gnu.org/licenses/>.

'''


from datetime import timedelta

from django.core.management.base import BaseCommand
from django.utils import timezone

from dashboard.models import BountyFulfillment
from dashboard.utils import sync_payout


class Command(BaseCommand):

    help = 'checks if pending fulfillments are confirmed on the tokens explorer'

    def handle(self, *args, **options):
        pending_fulfillments = BountyFulfillment.objects.filter(
            payout_status='pending'
        )

        # web3 modal
        web3_modal_pending_fulfillments = pending_fulfillments.filter(payout_type='web3_modal')
        if web3_modal_pending_fulfillments:
            for fulfillment in web3_modal_pending_fulfillments.all():
                sync_payout(fulfillment)

        # polkadot extension
        polkadot_pending_fulfillments = pending_fulfillments.filter(payout_type='polkadot_ext')
        if polkadot_pending_fulfillments:
            for fulfillment in polkadot_pending_fulfillments.all():
                sync_payout(fulfillment)

<<<<<<< HEAD
        # binance extension
        binance_pending_fulfillments = pending_fulfillments.filter(payout_type='binance_ext')
        if binance_pending_fulfillments:
            for fulfillment in binance_pending_fulfillments.all():
                sync_payout(fulfillment)
=======
        # harmony extension
        harmony_pending_fulfillments = pending_fulfillments.filter(payout_type='harmony_ext')
        if harmony_pending_fulfillments:
            for fulfillment in harmony_pending_fulfillments.all():
                sync_payout(fulfillment)

>>>>>>> 4ad250a3

        # QR
        qr_pending_fulfillments = pending_fulfillments.filter(payout_type='qr')
        if qr_pending_fulfillments:
            # Auto expire pending transactions
            timeout_period = timezone.now() - timedelta(minutes=20)
            qr_pending_fulfillments.filter(created_on__lt=timeout_period).update(payout_status='expired')

            fulfillments = qr_pending_fulfillments.filter(payout_status='pending')
            for fulfillment in fulfillments.all():
                sync_payout(fulfillment)<|MERGE_RESOLUTION|>--- conflicted
+++ resolved
@@ -47,20 +47,17 @@
             for fulfillment in polkadot_pending_fulfillments.all():
                 sync_payout(fulfillment)
 
-<<<<<<< HEAD
         # binance extension
         binance_pending_fulfillments = pending_fulfillments.filter(payout_type='binance_ext')
         if binance_pending_fulfillments:
             for fulfillment in binance_pending_fulfillments.all():
                 sync_payout(fulfillment)
-=======
+
         # harmony extension
         harmony_pending_fulfillments = pending_fulfillments.filter(payout_type='harmony_ext')
         if harmony_pending_fulfillments:
             for fulfillment in harmony_pending_fulfillments.all():
                 sync_payout(fulfillment)
-
->>>>>>> 4ad250a3
 
         # QR
         qr_pending_fulfillments = pending_fulfillments.filter(payout_type='qr')
