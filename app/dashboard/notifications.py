# -*- coding: utf-8 -*-
"""Handle dashboard related notifications.

Copyright (C) 2018 Gitcoin Core

This program is free software: you can redistribute it and/or modify
it under the terms of the GNU Affero General Public License as published
by the Free Software Foundation, either version 3 of the License, or
(at your option) any later version.

This program is distributed in the hope that it will be useful,
but WITHOUT ANY WARRANTY; without even the implied warranty of
MERCHANTABILITY or FITNESS FOR A PARTICULAR PURPOSE. See the
GNU Affero General Public License for more details.

You should have received a copy of the GNU Affero General Public License
along with this program. If not, see <http://www.gnu.org/licenses/>.

"""
import logging
import random
import re
from urllib.parse import urlparse as parse

from django.conf import settings
from django.contrib.humanize.templatetags.humanize import naturaltime

import requests
import twitter
from django.template.loader import render_to_string
from economy.utils import convert_token_to_usdt
<<<<<<< HEAD
from github.utils import delete_issue_comment, org_name, patch_issue_comment, post_issue_comment, repo_name
from types import SimpleNamespace
=======
from git.utils import delete_issue_comment, org_name, patch_issue_comment, post_issue_comment, repo_name
>>>>>>> 23c8e0b1
from marketing.mails import tip_email
from marketing.models import GithubOrgToTwitterHandleMapping
from pyshorteners import Shortener
from slackclient import SlackClient

logger = logging.getLogger(__name__)



def github_org_to_twitter_tags(github_org):
    """Build a string of github organization twitter tags.

    Args:
        github_org (str): The Github organization.

    Returns:
        str: The concatenated string of twitter tags.

    """
    twitter_handles = GithubOrgToTwitterHandleMapping.objects.filter(github_orgname__iexact=github_org)
    twitter_handles = twitter_handles.values_list('twitter_handle', flat=True)
    twitter_tags = " ".join([f"@{ele}" for ele in twitter_handles])
    return twitter_tags


def maybe_market_to_twitter(bounty, event_name):
    """Tweet the specified Bounty event.

    Args:
        bounty (dashboard.models.Bounty): The Bounty to be marketed.
        event_name (str): The name of the event.

    Returns:
        bool: Whether or not the twitter notification was sent successfully.

    """
    if not bounty.is_notification_eligible(var_to_check=settings.TWITTER_CONSUMER_KEY):
        return False

    api = twitter.Api(
        consumer_key=settings.TWITTER_CONSUMER_KEY,
        consumer_secret=settings.TWITTER_CONSUMER_SECRET,
        access_token_key=settings.TWITTER_ACCESS_TOKEN,
        access_token_secret=settings.TWITTER_ACCESS_SECRET,
    )
    tweet_txts = [
        "Earn {} {} {} now by completing this task: \n\n{}",
        "Oppy to earn {} {} {} for completing this task: \n\n{}",
        "Is today the day you (a) boost your OSS rep (b) make some extra cash? 🤔 {} {} {} \n\n{}",
    ]
    if event_name == 'remarket_bounty':
        tweet_txts = tweet_txts + [
            "Gitcoin open task of the day is worth {} {} {} ⚡️ \n\n{}",
            "Task of the day 💰 {} {} {} ⚡️ \n\n{}",
        ]
    elif event_name == 'new_bounty':
        tweet_txts = tweet_txts + [
            "Extra! Extra 🗞🗞 New Funded Issue, Read all about it 👇  {} {} {} \n\n{}",
            "Hot off the blockchain! 🔥🔥🔥 There's a new task worth {} {} {} \n\n{}",
            "💰 New Task Alert.. 💰 Earn {} {} {} for working on this 👇 \n\n{}",
        ]
    elif event_name == 'increased_bounty':
        tweet_txts = [
            'Increased Payout on {} {} {}\n{}'
        ]
    elif event_name == 'start_work':
        tweet_txts = [
            'Work started on {} {} {}\n{}'
        ]
    elif event_name == 'stop_work':
        tweet_txts = [
            'Work stopped on {} {} {}\n{}'
        ]
    elif event_name == 'work_done':
        tweet_txts = [
            'Work done on {} {} {}\n{}'
        ]
    elif event_name == 'work_submitted':
        tweet_txts = [
            'Work submitted on {} {} {}\n{}'
        ]
    elif event_name == 'killed_bounty':
        tweet_txts = [
            'Bounty killed on {} {} {}\n{}'
        ]
    elif event_name == 'worker_rejected':
        tweet_txts = [
            'Worked rejected on {} {} {}\n{}'
        ]
    elif event_name == 'worker_approved':
        tweet_txts = [
            'Worked approved on {} {} {}\n{}'
        ]

    random.shuffle(tweet_txts)
    tweet_txt = tweet_txts[0]

    url = bounty.get_absolute_url()
    is_short = False
    for shortener in ['Tinyurl', 'Adfly', 'Isgd', 'QrCx']:
        try:
            if not is_short:
                shortener = Shortener(shortener)
                response = shortener.short(url)
                if response != 'Error' and 'http' in response:
                    url = response
                is_short = True
        except Exception:
            pass

    new_tweet = tweet_txt.format(
        round(bounty.get_natural_value(), 4),
        bounty.token_name,
        f"({bounty.value_in_usdt_now} USD @ ${round(convert_token_to_usdt(bounty.token_name),2)}/{bounty.token_name})" if bounty.value_in_usdt_now else "",
        url
    )
    new_tweet = new_tweet + " " + github_org_to_twitter_tags(bounty.org_name)  # twitter tags
    if bounty.keywords:  # hashtags
        for keyword in bounty.keywords.split(','):
            _new_tweet = new_tweet + " #" + str(keyword).lower().strip()
            if len(_new_tweet) < 140:
                new_tweet = _new_tweet

    try:
        api.PostUpdate(new_tweet)
    except Exception as e:
        print(e)
        return False
    return True


def maybe_market_to_slack(bounty, event_name):
    """Send a Slack message for the specified Bounty.

    Args:
        bounty (dashboard.models.Bounty): The Bounty to be marketed.
        event_name (str): The name of the event.

    Returns:
        bool: Whether or not the Slack notification was sent successfully.

    """
    if not bounty.is_notification_eligible(var_to_check=settings.SLACK_TOKEN):
        return False

    msg = build_message_for_integration(bounty, event_name)
    if not msg:
        return False

    try:
        channel = 'notif-gitcoin'
        sc = SlackClient(settings.SLACK_TOKEN)
        sc.api_call(
            "chat.postMessage",
            channel=channel,
            text=msg,
            icon_url=settings.GITCOIN_SLACK_ICON_URL,
        )
    except Exception as e:
        print(e)
        return False
    return True


def build_message_for_integration(bounty, event_name):
    """Build message to be posted to integrated service (e.g. slack, discord).

    Args:
        bounty (dashboard.models.Bounty): The Bounty to be marketed.
        event_name (str): The name of the event.

    Returns:
        str: Message to post to slack.

    """
    from dashboard.utils import humanize_event_name
    conv_details = ""
    usdt_details = ""
    try:
        conv_details = f"@ (${round(convert_token_to_usdt(bounty.token_name),2)}/{bounty.token_name})"
        usdt_details = f"({bounty.value_in_usdt_now} USD {conv_details} "
    except Exception:
        pass  # no USD conversion rate

    title = bounty.title if bounty.title else bounty.github_url
    msg = f"*{humanize_event_name(event_name)}*" \
          f"\n*Title*: {title}" \
          f"\n*Bounty value*: {round(bounty.get_natural_value(), 4)} {bounty.token_name} {usdt_details}" \
          f"\n{bounty.get_absolute_url()}"
    return msg


def maybe_market_to_user_slack(bounty, event_name):
    """Send a Slack message to the user's slack channel for the specified Bounty.

    Args:
        bounty (dashboard.models.Bounty): The Bounty to be marketed.
        event_name (str): The name of the event.

    Returns:
        bool: Whether or not the Slack notification was sent successfully.

    """
    from dashboard.models import Profile
    if bounty.get_natural_value() < 0.0001:
        return False
    if bounty.network != settings.ENABLE_NOTIFICATIONS_ON_NETWORK:
        return False

    msg = build_message_for_integration(bounty, event_name)
    if not msg:
        return False

    url = bounty.github_url
    sent = False
    try:
        repo = org_name(url) + '/' + repo_name(url)
        subscribers = Profile.objects.filter(slack_repos__contains=[repo])
        subscribers = subscribers & Profile.objects.exclude(slack_token='', slack_channel='')
        for subscriber in subscribers:
            try:
                sc = SlackClient(subscriber.slack_token)
                sc.api_call(
                    "chat.postMessage",
                    channel=subscriber.slack_channel,
                    text=msg,
                    icon_url=settings.GITCOIN_SLACK_ICON_URL,
                )
                sent = True
            except Exception as e:
                print(e)
    except Exception as e:
        print(e)

    return sent


def maybe_market_to_user_discord(bounty, event_name):
    """Send a Discord message to the user's discord channel for the specified Bounty.

    Args:
        bounty (dashboard.models.Bounty): The Bounty to be marketed.
        event_name (str): The name of the event.

    Returns:
        bool: Whether or not the Discord notification was sent successfully.

    """
    from dashboard.models import Profile
    if bounty.get_natural_value() < 0.0001:
        return False
    if bounty.network != settings.ENABLE_NOTIFICATIONS_ON_NETWORK:
        return False

    msg = build_message_for_integration(bounty, event_name)
    if not msg:
        return False

    url = bounty.github_url
    sent = False
    try:
        repo = org_name(url) + '/' + repo_name(url)
        subscribers = Profile.objects.filter(discord_repos__contains=[repo])
        subscribers = subscribers & Profile.objects.exclude(discord_webhook_url='')
        for subscriber in subscribers:
            try:
                headers = {'Content-Type': 'application/json'}
                body = {"content": msg, "avatar_url": "https://gitcoin.co/static/v2/images/helmet.png"}
                discord_response = requests.post(
                    subscriber.discord_webhook_url, headers=headers, json=body
                )
                if discord_response.status_code == 204:
                    sent = True
            except Exception as e:
                print(e)
    except Exception as e:
        print(e)

    return sent


def maybe_market_tip_to_email(tip, emails):
    """Send an email for the specified Tip.

    Args:
        tip (dashboard.models.Tip): The Tip to be marketed.
        emails (list of str): The list of emails to notify.

    Returns:
        bool: Whether or not the email notification was sent successfully.

    """
    if tip.network != settings.ENABLE_NOTIFICATIONS_ON_NETWORK:
        return False

    tip_email(tip, set(emails), True)
    return True


def maybe_market_tip_to_slack(tip, event_name):
    """Send a Slack message for the specified Tip.

    Args:
        tip (dashboard.models.Tip): The Tip to be marketed.
        event_name (str): The name of the event.

    Returns:
        bool: Whether or not the Slack notification was sent successfully.

    """
    if not tip.is_notification_eligible(var_to_check=settings.SLACK_TOKEN):
        return False

    msg = f"{event_name} worth {round(tip.amount, 4)} {tip.tokenName}"

    if tip.github_url:
        msg = f"{msg}:\n\n{tip.github_url}"

    try:
        sc = SlackClient(settings.SLACK_TOKEN)
        channel = 'notif-gitcoin'
        sc.api_call(
            "chat.postMessage",
            channel=channel,
            text=msg,
            icon_url=settings.GITCOIN_SLACK_ICON_URL,
        )
    except Exception as e:
        print(e)
        return False
    return True


def get_status_header(bounty):
    statuses = ['Open']
    status = bounty.status
    if status == 'unknown':
        return ""
    elif status == 'cancelled':
        statuses.append('**Cancelled**')
    elif status == 'expired':
        statuses.append('**Expired**')
    else:
        if status == 'open':
            statuses = ['**Open**', 'Started', 'Submitted', 'Done']
        elif status == 'started':
            statuses += ['**Started**', 'Submitted', 'Done']
        else:
            statuses.append('Started')
            if status == 'submitted':
                statuses += ['**Submitted**', 'Done']
            else:
                statuses.append('Submitted')
                if status == 'done':
                    statuses.append('**Done**')
                else:
                    statuses.append('**Done**')

    # 1. Open | **2. Started** | 3. Submitted | 4. Done
    status_bar = ""
    for x, status in enumerate(statuses):
        status_bar += f"{x+1}. {status} "

    return f"Issue Status: {status_bar}\n\n<hr>\n\n"


def build_related_profile_pairs(queryset_all):
    # *args:
    #   a 1: QuerySet:  objects to get related profiles for
    queryset_all = queryset_all.select_related('profile').only('profile__handle')
    return queryset_all


def create_github_notifications():
    from dashboard.models import BountyFulfillment, Interest
    TEMPLATE_PATH = 'github_comments/'

<<<<<<< HEAD
    def new_bounty(context):
        context['amount_open_work'] = amount_usdt_open_work()
        msg = render_to_string(TEMPLATE_PATH + 'issue_opened.md', context)
        return msg

    def killed_bounty(context):
        bounty = context['bounty']
        if bounty.comment_id:
            msg = bounty.comment_id
        return msg

    def work_started(context):
        bounty = context['bounty']
        interested = bounty.interested.all().order_by('created')
        bounty_owner_clear = f"@{bounty.bounty_owner_github_username}" if bounty.bounty_owner_github_username else ""
        msg = ''
        pending_interest = interested.filter(pending=True).only('issue_message', 'profile')
        if bounty.permission_type == 'approval' and pending_interest:
            interested_context = []
            for interest in pending_interest:
                interested_context.append(
                    SimpleNamespace(
                        profile=interest.profile,
                        approve_link=bounty.approve_worker_url(interest.profile.handle),
                        reject_link=bounty.reject_worker_url(interest.profile.handle),
                        issue_message=interest.issue_message
                    )
                )
            context['interested'] = interested_context
            msg += render_to_string(TEMPLATE_PATH + 'express_interest.md', context)
        started_work = build_related_profile_pairs(interested.filter(pending=False))
        if started_work:
            context['started_work'] = started_work
            msg += render_to_string(TEMPLATE_PATH + 'start_work.md', context)
        return msg

    def stop_work(context):
        bounty = context['bounty']
        interested = bounty.interested.all().order_by('created')
        still_working = build_related_profile_pairs(interested.filter(pending=False))
        still_working_handles = [interest.profile.handle for interest in still_working]
=======
    crowdfund_msg = f"* Want to chip in? Add your own contribution [here]({absolute_url})."
    openwork_msg = f"* ${amount_open_work} more funded OSS Work available on the " \
                   f"[Gitcoin Issue Explorer](https://gitcoin.co/explorer)"
    help_msg = "* Questions? Checkout <a href='https://gitcoin.co/help'>Gitcoin Help</a> or the " \
        f"<a href='https://gitcoin.co/slack'>Gitcoin Slack</a>"
    claim_msg = f"* If you want to claim the bounty you can do so " \
                f"[here]({absolute_url})"
    learn_more_msg = f"* Learn more [on the Gitcoin Issue Details page]({absolute_url})"
    crowdfund_amount = f"(plus a crowdfund of {bounty.additional_funding_summary_sentence})" if bounty.additional_funding_summary_sentence else ""
    crowdfund_thx = ", ".join(f"@{tip.from_username}" for tip in bounty.tips.filter(is_for_bounty_fulfiller=True) if tip.from_username)
    if crowdfund_thx:
        crowdfund_thx = f"Thanks to {crowdfund_thx} for their crowdfunded contributions to this bounty.\n\n"
    if event_name == 'new_bounty':
        msg = f"{status_header}__This issue now has a funding of {natural_value} {bounty.token_name} {usdt_value} " \
              f"{crowdfund_amount} attached to it.__\n\n * If you would " \
              f"like to work on this issue you can 'start work' [on the Gitcoin Issue Details page]({absolute_url})." \
              f"\n{crowdfund_msg}\n{help_msg}\n{openwork_msg}\n"
    if event_name == 'increased_bounty':
        msg = f"{status_header}__The funding of this issue was increased to {natural_value} {bounty.token_name} {usdt_value} " \
              f"{crowdfund_amount}.__\n\n " \
              f"\n{claim_msg}\n{crowdfund_msg}\n{help_msg}\n{openwork_msg}\n"
    elif event_name == 'killed_bounty':
        msg = f"{status_header}__The funding of {natural_value} {bounty.token_name} {crowdfund_amount} " \
              f"{usdt_value} attached to this issue has been **cancelled** by the bounty submitter__\n\n " \
              f"\n{help_msg}\n{openwork_msg}"
    elif event_name == 'rejected_claim':
        msg = f"{status_header}__The work submission for {natural_value} {bounty.token_name} {usdt_value} {crowdfund_amount} " \
              f"has been **rejected** and can now be submitted by someone else.__\n\n{claim_msg}" \
              f"\n{crowdfund_msg}\n{help_msg}\n{openwork_msg}"
    elif event_name == 'work_started':
        interested = bounty.interested.all().order_by('created')
        from_now = naturaltime(bounty.expires_date)
        started_work = bounty.interested.filter(pending=False).all()
        approval_required = bounty.permission_type == 'approval'
>>>>>>> 23c8e0b1

        context['still_working'] = [interest.profile for interest in still_working]
        context['stopped_work'] = [activity.profile for activity in build_related_profile_pairs(bounty.activities.filter(activity_type='stop_work')) if activity.profile.handle not in still_working_handles]

<<<<<<< HEAD
        msg = render_to_string(TEMPLATE_PATH + 'stop_work.md', context)
        return msg
=======
        msg += f"\nThese users each claimed they can complete the work by {from_now}.\n" \
               "Please review their action plans below:\n\n"
>>>>>>> 23c8e0b1

    def work_submitted(context):
        bounty = context['bounty']
        context['fulfillments'] = [fulfillment.profile for fulfillment in build_related_profile_pairs(bounty.fulfillments.all())]
        msg = render_to_string(TEMPLATE_PATH + 'submit_work.md', context)
        return msg

    def work_done(context):
        bounty = context['bounty']
        try:
            context['accepted_fulfillment'] = bounty.fulfillments.filter(accepted=True).latest('fulfillment_id')
        except BountyFulfillment.DoesNotExist:
            context['accepted_fulfillment'] = None

        msg = render_to_string(TEMPLATE_PATH + 'accept_work.md', context)
        return msg

    events = {}

<<<<<<< HEAD
    events['new_bounty'] = new_bounty
    events['killed_bounty'] = killed_bounty
    events['increased_bounty'] = new_bounty
    events['work_started'] = work_started
    events['stop_work'] = stop_work
    events['work_submitted'] = work_submitted
    events['work_done'] = work_done

    return events


def build_github_notification(market_to_github):
    def build_github_notification_market_to_github(*args, **kwargs):
        events = create_github_notifications()
        context = {'bounty': args[0]}
        msg = events[args[1]](context)
        return market_to_github(args[0], msg, args[1])
    return build_github_notification_market_to_github
=======
            issue_message = interest.issue_message.strip()
            if issue_message:
                msg += f"\n    \n    {issue_message}"
            msg += f"\n\nLearn more [on the Gitcoin Issue Details page]({absolute_url}).\n\n"

    elif event_name == 'work_submitted':
        sub_msg = ""
        if bounty.fulfillments.exists():
            sub_msg = f"\n\n{bounty_owner if bounty_owner else 'If you are the bounty funder,'} " \
                       "please take a look at the submitted work:\n"
            for bf in bounty.fulfillments.all():
                username = "@"+bf.fulfiller_github_username if bf.fulfiller_github_username else bf.fulfiller_address
                link_to_work = f"[PR]({bf.fulfiller_github_url})" if bf.fulfiller_github_url else "(Link Not Provided)"
                sub_msg += f"* {link_to_work} by {username}\n"

        profiles = ""
        if profile_pairs:
            for i, profile in enumerate(profile_pairs, start=1):
                profiles = profiles + f"\n {i}. [@{profile[0]}]({profile[1]})"
            profiles += "\n\n"


        msg = f"{status_header}__Work for {natural_value} {bounty.token_name} {usdt_value} has been submitted by__:\n" \
              f"{profiles}{sub_msg}\n<hr>\n\n" \
              f"{learn_more_msg}\n{crowdfund_msg}\n{help_msg}\n{openwork_msg}"
    elif event_name == 'work_done':
        try:
            accepted_fulfillment = bounty.fulfillments.filter(accepted=True).latest('fulfillment_id')
            accepted_fulfiller = f' to @{accepted_fulfillment.fulfiller_github_username}'
        except BountyFulfillment.DoesNotExist:
            accepted_fulfiller = ''

        msg = f"{status_header}__The funding of {natural_value} {bounty.token_name} {usdt_value} {crowdfund_amount} attached to this " \
              f"issue has been approved & issued{accepted_fulfiller}.__  \n\n{crowdfund_thx} " \
              f"{learn_more_msg}\n{help_msg}\n{openwork_msg}\n"
    return msg
>>>>>>> 23c8e0b1


@build_github_notification
def maybe_market_to_github(bounty, msg, event_name):
    """Post a Github comment for the specified Bounty.

    Args:
        bounty (dashboard.models.Bounty): The Bounty to be marketed.
        event_name (str): The name of the event.

    Returns:
        bool: Whether or not the Github comment was posted successfully.

    """
    if msg is False or not bounty.is_notification_eligible(var_to_check=settings.GITHUB_CLIENT_ID):
        return False

    # Define posting specific variables.
    url = bounty.github_url
    uri = parse(url).path
    uri_array = uri.split('/')

    # Prepare the comment message string.
    if msg == bounty.comment_id:
        delete_issue_comment(msg, username, repo)

    # Try either posting or patching the comment on the github issue
    try:
        username = uri_array[1]
        repo = uri_array[2]
        issue_num = uri_array[4]

        print(bounty.comment_id)
        if bounty.comment_id:
            response = patch_issue_comment(bounty.comment_id, username, repo, msg)
            bounty.comment_id = int(response.get('id'))
        else:
            response = post_issue_comment(username, repo, issue_num, msg)
            print(bounty.comment_id)
            bounty.comment_id = int(response.get('id'))
        bounty.save()
    except IndexError:
        return False
    except Exception as e:
        extra_data = {'github_url': url, 'bounty_id': bounty.pk, 'event_name': event_name}
        logger.error('Failure in marketing to github', exc_info=True, extra=extra_data)
        print(e)
        return False
    return True


def amount_usdt_open_work():
    """Get the amount in USDT of all current open and submitted work.

    Returns:
        float: The sum of all USDT values rounded to the nearest 2 decimals.

    """
    bounties = open_bounties()
    return round(sum([b.value_in_usdt_now for b in bounties if b.value_in_usdt_now]), 2)


def open_bounties():
    """Get all current open and submitted work.

    Returns:
        QuerySet: The mainnet Bounty objects which are of open and submitted work statuses.

    """
    from dashboard.models import Bounty, Profile
    return Bounty.objects.filter(network=Profile.get_network(), current_bounty=True, idx_status__in=['open', 'submitted'])


def maybe_market_tip_to_github(tip):
    """Post a Github comment for the specified Tip.

    Args:
        tip (dashboard.models.Tip): The Tip to be marketed.

    Returns:
        bool: Whether or not the Github comment was posted successfully.

    """
    if not tip.is_notification_eligible(var_to_check=settings.GITHUB_CLIENT_ID) or not tip.github_url:
        return False

    # prepare message
    username = tip.username if '@' in tip.username else f'@{tip.username}'
    _from = f" from @{tip.from_username}" if tip.from_name else ""
    warning = tip.network if tip.network != 'mainnet' else ""
    _comments = "\n\nThe sender had the following public comments: \n> " \
                f"{tip.comments_public}" if tip.comments_public else ""
    try:
        value_in_usd = f"({tip.value_in_usdt_now} USD @ ${round(convert_token_to_usdt(tip.tokenName), 2)}/{tip.tokenName})" if tip.value_in_usdt_now else ""
    except Exception:
        pass  # no USD conv rate
    if tip.username:
        msg = f"⚡️ A tip worth {round(tip.amount, 5)} {warning} {tip.tokenName} {value_in_usd} has been " \
              f"granted to {username} for this issue{_from}. ⚡️ {_comments}\n\nNice work {username}! "
        redeem_instructions = "To redeem your tip, login to Gitcoin at https://gitcoin.co/explorer and select " \
                              "'Claim Tip' from dropdown menu in the top right, or check your email for a " \
                              "link to the tip redemption page. "
        if tip.receive_txid:
            redeem_instructions = "Your tip has automatically been deposited in the ETH address we have on file."
        addon_msg = f"\n\n * ${amount_usdt_open_work()} in Funded OSS Work Available at: " \
                    f"https://gitcoin.co/explorer\n * Incentivize contributions to your repo: " \
                    f"<a href='https://gitcoin.co/tip'>Send a Tip</a> or <a href='https://gitcoin.co/funding/new'>" \
                    f"Fund a PR</a>\n * No Email? Get help on the <a href='https://gitcoin.co/slack'>Gitcoin Slack</a>"
        msg += redeem_instructions + addon_msg
    else:
        msg = f"💰 A crowdfund contribution worth {round(tip.amount, 5)} {warning} {tip.tokenName} {value_in_usd} has " \
              f"been attached to this funded issue {_from}.💰 {_comments}\n"
        if tip.bounty:
            msg += f"\nWant to chip in also? Add your own contribution [here]({tip.bounty.absolute_url})."

    # actually post
    url = tip.github_url
    uri = parse(url).path
    uri_array = uri.split('/')
    try:
        username = uri_array[1]
        repo = uri_array[2]
        issue_num = uri_array[4]
        post_issue_comment(username, repo, issue_num, msg)
    except Exception as e:
        print(e)
        return False
    return True


def maybe_market_to_email(b, event_name):
    from marketing.mails import new_work_submission, new_bounty_rejection, new_bounty_acceptance
    to_emails = []
    if b.network != settings.ENABLE_NOTIFICATIONS_ON_NETWORK:
        return False

    if event_name == 'new_bounty' and not settings.DEBUG:
        # handled in 'new_bounties_email'
        return
    elif event_name == 'work_submitted':
        try:
            to_emails = [b.bounty_owner_email]
            new_work_submission(b, to_emails)
        except Exception as e:
            logging.exception(e)
            print(e)
    elif event_name == 'work_done':
        try:
            accepted_fulfillment = b.fulfillments.filter(accepted=True).latest('modified_on')
            to_emails = [b.bounty_owner_email, accepted_fulfillment.fulfiller_email]
            new_bounty_acceptance(b, to_emails)
        except Exception as e:
            logging.exception(e)
            print(e)
    elif event_name == 'rejected_claim':
        try:
            rejected_fulfillment = b.fulfillments.filter(accepted=False).latest('modified_on')
            to_emails = [b.bounty_owner_email, rejected_fulfillment.fulfiller_email]
            new_bounty_rejection(b, to_emails)
        except Exception as e:
            logging.exception(e)

    return len(to_emails)


def maybe_post_on_craigslist(bounty):
    import time
    import mechanicalsoup
    from app.utils import fetch_last_email_id, fetch_mails_since_id

    craigslist_url = 'https://boulder.craigslist.org/'
    max_urls = 10

    browser = mechanicalsoup.StatefulBrowser()
    browser.open(craigslist_url)  # open craigslist
    post_link = browser.find_link(attrs={'id': 'post'})
    page = browser.follow_link(post_link)  # scraping the posting page link

    form = page.soup.form
    # select 'gig offered (I'm hiring for a short-term, small or odd job)'
    form.find('input', {'type': 'radio', 'value': 'go'})['checked'] = ''
    page = browser.submit(form, form['action'])

    form = page.soup.form
    # select 'I want to hire someone'
    form.find('input', {'type': 'radio', 'value': 'G'})['checked'] = ''
    page = browser.submit(form, form['action'])

    form = page.soup.form
    # select 'computer gigs (small web design, tech support, etc projects )'
    form.find('input', {'type': 'radio', 'value': '110'})['checked'] = ''
    page = browser.submit(form, form['action'])
    form = page.soup.form

    # keep selecting defaults for sub area etc till we reach edit page
    # this step is to ensure that we go over all the extra pages which appear on craigslist only in some locations
    # this choose the default skip options in craigslist
    for i in range(max_urls):
        if page.url.endswith('s=edit'):
            break
        # Chooses the first default
        if page.url.endswith('s=subarea'):
            form.find_all('input')[1]['checked'] = ''
        else:
            form.find_all('input')[0]['checked'] = ''
        page = browser.submit(form, form['action'])
        form = page.soup.form
    else:
        # for-else magic
        # if the loop completes normally that means we are still not at the edit page
        # hence return and don't proceed further
        print('returning at first return')
        return

    posting_title = bounty.title
    if not posting_title:
        posting_title = f"Please turn around {bounty.org_name}’s issue"
    posting_body = f"Solve this github issue: {bounty.github_url}"

    # Final form filling
    form.find('input', {'id': "PostingTitle"})['value'] = posting_title
    form.find('textarea', {'id': "PostingBody"}).insert(0, posting_body)
    form.find('input', {'id': "FromEMail"})['value'] = settings.IMAP_EMAIL
    form.find('input', {'id': "ConfirmEMail"})['value'] = settings.IMAP_EMAIL
    for postal_code_input in form.find_all('input', {'id': "postal_code"}):
        postal_code_input['value'] = '94105'
    form.find('input', {'value': 'pay', 'name': 'remuneration_type'})['checked'] = ''
    form.find('input', {'id': "remuneration"})['value'] = f"{bounty.get_natural_value()} {bounty.token_name}"
    try:
        form.find('input', {'id': "wantamap"})['data-checked'] = ''
    except Exception:
        pass
    page = browser.submit(form, form['action'])

    # skipping image upload
    form = page.soup.find_all('form')[-1]
    page = browser.submit(form, form['action'])

    for i in range(max_urls):
        if page.url.endswith('s=preview'):
            break
        # Chooses the first default
        page = browser.submit(form, form['action'])
        form = page.soup.form
    else:
        # for-else magic
        # if the loop completes normally that means we are still not at the edit page
        # hence return and don't proceed further
        print('returning at 2nd return')
        return

    # submitting final form
    form = page.soup.form
    # getting last email id
    last_email_id = fetch_last_email_id(settings.IMAP_EMAIL, settings.IMAP_PASSWORD)
    page = browser.submit(form, form['action'])
    time.sleep(10)
    last_email_id_new = fetch_last_email_id(settings.IMAP_EMAIL, settings.IMAP_PASSWORD)
    # if no email has arrived wait for 5 seconds
    if last_email_id == last_email_id_new:
        # could slow responses if called syncronously in a request
        time.sleep(5)

    emails = fetch_mails_since_id(settings.IMAP_EMAIL, settings.IMAP_PASSWORD, last_email_id)
    for _, content in emails.items():
        if 'craigslist' in content['from']:
            for link in re.findall(r"(?:https?:\/\/[a-zA-Z0-9%]+[.]+craigslist+[.]+org/[a-zA-Z0-9\/\-]*)", content.as_string()):
                # opening all links in the email
                try:
                    browser = mechanicalsoup.StatefulBrowser()
                    page = browser.open(link)
                    form = page.soup.form
                    page = browser.submit(form, form['action'])
                    return link
                except Exception:
                    # in case of invalid links
                    return False
    return False


def maybe_notify_bounty_user_escalated_to_slack(bounty, username, last_heard_from_user_days):
    if not bounty.is_notification_eligible(var_to_check=settings.SLACK_TOKEN):
        return False

    msg = f"<@U88M8173P>, {bounty.github_url} is being escalated to you, due to inactivity for {last_heard_from_user_days} days from <@{username}> on the github thread."

    try:
        sc = SlackClient(settings.SLACK_TOKEN)
        channel = 'notif-gitcoin'
        sc.api_call(
            "chat.postMessage",
            channel=channel,
            text=msg,
            icon_url=settings.GITCOIN_SLACK_ICON_URL,
        )
    except Exception as e:
        print(e)
        return False
    return True


# TODO: DRY with expiration_start_work
num_days_back_to_warn = 3
num_days_back_to_delete_interest = 6


def append_snooze_copy(bounty):
    """Build the snooze copy for the associated Bounty.

    Args:
        bounty (dashboard.Bounty): The Bounty to create snooze copy for.

    Returns:
        str: The snooze copy for the provided bounty.

    """
    snooze = []
    for day in [1, 3, 5, 10, 100]:
        plural = "s" if day != 1 else ""
        snooze.append(f"[{day} day{plural}]({bounty.snooze_url(day)})")
    snooze = " | ".join(snooze)
    return f"\nFunders only: Snooze warnings for {snooze}"


def maybe_notify_user_escalated_github(bounty, username, last_heard_from_user_days=None):
    if not bounty.is_notification_eligible(var_to_check=settings.GITHUB_CLIENT_ID):
        return False

    if not last_heard_from_user_days:
        last_heard_from_user_days = num_days_back_to_delete_interest

    status_header = get_status_header(bounty)

    msg = f"""{status_header}@{username} due to inactivity, we have escalated [this issue]({bounty.url}) to Gitcoin's moderation team. Let us know if you believe this has been done in error!

* [x] warning ({num_days_back_to_warn} days)
* [x] escalation to mods ({num_days_back_to_delete_interest} days)
{append_snooze_copy(bounty)}"""

    post_issue_comment(bounty.org_name, bounty.github_repo_name, bounty.github_issue_number, msg)


def maybe_warn_user_removed_github(bounty, username, last_heard_from_user_days):
    if not bounty.is_notification_eligible(var_to_check=settings.GITHUB_CLIENT_ID):
        return False

    msg = f"""@{username} Hello from Gitcoin Core - are you still working on this issue? Please submit a WIP PR or comment back within the next 3 days or you will be removed from this ticket and it will be returned to an ‘Open’ status. Please let us know if you have questions!
* [x] warning ({num_days_back_to_warn} days)
* [ ] escalation to mods ({num_days_back_to_delete_interest} days)
{append_snooze_copy(bounty)}"""

    post_issue_comment(bounty.org_name, bounty.github_repo_name, bounty.github_issue_number, msg)


def maybe_notify_bounty_user_warned_removed_to_slack(bounty, username, last_heard_from_user_days=None):
    if not bounty.is_notification_eligible(var_to_check=settings.SLACK_TOKEN):
        return False

    msg = f"*@{username}* has been warned about inactivity ({last_heard_from_user_days} days) on {bounty.github_url}"

    try:
        sc = SlackClient(settings.SLACK_TOKEN)
        channel = 'notif-gitcoin'
        sc.api_call(
            "chat.postMessage",
            channel=channel,
            text=msg,
            icon_url=settings.GITCOIN_SLACK_ICON_URL,
        )
    except Exception as e:
        print(e)
        return False
    return True<|MERGE_RESOLUTION|>--- conflicted
+++ resolved
@@ -20,6 +20,7 @@
 import logging
 import random
 import re
+import sys
 from urllib.parse import urlparse as parse
 
 from django.conf import settings
@@ -29,18 +30,12 @@
 import twitter
 from django.template.loader import render_to_string
 from economy.utils import convert_token_to_usdt
-<<<<<<< HEAD
-from github.utils import delete_issue_comment, org_name, patch_issue_comment, post_issue_comment, repo_name
+from git.utils import delete_issue_comment, org_name, patch_issue_comment, post_issue_comment, repo_name
 from types import SimpleNamespace
-=======
-from git.utils import delete_issue_comment, org_name, patch_issue_comment, post_issue_comment, repo_name
->>>>>>> 23c8e0b1
 from marketing.mails import tip_email
 from marketing.models import GithubOrgToTwitterHandleMapping
 from pyshorteners import Shortener
 from slackclient import SlackClient
-
-logger = logging.getLogger(__name__)
 
 
 
@@ -210,7 +205,7 @@
         str: Message to post to slack.
 
     """
-    from dashboard.utils import humanize_event_name
+    from dashboard.utils import humanize
     conv_details = ""
     usdt_details = ""
     try:
@@ -220,7 +215,7 @@
         pass  # no USD conversion rate
 
     title = bounty.title if bounty.title else bounty.github_url
-    msg = f"*{humanize_event_name(event_name)}*" \
+    msg = f"*{humanize(event_name.replace('bounty', 'funded_issue'))}*" \
           f"\n*Title*: {title}" \
           f"\n*Bounty value*: {round(bounty.get_natural_value(), 4)} {bounty.token_name} {usdt_details}" \
           f"\n{bounty.get_absolute_url()}"
@@ -315,7 +310,6 @@
 
     return sent
 
-
 def maybe_market_tip_to_email(tip, emails):
     """Send an email for the specified Tip.
 
@@ -348,10 +342,8 @@
     if not tip.is_notification_eligible(var_to_check=settings.SLACK_TOKEN):
         return False
 
-    msg = f"{event_name} worth {round(tip.amount, 4)} {tip.tokenName}"
-
-    if tip.github_url:
-        msg = f"{msg}:\n\n{tip.github_url}"
+    title = tip.github_url
+    msg = f"{event_name} worth {round(tip.amount, 4)} {tip.tokenName}: {title} \n\n{tip.github_url}"
 
     try:
         sc = SlackClient(settings.SLACK_TOKEN)
@@ -412,7 +404,6 @@
     from dashboard.models import BountyFulfillment, Interest
     TEMPLATE_PATH = 'github_comments/'
 
-<<<<<<< HEAD
     def new_bounty(context):
         context['amount_open_work'] = amount_usdt_open_work()
         msg = render_to_string(TEMPLATE_PATH + 'issue_opened.md', context)
@@ -454,53 +445,12 @@
         interested = bounty.interested.all().order_by('created')
         still_working = build_related_profile_pairs(interested.filter(pending=False))
         still_working_handles = [interest.profile.handle for interest in still_working]
-=======
-    crowdfund_msg = f"* Want to chip in? Add your own contribution [here]({absolute_url})."
-    openwork_msg = f"* ${amount_open_work} more funded OSS Work available on the " \
-                   f"[Gitcoin Issue Explorer](https://gitcoin.co/explorer)"
-    help_msg = "* Questions? Checkout <a href='https://gitcoin.co/help'>Gitcoin Help</a> or the " \
-        f"<a href='https://gitcoin.co/slack'>Gitcoin Slack</a>"
-    claim_msg = f"* If you want to claim the bounty you can do so " \
-                f"[here]({absolute_url})"
-    learn_more_msg = f"* Learn more [on the Gitcoin Issue Details page]({absolute_url})"
-    crowdfund_amount = f"(plus a crowdfund of {bounty.additional_funding_summary_sentence})" if bounty.additional_funding_summary_sentence else ""
-    crowdfund_thx = ", ".join(f"@{tip.from_username}" for tip in bounty.tips.filter(is_for_bounty_fulfiller=True) if tip.from_username)
-    if crowdfund_thx:
-        crowdfund_thx = f"Thanks to {crowdfund_thx} for their crowdfunded contributions to this bounty.\n\n"
-    if event_name == 'new_bounty':
-        msg = f"{status_header}__This issue now has a funding of {natural_value} {bounty.token_name} {usdt_value} " \
-              f"{crowdfund_amount} attached to it.__\n\n * If you would " \
-              f"like to work on this issue you can 'start work' [on the Gitcoin Issue Details page]({absolute_url})." \
-              f"\n{crowdfund_msg}\n{help_msg}\n{openwork_msg}\n"
-    if event_name == 'increased_bounty':
-        msg = f"{status_header}__The funding of this issue was increased to {natural_value} {bounty.token_name} {usdt_value} " \
-              f"{crowdfund_amount}.__\n\n " \
-              f"\n{claim_msg}\n{crowdfund_msg}\n{help_msg}\n{openwork_msg}\n"
-    elif event_name == 'killed_bounty':
-        msg = f"{status_header}__The funding of {natural_value} {bounty.token_name} {crowdfund_amount} " \
-              f"{usdt_value} attached to this issue has been **cancelled** by the bounty submitter__\n\n " \
-              f"\n{help_msg}\n{openwork_msg}"
-    elif event_name == 'rejected_claim':
-        msg = f"{status_header}__The work submission for {natural_value} {bounty.token_name} {usdt_value} {crowdfund_amount} " \
-              f"has been **rejected** and can now be submitted by someone else.__\n\n{claim_msg}" \
-              f"\n{crowdfund_msg}\n{help_msg}\n{openwork_msg}"
-    elif event_name == 'work_started':
-        interested = bounty.interested.all().order_by('created')
-        from_now = naturaltime(bounty.expires_date)
-        started_work = bounty.interested.filter(pending=False).all()
-        approval_required = bounty.permission_type == 'approval'
->>>>>>> 23c8e0b1
 
         context['still_working'] = [interest.profile for interest in still_working]
         context['stopped_work'] = [activity.profile for activity in build_related_profile_pairs(bounty.activities.filter(activity_type='stop_work')) if activity.profile.handle not in still_working_handles]
 
-<<<<<<< HEAD
         msg = render_to_string(TEMPLATE_PATH + 'stop_work.md', context)
         return msg
-=======
-        msg += f"\nThese users each claimed they can complete the work by {from_now}.\n" \
-               "Please review their action plans below:\n\n"
->>>>>>> 23c8e0b1
 
     def work_submitted(context):
         bounty = context['bounty']
@@ -520,7 +470,6 @@
 
     events = {}
 
-<<<<<<< HEAD
     events['new_bounty'] = new_bounty
     events['killed_bounty'] = killed_bounty
     events['increased_bounty'] = new_bounty
@@ -539,44 +488,6 @@
         msg = events[args[1]](context)
         return market_to_github(args[0], msg, args[1])
     return build_github_notification_market_to_github
-=======
-            issue_message = interest.issue_message.strip()
-            if issue_message:
-                msg += f"\n    \n    {issue_message}"
-            msg += f"\n\nLearn more [on the Gitcoin Issue Details page]({absolute_url}).\n\n"
-
-    elif event_name == 'work_submitted':
-        sub_msg = ""
-        if bounty.fulfillments.exists():
-            sub_msg = f"\n\n{bounty_owner if bounty_owner else 'If you are the bounty funder,'} " \
-                       "please take a look at the submitted work:\n"
-            for bf in bounty.fulfillments.all():
-                username = "@"+bf.fulfiller_github_username if bf.fulfiller_github_username else bf.fulfiller_address
-                link_to_work = f"[PR]({bf.fulfiller_github_url})" if bf.fulfiller_github_url else "(Link Not Provided)"
-                sub_msg += f"* {link_to_work} by {username}\n"
-
-        profiles = ""
-        if profile_pairs:
-            for i, profile in enumerate(profile_pairs, start=1):
-                profiles = profiles + f"\n {i}. [@{profile[0]}]({profile[1]})"
-            profiles += "\n\n"
-
-
-        msg = f"{status_header}__Work for {natural_value} {bounty.token_name} {usdt_value} has been submitted by__:\n" \
-              f"{profiles}{sub_msg}\n<hr>\n\n" \
-              f"{learn_more_msg}\n{crowdfund_msg}\n{help_msg}\n{openwork_msg}"
-    elif event_name == 'work_done':
-        try:
-            accepted_fulfillment = bounty.fulfillments.filter(accepted=True).latest('fulfillment_id')
-            accepted_fulfiller = f' to @{accepted_fulfillment.fulfiller_github_username}'
-        except BountyFulfillment.DoesNotExist:
-            accepted_fulfiller = ''
-
-        msg = f"{status_header}__The funding of {natural_value} {bounty.token_name} {usdt_value} {crowdfund_amount} attached to this " \
-              f"issue has been approved & issued{accepted_fulfiller}.__  \n\n{crowdfund_thx} " \
-              f"{learn_more_msg}\n{help_msg}\n{openwork_msg}\n"
-    return msg
->>>>>>> 23c8e0b1
 
 
 @build_github_notification
@@ -622,7 +533,7 @@
         return False
     except Exception as e:
         extra_data = {'github_url': url, 'bounty_id': bounty.pk, 'event_name': event_name}
-        logger.error('Failure in marketing to github', exc_info=True, extra=extra_data)
+        rollbar.report_exc_info(sys.exc_info(), extra_data=extra_data)
         print(e)
         return False
     return True
@@ -649,7 +560,6 @@
     from dashboard.models import Bounty, Profile
     return Bounty.objects.filter(network=Profile.get_network(), current_bounty=True, idx_status__in=['open', 'submitted'])
 
-
 def maybe_market_tip_to_github(tip):
     """Post a Github comment for the specified Tip.
 
@@ -665,7 +575,7 @@
 
     # prepare message
     username = tip.username if '@' in tip.username else f'@{tip.username}'
-    _from = f" from @{tip.from_username}" if tip.from_name else ""
+    _from = f" from {tip.from_name}" if tip.from_name else ""
     warning = tip.network if tip.network != 'mainnet' else ""
     _comments = "\n\nThe sender had the following public comments: \n> " \
                 f"{tip.comments_public}" if tip.comments_public else ""
@@ -673,24 +583,14 @@
         value_in_usd = f"({tip.value_in_usdt_now} USD @ ${round(convert_token_to_usdt(tip.tokenName), 2)}/{tip.tokenName})" if tip.value_in_usdt_now else ""
     except Exception:
         pass  # no USD conv rate
-    if tip.username:
-        msg = f"⚡️ A tip worth {round(tip.amount, 5)} {warning} {tip.tokenName} {value_in_usd} has been " \
-              f"granted to {username} for this issue{_from}. ⚡️ {_comments}\n\nNice work {username}! "
-        redeem_instructions = "To redeem your tip, login to Gitcoin at https://gitcoin.co/explorer and select " \
-                              "'Claim Tip' from dropdown menu in the top right, or check your email for a " \
-                              "link to the tip redemption page. "
-        if tip.receive_txid:
-            redeem_instructions = "Your tip has automatically been deposited in the ETH address we have on file."
-        addon_msg = f"\n\n * ${amount_usdt_open_work()} in Funded OSS Work Available at: " \
-                    f"https://gitcoin.co/explorer\n * Incentivize contributions to your repo: " \
-                    f"<a href='https://gitcoin.co/tip'>Send a Tip</a> or <a href='https://gitcoin.co/funding/new'>" \
-                    f"Fund a PR</a>\n * No Email? Get help on the <a href='https://gitcoin.co/slack'>Gitcoin Slack</a>"
-        msg += redeem_instructions + addon_msg
-    else:
-        msg = f"💰 A crowdfund contribution worth {round(tip.amount, 5)} {warning} {tip.tokenName} {value_in_usd} has " \
-              f"been attached to this funded issue {_from}.💰 {_comments}\n"
-        if tip.bounty:
-            msg += f"\nWant to chip in also? Add your own contribution [here]({tip.bounty.absolute_url})."
+    msg = f"⚡️ A tip worth {round(tip.amount, 5)} {warning} {tip.tokenName} {value_in_usd} has been " \
+          f"granted to {username} for this issue{_from}. ⚡️ {_comments}\n\nNice work {username}! To " \
+          "redeem your tip, login to Gitcoin at https://gitcoin.co/explorer and select 'Claim Tip' " \
+          "from dropdown menu in the top right, or check your email for a link to the tip redemption " \
+          f"page. \n\n * ${amount_usdt_open_work()} in Funded OSS Work Available at: " \
+          "https://gitcoin.co/explorer\n * Incentivize contributions to your repo: " \
+          "<a href='https://gitcoin.co/tip'>Send a Tip</a> or <a href='https://gitcoin.co/funding/new'>" \
+          "Fund a PR</a>\n * No Email? Get help on the <a href='https://gitcoin.co/slack'>Gitcoin Slack</a>"
 
     # actually post
     url = tip.github_url
