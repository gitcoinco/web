<<<<<<< HEAD
=======
# encoding=utf8
import logging
import random
import re
import sys
from urlparse import urlparse

from django.conf import settings

import tinyurl
import twitter
from app.github import post_issue_comment
from slackclient import SlackClient

reload(sys)
sys.setdefaultencoding('utf8')
>>>>>>> c5f52b20
'''
    Copyright (C) 2017 Gitcoin Core

    This program is free software: you can redistribute it and/or modify
    it under the terms of the GNU Affero General Public License as published
    by the Free Software Foundation, either version 3 of the License, or
    (at your option) any later version.

    This program is distributed in the hope that it will be useful,
    but WITHOUT ANY WARRANTY; without even the implied warranty of
    MERCHANTABILITY or FITNESS FOR A PARTICULAR PURPOSE. See the
    GNU Affero General Public License for more details.

    You should have received a copy of the GNU Affero General Public License
    along with this program. If not, see <http://www.gnu.org/licenses/>.

'''

import logging
from django.conf import settings
import twitter
import requests
from urllib import parse
from app.github import post_issue_comment
from slackclient import SlackClient
import re



def maybe_market_to_twitter(bounty, event_name, txid):

    if not settings.TWITTER_CONSUMER_KEY:
        return False
    if event_name not in ['new_bounty', 'remarket_bounty']:
        return False
    if bounty.get_natural_value() < 0.0001:
        return False
    if bounty.network != settings.ENABLE_NOTIFICATIONS_ON_NETWORK:
        return False

    api = twitter.Api(
        consumer_key=settings.TWITTER_CONSUMER_KEY,
        consumer_secret=settings.TWITTER_CONSUMER_SECRET,
        access_token_key=settings.TWITTER_ACCESS_TOKEN,
        access_token_secret=settings.TWITTER_ACCESS_SECRET,
    )
    tweet_txts = [
        "Earn {} {} {} now by completing this task: \n\n{}",
        "Oppy to earn {} {} {} for completing this task: \n\n{}",
        "Is today the day you (a) boost your OSS rep (b) make some extra cash? 🤔 {} {} {} \n\n{}",
    ]
    if event_name == 'remarket_bounty':
        tweet_txts = tweet_txts + [
            "Gitcoin open task of the day is worth {} {} {} ⚡️ \n\n{}",
            "Task of the day 💰 {} {} {} ⚡️ \n\n{}",
        ]
    if event_name == 'new_bounty':
        tweet_txts = tweet_txts + [
            "Extra! Extra 🗞🗞 New Funded Issue, Read all about it 👇  {} {} {} \n\n{}",
            "Hot off the blockchain! 🔥🔥🔥 There's a new task worth {} {} {} \n\n{}",
            "💰 New Task Alert.. 💰 Earn {} {} {} for working on this 👇 \n\n{}",
        ]

    random.shuffle(tweet_txts)
    tweet_txt = tweet_txts[0]

    new_tweet = tweet_txt.format(
        round(bounty.get_natural_value(), 4),
        bounty.token_name,
        ("(${})".format(bounty.value_in_usdt) if bounty.value_in_usdt else ""),
        tinyurl.create_one(bounty.get_absolute_url())
    )
    if bounty.keywords:
        for keyword in bounty.keywords.split(','):
            _new_tweet = new_tweet + " #" + str(keyword).lower().strip()
            if len(_new_tweet) < 140:
                new_tweet = _new_tweet

    try:
        api.PostUpdate(new_tweet)
    except Exception as e:
        print(e)
        return False

    return True


def maybe_market_to_slack(bounty, event_name, txid):
    if not settings.SLACK_TOKEN:
        return False
    if bounty.get_natural_value() < 0.0001:
        return False
    if bounty.network != settings.ENABLE_NOTIFICATIONS_ON_NETWORK:
        return False

    title = bounty.title if bounty.title else bounty.github_url
    msg = "{} worth {} {}: {} \n\n{}&slack=1".format(event_name.replace('bounty', 'funded_issue'), round(bounty.get_natural_value(), 4), bounty.token_name, title, bounty.get_absolute_url())

    try:
        channel = 'notif-gitcoin'
        sc = SlackClient(settings.SLACK_TOKEN)
        sc.api_call(
          "chat.postMessage",
          channel=channel,
          text=msg,
        )
    except Exception as e:
        print(e)
        return False

    return True


def maybe_market_tip_to_slack(tip, event_name, txid):
    if not settings.SLACK_TOKEN:
        return False
    if tip.network != settings.ENABLE_NOTIFICATIONS_ON_NETWORK:
        return False

    title = tip.github_url
    msg = "{} worth {} {}: {} \n\n{}".format(event_name, round(tip.amount, 4), tip.tokenName, title, tip.github_url)

    try:
        sc = SlackClient(settings.SLACK_TOKEN)
        channel = 'bounties'
        sc.api_call(
          "chat.postMessage",
          channel=channel,
          text=msg,
        )
    except Exception as e:
        print(e)
        return False

    return True


def maybe_market_to_github(bounty, event_name, txid):
    if not settings.GITHUB_CLIENT_ID:
        return False
    if bounty.get_natural_value() < 0.0001:
        return False
    if bounty.network != settings.ENABLE_NOTIFICATIONS_ON_NETWORK:
        return False

    # prepare message
    msg = ''
    usdt_value = "(" + str(round(bounty.value_in_usdt, 2)) + " USD)" if bounty.value_in_usdt else ""
    if event_name == 'new_bounty':
        msg = "__This issue now has a funding of {} {} {} attached to it.__\n\n * If you would like to work on this issue you can claim it [here]({}).\n * If you've completed this issue and want to claim the bounty you can do so [here]({})\n * Questions? Get help on the <a href='https://gitcoin.co/slack'>Gitcoin Slack</a>\n * ${} more Funded OSS Work Available at: https://gitcoin.co/explorer\n"
        msg = msg.format(
            round(bounty.get_natural_value(), 4),
            bounty.token_name, usdt_value,
            bounty.get_absolute_url(),
            bounty.get_absolute_url(),
            amount_usdt_open_work(),
            )
    elif event_name == 'new_claim':
        msg = "__The funding of {} {} {} attached has been claimed {}.__ {} \n\n * Learn more [on the gitcoin issue page]({})\n * Questions? Get help on the <a href='https://gitcoin.co/slack'>Gitcoin Slack</a>\n * ${} more Funded OSS Work Available at: https://gitcoin.co/explorer\n"
        msg = msg.format(
            round(bounty.get_natural_value(), 4),
            bounty.token_name,
            usdt_value,
            "by @{}".format(bounty.claimee_github_username) if bounty.claimee_github_username else "",
            "\n\n {}, please leave a comment to let the funder {} and the other parties involved your implementation plan.  If you don't leave a comment, the funder may expire your claim at their discretion.".format(
                "@{}".format(bounty.claimee_github_username) if bounty.claimee_github_username else "If you are the claimee",
                "(@{})".format(bounty.bounty_owner_github_username) if bounty.bounty_owner_github_username else "",
                ),
            bounty.get_absolute_url(),
            amount_usdt_open_work(),
            )
    elif event_name == 'approved_claim':
        msg = "__The funding of {} {} {} attached to this issue has been approved & issued {}.__  \n\n * Learn more at [on the gitcoin issue page]({})\n * Questions? Get help on the <a href='https://gitcoin.co/slack'>Gitcoin Slack</a>\n * ${} more Funded OSS Work Available at: https://gitcoin.co/explorer\n"
        msg = msg.format(
            round(bounty.get_natural_value(), 4),
            bounty.token_name,
            usdt_value,
            "to @{}".format(bounty.claimee_github_username) if bounty.claimee_github_username else "",
            bounty.get_absolute_url(),
            amount_usdt_open_work(),
            )
    else:
        return False

    # actually post
    url = bounty.github_url
    uri = parse(url).path
    uri_array = uri.split('/')
    try:
        username = uri_array[1]
        repo = uri_array[2]
        issue_num = uri_array[4]

        post_issue_comment(username, repo, issue_num, msg)

    except Exception as e:
        print(e)
        return False

    return True


def amount_usdt_open_work():
    from dashboard.models import Bounty
    bounties = Bounty.objects.filter(network='mainnet', current_bounty=True, idx_status__in=['open', 'claimed'])
    return round(sum([b.value_in_usdt for b in bounties]), 2)


def maybe_market_tip_to_github(tip):
    if not settings.GITHUB_CLIENT_ID:
        return False
    if not tip.github_url:
        return False
    if tip.network != settings.ENABLE_NOTIFICATIONS_ON_NETWORK:
        return False

    # prepare message
    username = tip.username if '@' in tip.username else str('@' + tip.username)
    _from = " from {}".format(tip.from_name) if tip.from_name else ""
    warning = tip.network if tip.network != 'mainnet' else ""
    _comments = "\n\nThe sender had the following public comments: \n> {}".format(tip.comments_public) if tip.comments_public else ""
    msg = "⚡️ A tip worth {} {} {} {} has been granted to {} for this issue{}. ⚡️ {}\n\nNice work {}, check your email for further instructions. \n\n * ${} in Funded OSS Work Available at: https://gitcoin.co/explorer\n * Incentivize contributions to your repo: <a href='https://gitcoin.co/tip'>Send a Tip</a> or <a href='https://gitcoin.co/funding/new'>Fund a PR</a>\n * No Email? Get help on the <a href='https://gitcoin.co/slack'>Gitcoin Slack</a>"
    msg = msg.format(round(tip.amount, 3), warning, tip.tokenName, "(${})".format(tip.value_in_usdt) if tip.value_in_usdt else "" , username, _from, _comments, username, amount_usdt_open_work())

    # actually post
    url = tip.github_url
    uri = parse(url).path
    uri_array = uri.split('/')
    try:
        username = uri_array[1]
        repo = uri_array[2]
        issue_num = uri_array[4]

        post_issue_comment(username, repo, issue_num, msg)

    except Exception as e:
        print(e)
        return False

    return True


def maybe_market_to_email(b, event_name, txid):
    from marketing.mails import new_bounty_claim, new_bounty_rejection, new_bounty_acceptance, new_bounty
    from marketing.models import EmailSubscriber
    to_emails = []

    if event_name == 'new_bounty':
        try:
            to_emails = []
            keywords = b.keywords.split(',')
            for keyword in keywords:
                to_emails = to_emails + list(EmailSubscriber.objects.filter(keywords__contains=[keyword.strip()]).values_list('email', flat=True))
            for to_email in set(to_emails):
                new_bounty(b, [to_email])
        except Exception as e:
            logging.exception(e)
            print(e)
    if event_name == 'new_claim':
        try:
            to_emails = [b.bounty_owner_email]
            new_bounty_claim(b, to_emails)
        except Exception as e:
            logging.exception(e)
            print(e)
    if event_name == 'approved_claim':
        try:
            to_emails = [b.bounty_owner_email, b.claimee_email]
            new_bounty_acceptance(b, to_emails)
        except Exception as e:
            logging.exception(e)
            print(e)
    if event_name == 'rejected_claim':
        try:
            to_emails = [b.bounty_owner_email, b.claimee_email]
            new_bounty_rejection(b, to_emails)
        except Exception as e:
            logging.exception(e)
            print(e)

    return len(to_emails)


def maybe_post_on_craigslist(bounty):
    CRAIGSLIST_URL = 'https://boulder.craigslist.org/'
    MAX_URLS = 10

    import mechanicalsoup
    from app.utils import fetch_last_email_id, fetch_mails_since_id
    import time

    browser = mechanicalsoup.StatefulBrowser()
    browser.open(CRAIGSLIST_URL)  # open craigslist
    post_link = browser.find_link(attrs={'id': 'post'})
    page = browser.follow_link(post_link)  # scraping the posting page link

    form = page.soup.form
    # select 'gig offered (I'm hiring for a short-term, small or odd job)'
    form.find('input', {'type': 'radio', 'value': 'go'})['checked'] = ''
    page = browser.submit(form, form['action'])

    form = page.soup.form
    # select 'I want to hire someone'
    form.find('input', {'type': 'radio', 'value': 'G'})['checked'] = ''
    page = browser.submit(form, form['action'])

    form = page.soup.form
    # select 'computer gigs (small web design, tech support, etc projects )'
    form.find('input', {'type': 'radio', 'value': '110'})['checked'] = ''
    page = browser.submit(form, form['action'])
    form = page.soup.form

    # keep selecting defaults for sub area etc till we reach edit page
    # this step is to ensure that we go over all the extra pages which appear on craigslist only in some locations
    # this choose the default skip options in craigslist
    for i in range(MAX_URLS):
        if page.url.endswith('s=edit'):
            break
        # Chooses the first default
        if page.url.endswith('s=subarea'):
            form.find_all('input')[1]['checked'] = ''
        else:
            form.find_all('input')[0]['checked'] = ''
        page = browser.submit(form, form['action'])
        form = page.soup.form
    else:
        # for-else magic
        # if the loop completes normally that means we are still not at the edit page
        # hence return and don't proceed further
        return

    posting_title = bounty.title
    if posting_title is None or posting_title == "":
        posting_title = "Please turn around {}’s issue".format(bounty.org_name)
    posting_body = "Solve this github issue: {}".format(bounty.github_url)

    # Final form filling
    form.find('input', {'id': "PostingTitle"})['value'] = posting_title
    form.find('textarea', {'id': "PostingBody"}).insert(0, posting_body)
    form.find('input', {'id': "FromEMail"})['value'] = settings.IMAP_EMAIL
    form.find('input', {'id': "ConfirmEMail"})['value'] = settings.IMAP_EMAIL
    for postal_code_input in form.find_all('input', {'id': "postal_code"}):
        postal_code_input['value'] = '94105'
    form.find('input', {'value': 'pay', 'name': 'remuneration_type'})['checked'] = ''
    form.find('input', {'id': "remuneration"})['value'] = "{} {}".format(bounty.get_natural_value(), bounty.token_name)
    try:
        form.find('input', {'id': "wantamap"})['data-checked'] = ''
    except:
        pass
    page = browser.submit(form, form['action'])

    # skipping image upload
    form = page.soup.find_all('form')[-1]
    page = browser.submit(form, form['action'])

    for i in range(MAX_URLS):
        if page.url.endswith('s=preview'):
            break
        # Chooses the first default
        page = browser.submit(form, form['action'])
        form = page.soup.form
    else:
        # for-else magic
        # if the loop completes normally that means we are still not at the edit page
        # hence return and don't proceed further
        return

    # submitting final form
    form = page.soup.form
    # getting last email id
    last_email_id = fetch_last_email_id(settings.IMAP_EMAIL, settings.IMAP_PASSWORD)
    page = browser.submit(form, form['action'])
    time.sleep(10)
    last_email_id_new = fetch_last_email_id(settings.IMAP_EMAIL, settings.IMAP_PASSWORD)
    # if no email has arrived wait for 5 seconds
    if last_email_id == last_email_id_new:
        # could slow responses if called syncronously in a request
        time.sleep(5)

    emails = fetch_mails_since_id(settings.IMAP_EMAIL, settings.IMAP_PASSWORD, last_email_id)
    for email_id, content in emails.items():
        if 'craigslist' in content['from']:
            for link in re.findall(r"(?:https?:\/\/[a-zA-Z0-9%]+[.]+craigslist+[.]+org/[a-zA-Z0-9\/\-]*)", content.as_string()):
                # opening all links in the email
                try:
                    browser = mechanicalsoup.StatefulBrowser()
                    page = browser.open(link)
                    form = page.soup.form
                    page = browser.submit(form, form['action'])
                    return link
                except:
                    # in case of inavalid links
                    False
            else:
                return False<|MERGE_RESOLUTION|>--- conflicted
+++ resolved
@@ -1,42 +1,7 @@
-<<<<<<< HEAD
-=======
-# encoding=utf8
-import logging
 import random
-import re
-import sys
-from urlparse import urlparse
-
-from django.conf import settings
-
-import tinyurl
-import twitter
-from app.github import post_issue_comment
-from slackclient import SlackClient
-
-reload(sys)
-sys.setdefaultencoding('utf8')
->>>>>>> c5f52b20
-'''
-    Copyright (C) 2017 Gitcoin Core
-
-    This program is free software: you can redistribute it and/or modify
-    it under the terms of the GNU Affero General Public License as published
-    by the Free Software Foundation, either version 3 of the License, or
-    (at your option) any later version.
-
-    This program is distributed in the hope that it will be useful,
-    but WITHOUT ANY WARRANTY; without even the implied warranty of
-    MERCHANTABILITY or FITNESS FOR A PARTICULAR PURPOSE. See the
-    GNU Affero General Public License for more details.
-
-    You should have received a copy of the GNU Affero General Public License
-    along with this program. If not, see <http://www.gnu.org/licenses/>.
-
-'''
-
 import logging
 from django.conf import settings
+import tinyurl
 import twitter
 import requests
 from urllib import parse
@@ -44,6 +9,23 @@
 from slackclient import SlackClient
 import re
 
+'''
+    Copyright (C) 2017 Gitcoin Core
+
+    This program is free software: you can redistribute it and/or modify
+    it under the terms of the GNU Affero General Public License as published
+    by the Free Software Foundation, either version 3 of the License, or
+    (at your option) any later version.
+
+    This program is distributed in the hope that it will be useful,
+    but WITHOUT ANY WARRANTY; without even the implied warranty of
+    MERCHANTABILITY or FITNESS FOR A PARTICULAR PURPOSE. See the
+    GNU Affero General Public License for more details.
+
+    You should have received a copy of the GNU Affero General Public License
+    along with this program. If not, see <http://www.gnu.org/licenses/>.
+
+'''
 
 
 def maybe_market_to_twitter(bounty, event_name, txid):
