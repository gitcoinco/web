--- conflicted
+++ resolved
@@ -609,11 +609,7 @@
 
     """
     from dashboard.models import Bounty
-<<<<<<< HEAD
-    return Bounty.objects.filter(network='mainnet', current_bounty=True, idx_status__in=['open', 'submitted']).cache()
-=======
-    return Bounty.objects.current().filter(network='mainnet', idx_status__in=['open', 'submitted'])
->>>>>>> b53e5842
+    return Bounty.objects.current().filter(network='mainnet', idx_status__in=['open', 'submitted']).cache()
 
 
 def maybe_market_tip_to_github(tip):
