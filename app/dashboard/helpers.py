# -*- coding: utf-8 -*-
"""Handle dashboard helpers and related logic.

Copyright (C) 2018 Gitcoin Core

This program is free software: you can redistribute it and/or modify
it under the terms of the GNU Affero General Public License as published
by the Free Software Foundation, either version 3 of the License, or
(at your option) any later version.

This program is distributed in the hope that it will be useful,
but WITHOUT ANY WARRANTY; without even the implied warranty of
MERCHANTABILITY or FITNESS FOR A PARTICULAR PURPOSE. See the
GNU Affero General Public License for more details.

You should have received a copy of the GNU Affero General Public License
along with this program. If not, see <http://www.gnu.org/licenses/>.

"""
import logging
import pprint
from decimal import Decimal
from enum import Enum

from django.conf import settings
from django.core.exceptions import ValidationError
from django.core.validators import URLValidator
from django.db import transaction
from django.http import Http404, JsonResponse
from django.utils import timezone

from app.utils import sync_profile
from dashboard.models import Activity, Bounty, BountyFulfillment, BountySyncRequest, UserAction
from dashboard.notifications import (
    maybe_market_to_email, maybe_market_to_github, maybe_market_to_slack, maybe_market_to_twitter,
    maybe_market_to_user_discord, maybe_market_to_user_slack,
)
from dashboard.tokens import addr_to_token
from economy.utils import convert_amount
from git.utils import get_gh_issue_details, get_url_dict, issue_number, org_name, repo_name
from jsondiff import diff
from pytz import UTC
from ratelimit.decorators import ratelimit

from .models import Profile

logger = logging.getLogger(__name__)


def get_bounty_view_kwargs(request):
    """Get the relevant kwargs from the request."""
    # Define lookup criteria.
    pk = request.GET.get('id') or request.GET.get('pk')
    standard_bounties_id = request.GET.get('sb_id') or request.GET.get('standard_bounties_id')
    network = request.GET.get('network', 'mainnet')
    issue_url = request.GET.get('url')
    bounty_kwargs = {}

    # Check for relevant params.
    if pk and pk.isdigit():
        bounty_kwargs['pk'] = int(pk)
    elif standard_bounties_id and standard_bounties_id.isdigit():
        bounty_kwargs['standard_bounties_id'] = int(standard_bounties_id)
        bounty_kwargs['network'] = network
    elif issue_url:
        bounty_kwargs['github_url'] = issue_url
    else:
        raise Http404

    return bounty_kwargs


def handle_bounty_views(request):
    """Handle bounty view entry.

    Attributes:
        bounty (dashboard.Bounty): The bounty object for the specified request.
        bounty_kwargs (dict): The relevant key/values from the request to be
            used for the Bounty query.

    Returns:
        dashboard.Bounty: The Bounty object.
    """
    bounty = None
    bounty_kwargs = get_bounty_view_kwargs(request)

    try:
        bounty = Bounty.objects.current().get(**bounty_kwargs)
    except Bounty.MultipleObjectsReturned:
        bounty = Bounty.objects.current().filter(**bounty_kwargs).distinct().latest('id')
    except (Bounty.DoesNotExist, ValueError):
        raise Http404
    except Exception as e:
        logger.error(f'Error in handle_bounty_views - {e}')
        raise Http404

    return bounty


@ratelimit(key='ip', rate='100/m', method=ratelimit.UNSAFE, block=True)
def amount(request):
    """Determine the value of the provided denomination and amount in ETH and USD.

    Raises:
        Http404: The exception is raised if any error is encountered.

    Returns:
        JsonResponse: A JSON response containing ETH and USDT values.

    """
    response = {}

    try:
        amount = request.GET.get('amount')
        denomination = request.GET.get('denomination', 'ETH')
        if denomination == 'DAI':
            denomination = 'USDT'
        if denomination == 'ETH':
            amount_in_eth = float(amount)
        else:
            amount_in_eth = convert_amount(amount, denomination, 'ETH')
        amount_in_usdt = convert_amount(amount_in_eth, 'ETH', 'USDT')
        response = {
            'eth': amount_in_eth,
            'usdt': amount_in_usdt,
        }
        return JsonResponse(response)
    except Exception as e:
        print(e)
        raise Http404


@ratelimit(key='ip', rate='50/m', method=ratelimit.UNSAFE, block=True)
def issue_details(request):
    """Determine the Github issue keywords of the specified Github issue or PR URL.

    Todo:
        * Modify the view to only use the Github API (remove BeautifulSoup).
        * Simplify the view logic.

    Returns:
        JsonResponse: A JSON response containing the Github issue or PR keywords.

    """
    from .utils import clean_bounty_url
    response = {}

    url = request.GET.get('url')
    url_val = URLValidator()
    try:
        url_val(url)
    except ValidationError:
        response['message'] = 'invalid arguments'
        return JsonResponse(response)

    if url.lower()[:19] != 'https://github.com/':
        response['message'] = 'invalid arguments'
        return JsonResponse(response)

    try:
        url_dict = get_url_dict(clean_bounty_url(url))
        if url_dict:
            response = get_gh_issue_details(**url_dict)
        else:
            response['message'] = 'could not parse Github url'
    except Exception as e:
        logger.warning(e)
        response['message'] = 'could not pull back remote response'
    return JsonResponse(response)


def normalize_url(url):
    """Normalize the URL.

    Args:
        url (str): The URL to be normalized.

    Returns:
        str: The normalized URL.

    """
    if url[-1] == '/':
        url = url[0:-1]
    return url


def sync_bounty_with_web3(bounty_contract, url):
    """Sync the Bounty with Web3.

    Args:
        bounty_contract (Web3): The Web3 contract instance.
        url (str): The bounty URL.

    Returns:
        tuple: A tuple of bounty change data.
        tuple[0] (bool): Whether or not the Bounty changed.
        tuple[1] (dashboard.models.Bounty): The first old bounty object.
        tuple[2] (dashboard.models.Bounty): The new Bounty object.

    """
    bountydetails = bounty_contract.call().bountydetails(url)
    return process_bounty_details(bountydetails)


class BountyStage(Enum):
    """Python enum class that matches up with the Standard Bounties BountyStage enum.

    Attributes:
        Draft (int): Bounty is a draft.
        Active (int): Bounty is active.
        Dead (int): Bounty is dead.

    """

    Draft = 0
    Active = 1
    Dead = 2


class UnsupportedSchemaException(Exception):
    """Define unsupported schema exception handling."""

    pass


def bounty_did_change(bounty_id, new_bounty_details):
    """Determine whether or not the Bounty has changed.

    Args:
        bounty_id (int): The ID of the Bounty.
        new_bounty_details (dict): The new Bounty raw data JSON.

    Returns:
        bool: Whether or not the Bounty has changed.
        QuerySet: The old bounties queryset.

    """
    did_change = False
    old_bounties = Bounty.objects.none()
    network = new_bounty_details['network']
    try:
        # IMPORTANT -- if you change the criteria for deriving old_bounties
        # make sure it is updated in dashboard.helpers/bounty_did_change
        # AND
        # refresh_bounties/handle
        old_bounties = Bounty.objects.filter(standard_bounties_id=bounty_id, network=network).order_by('-created_on')

        if old_bounties.exists():
            did_change = (new_bounty_details != old_bounties.first().raw_data)
        else:
            did_change = True
    except Exception as e:
        did_change = True
        print(f"asserting did change because got the following exception: {e}. args; bounty_id: {bounty_id}, network: {network}")

    print('* Bounty did_change:', did_change)
    return did_change, old_bounties


def handle_bounty_fulfillments(fulfillments, new_bounty, old_bounty):
    """Handle BountyFulfillment creation for new bounties.

    Args:
        fulfillments (dict): The fulfillments data dictionary.
        new_bounty (dashboard.models.Bounty): The new Bounty object.
        old_bounty (dashboard.models.Bounty): The old Bounty object.

    Returns:
        QuerySet: The BountyFulfillments queryset.

    """
    for fulfillment in fulfillments:
        kwargs = {}
        accepted_on = None
        github_username = fulfillment.get('data', {}).get(
            'payload', {}).get('fulfiller', {}).get(
                'githubUsername', '')
        if github_username:
            try:
                kwargs['profile_id'] = Profile.objects.get(handle__iexact=github_username).pk
            except Profile.MultipleObjectsReturned:
                kwargs['profile_id'] = Profile.objects.filter(handle__iexact=github_username).first().pk
            except Profile.DoesNotExist:
                pass
        if fulfillment.get('accepted'):
            kwargs['accepted'] = True
            accepted_on = timezone.now()
        try:
            created_on = timezone.now()
            modified_on = timezone.now()
            if old_bounty:
                old_fulfillments = old_bounty.fulfillments.filter(fulfillment_id=fulfillment.get('id'))
                if old_fulfillments.exists():
                    old_fulfillment = old_fulfillments.first()
                    created_on = old_fulfillment.created_on
                    modified_on = old_fulfillment.modified_on
                    if old_fulfillment.accepted:
                        accepted_on = old_fulfillment.accepted_on
            hours_worked = fulfillment.get('data', {}).get(
                    'payload', {}).get('fulfiller', {}).get('hoursWorked', None)
            if not hours_worked or not hours_worked.isdigit():
                hours_worked = None
            new_bounty.fulfillments.create(
                fulfiller_address=fulfillment.get(
                    'fulfiller',
                    '0x0000000000000000000000000000000000000000'),
                fulfiller_email=fulfillment.get('data', {}).get(
                    'payload', {}).get('fulfiller', {}).get('email', ''),
                fulfiller_github_username=github_username,
                fulfiller_name=fulfillment.get('data', {}).get(
                    'payload', {}).get('fulfiller', {}).get('name', ''),
                fulfiller_metadata=fulfillment,
                fulfillment_id=fulfillment.get('id'),
                fulfiller_github_url=fulfillment.get('data', {}).get(
                    'payload', {}).get('fulfiller', {}).get('githubPRLink', ''),
                fulfiller_hours_worked=hours_worked,
                created_on=created_on,
                modified_on=modified_on,
                accepted_on=accepted_on,
                **kwargs)
        except Exception as e:
            logging.error(f'{e} during new fulfillment creation for {new_bounty}')
            continue
    return new_bounty.fulfillments.all()


def create_new_bounty(old_bounties, bounty_payload, bounty_details, bounty_id):
    """Handle new Bounty creation in the event of bounty changes.

    Possible Bounty Stages:
        0: Draft
        1: Active
        2: Dead

    Returns:
        dashboard.models.Bounty: The new Bounty object.

    """
    bounty_issuer = bounty_payload.get('issuer', {})
    metadata = bounty_payload.get('metadata', {})
    # fulfillments metadata will be empty when bounty is first created
    fulfillments = bounty_details.get('fulfillments', {})
    interested_comment_id = None
    submissions_comment_id = None
    interested_comment_id = None

    # start to process out all the bounty data
    url = bounty_payload.get('webReferenceURL')
    if url:
        url = normalize_url(url)
    else:
        raise UnsupportedSchemaException('No webReferenceURL found. Cannot continue!')

    # Check if we have any fulfillments.  If so, check if they are accepted.
    # If there are no fulfillments, accepted is automatically False.
    # Currently we are only considering the latest fulfillment.  Std bounties supports multiple.
    # If any of the fulfillments have been accepted, the bounty is now accepted and complete.
    accepted = any([fulfillment.get('accepted') for fulfillment in fulfillments])

    with transaction.atomic():
        old_bounties = old_bounties.distinct().order_by('created_on')
        latest_old_bounty = None
        token_address = bounty_payload.get('tokenAddress', '0x0000000000000000000000000000000000000000')
        token_name = bounty_payload.get('tokenName', '')
        if not token_name:
            token = addr_to_token(token_address)
            if token:
                token_name = token['name']

        for old_bounty in old_bounties:
            if old_bounty.current_bounty:
                submissions_comment_id = old_bounty.submissions_comment
                interested_comment_id = old_bounty.interested_comment
            old_bounty.current_bounty = False
            old_bounty.save()
            latest_old_bounty = old_bounty

        bounty_kwargs = {
            'is_open': True if (bounty_details.get('bountyStage') == 1 and not accepted) else False,
            'raw_data': bounty_details,
            'metadata': metadata,
            'current_bounty': True,
            'accepted': accepted,
            'interested_comment': interested_comment_id,
            'submissions_comment': submissions_comment_id,
            'standard_bounties_id': bounty_id,
            'num_fulfillments': len(fulfillments),
            'value_in_token': bounty_details.get('fulfillmentAmount', Decimal(1.0))
        }
        if not latest_old_bounty:
            bounty_kwargs.update({
                # info to xfr over from latest_old_bounty as override fields (this is because sometimes
                # ppl dont login when they first submit issue and it needs to be overridden)
                'web3_created': timezone.make_aware(
                    timezone.datetime.fromtimestamp(bounty_payload.get('created')),
                    timezone=UTC),
                'github_url': url,
                'token_name': token_name,
                'token_address': token_address,
                'privacy_preferences': bounty_payload.get('privacy_preferences', {}),
                'expires_date': timezone.make_aware(
                    timezone.datetime.fromtimestamp(bounty_details.get('deadline')),
<<<<<<< HEAD
                    timezone=UTC),
                'title': bounty_payload.get('title', ''),
                'issue_description': bounty_payload.get('description', ' '),
                'balance': bounty_details.get('balance'),
                'contract_address': bounty_details.get('token'),
                'network': bounty_details.get('network'),
                'bounty_type': metadata.get('bountyType', ''),
                'project_length': metadata.get('projectLength', ''),
                'experience_level': metadata.get('experienceLevel', ''),
                'project_type': bounty_payload.get('schemes', {}).get('project_type', 'traditional'),
                'permission_type': bounty_payload.get('schemes', {}).get('permission_type', 'permissionless'),
                'attached_job_description': bounty_payload.get('hiring', {}).get('jobDescription', None),
                'bounty_owner_github_username': bounty_issuer.get('githubUsername', ''),
                'bounty_owner_address': bounty_issuer.get('address', ''),
                'bounty_owner_email': bounty_issuer.get('email', ''),
                'bounty_owner_name': bounty_issuer.get('name', ''),
            })
        else:
            bounty_kwargs.update(latest_old_bounty.creation_to_dict())

        try:
            new_bounty = Bounty.objects.create(**bounty_kwargs)
=======
                    timezone=UTC) if not latest_old_bounty else latest_old_bounty.expires_date,
                title=bounty_payload.get('title', '') if not latest_old_bounty else latest_old_bounty.title,
                issue_description=bounty_payload.get('description', ' ') if not latest_old_bounty else latest_old_bounty.issue_description,
                balance=bounty_details.get('balance') if not latest_old_bounty else latest_old_bounty.balance,
                contract_address=bounty_details.get('token') if not latest_old_bounty else latest_old_bounty.contract_address,
                network=bounty_details.get('network') if not latest_old_bounty else latest_old_bounty.network,
                bounty_type=metadata.get('bountyType', '') if not latest_old_bounty else latest_old_bounty.bounty_type,
                project_length=metadata.get('projectLength', '') if not latest_old_bounty else latest_old_bounty.project_length,
                experience_level=metadata.get('experienceLevel', '') if not latest_old_bounty else latest_old_bounty.experience_level,
                project_type=bounty_payload.get('schemes', {}).get('project_type', 'traditional') if not latest_old_bounty else latest_old_bounty.project_type,
                permission_type=bounty_payload.get('schemes', {}).get('permission_type', 'permissionless') if not latest_old_bounty else latest_old_bounty.permission_type,
                attached_job_description=bounty_payload.get('hiring', {}).get('jobDescription', None) if not latest_old_bounty else latest_old_bounty.attached_job_description,
                bounty_owner_github_username=bounty_issuer.get('githubUsername', '') if not latest_old_bounty else latest_old_bounty.bounty_owner_github_username,
                bounty_owner_address=bounty_issuer.get('address', '') if not latest_old_bounty else latest_old_bounty.bounty_owner_address,
                bounty_owner_email=bounty_issuer.get('email', '') if not latest_old_bounty else latest_old_bounty.bounty_owner_email,
                bounty_owner_name=bounty_issuer.get('name', '') if not latest_old_bounty else latest_old_bounty.bounty_owner_name,
                # info to xfr over from latest_old_bounty
                github_comments=latest_old_bounty.github_comments if latest_old_bounty else 0,
                override_status=latest_old_bounty.override_status if latest_old_bounty else '',
                last_comment_date=latest_old_bounty.last_comment_date if latest_old_bounty else None,
                snooze_warnings_for_days=latest_old_bounty.snooze_warnings_for_days if latest_old_bounty else 0,
                admin_override_and_hide=latest_old_bounty.admin_override_and_hide if latest_old_bounty else 0,
                admin_override_suspend_auto_approval=latest_old_bounty.admin_override_suspend_auto_approval if latest_old_bounty else 0,
                admin_mark_as_remarket_ready=latest_old_bounty.admin_mark_as_remarket_ready if latest_old_bounty else 0,
            )
>>>>>>> 383ac60f
            new_bounty.fetch_issue_item()
            try:
                issue_kwargs = get_url_dict(new_bounty.github_url)
                new_bounty.github_issue_details = get_gh_issue_details(**issue_kwargs)
            except Exception as e:
                logger.error(e)

            # migrate data objects from old bounty
            if latest_old_bounty:
                # Pull the interested parties off the last old_bounty
                for interest in latest_old_bounty.interested.all():
                    new_bounty.interested.add(interest)

                # pull the activities off the last old bounty
                for activity in latest_old_bounty.activities.all():
                    new_bounty.activities.add(activity)

            # set cancel date of this bounty
            canceled_on = latest_old_bounty.canceled_on if latest_old_bounty and latest_old_bounty.canceled_on else None
            if not canceled_on and new_bounty.status == 'cancelled':
                canceled_on = timezone.now()
            if canceled_on:
                new_bounty.canceled_on = canceled_on
                new_bounty.save()

        except Exception as e:
            print(e, 'encountered during new bounty creation for:', url)
            logging.error(f'{e} encountered during new bounty creation for: {url}')
            new_bounty = None

        if fulfillments:
            handle_bounty_fulfillments(fulfillments, new_bounty, latest_old_bounty)
            for inactive in Bounty.objects.filter(current_bounty=False, github_url=url).order_by('-created_on'):
                BountyFulfillment.objects.filter(bounty_id=inactive.id).delete()
    return new_bounty


def process_bounty_details(bounty_details):
    """Process bounty details.

    Args:
        bounty_details (dict): The Bounty details.

    Raises:
        UnsupportedSchemaException: Exception raised if the schema is unknown
            or unsupported.

    Returns:
        tuple: A tuple of bounty change data.
        tuple[0] (bool): Whether or not the Bounty changed.
        tuple[1] (dashboard.models.Bounty): The first old bounty object.
        tuple[2] (dashboard.models.Bounty): The new Bounty object.

    """
    # See dashboard/utils.py:get_bounty from details on this data
    bounty_id = bounty_details.get('id', {})
    bounty_data = bounty_details.get('data') or {}
    bounty_payload = bounty_data.get('payload', {})
    meta = bounty_data.get('meta', {})

    # what schema are we workign with?
    schema_name = meta.get('schemaName')
    schema_version = meta.get('schemaVersion', 'Unknown')

    if not schema_name or schema_name != 'gitcoinBounty':
        raise UnsupportedSchemaException(
            f'Unknown Schema: Unknown - Version: {schema_version}')

    # Create new bounty (but only if things have changed)
    did_change, old_bounties = bounty_did_change(bounty_id, bounty_details)
    latest_old_bounty = old_bounties.order_by('-pk').first()

    if not did_change:
        return (did_change, latest_old_bounty, latest_old_bounty)

    new_bounty = create_new_bounty(old_bounties, bounty_payload, bounty_details, bounty_id)

    if new_bounty:
        return (did_change, latest_old_bounty, new_bounty)
    return (did_change, latest_old_bounty, latest_old_bounty)


def get_bounty_data_for_activity(bounty):
    """Get data from bounty to be saved in activity records.

    Args:
        bounty (dashboard.models.Bounty): The Bounty object.

    Returns:
        dict: The Bounty data represented as a dictionary.

    """
    data = {
        'id': bounty.pk,
        'value_in_eth': str(bounty.value_in_eth),
        'value_in_usdt_now': str(bounty.value_in_usdt_now),
        'value_in_token': str(bounty.value_in_token),
        'token_name': bounty.token_name,
        'token_value_time_peg': str(bounty.token_value_time_peg),
        'token_value_in_usdt': str(bounty.token_value_in_usdt),
        'title': bounty.title,
    }
    return data


def get_fulfillment_data_for_activity(fulfillment):
    """Get data from fulfillment to be saved in activity records.

    Args:
        fulfillment (dashboard.models.BountyFulfillment): The BountyFulfillment.

    Returns:
        dict: The BountyFulfillment data represented as a dictionary.

    """
    data = {
        'id': fulfillment.pk,
        'fulfiller_address': fulfillment.fulfiller_address,
        'fulfiller_email': fulfillment.fulfiller_email,
        'fulfiller_github_username': fulfillment.fulfiller_github_username,
        'fulfiller_name': fulfillment.fulfiller_name,
        'fulfiller_metadata': fulfillment.fulfiller_metadata,
        'fulfillment_id': fulfillment.fulfillment_id,
        'fulfiller_hours_worked': str(fulfillment.fulfiller_hours_worked),
        'fulfiller_github_url': fulfillment.fulfiller_github_url,
        'accepted': fulfillment.accepted,
        'accepted_on': str(fulfillment.accepted_on)
    }
    return data


def record_bounty_activity(event_name, old_bounty, new_bounty, _fulfillment=None):
    """Records activity based on bounty changes

    Args:
        event_name (string): the event
        old_bounty (dashboard.models.Bounty): The old Bounty object.
        new_bounty (dashboard.models.Bounty): The new Bounty object.

    Raises:
        Exception: Log all exceptions that occur during fulfillment checks.

    Returns:
        dashboard.Activity: The Activity object if user_profile is present or None.

    """
    user_profile = None
    fulfillment = _fulfillment
    try:
        user_profile = Profile.objects.filter(handle__iexact=new_bounty.bounty_owner_github_username).first()
        funder_actions = ['new_bounty', 'worker_approved', 'killed_bounty', 'increased_bounty', 'worker_rejected']
        if event_name not in funder_actions:
            if not fulfillment:
                fulfillment = new_bounty.fulfillments.order_by('-pk').first()
                if event_name == 'work_done':
                    fulfillment = new_bounty.fulfillments.filter(accepted=True).latest('fulfillment_id')
            if fulfillment:
                user_profile = Profile.objects.filter(handle__iexact=fulfillment.fulfiller_github_username).first()
                if not user_profile:
                    user_profile = sync_profile(fulfillment.fulfiller_github_username)
    except Exception as e:
        logging.error(f'{e} during record_bounty_activity for {new_bounty}')

    if user_profile:
        return Activity.objects.create(
            profile=user_profile,
            activity_type=event_name,
            bounty=new_bounty,
            metadata={
                'new_bounty': get_bounty_data_for_activity(new_bounty) if new_bounty else None,
                'old_bounty': get_bounty_data_for_activity(old_bounty) if old_bounty else None,
                'fulfillment': get_fulfillment_data_for_activity(fulfillment) if fulfillment else None,
            })
    return None


def record_user_action(event_name, old_bounty, new_bounty):
    """Record a user action.

    Args:
        event_name (str): The event to be recorded.
        old_bounty (Bounty): The old Bounty object.
        new_bounty (Bounty): The new Bounty object.

    Raises:
        Exception: Log all exceptions that occur during fulfillment checks.

    """
    user_profile = None
    fulfillment = None
    try:
        user_profile = Profile.objects.filter(handle__iexact=new_bounty.bounty_owner_github_username).first()
        fulfillment = new_bounty.fulfillments.order_by('pk').first()

    except Exception as e:
        logging.error(f'{e} during record_user_action for {new_bounty}')
        # TODO: create a profile if one does not exist already?

    if user_profile:
        UserAction.objects.create(
            profile=user_profile,
            action=event_name,
            metadata={
                'new_bounty': new_bounty.pk if new_bounty else None,
                'old_bounty': old_bounty.pk if old_bounty else None,
                'fulfillment': fulfillment.to_json if fulfillment else None,
            })


def process_bounty_changes(old_bounty, new_bounty):
    """Process Bounty changes.

    Args:
        old_bounty (dashboard.models.Bounty): The old Bounty object.
        new_bounty (dashboard.models.Bounty): The new Bounty object.

    """
    from dashboard.utils import build_profile_pairs
    profile_pairs = None
    # process bounty sync requests
    did_bsr = False
    for bsr in BountySyncRequest.objects.filter(processed=False, github_url=new_bounty.github_url):
        did_bsr = True
        bsr.processed = True
        bsr.save()

    # get json diff
    json_diff = diff(old_bounty.raw_data, new_bounty.raw_data) if (old_bounty and new_bounty) else None

    # new bounty
    if not old_bounty or (not old_bounty and new_bounty and new_bounty.is_open) or (not old_bounty.is_open and new_bounty and new_bounty.is_open):
        is_greater_than_x_days_old = new_bounty.web3_created < (timezone.now() - timezone.timedelta(hours=24))
        if is_greater_than_x_days_old and not settings.IS_DEBUG_ENV:
            msg = f"attempting to create a new bounty ({new_bounty.standard_bounties_id}) when is_greater_than_x_days_old = True"
            print(msg)
            raise Exception(msg)
        event_name = 'new_bounty'
    elif old_bounty.num_fulfillments < new_bounty.num_fulfillments:
        event_name = 'work_submitted'
    elif old_bounty.is_open and not new_bounty.is_open:
        if new_bounty.status in ['cancelled', 'expired']:
            event_name = 'killed_bounty'
        else:
            event_name = 'work_done'
    elif old_bounty.value_in_token < new_bounty.value_in_token:
        event_name = 'increased_bounty'
    else:
        event_name = 'unknown_event'
        logging.error(f'got an unknown event from bounty {old_bounty.pk} => {new_bounty.pk}: {json_diff}')

    print(f"- {event_name} event; diff => {json_diff}")

    # record a useraction for this
    record_user_action(event_name, old_bounty, new_bounty)
    record_bounty_activity(event_name, old_bounty, new_bounty)

    # Build profile pairs list
    if new_bounty.fulfillments.exists():
        profile_pairs = build_profile_pairs(new_bounty)

    # marketing
    if event_name != 'unknown_event':
        print("============ posting ==============")
        did_post_to_twitter = maybe_market_to_twitter(new_bounty, event_name)
        did_post_to_slack = maybe_market_to_slack(new_bounty, event_name)
        did_post_to_user_slack = maybe_market_to_user_slack(new_bounty, event_name)
        did_post_to_user_discord = maybe_market_to_user_discord(new_bounty, event_name)
        did_post_to_github = maybe_market_to_github(new_bounty, event_name, profile_pairs)
        did_post_to_email = maybe_market_to_email(new_bounty, event_name)
        print("============ done posting ==============")

        # what happened
        what_happened = {
            'did_bsr': did_bsr,
            'did_post_to_email': did_post_to_email,
            'did_post_to_github': did_post_to_github,
            'did_post_to_slack': did_post_to_slack,
            'did_post_to_user_slack': did_post_to_user_slack,
            'did_post_to_user_discord': did_post_to_user_discord,
            'did_post_to_twitter': did_post_to_twitter,
        }

        print("changes processed: ")
        pp = pprint.PrettyPrinter(indent=4)
        pp.pprint(what_happened)
    else:
        print('No notifications sent - Event Type Unknown = did_bsr: ', did_bsr)<|MERGE_RESOLUTION|>--- conflicted
+++ resolved
@@ -400,7 +400,6 @@
                 'privacy_preferences': bounty_payload.get('privacy_preferences', {}),
                 'expires_date': timezone.make_aware(
                     timezone.datetime.fromtimestamp(bounty_details.get('deadline')),
-<<<<<<< HEAD
                     timezone=UTC),
                 'title': bounty_payload.get('title', ''),
                 'issue_description': bounty_payload.get('description', ' '),
@@ -423,33 +422,6 @@
 
         try:
             new_bounty = Bounty.objects.create(**bounty_kwargs)
-=======
-                    timezone=UTC) if not latest_old_bounty else latest_old_bounty.expires_date,
-                title=bounty_payload.get('title', '') if not latest_old_bounty else latest_old_bounty.title,
-                issue_description=bounty_payload.get('description', ' ') if not latest_old_bounty else latest_old_bounty.issue_description,
-                balance=bounty_details.get('balance') if not latest_old_bounty else latest_old_bounty.balance,
-                contract_address=bounty_details.get('token') if not latest_old_bounty else latest_old_bounty.contract_address,
-                network=bounty_details.get('network') if not latest_old_bounty else latest_old_bounty.network,
-                bounty_type=metadata.get('bountyType', '') if not latest_old_bounty else latest_old_bounty.bounty_type,
-                project_length=metadata.get('projectLength', '') if not latest_old_bounty else latest_old_bounty.project_length,
-                experience_level=metadata.get('experienceLevel', '') if not latest_old_bounty else latest_old_bounty.experience_level,
-                project_type=bounty_payload.get('schemes', {}).get('project_type', 'traditional') if not latest_old_bounty else latest_old_bounty.project_type,
-                permission_type=bounty_payload.get('schemes', {}).get('permission_type', 'permissionless') if not latest_old_bounty else latest_old_bounty.permission_type,
-                attached_job_description=bounty_payload.get('hiring', {}).get('jobDescription', None) if not latest_old_bounty else latest_old_bounty.attached_job_description,
-                bounty_owner_github_username=bounty_issuer.get('githubUsername', '') if not latest_old_bounty else latest_old_bounty.bounty_owner_github_username,
-                bounty_owner_address=bounty_issuer.get('address', '') if not latest_old_bounty else latest_old_bounty.bounty_owner_address,
-                bounty_owner_email=bounty_issuer.get('email', '') if not latest_old_bounty else latest_old_bounty.bounty_owner_email,
-                bounty_owner_name=bounty_issuer.get('name', '') if not latest_old_bounty else latest_old_bounty.bounty_owner_name,
-                # info to xfr over from latest_old_bounty
-                github_comments=latest_old_bounty.github_comments if latest_old_bounty else 0,
-                override_status=latest_old_bounty.override_status if latest_old_bounty else '',
-                last_comment_date=latest_old_bounty.last_comment_date if latest_old_bounty else None,
-                snooze_warnings_for_days=latest_old_bounty.snooze_warnings_for_days if latest_old_bounty else 0,
-                admin_override_and_hide=latest_old_bounty.admin_override_and_hide if latest_old_bounty else 0,
-                admin_override_suspend_auto_approval=latest_old_bounty.admin_override_suspend_auto_approval if latest_old_bounty else 0,
-                admin_mark_as_remarket_ready=latest_old_bounty.admin_mark_as_remarket_ready if latest_old_bounty else 0,
-            )
->>>>>>> 383ac60f
             new_bounty.fetch_issue_item()
             try:
                 issue_kwargs = get_url_dict(new_bounty.github_url)
