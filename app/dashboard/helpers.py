--- conflicted
+++ resolved
@@ -242,40 +242,6 @@
     if url[-1] == '/':
         url = url[0:-1]
     return url
-
-
-<<<<<<< HEAD
-class BountyStage(Enum):
-    """Python enum class that matches up with the Standard Bounties BountyStage enum.
-
-    Attributes:
-        Draft (int): Bounty is a draft.
-        Active (int): Bounty is active.
-        Dead (int): Bounty is dead.
-
-    """
-
-    Draft = 0
-    Active = 1
-    Dead = 2
-=======
-def sync_bounty_with_web3(bounty_contract, url):
-    """Sync the Bounty with Web3.
-
-    Args:
-        bounty_contract (Web3): The Web3 contract instance.
-        url (str): The bounty URL.
-
-    Returns:
-        tuple: A tuple of bounty change data.
-        tuple[0] (bool): Whether or not the Bounty changed.
-        tuple[1] (dashboard.models.Bounty): The first old bounty object.
-        tuple[2] (dashboard.models.Bounty): The new Bounty object.
-
-    """
-    bountydetails = bounty_contract.call().bountydetails(url)
-    return process_bounty_details(bountydetails)
->>>>>>> 3add4eb6
 
 
 class UnsupportedSchemaException(Exception):
