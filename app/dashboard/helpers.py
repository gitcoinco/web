--- conflicted
+++ resolved
@@ -378,8 +378,7 @@
             'metadata': metadata,
             'current_bounty': True,
             'accepted': accepted,
-            'interested_comment': interested_comment_id,
-            'submissions_comment': submissions_comment_id,
+            'comment_id': comment_id,
             'standard_bounties_id': bounty_id,
             'num_fulfillments': len(fulfillments),
             'value_in_token': bounty_details.get('fulfillmentAmount', Decimal(1.0))
@@ -391,39 +390,11 @@
                 'web3_created': timezone.make_aware(
                     timezone.datetime.fromtimestamp(bounty_payload.get('created')),
                     timezone=UTC),
-<<<<<<< HEAD
-                value_in_token=bounty_details.get('fulfillmentAmount'),
-                token_name=token_name,
-                token_address=token_address,
-                bounty_type=metadata.get('bountyType', ''),
-                project_length=metadata.get('projectLength', ''),
-                experience_level=metadata.get('experienceLevel', ''),
-                github_url=url,  # Could also use payload.get('webReferenceURL')
-                bounty_owner_address=bounty_issuer.get('address', ''),
-                bounty_owner_email=bounty_issuer.get('email', ''),
-                bounty_owner_github_username=bounty_issuer.get('githubUsername', ''),
-                bounty_owner_name=bounty_issuer.get('name', ''),
-                is_open=True if (bounty_details.get('bountyStage') == 1 and not accepted) else False,
-                raw_data=bounty_details,
-                metadata=metadata,
-                current_bounty=True,
-                contract_address=bounty_details.get('token'),
-                network=bounty_details.get('network'),
-                accepted=accepted,
-                comment_id=comment_id,
-                project_type=bounty_payload.get('schemes', {}).get('project_type', 'traditional'),
-                permission_type=bounty_payload.get('schemes', {}).get('permission_type', 'permissionless'),
-                privacy_preferences=bounty_payload.get('privacy_preferences', {}),
-                attached_job_description=bounty_payload.get('hiring', {}).get('jobDescription', None),
-                # These fields are after initial bounty creation, in bounty_details.js
-                expires_date=timezone.make_aware(
-=======
                 'github_url': url,
                 'token_name': token_name,
                 'token_address': token_address,
                 'privacy_preferences': bounty_payload.get('privacy_preferences', {}),
                 'expires_date': timezone.make_aware(
->>>>>>> 23c8e0b1
                     timezone.datetime.fromtimestamp(bounty_details.get('deadline')),
                     timezone=UTC),
                 'title': bounty_payload.get('title', ''),
