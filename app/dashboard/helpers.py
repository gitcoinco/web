--- conflicted
+++ resolved
@@ -44,11 +44,7 @@
     maybe_market_to_user_discord, maybe_market_to_user_slack,
 )
 from dashboard.tokens import addr_to_token
-<<<<<<< HEAD
 from economy.utils import convert_amount, eth_from_wei, etherscan_link
-=======
-from economy.utils import convert_amount
->>>>>>> e412750f
 from git.utils import get_gh_issue_details, get_url_dict
 from jsondiff import diff
 from pytz import UTC
