# -*- coding: utf-8 -*-
"""Define Dashboard related utilities and miscellaneous logic.

Copyright (C) 2018 Gitcoin Core

This program is free software: you can redistribute it and/or modify
it under the terms of the GNU Affero General Public License as published
by the Free Software Foundation, either version 3 of the License, or
(at your option) any later version.

This program is distributed in the hope that it will be useful,
but WITHOUT ANY WARRANTY; without even the implied warranty of
MERCHANTABILITY or FITNESS FOR A PARTICULAR PURPOSE. See the
GNU Affero General Public License for more details.

You should have received a copy of the GNU Affero General Public License
along with this program. If not, see <http://www.gnu.org/licenses/>.

"""

import json
import subprocess
import time

import backoff
import ipfsapi
import requests
from app.utils import bad_request_response
from dashboard.helpers import UnsupportedSchemaException, normalize_url, process_bounty_changes, process_bounty_details
from dashboard.models import Bounty
from eth_utils import to_checksum_address
from hexbytes import HexBytes
from ipfsapi.exceptions import CommunicationError
from web3 import HTTPProvider, Web3
from web3.exceptions import BadFunctionCallOutput


class BountyNotFoundException(Exception):
    pass


class UnsupportedNetworkException(Exception):
    pass


class IPFSCantConnectException(Exception):
    pass


class NoBountiesException(Exception):
    pass

class Web3BadResponse(Exception):
    """Handle HTTPError bad response errors from Web3."""

    pass


def startIPFS():
    print('starting IPFS')
    subprocess.Popen(["ipfs", "daemon"], stdout=subprocess.PIPE, stderr=subprocess.PIPE)
    time.sleep(10)  # time for IPFS to boot


def isIPFSrunning():
    output = subprocess.check_output('pgrep -fl ipfs | wc -l', shell=True)
    is_running = output != b'       0\n'
    print(f'** ipfs is_running: {is_running}')
    return is_running


def getIPFS():
    if not isIPFSrunning():
        startIPFS()

    try:
        return ipfsapi.connect('127.0.0.1', 5001)
    except CommunicationError:
        raise IPFSCantConnectException("IPFS is not running.  try running it with `ipfs daemon` before this script")


@backoff.on_exception(
    backoff.expo,
    requests.exceptions.HTTPError,
    max_tries=5,
    giveup=bad_request_response)
def ipfs_cat(key):
    response = ipfs_cat_requests(key)
    if response:
        response.raise_for_status()  # If 40x/50x response, raise the HTTPError
        return response

    response = ipfs_cat_ipfsapi(key)
    if response:
        return response

    raise Exception("could not connect to IPFS")


def ipfs_cat_ipfsapi(key):
    ipfs = getIPFS()
    return ipfs.cat(key)


def ipfs_cat_requests(key):
    url = f'https://ipfs.infura.io:5001/api/v0/cat/{key}'
    response = requests.get(url)
    return response.text


def get_web3(network):
    """Get a Web3 session for the provided network.

    Attributes:
        network (str): The network to establish a session with.

    Raises:
        UnsupportedNetworkException: The exception is raised if the method
            is passed an invalid network.

    Returns:
        web3.main.Web3: A web3 instance for the provided network.

    """
    if network in ['mainnet', 'rinkeby', 'ropsten']:
        return Web3(HTTPProvider(f'https://{network}.infura.io'))
    raise UnsupportedNetworkException(network)


def getStandardBountiesContractAddresss(network):
    if network == 'mainnet':
        return to_checksum_address('0x2af47a65da8cd66729b4209c22017d6a5c2d2400')
    elif network == 'rinkeby':
        return to_checksum_address('0xf209d2b723b6417cbf04c07e733bee776105a073')
    raise UnsupportedNetworkException(network)


# http://web3py.readthedocs.io/en/latest/contracts.html
def getBountyContract(network):
    web3 = get_web3(network)
    standardbounties_abi = '[{"constant":false,"inputs":[{"name":"_bountyId","type":"uint256"}],"name":"killBounty","outputs":[],"payable":false,"stateMutability":"nonpayable","type":"function"},{"constant":true,"inputs":[{"name":"_bountyId","type":"uint256"}],"name":"getBountyToken","outputs":[{"name":"","type":"address"}],"payable":false,"stateMutability":"view","type":"function"},{"constant":false,"inputs":[{"name":"_bountyId","type":"uint256"},{"name":"_data","type":"string"}],"name":"fulfillBounty","outputs":[],"payable":false,"stateMutability":"nonpayable","type":"function"},{"constant":false,"inputs":[{"name":"_bountyId","type":"uint256"},{"name":"_newDeadline","type":"uint256"}],"name":"extendDeadline","outputs":[],"payable":false,"stateMutability":"nonpayable","type":"function"},{"constant":true,"inputs":[],"name":"getNumBounties","outputs":[{"name":"","type":"uint256"}],"payable":false,"stateMutability":"view","type":"function"},{"constant":false,"inputs":[{"name":"_bountyId","type":"uint256"},{"name":"_fulfillmentId","type":"uint256"},{"name":"_data","type":"string"}],"name":"updateFulfillment","outputs":[],"payable":false,"stateMutability":"nonpayable","type":"function"},{"constant":false,"inputs":[{"name":"_bountyId","type":"uint256"},{"name":"_newFulfillmentAmount","type":"uint256"},{"name":"_value","type":"uint256"}],"name":"increasePayout","outputs":[],"payable":true,"stateMutability":"payable","type":"function"},{"constant":false,"inputs":[{"name":"_bountyId","type":"uint256"},{"name":"_newFulfillmentAmount","type":"uint256"}],"name":"changeBountyFulfillmentAmount","outputs":[],"payable":false,"stateMutability":"nonpayable","type":"function"},{"constant":false,"inputs":[{"name":"_bountyId","type":"uint256"},{"name":"_newIssuer","type":"address"}],"name":"transferIssuer","outputs":[],"payable":false,"stateMutability":"nonpayable","type":"function"},{"constant":false,"inputs":[{"name":"_bountyId","type":"uint256"},{"name":"_value","type":"uint256"}],"name":"activateBounty","outputs":[],"payable":true,"stateMutability":"payable","type":"function"},{"constant":false,"inputs":[{"name":"_issuer","type":"address"},{"name":"_deadline","type":"uint256"},{"name":"_data","type":"string"},{"name":"_fulfillmentAmount","type":"uint256"},{"name":"_arbiter","type":"address"},{"name":"_paysTokens","type":"bool"},{"name":"_tokenContract","type":"address"}],"name":"issueBounty","outputs":[{"name":"","type":"uint256"}],"payable":false,"stateMutability":"nonpayable","type":"function"},{"constant":false,"inputs":[{"name":"_issuer","type":"address"},{"name":"_deadline","type":"uint256"},{"name":"_data","type":"string"},{"name":"_fulfillmentAmount","type":"uint256"},{"name":"_arbiter","type":"address"},{"name":"_paysTokens","type":"bool"},{"name":"_tokenContract","type":"address"},{"name":"_value","type":"uint256"}],"name":"issueAndActivateBounty","outputs":[{"name":"","type":"uint256"}],"payable":true,"stateMutability":"payable","type":"function"},{"constant":true,"inputs":[{"name":"_bountyId","type":"uint256"}],"name":"getBountyArbiter","outputs":[{"name":"","type":"address"}],"payable":false,"stateMutability":"view","type":"function"},{"constant":false,"inputs":[{"name":"_bountyId","type":"uint256"},{"name":"_value","type":"uint256"}],"name":"contribute","outputs":[],"payable":true,"stateMutability":"payable","type":"function"},{"constant":true,"inputs":[],"name":"owner","outputs":[{"name":"","type":"address"}],"payable":false,"stateMutability":"view","type":"function"},{"constant":false,"inputs":[{"name":"_bountyId","type":"uint256"},{"name":"_newPaysTokens","type":"bool"},{"name":"_newTokenContract","type":"address"}],"name":"changeBountyPaysTokens","outputs":[],"payable":false,"stateMutability":"nonpayable","type":"function"},{"constant":true,"inputs":[{"name":"_bountyId","type":"uint256"}],"name":"getBountyData","outputs":[{"name":"","type":"string"}],"payable":false,"stateMutability":"view","type":"function"},{"constant":true,"inputs":[{"name":"_bountyId","type":"uint256"},{"name":"_fulfillmentId","type":"uint256"}],"name":"getFulfillment","outputs":[{"name":"","type":"bool"},{"name":"","type":"address"},{"name":"","type":"string"}],"payable":false,"stateMutability":"view","type":"function"},{"constant":false,"inputs":[{"name":"_bountyId","type":"uint256"},{"name":"_newArbiter","type":"address"}],"name":"changeBountyArbiter","outputs":[],"payable":false,"stateMutability":"nonpayable","type":"function"},{"constant":false,"inputs":[{"name":"_bountyId","type":"uint256"},{"name":"_newDeadline","type":"uint256"}],"name":"changeBountyDeadline","outputs":[],"payable":false,"stateMutability":"nonpayable","type":"function"},{"constant":false,"inputs":[{"name":"_bountyId","type":"uint256"},{"name":"_fulfillmentId","type":"uint256"}],"name":"acceptFulfillment","outputs":[],"payable":false,"stateMutability":"nonpayable","type":"function"},{"constant":true,"inputs":[{"name":"","type":"uint256"}],"name":"bounties","outputs":[{"name":"issuer","type":"address"},{"name":"deadline","type":"uint256"},{"name":"data","type":"string"},{"name":"fulfillmentAmount","type":"uint256"},{"name":"arbiter","type":"address"},{"name":"paysTokens","type":"bool"},{"name":"bountyStage","type":"uint8"},{"name":"balance","type":"uint256"}],"payable":false,"stateMutability":"view","type":"function"},{"constant":true,"inputs":[{"name":"_bountyId","type":"uint256"}],"name":"getBounty","outputs":[{"name":"","type":"address"},{"name":"","type":"uint256"},{"name":"","type":"uint256"},{"name":"","type":"bool"},{"name":"","type":"uint256"},{"name":"","type":"uint256"}],"payable":false,"stateMutability":"view","type":"function"},{"constant":false,"inputs":[{"name":"_bountyId","type":"uint256"},{"name":"_newData","type":"string"}],"name":"changeBountyData","outputs":[],"payable":false,"stateMutability":"nonpayable","type":"function"},{"constant":true,"inputs":[{"name":"_bountyId","type":"uint256"}],"name":"getNumFulfillments","outputs":[{"name":"","type":"uint256"}],"payable":false,"stateMutability":"view","type":"function"},{"inputs":[{"name":"_owner","type":"address"}],"payable":false,"stateMutability":"nonpayable","type":"constructor"},{"anonymous":false,"inputs":[{"indexed":false,"name":"bountyId","type":"uint256"}],"name":"BountyIssued","type":"event"},{"anonymous":false,"inputs":[{"indexed":false,"name":"bountyId","type":"uint256"},{"indexed":false,"name":"issuer","type":"address"}],"name":"BountyActivated","type":"event"},{"anonymous":false,"inputs":[{"indexed":false,"name":"bountyId","type":"uint256"},{"indexed":true,"name":"fulfiller","type":"address"},{"indexed":true,"name":"_fulfillmentId","type":"uint256"}],"name":"BountyFulfilled","type":"event"},{"anonymous":false,"inputs":[{"indexed":false,"name":"_bountyId","type":"uint256"},{"indexed":false,"name":"_fulfillmentId","type":"uint256"}],"name":"FulfillmentUpdated","type":"event"},{"anonymous":false,"inputs":[{"indexed":false,"name":"bountyId","type":"uint256"},{"indexed":true,"name":"fulfiller","type":"address"},{"indexed":true,"name":"_fulfillmentId","type":"uint256"}],"name":"FulfillmentAccepted","type":"event"},{"anonymous":false,"inputs":[{"indexed":false,"name":"bountyId","type":"uint256"},{"indexed":true,"name":"issuer","type":"address"}],"name":"BountyKilled","type":"event"},{"anonymous":false,"inputs":[{"indexed":false,"name":"bountyId","type":"uint256"},{"indexed":true,"name":"contributor","type":"address"},{"indexed":false,"name":"value","type":"uint256"}],"name":"ContributionAdded","type":"event"},{"anonymous":false,"inputs":[{"indexed":false,"name":"bountyId","type":"uint256"},{"indexed":false,"name":"newDeadline","type":"uint256"}],"name":"DeadlineExtended","type":"event"},{"anonymous":false,"inputs":[{"indexed":false,"name":"bountyId","type":"uint256"}],"name":"BountyChanged","type":"event"},{"anonymous":false,"inputs":[{"indexed":false,"name":"_bountyId","type":"uint256"},{"indexed":true,"name":"_newIssuer","type":"address"}],"name":"IssuerTransferred","type":"event"},{"anonymous":false,"inputs":[{"indexed":false,"name":"_bountyId","type":"uint256"},{"indexed":false,"name":"_newFulfillmentAmount","type":"uint256"}],"name":"PayoutIncreased","type":"event"}]'
    standardbounties_addr = getStandardBountiesContractAddresss(network)
    bounty_abi = json.loads(standardbounties_abi)
    getBountyContract = web3.eth.contract(standardbounties_addr, abi=bounty_abi)
    return getBountyContract


def get_bounty(bounty_enum, network):
    standard_bounties = getBountyContract(network)

    try:
        issuer, deadline, fulfillmentAmount, paysTokens, bountyStage, balance = standard_bounties.functions.getBounty(bounty_enum).call()
    except BadFunctionCallOutput:
        raise BountyNotFoundException

    # pull from blockchain
    bountydata = standard_bounties.functions.getBountyData(bounty_enum).call()
    arbiter = standard_bounties.functions.getBountyArbiter(bounty_enum).call()
    token = standard_bounties.functions.getBountyToken(bounty_enum).call()
    bounty_data_str = ipfs_cat(bountydata)

    # validation
    if 'Failed to get block' in bounty_data_str:
        raise IPFSCantConnectException("Failed to connect to IPFS")
    elif 'Gateway' in bounty_data_str:
        # Catch bad gateway or timeouts if retrying attempts failed.
        raise Web3BadResponse("Failed to fetch bounty details from Web3!")

    bounty_data = json.loads(bounty_data_str)

    # fulfillments
    num_fulfillments = int(standard_bounties.functions.getNumFulfillments(bounty_enum).call())
    fulfillments = []
    for fulfill_enum in range(0, num_fulfillments):

        # pull from blockchain
        accepted, fulfiller, data = standard_bounties.functions.getFulfillment(bounty_enum, fulfill_enum).call()
        data_str = ipfs_cat(data)
        data = json.loads(data_str)

        # validation
        if 'Failed to get block' in data_str:
            raise IPFSCantConnectException("Failed to connect to IPFS")

        fulfillments.append({
            'id': fulfill_enum,
            'accepted': accepted,
            'fulfiller': fulfiller,
            'data': data,
        })

<<<<<<< HEAD
=======
    # validation
    if 'Failed to get block' in bounty_data_str:
        raise IPFSCantConnectException("Failed to connect to IPFS")

    # https://github.com/Bounties-Network/StandardBounties/issues/25
    override_deadline = bounty_data.get('payload', {}).get('expire_date', False)
    if override_deadline:
        deadline = override_deadline

>>>>>>> da77dacf
    # assemble the data
    bounty = {
        'id': bounty_enum,
        'issuer': issuer,
        'deadline': deadline,
        'fulfillmentAmount': fulfillmentAmount,
        'paysTokens': paysTokens,
        'bountyStage': bountyStage,
        'balance': balance,
        'data': bounty_data,
        'arbiter': arbiter,
        'token': token,
        'fulfillments': fulfillments,
        'network': network,
    }
    return bounty


# processes a bounty returned by get_bounty
def web3_process_bounty(bounty_data):
    did_change, old_bounty, new_bounty = process_bounty_details(bounty_data)

    if did_change and new_bounty:
        _from = old_bounty.pk if old_bounty else None
        print(f"- processing changes, {_from} => {new_bounty.pk}")
        process_bounty_changes(old_bounty, new_bounty)

    return did_change, old_bounty, new_bounty


def has_tx_mined(txid, network):
    web3 = get_web3(network)
    try:
        transaction = web3.eth.getTransaction(txid)
        return transaction.blockHash != HexBytes('0x0000000000000000000000000000000000000000000000000000000000000000')
    except Exception:
        return False


def get_bounty_id(issue_url, network):
    issue_url = normalize_url(issue_url)
    bounty_id = get_bounty_id_from_db(issue_url, network)
    if bounty_id:
        return bounty_id

    all_known_stdbounties = Bounty.objects.filter(web3_type='bounties_network', network=network).order_by('-standard_bounties_id')

    methodology = 'start_from_web3_latest'
    try:
        highest_known_bounty_id = get_highest_known_bounty_id(network)
        bounty_id = get_bounty_id_from_web3(issue_url, network, highest_known_bounty_id, direction='down')
    except NoBountiesException:
        methodology = 'start_from_db'
        last_known_bounty_id = 0
        if all_known_stdbounties.exists():
            last_known_bounty_id = all_known_stdbounties.first().standard_bounties_id
        bounty_id = get_bounty_id_from_web3(issue_url, network, last_known_bounty_id, direction='up')

    return bounty_id


def get_bounty_id_from_db(issue_url, network):
    issue_url = normalize_url(issue_url)
    bounties = Bounty.objects.filter(github_url=issue_url, network=network, web3_type='bounties_network')
    if not bounties.exists():
        return None
    return bounties.first().standard_bounties_id


def get_highest_known_bounty_id(network):
    standard_bounties = getBountyContract(network)
    num_bounties = int(standard_bounties.functions.getNumBounties().call())
    if num_bounties == 0:
        raise NoBountiesException()
    return num_bounties - 1


def get_bounty_id_from_web3(issue_url, network, start_bounty_id, direction='up'):
    issue_url = normalize_url(issue_url)
    web3 = get_web3(network)

    # iterate through all the bounties
    bounty_enum = start_bounty_id
    more_bounties = True
    while more_bounties:
        try:

            # pull and process each bounty
            print(f'** get_bounty_id_from_web3; looking at {bounty_enum}')
            bounty = get_bounty(bounty_enum, network)
            url = bounty.get('data', {}).get('payload', {}).get('webReferenceURL', False)
            if url == issue_url:
                return bounty['id']

        except BountyNotFoundException:
            more_bounties = False
        except UnsupportedSchemaException:
            pass
        finally:
            # prepare for next loop
            if direction == 'up':
                bounty_enum += 1
            else:
                bounty_enum -= 1

    return None


def build_profile_pairs(bounty):
    """Build the profile pairs list of tuples for ingestion by notifications.

    Args:
        bounty (dashboard.models.Bounty): The Bounty to build profile pairs for.

    Returns:
        list of tuples: The list of profile pair tuples.

    """
    profile_handles = []
    for fulfillment in bounty.fulfillments.select_related('profile').all().order_by('pk'):
        if fulfillment.profile and fulfillment.profile.handle and fulfillment.profile.absolute_url:
            profile_handles.append((fulfillment.profile.handle, fulfillment.profile.absolute_url))
    return profile_handles<|MERGE_RESOLUTION|>--- conflicted
+++ resolved
@@ -189,18 +189,11 @@
             'data': data,
         })
 
-<<<<<<< HEAD
-=======
-    # validation
-    if 'Failed to get block' in bounty_data_str:
-        raise IPFSCantConnectException("Failed to connect to IPFS")
-
     # https://github.com/Bounties-Network/StandardBounties/issues/25
     override_deadline = bounty_data.get('payload', {}).get('expire_date', False)
     if override_deadline:
         deadline = override_deadline
 
->>>>>>> da77dacf
     # assemble the data
     bounty = {
         'id': bounty_enum,
