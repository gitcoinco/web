# -*- coding: utf-8 -*-
"""Define Dashboard related utilities and miscellaneous logic.

Copyright (C) 2020 Gitcoin Core

This program is free software: you can redistribute it and/or modify
it under the terms of the GNU Affero General Public License as published
by the Free Software Foundation, either version 3 of the License, or
(at your option) any later version.

This program is distributed in the hope that it will be useful,
but WITHOUT ANY WARRANTY; without even the implied warranty of
MERCHANTABILITY or FITNESS FOR A PARTICULAR PURPOSE. See the
GNU Affero General Public License for more details.

You should have received a copy of the GNU Affero General Public License
along with this program. If not, see <http://www.gnu.org/licenses/>.

"""
import base64
import json
import logging
import re
import time
from json.decoder import JSONDecodeError

from django.conf import settings
from django.urls import URLPattern, URLResolver
from django.utils import timezone

import ens
import ipfshttpclient
import requests
from app.utils import sync_profile
from avatar.models import CustomAvatar
from compliance.models import Country, Entity
from cytoolz import compose
from dashboard.helpers import UnsupportedSchemaException, normalize_url, process_bounty_changes, process_bounty_details
from dashboard.models import (
    Activity, BlockedUser, Bounty, BountyFulfillment, HackathonRegistration, Profile, UserAction,
)
from dashboard.sync.binance import sync_binance_payout
from dashboard.sync.btc import sync_btc_payout
from dashboard.sync.celo import sync_celo_payout
from dashboard.sync.etc import sync_etc_payout
from dashboard.sync.eth import sync_eth_payout
from dashboard.sync.filecoin import sync_filecoin_payout
from dashboard.sync.harmony import sync_harmony_payout
from dashboard.sync.polkadot import sync_polkadot_payout
from dashboard.sync.rsk import sync_rsk_payout
from dashboard.sync.xinfin import sync_xinfin_payout
from dashboard.sync.zil import sync_zil_payout
from ens.auto import ns
from ens.utils import name_to_hash
from eth_abi import decode_single, encode_single
from eth_utils import keccak, to_checksum_address, to_hex
from gas.utils import conf_time_spread, eth_usd_conv_rate, gas_advisories, recommend_min_gas_price_to_confirm_in_time
from hexbytes import HexBytes
from ipfshttpclient.exceptions import CommunicationError
from pytz import UTC
from web3 import HTTPProvider, Web3, WebsocketProvider
from web3.exceptions import BadFunctionCallOutput
from web3.middleware import geth_poa_middleware

from .abi import erc20_abi
from .notifications import maybe_market_to_slack

logger = logging.getLogger(__name__)

SEMAPHORE_BOUNTY_SALT = '1'
SEMAPHORE_BOUNTY_NS = 'bounty_processor'


def all_sendcryptoasset_models():
    from revenue.models import DigitalGoodPurchase
    from dashboard.models import Tip
    from kudos.models import KudosTransfer

    return [DigitalGoodPurchase, Tip, KudosTransfer]


class ProfileNotFoundException(Exception):
    pass


class ProfileHiddenException(Exception):
    pass


class BountyNotFoundException(Exception):
    pass


class UnsupportedNetworkException(Exception):
    pass


class IPFSCantConnectException(Exception):
    pass


class NoBountiesException(Exception):
    pass


def humanize_event_name(name):
    """Humanize an event name.

    Args:
      name (str): The event name

    Returns:
        str: The humanized representation.

    """
    humanized_event_names = {
        'new_bounty': 'New funded issue',
        'start_work': 'Work started',
        'stop_work': 'Work stopped',
        'work_submitted': 'Work submitted',
        'increased_bounty': 'Increased funds for issue',
        'killed_bounty': 'Cancelled funded issue',
        'worker_approved': 'Worker approved',
        'worker_rejected': 'Worker rejected',
        'work_done': 'Work done',
        'issue_remarketed': 'Issue re-marketed'
    }

    return humanized_event_names.get(name, name).upper()


def create_user_action(user, action_type, request=None, metadata=None):
    """Create a UserAction for the specified action type.

    Args:
        user (User): The User object.
        action_type (str): The type of action to record.
        request (Request): The request object. Defaults to: None.
        metadata (dict): Any accompanying metadata to be added.
            Defaults to: {}.

    Returns:
        bool: Whether or not the UserAction was created successfully.

    """
    from app.utils import handle_location_request
    if action_type not in dict(UserAction.ACTION_TYPES).keys():
        print('UserAction.create_action received an invalid action_type')
        return False

    if metadata is None:
        metadata = {}

    kwargs = {
        'metadata': metadata,
        'action': action_type,
        'user': user
    }

    if request:
        geolocation_data, ip_address = handle_location_request(request)

        if geolocation_data:
            kwargs['location_data'] = geolocation_data
        if ip_address:
            kwargs['ip_address'] = ip_address

        utmJson = _get_utm_from_cookie(request)

        if utmJson:
            kwargs['utm'] = utmJson

    if user and hasattr(user, 'profile'):
        kwargs['profile'] = user.profile if user and user.profile else None

    try:
        UserAction.objects.create(**kwargs)
        return True
    except Exception as e:
        logger.error(f'Failure in UserAction.create_action - ({e})')
        return False


def _get_utm_from_cookie(request):
    """Extract utm* params from Cookie.

    Args:
        request (Request): The request object.

    Returns:
        utm_source: if it's not in cookie should be None.
        utm_medium: if it's not in cookie should be None.
        utm_campaign: if it's not in cookie should be None.

    """
    utmDict = {}
    utm_source = request.COOKIES.get('utm_source')
    if not utm_source:
        utm_source = request.GET.get('utm_source')
    utm_medium = request.COOKIES.get('utm_medium')
    if not utm_medium:
        utm_medium = request.GET.get('utm_medium')
    utm_campaign = request.COOKIES.get('utm_campaign')
    if not utm_campaign:
        utm_campaign = request.GET.get('utm_campaign')

    if utm_source:
        utmDict['utm_source'] = utm_source
    if utm_medium:
        utmDict['utm_medium'] = utm_medium
    if utm_campaign:
        utmDict['utm_campaign'] = utm_campaign

    if bool(utmDict):
        return utmDict
    else:
        return None


def get_ipfs(host=None, port=settings.IPFS_API_PORT):
    """Establish a connection to IPFS.

    Args:
        host (str): The IPFS host to connect to.
            Defaults to environment variable: IPFS_HOST.  The host name should be of the form 'ipfs.infura.io' and not
            include 'https://'.
        port (int): The IPFS port to connect to.
            Defaults to environment variable: env IPFS_API_PORT.

    Raises:
        CommunicationError: The exception is raised when there is a
            communication error with IPFS.

    Returns:
        ipfshttpclient.client.Client: The IPFS connection client.

    """
    if host is None:
        clientConnectString = f'/dns/{settings.IPFS_HOST}/tcp/{settings.IPFS_API_PORT}/{settings.IPFS_API_SCHEME}'
    else:
        clientConnectString = f'/dns/{host}/tcp/{settings.IPFS_API_PORT}/https'
    try:
        return ipfshttpclient.connect(clientConnectString)
    except CommunicationError as e:
        logger.exception(e)
        raise IPFSCantConnectException('Failed while attempt to connect to IPFS')
    return None


def ipfs_cat(key):
    try:
        # Attempt connecting to IPFS via Infura
        response, status_code = ipfs_cat_requests(key)
        if status_code == 200:
            return response

        # Attempt connecting to IPFS via hosted node
        response = ipfs_cat_ipfsapi(key)
        if response:
            return response

        raise IPFSCantConnectException('Failed to connect cat key against IPFS - Check IPFS/Infura connectivity')
    except IPFSCantConnectException as e:
        logger.exception(e)


def ipfs_cat_ipfsapi(key):
    ipfs = get_ipfs()
    if ipfs:
        try:
            return ipfs.cat(key)
        except Exception:
            return None


def ipfs_cat_requests(key):
    try:
        url = f'https://ipfs.infura.io:5001/api/v0/cat?arg={key}'
        response = requests.get(url, timeout=1)
        return response.text, response.status_code
    except:
        return None, 500


def get_web3(network, sockets=False):
    """Get a Web3 session for the provided network.

    Attributes:
        network (str): The network to establish a session with.

    Raises:
        UnsupportedNetworkException: The exception is raised if the method
            is passed an invalid network.

    Returns:
        web3.main.Web3: A web3 instance for the provided network.

    """
    if network in ['mainnet', 'rinkeby', 'ropsten']:
        if sockets:
            if settings.INFURA_USE_V3:
                provider = WebsocketProvider(f'wss://{network}.infura.io/ws/v3/{settings.INFURA_V3_PROJECT_ID}')
            else:
                provider = WebsocketProvider(f'wss://{network}.infura.io/ws')
        else:
            if settings.INFURA_USE_V3:
                provider = HTTPProvider(f'https://{network}.infura.io/v3/{settings.INFURA_V3_PROJECT_ID}')
            else:
                provider = HTTPProvider(f'https://{network}.infura.io')

        w3 = Web3(provider)
        if network == 'rinkeby':
            w3.middleware_stack.inject(geth_poa_middleware, layer=0)
        return w3
    elif network == 'xdai':
        if sockets:
            provider = WebsocketProvider(f'wss://rpc.xdaichain.com/wss')
        else:
            provider = HTTPProvider(f'https://dai.poa.network/')
        return Web3(provider)
    elif network == 'localhost' or 'custom network':
        return Web3(Web3.HTTPProvider("http://testrpc:8545", request_kwargs={'timeout': 60}))

    raise UnsupportedNetworkException(network)


def get_profile_from_referral_code(code):
    """Returns a profile from the unique code

    Returns:
        A unique string for each profile
    """
    return base64.urlsafe_b64decode(code.encode()).decode()


def get_bounty_invite_url(inviter, bounty_id):
    """Returns a unique url for each bounty and one who is inviting
    Returns:
        A unique string for each bounty
    """
    salt = "X96gRAVvwx52uS6w4QYCUHRfR3OaoB"
    string = str(inviter) + salt + str(bounty_id)
    return base64.urlsafe_b64encode(string.encode()).decode()


def get_bounty_from_invite_url(invite_url):
    """Returns a unique url for each bounty and one who is inviting

    Returns:
        A unique string for each bounty
    """
    salt = "X96gRAVvwx52uS6w4QYCUHRfR3OaoB"
    decoded_string = base64.urlsafe_b64decode(invite_url.encode()).decode()
    data_array = decoded_string.split(salt)
    inviter = data_array[0]
    bounty = data_array[1]
    return {'inviter': inviter, 'bounty': bounty}


def get_unrated_bounties_count(user):
    if not user:
        return 0
    unrated_contributed = Bounty.objects.current().prefetch_related('feedbacks').filter(interested__profile=user) \
        .filter(interested__status='okay') \
        .filter(interested__pending=False).filter(idx_status='submitted') \
        .exclude(
            feedbacks__feedbackType='worker',
            feedbacks__sender_profile=user,
        )
    unrated_funded = Bounty.objects.current().prefetch_related('fulfillments', 'interested', 'interested__profile', 'feedbacks') \
    .filter(
        bounty_owner_github_username__iexact=user.handle,
        idx_status='done'
    ).exclude(
        feedbacks__feedbackType='approver',
        feedbacks__sender_profile=user,
    )
    unrated_count = unrated_funded.count() + unrated_contributed.count()
    return unrated_count


def getStandardBountiesContractAddresss(network):
    if network == 'mainnet':
        return to_checksum_address('0x2af47a65da8cd66729b4209c22017d6a5c2d2400')
    elif network == 'rinkeby':
        return to_checksum_address('0xf209d2b723b6417cbf04c07e733bee776105a073')
    raise UnsupportedNetworkException(network)


# http://web3py.readthedocs.io/en/latest/contracts.html
def getBountyContract(network):
    web3 = get_web3(network)
    standardbounties_abi = '[{"constant":false,"inputs":[{"name":"_bountyId","type":"uint256"}],"name":"killBounty","outputs":[],"payable":false,"stateMutability":"nonpayable","type":"function"},{"constant":true,"inputs":[{"name":"_bountyId","type":"uint256"}],"name":"getBountyToken","outputs":[{"name":"","type":"address"}],"payable":false,"stateMutability":"view","type":"function"},{"constant":false,"inputs":[{"name":"_bountyId","type":"uint256"},{"name":"_data","type":"string"}],"name":"fulfillBounty","outputs":[],"payable":false,"stateMutability":"nonpayable","type":"function"},{"constant":false,"inputs":[{"name":"_bountyId","type":"uint256"},{"name":"_newDeadline","type":"uint256"}],"name":"extendDeadline","outputs":[],"payable":false,"stateMutability":"nonpayable","type":"function"},{"constant":true,"inputs":[],"name":"getNumBounties","outputs":[{"name":"","type":"uint256"}],"payable":false,"stateMutability":"view","type":"function"},{"constant":false,"inputs":[{"name":"_bountyId","type":"uint256"},{"name":"_fulfillmentId","type":"uint256"},{"name":"_data","type":"string"}],"name":"updateFulfillment","outputs":[],"payable":false,"stateMutability":"nonpayable","type":"function"},{"constant":false,"inputs":[{"name":"_bountyId","type":"uint256"},{"name":"_newFulfillmentAmount","type":"uint256"},{"name":"_value","type":"uint256"}],"name":"increasePayout","outputs":[],"payable":true,"stateMutability":"payable","type":"function"},{"constant":false,"inputs":[{"name":"_bountyId","type":"uint256"},{"name":"_newFulfillmentAmount","type":"uint256"}],"name":"changeBountyFulfillmentAmount","outputs":[],"payable":false,"stateMutability":"nonpayable","type":"function"},{"constant":false,"inputs":[{"name":"_bountyId","type":"uint256"},{"name":"_newIssuer","type":"address"}],"name":"transferIssuer","outputs":[],"payable":false,"stateMutability":"nonpayable","type":"function"},{"constant":false,"inputs":[{"name":"_bountyId","type":"uint256"},{"name":"_value","type":"uint256"}],"name":"activateBounty","outputs":[],"payable":true,"stateMutability":"payable","type":"function"},{"constant":false,"inputs":[{"name":"_issuer","type":"address"},{"name":"_deadline","type":"uint256"},{"name":"_data","type":"string"},{"name":"_fulfillmentAmount","type":"uint256"},{"name":"_arbiter","type":"address"},{"name":"_paysTokens","type":"bool"},{"name":"_tokenContract","type":"address"}],"name":"issueBounty","outputs":[{"name":"","type":"uint256"}],"payable":false,"stateMutability":"nonpayable","type":"function"},{"constant":false,"inputs":[{"name":"_issuer","type":"address"},{"name":"_deadline","type":"uint256"},{"name":"_data","type":"string"},{"name":"_fulfillmentAmount","type":"uint256"},{"name":"_arbiter","type":"address"},{"name":"_paysTokens","type":"bool"},{"name":"_tokenContract","type":"address"},{"name":"_value","type":"uint256"}],"name":"issueAndActivateBounty","outputs":[{"name":"","type":"uint256"}],"payable":true,"stateMutability":"payable","type":"function"},{"constant":true,"inputs":[{"name":"_bountyId","type":"uint256"}],"name":"getBountyArbiter","outputs":[{"name":"","type":"address"}],"payable":false,"stateMutability":"view","type":"function"},{"constant":false,"inputs":[{"name":"_bountyId","type":"uint256"},{"name":"_value","type":"uint256"}],"name":"contribute","outputs":[],"payable":true,"stateMutability":"payable","type":"function"},{"constant":true,"inputs":[],"name":"owner","outputs":[{"name":"","type":"address"}],"payable":false,"stateMutability":"view","type":"function"},{"constant":false,"inputs":[{"name":"_bountyId","type":"uint256"},{"name":"_newPaysTokens","type":"bool"},{"name":"_newTokenContract","type":"address"}],"name":"changeBountyPaysTokens","outputs":[],"payable":false,"stateMutability":"nonpayable","type":"function"},{"constant":true,"inputs":[{"name":"_bountyId","type":"uint256"}],"name":"getBountyData","outputs":[{"name":"","type":"string"}],"payable":false,"stateMutability":"view","type":"function"},{"constant":true,"inputs":[{"name":"_bountyId","type":"uint256"},{"name":"_fulfillmentId","type":"uint256"}],"name":"getFulfillment","outputs":[{"name":"","type":"bool"},{"name":"","type":"address"},{"name":"","type":"string"}],"payable":false,"stateMutability":"view","type":"function"},{"constant":false,"inputs":[{"name":"_bountyId","type":"uint256"},{"name":"_newArbiter","type":"address"}],"name":"changeBountyArbiter","outputs":[],"payable":false,"stateMutability":"nonpayable","type":"function"},{"constant":false,"inputs":[{"name":"_bountyId","type":"uint256"},{"name":"_newDeadline","type":"uint256"}],"name":"changeBountyDeadline","outputs":[],"payable":false,"stateMutability":"nonpayable","type":"function"},{"constant":false,"inputs":[{"name":"_bountyId","type":"uint256"},{"name":"_fulfillmentId","type":"uint256"}],"name":"acceptFulfillment","outputs":[],"payable":false,"stateMutability":"nonpayable","type":"function"},{"constant":true,"inputs":[{"name":"","type":"uint256"}],"name":"bounties","outputs":[{"name":"issuer","type":"address"},{"name":"deadline","type":"uint256"},{"name":"data","type":"string"},{"name":"fulfillmentAmount","type":"uint256"},{"name":"arbiter","type":"address"},{"name":"paysTokens","type":"bool"},{"name":"bountyStage","type":"uint8"},{"name":"balance","type":"uint256"}],"payable":false,"stateMutability":"view","type":"function"},{"constant":true,"inputs":[{"name":"_bountyId","type":"uint256"}],"name":"getBounty","outputs":[{"name":"","type":"address"},{"name":"","type":"uint256"},{"name":"","type":"uint256"},{"name":"","type":"bool"},{"name":"","type":"uint256"},{"name":"","type":"uint256"}],"payable":false,"stateMutability":"view","type":"function"},{"constant":false,"inputs":[{"name":"_bountyId","type":"uint256"},{"name":"_newData","type":"string"}],"name":"changeBountyData","outputs":[],"payable":false,"stateMutability":"nonpayable","type":"function"},{"constant":true,"inputs":[{"name":"_bountyId","type":"uint256"}],"name":"getNumFulfillments","outputs":[{"name":"","type":"uint256"}],"payable":false,"stateMutability":"view","type":"function"},{"inputs":[{"name":"_owner","type":"address"}],"payable":false,"stateMutability":"nonpayable","type":"constructor"},{"anonymous":false,"inputs":[{"indexed":false,"name":"bountyId","type":"uint256"}],"name":"BountyIssued","type":"event"},{"anonymous":false,"inputs":[{"indexed":false,"name":"bountyId","type":"uint256"},{"indexed":false,"name":"issuer","type":"address"}],"name":"BountyActivated","type":"event"},{"anonymous":false,"inputs":[{"indexed":false,"name":"bountyId","type":"uint256"},{"indexed":true,"name":"fulfiller","type":"address"},{"indexed":true,"name":"_fulfillmentId","type":"uint256"}],"name":"BountyFulfilled","type":"event"},{"anonymous":false,"inputs":[{"indexed":false,"name":"_bountyId","type":"uint256"},{"indexed":false,"name":"_fulfillmentId","type":"uint256"}],"name":"FulfillmentUpdated","type":"event"},{"anonymous":false,"inputs":[{"indexed":false,"name":"bountyId","type":"uint256"},{"indexed":true,"name":"fulfiller","type":"address"},{"indexed":true,"name":"_fulfillmentId","type":"uint256"}],"name":"FulfillmentAccepted","type":"event"},{"anonymous":false,"inputs":[{"indexed":false,"name":"bountyId","type":"uint256"},{"indexed":true,"name":"issuer","type":"address"}],"name":"BountyKilled","type":"event"},{"anonymous":false,"inputs":[{"indexed":false,"name":"bountyId","type":"uint256"},{"indexed":true,"name":"contributor","type":"address"},{"indexed":false,"name":"value","type":"uint256"}],"name":"ContributionAdded","type":"event"},{"anonymous":false,"inputs":[{"indexed":false,"name":"bountyId","type":"uint256"},{"indexed":false,"name":"newDeadline","type":"uint256"}],"name":"DeadlineExtended","type":"event"},{"anonymous":false,"inputs":[{"indexed":false,"name":"bountyId","type":"uint256"}],"name":"BountyChanged","type":"event"},{"anonymous":false,"inputs":[{"indexed":false,"name":"_bountyId","type":"uint256"},{"indexed":true,"name":"_newIssuer","type":"address"}],"name":"IssuerTransferred","type":"event"},{"anonymous":false,"inputs":[{"indexed":false,"name":"_bountyId","type":"uint256"},{"indexed":false,"name":"_newFulfillmentAmount","type":"uint256"}],"name":"PayoutIncreased","type":"event"}]'
    standardbounties_addr = getStandardBountiesContractAddresss(network)
    bounty_abi = json.loads(standardbounties_abi)
    getBountyContract = web3.eth.contract(standardbounties_addr, abi=bounty_abi)
    return getBountyContract

def get_poap_contract_addresss(network):
    if network == 'mainnet':
        return to_checksum_address('0x22C1f6050E56d2876009903609a2cC3fEf83B415')
    elif network == 'xdai':
        return to_checksum_address('0x22C1f6050E56d2876009903609a2cC3fEf83B415')
    elif network == 'ropsten':
        return to_checksum_address('0x50C5CA3e7f5566dA3Aa64eC687D283fdBEC2A2F2')
    raise UnsupportedNetworkException(network)


def get_poap_contract(network, sockets):
    web3 = get_web3(network, sockets)
    poap_abi = '[{"constant":true,"inputs":[{"name":"interfaceId","type":"bytes4"}],"name":"supportsInterface","outputs":[{"name":"","type":"bool"}],"payable":false,"stateMutability":"view","type":"function"},{"constant":false,"inputs":[{"name":"eventId","type":"uint256"}],"name":"renounceEventMinter","outputs":[],"payable":false,"stateMutability":"nonpayable","type":"function"},{"constant":true,"inputs":[],"name":"name","outputs":[{"name":"","type":"string"}],"payable":false,"stateMutability":"view","type":"function"},{"constant":true,"inputs":[{"name":"tokenId","type":"uint256"}],"name":"getApproved","outputs":[{"name":"","type":"address"}],"payable":false,"stateMutability":"view","type":"function"},{"constant":false,"inputs":[{"name":"to","type":"address"},{"name":"tokenId","type":"uint256"}],"name":"approve","outputs":[],"payable":false,"stateMutability":"nonpayable","type":"function"},{"constant":true,"inputs":[{"name":"tokenId","type":"uint256"}],"name":"tokenEvent","outputs":[{"name":"","type":"uint256"}],"payable":false,"stateMutability":"view","type":"function"},{"constant":false,"inputs":[{"name":"eventId","type":"uint256"},{"name":"account","type":"address"}],"name":"removeEventMinter","outputs":[],"payable":false,"stateMutability":"nonpayable","type":"function"},{"constant":false,"inputs":[{"name":"account","type":"address"}],"name":"removeAdmin","outputs":[],"payable":false,"stateMutability":"nonpayable","type":"function"},{"constant":true,"inputs":[],"name":"totalSupply","outputs":[{"name":"","type":"uint256"}],"payable":false,"stateMutability":"view","type":"function"},{"constant":false,"inputs":[{"name":"from","type":"address"},{"name":"to","type":"address"},{"name":"tokenId","type":"uint256"}],"name":"transferFrom","outputs":[],"payable":false,"stateMutability":"nonpayable","type":"function"},{"constant":true,"inputs":[{"name":"account","type":"address"}],"name":"isAdmin","outputs":[{"name":"","type":"bool"}],"payable":false,"stateMutability":"view","type":"function"},{"constant":false,"inputs":[{"name":"eventId","type":"uint256"},{"name":"to","type":"address[]"}],"name":"mintEventToManyUsers","outputs":[{"name":"","type":"bool"}],"payable":false,"stateMutability":"nonpayable","type":"function"},{"constant":true,"inputs":[{"name":"eventId","type":"uint256"},{"name":"account","type":"address"}],"name":"isEventMinter","outputs":[{"name":"","type":"bool"}],"payable":false,"stateMutability":"view","type":"function"},{"constant":true,"inputs":[{"name":"owner","type":"address"},{"name":"index","type":"uint256"}],"name":"tokenOfOwnerByIndex","outputs":[{"name":"","type":"uint256"}],"payable":false,"stateMutability":"view","type":"function"},{"constant":false,"inputs":[],"name":"unpause","outputs":[],"payable":false,"stateMutability":"nonpayable","type":"function"},{"constant":false,"inputs":[{"name":"from","type":"address"},{"name":"to","type":"address"},{"name":"tokenId","type":"uint256"}],"name":"safeTransferFrom","outputs":[],"payable":false,"stateMutability":"nonpayable","type":"function"},{"constant":false,"inputs":[{"name":"tokenId","type":"uint256"}],"name":"burn","outputs":[],"payable":false,"stateMutability":"nonpayable","type":"function"},{"constant":true,"inputs":[{"name":"index","type":"uint256"}],"name":"tokenByIndex","outputs":[{"name":"","type":"uint256"}],"payable":false,"stateMutability":"view","type":"function"},{"constant":false,"inputs":[{"name":"baseURI","type":"string"}],"name":"setBaseURI","outputs":[],"payable":false,"stateMutability":"nonpayable","type":"function"},{"constant":true,"inputs":[],"name":"paused","outputs":[{"name":"","type":"bool"}],"payable":false,"stateMutability":"view","type":"function"},{"constant":true,"inputs":[{"name":"tokenId","type":"uint256"}],"name":"ownerOf","outputs":[{"name":"","type":"address"}],"payable":false,"stateMutability":"view","type":"function"},{"constant":true,"inputs":[{"name":"owner","type":"address"},{"name":"index","type":"uint256"}],"name":"tokenDetailsOfOwnerByIndex","outputs":[{"name":"tokenId","type":"uint256"},{"name":"eventId","type":"uint256"}],"payable":false,"stateMutability":"view","type":"function"},{"constant":false,"inputs":[{"name":"account","type":"address"}],"name":"addAdmin","outputs":[],"payable":false,"stateMutability":"nonpayable","type":"function"},{"constant":true,"inputs":[{"name":"owner","type":"address"}],"name":"balanceOf","outputs":[{"name":"","type":"uint256"}],"payable":false,"stateMutability":"view","type":"function"},{"constant":false,"inputs":[],"name":"initialize","outputs":[],"payable":false,"stateMutability":"nonpayable","type":"function"},{"constant":false,"inputs":[],"name":"pause","outputs":[],"payable":false,"stateMutability":"nonpayable","type":"function"},{"constant":false,"inputs":[],"name":"renounceAdmin","outputs":[],"payable":false,"stateMutability":"nonpayable","type":"function"},{"constant":false,"inputs":[{"name":"__name","type":"string"},{"name":"__symbol","type":"string"},{"name":"__baseURI","type":"string"},{"name":"admins","type":"address[]"}],"name":"initialize","outputs":[],"payable":false,"stateMutability":"nonpayable","type":"function"},{"constant":true,"inputs":[],"name":"symbol","outputs":[{"name":"","type":"string"}],"payable":false,"stateMutability":"view","type":"function"},{"constant":false,"inputs":[{"name":"eventId","type":"uint256"},{"name":"account","type":"address"}],"name":"addEventMinter","outputs":[],"payable":false,"stateMutability":"nonpayable","type":"function"},{"constant":false,"inputs":[{"name":"eventId","type":"uint256"},{"name":"to","type":"address"}],"name":"mintToken","outputs":[{"name":"","type":"bool"}],"payable":false,"stateMutability":"nonpayable","type":"function"},{"constant":false,"inputs":[{"name":"to","type":"address"},{"name":"approved","type":"bool"}],"name":"setApprovalForAll","outputs":[],"payable":false,"stateMutability":"nonpayable","type":"function"},{"constant":false,"inputs":[{"name":"from","type":"address"},{"name":"to","type":"address"},{"name":"tokenId","type":"uint256"},{"name":"_data","type":"bytes"}],"name":"safeTransferFrom","outputs":[],"payable":false,"stateMutability":"nonpayable","type":"function"},{"constant":false,"inputs":[{"name":"sender","type":"address"}],"name":"initialize","outputs":[],"payable":false,"stateMutability":"nonpayable","type":"function"},{"constant":true,"inputs":[{"name":"tokenId","type":"uint256"}],"name":"tokenURI","outputs":[{"name":"","type":"string"}],"payable":false,"stateMutability":"view","type":"function"},{"constant":false,"inputs":[{"name":"eventId","type":"uint256"},{"name":"tokenId","type":"uint256"},{"name":"to","type":"address"}],"name":"mintToken","outputs":[{"name":"","type":"bool"}],"payable":false,"stateMutability":"nonpayable","type":"function"},{"constant":true,"inputs":[{"name":"owner","type":"address"},{"name":"operator","type":"address"}],"name":"isApprovedForAll","outputs":[{"name":"","type":"bool"}],"payable":false,"stateMutability":"view","type":"function"},{"constant":false,"inputs":[{"name":"eventIds","type":"uint256[]"},{"name":"to","type":"address"}],"name":"mintUserToManyEvents","outputs":[{"name":"","type":"bool"}],"payable":false,"stateMutability":"nonpayable","type":"function"},{"anonymous":false,"inputs":[{"indexed":false,"name":"eventId","type":"uint256"},{"indexed":false,"name":"tokenId","type":"uint256"}],"name":"EventToken","type":"event"},{"anonymous":false,"inputs":[{"indexed":false,"name":"account","type":"address"}],"name":"Paused","type":"event"},{"anonymous":false,"inputs":[{"indexed":false,"name":"account","type":"address"}],"name":"Unpaused","type":"event"},{"anonymous":false,"inputs":[{"indexed":true,"name":"account","type":"address"}],"name":"AdminAdded","type":"event"},{"anonymous":false,"inputs":[{"indexed":true,"name":"account","type":"address"}],"name":"AdminRemoved","type":"event"},{"anonymous":false,"inputs":[{"indexed":true,"name":"eventId","type":"uint256"},{"indexed":true,"name":"account","type":"address"}],"name":"EventMinterAdded","type":"event"},{"anonymous":false,"inputs":[{"indexed":true,"name":"eventId","type":"uint256"},{"indexed":true,"name":"account","type":"address"}],"name":"EventMinterRemoved","type":"event"},{"anonymous":false,"inputs":[{"indexed":true,"name":"from","type":"address"},{"indexed":true,"name":"to","type":"address"},{"indexed":true,"name":"tokenId","type":"uint256"}],"name":"Transfer","type":"event"},{"anonymous":false,"inputs":[{"indexed":true,"name":"owner","type":"address"},{"indexed":true,"name":"approved","type":"address"},{"indexed":true,"name":"tokenId","type":"uint256"}],"name":"Approval","type":"event"},{"anonymous":false,"inputs":[{"indexed":true,"name":"owner","type":"address"},{"indexed":true,"name":"operator","type":"address"},{"indexed":false,"name":"approved","type":"bool"}],"name":"ApprovalForAll","type":"event"}]'
    poap_addr = get_poap_contract_addresss(network)
    poap_abi = json.loads(poap_abi)
    poap_contract = web3.eth.contract(poap_addr, abi=poap_abi)
    return poap_contract

<<<<<<< HEAD
def get_poap_earliest_owned_token_timestamp(network, address):
    poap_contract = get_poap_contract(network)
    from_block = 7844308
    if network == "ropsten":
        from_block = 5592255
    # Filter the contract events by owner address
    transfer_filter = poap_contract.events.Transfer.createFilter(argument_filters={'to': address}, fromBlock=from_block, toBlock='latest')
    log_entries = transfer_filter.get_all_entries()
    if len(log_entries) == 0:
        # We find no event for this address
=======

def get_poap_earliest_owned_token_timestamp(network, sockets, address):
    web3 = get_web3(network, sockets)
    poap_contract = get_poap_contract(network, sockets)
    from_block = 7844214
    if network == "xdai":
        from_block = 12188423
    elif network == "ropsten":
        from_block = 5592255

    # Check that the address holds a balance
    if poap_contract.functions.balanceOf(address).call() == 0:
        # No balance for this address
>>>>>>> b475f85e
        return None
    else:
        # Get all Transfer events that were sent to this Address
        transfer_filter = poap_contract.events.Transfer.createFilter(argument_filters={'to': address}, fromBlock=from_block, toBlock='latest')
        # Make sure the filter is registered before claiming entries
        time.sleep(1)
        log_entries = transfer_filter.get_all_entries()
        # If no entries are returned then we should return 0 to denote a failure (there should be at least some entries if we have a balance present)
        if len(log_entries) == 0:
            # No Transfer events we're retrieved for this address
            return 0
        else:
            # Get block number of the earliest tokenId that still owned by owner
            for entry in log_entries:
                token_id = entry.args.tokenId
                block_number = entry.blockNumber
                owner = poap_contract.functions.ownerOf(token_id).call()
                if address.lower() == owner.lower():
                    # Gotcha
                    return web3.eth.getBlock(block_number).timestamp

def get_ens_contract_addresss(network, legacy=False):
    if network == 'mainnet':
        if not legacy:
            return to_checksum_address('0x00000000000C2E074eC69A0dFb2997BA6C7d2e1e')
        return to_checksum_address('0x314159265dd8dbb310642f98f50c066173c1259b')
    raise UnsupportedNetworkException(network)


def get_ens_resolver_contract(network, node):
    web3 = get_web3(network)
    ens_resolver_json = '[{"anonymous":false,"inputs":[{"indexed":true,"name":"node","type":"bytes32"},{"indexed":false,"name":"a","type":"address"}],"name":"AddrChanged","type":"event"},{"anonymous":false,"inputs":[{"indexed":true,"name":"node","type":"bytes32"},{"indexed":false,"name":"coinType","type":"uint256"},{"indexed":false,"name":"newAddress","type":"bytes"}],"name":"AddressChanged","type":"event"},{"anonymous":false,"inputs":[{"indexed":true,"name":"node","type":"bytes32"},{"indexed":false,"name":"name","type":"string"}],"name":"NameChanged","type":"event"},{"anonymous":false,"inputs":[{"indexed":true,"name":"node","type":"bytes32"},{"indexed":true,"name":"contentType","type":"uint256"}],"name":"ABIChanged","type":"event"},{"anonymous":false,"inputs":[{"indexed":true,"name":"node","type":"bytes32"},{"indexed":false,"name":"x","type":"bytes32"},{"indexed":false,"name":"y","type":"bytes32"}],"name":"PubkeyChanged","type":"event"},{"anonymous":false,"inputs":[{"indexed":true,"name":"node","type":"bytes32"},{"indexed":true,"name":"indexedKey","type":"string"},{"indexed":false,"name":"key","type":"string"}],"name":"TextChanged","type":"event"},{"anonymous":false,"inputs":[{"indexed":true,"name":"node","type":"bytes32"},{"indexed":false,"name":"hash","type":"bytes"}],"name":"ContenthashChanged","type":"event"},{"anonymous":false,"inputs":[{"indexed":true,"name":"node","type":"bytes32"},{"indexed":false,"name":"hash","type":"bytes32"}],"name":"ContentChanged","type":"event"},{"constant":true,"inputs":[{"name":"node","type":"bytes32"},{"name":"contentTypes","type":"uint256"}],"name":"ABI","outputs":[{"name":"","type":"uint256"},{"name":"","type":"bytes"}],"payable":false,"stateMutability":"view","type":"function"},{"constant":true,"inputs":[{"name":"node","type":"bytes32"},{"name":"coinType","type":"uint256"}],"name":"addr","outputs":[{"name":"","type":"bytes"}],"payable":false,"stateMutability":"view","type":"function"},{"constant":true,"inputs":[{"name":"node","type":"bytes32"}],"name":"addr","outputs":[{"name":"","type":"address"}],"payable":false,"stateMutability":"view","type":"function"},{"constant":true,"inputs":[{"name":"node","type":"bytes32"}],"name":"contenthash","outputs":[{"name":"","type":"bytes"}],"payable":false,"stateMutability":"view","type":"function"},{"constant":true,"inputs":[{"name":"node","type":"bytes32"}],"name":"dnsrr","outputs":[{"name":"","type":"bytes"}],"payable":false,"stateMutability":"view","type":"function"},{"constant":true,"inputs":[{"name":"node","type":"bytes32"}],"name":"name","outputs":[{"name":"","type":"string"}],"payable":false,"stateMutability":"view","type":"function"},{"constant":true,"inputs":[{"name":"node","type":"bytes32"}],"name":"pubkey","outputs":[{"name":"x","type":"bytes32"},{"name":"y","type":"bytes32"}],"payable":false,"stateMutability":"view","type":"function"},{"constant":true,"inputs":[{"name":"node","type":"bytes32"},{"name":"key","type":"string"}],"name":"text","outputs":[{"name":"","type":"string"}],"payable":false,"stateMutability":"view","type":"function"},{"constant":true,"inputs":[{"name":"node","type":"bytes32"},{"name":"interfaceID","type":"bytes4"}],"name":"interfaceImplementer","outputs":[{"name":"","type":"address"}],"payable":false,"stateMutability":"view","type":"function"},{"constant":false,"inputs":[{"name":"node","type":"bytes32"},{"name":"contentType","type":"uint256"},{"name":"data","type":"bytes"}],"name":"setABI","outputs":[],"payable":false,"stateMutability":"nonpayable","type":"function"},{"constant":false,"inputs":[{"name":"node","type":"bytes32"},{"name":"addr","type":"address"}],"name":"setAddr","outputs":[],"payable":false,"stateMutability":"nonpayable","type":"function"},{"constant":false,"inputs":[{"name":"node","type":"bytes32"},{"name":"coinType","type":"uint256"},{"name":"a","type":"bytes"}],"name":"setAddr","outputs":[],"payable":false,"stateMutability":"nonpayable","type":"function"},{"constant":false,"inputs":[{"name":"node","type":"bytes32"},{"name":"hash","type":"bytes"}],"name":"setContenthash","outputs":[],"payable":false,"stateMutability":"nonpayable","type":"function"},{"constant":false,"inputs":[{"name":"node","type":"bytes32"},{"name":"data","type":"bytes"}],"name":"setDnsrr","outputs":[],"payable":false,"stateMutability":"nonpayable","type":"function"},{"constant":false,"inputs":[{"name":"node","type":"bytes32"},{"name":"_name","type":"string"}],"name":"setName","outputs":[],"payable":false,"stateMutability":"nonpayable","type":"function"},{"constant":false,"inputs":[{"name":"node","type":"bytes32"},{"name":"x","type":"bytes32"},{"name":"y","type":"bytes32"}],"name":"setPubkey","outputs":[],"payable":false,"stateMutability":"nonpayable","type":"function"},{"constant":false,"inputs":[{"name":"node","type":"bytes32"},{"name":"key","type":"string"},{"name":"value","type":"string"}],"name":"setText","outputs":[],"payable":false,"stateMutability":"nonpayable","type":"function"},{"constant":false,"inputs":[{"name":"node","type":"bytes32"},{"name":"interfaceID","type":"bytes4"},{"name":"implementer","type":"address"}],"name":"setInterface","outputs":[],"payable":false,"stateMutability":"nonpayable","type":"function"},{"constant":true,"inputs":[{"name":"interfaceID","type":"bytes4"}],"name":"supportsInterface","outputs":[{"name":"","type":"bool"}],"payable":false,"stateMutability":"pure","type":"function"},{"constant":false,"inputs":[{"name":"data","type":"bytes[]"}],"name":"multicall","outputs":[{"name":"results","type":"bytes[]"}],"payable":false,"stateMutability":"nonpayable","type":"function"},{"constant":true,"inputs":[{"name":"node","type":"bytes32"}],"name":"content","outputs":[{"name":"","type":"bytes32"}],"payable":false,"stateMutability":"view","type":"function"},{"constant":true,"inputs":[{"name":"node","type":"bytes32"}],"name":"multihash","outputs":[{"name":"","type":"bytes"}],"payable":false,"stateMutability":"view","type":"function"},{"constant":false,"inputs":[{"name":"node","type":"bytes32"},{"name":"hash","type":"bytes32"}],"name":"setContent","outputs":[],"payable":false,"stateMutability":"nonpayable","type":"function"},{"constant":false,"inputs":[{"name":"node","type":"bytes32"},{"name":"hash","type":"bytes"}],"name":"setMultihash","outputs":[],"payable":false,"stateMutability":"nonpayable","type":"function"}]'
    ens_addr = get_ens_contract_addresss(network)
    ens_resolver_abi = json.loads(ens_resolver_json)
    ens_registry = ens.ENS.fromWeb3(web3, ens_addr)
    resolver_address = ens_registry.ens.resolver(name_to_hash(node))

    ens_resolver_contract = web3.eth.contract(resolver_address, abi=ens_resolver_abi)
    return ens_resolver_contract

def get_bounty(bounty_enum, network):
    if (settings.DEBUG or settings.ENV != 'prod') and network == 'mainnet':
        # This block will return {} if env isn't prod and the network is mainnet.
        print("--*--")
        return {}

    standard_bounties = getBountyContract(network)

    try:
        issuer, contract_deadline, fulfillmentAmount, paysTokens, bountyStage, balance = standard_bounties.functions.getBounty(bounty_enum).call()
    except BadFunctionCallOutput:
        raise BountyNotFoundException
    # pull from blockchain
    bountydata = standard_bounties.functions.getBountyData(bounty_enum).call()
    arbiter = standard_bounties.functions.getBountyArbiter(bounty_enum).call()
    token = standard_bounties.functions.getBountyToken(bounty_enum).call()
    bounty_data_str = ipfs_cat(bountydata)
    bounty_data = json.loads(bounty_data_str)

    # fulfillments
    num_fulfillments = int(standard_bounties.functions.getNumFulfillments(bounty_enum).call())
    fulfillments = []
    for fulfill_enum in range(0, num_fulfillments):

        # pull from blockchain
        accepted, fulfiller, data = standard_bounties.functions.getFulfillment(bounty_enum, fulfill_enum).call()
        try:
            data_str = ipfs_cat(data)
            data = json.loads(data_str)
        except JSONDecodeError:
            logger.error(f'Could not get {data} from ipfs')
            continue

        # validation
        if 'Failed to get block' in str(data_str):
            raise IPFSCantConnectException("Failed to connect to IPFS")

        fulfillments.append({
            'id': fulfill_enum,
            'accepted': accepted,
            'fulfiller': fulfiller,
            'data': data,
        })

    # validation
    if 'Failed to get block' in str(bounty_data_str):
        raise IPFSCantConnectException("Failed to connect to IPFS")

    # https://github.com/Bounties-Network/StandardBounties/issues/25
    ipfs_deadline = bounty_data.get('payload', {}).get('expire_date', False)
    deadline = contract_deadline
    if ipfs_deadline:
        deadline = ipfs_deadline

    # assemble the data
    bounty = {
        'id': bounty_enum,
        'issuer': issuer,
        'deadline': deadline,
        'contract_deadline': contract_deadline,
        'ipfs_deadline': ipfs_deadline,
        'fulfillmentAmount': fulfillmentAmount,
        'paysTokens': paysTokens,
        'bountyStage': bountyStage,
        'balance': balance,
        'data': bounty_data,
        'arbiter': arbiter,
        'token': token,
        'fulfillments': fulfillments,
        'network': network,
        'review': bounty_data.get('review',{}),
    }
    return bounty


# processes a bounty returned by get_bounty
def web3_process_bounty(bounty_data):
    """Process web3 bounty data by creating new or updated Bounty objects."""
    # Check whether or not the bounty data payload is for mainnet and env is prod or other network and not mainnet.
    if not bounty_data or (settings.DEBUG or settings.ENV != 'prod') and bounty_data.get('network') == 'mainnet':
        # This block will return None if running in debug/non-prod env and the network is mainnet.
        print(f"--*--")
        return None

    did_change, old_bounty, new_bounty = process_bounty_details(bounty_data)

    if did_change and new_bounty:
        _from = old_bounty.pk if old_bounty else None
        print(f"- processing changes, {_from} => {new_bounty.pk}")
        process_bounty_changes(old_bounty, new_bounty)

    return did_change, old_bounty, new_bounty


def has_tx_mined(txid, network):
    web3 = get_web3(network)
    try:
        transaction = web3.eth.getTransaction(txid)
        if not transaction:
            return False
        if not transaction.blockHash:
            return False
        return transaction.blockHash != HexBytes('0x0000000000000000000000000000000000000000000000000000000000000000')
    except Exception:
        return False


def sync_payout(fulfillment):
    token_name = fulfillment.token_name
    if not token_name:
        token_name = fulfillment.bounty.token_name

    if fulfillment.payout_type == 'web3_modal':
        sync_eth_payout(fulfillment)

    elif fulfillment.payout_type == 'qr':
        if token_name == 'ETC':
            sync_etc_payout(fulfillment)
        elif token_name == 'BTC':
            sync_btc_payout(fulfillment)
        elif token_name == 'CELO' or token_name == 'cUSD':
            sync_celo_payout(fulfillment)
        elif token_name == 'ZIL':
            sync_zil_payout(fulfillment)
        elif token_name == 'FIL':
            sync_filecoin_payout(fulfillment)

    elif fulfillment.payout_type == 'polkadot_ext':
        sync_polkadot_payout(fulfillment)

    elif fulfillment.payout_type == 'binance_ext':
        sync_binance_payout(fulfillment)

    elif fulfillment.payout_type == 'harmony_ext':
        sync_harmony_payout(fulfillment)

    elif fulfillment.payout_type == 'rsk_ext':
        sync_rsk_payout(fulfillment)

    elif fulfillment.payout_type == 'xinfin_ext':
        sync_xinfin_payout(fulfillment)


def get_bounty_id(issue_url, network):
    issue_url = normalize_url(issue_url)
    bounty_id = get_bounty_id_from_db(issue_url, network)
    if bounty_id:
        return bounty_id

    all_known_stdbounties = Bounty.objects.filter(
        web3_type='bounties_network',
        network=network,
    ).nocache().order_by('-standard_bounties_id')

    try:
        highest_known_bounty_id = get_highest_known_bounty_id(network)
        bounty_id = get_bounty_id_from_web3(issue_url, network, highest_known_bounty_id, direction='down')
    except NoBountiesException:
        last_known_bounty_id = 0
        if all_known_stdbounties.exists():
            last_known_bounty_id = all_known_stdbounties.first().standard_bounties_id
        bounty_id = get_bounty_id_from_web3(issue_url, network, last_known_bounty_id, direction='up')

    return bounty_id


def get_bounty_id_from_db(issue_url, network):
    issue_url = normalize_url(issue_url)
    bounties = Bounty.objects.filter(
        github_url=issue_url,
        network=network,
        web3_type='bounties_network',
    ).nocache().order_by('-standard_bounties_id')
    if not bounties.exists():
        return None
    return bounties.first().standard_bounties_id


def get_highest_known_bounty_id(network):
    standard_bounties = getBountyContract(network)
    num_bounties = int(standard_bounties.functions.getNumBounties().call())
    if num_bounties == 0:
        raise NoBountiesException()
    return num_bounties - 1


def get_bounty_id_from_web3(issue_url, network, start_bounty_id, direction='up'):
    issue_url = normalize_url(issue_url)

    # iterate through all the bounties
    bounty_enum = start_bounty_id
    more_bounties = True
    while more_bounties:
        try:

            # pull and process each bounty
            print(f'** get_bounty_id_from_web3; looking at {bounty_enum}')
            bounty = get_bounty(bounty_enum, network)
            url = bounty.get('data', {}).get('payload', {}).get('webReferenceURL', False)
            if url == issue_url:
                return bounty['id']

        except BountyNotFoundException:
            more_bounties = False
        except UnsupportedSchemaException:
            pass
        finally:
            # prepare for next loop
            if direction == 'up':
                bounty_enum += 1
            else:
                bounty_enum -= 1

    return None


def build_profile_pairs(bounty):
    """Build the profile pairs list of tuples for ingestion by notifications.

    Args:
        bounty (dashboard.models.Bounty): The Bounty to build profile pairs for.

    Returns:
        list of tuples: The list of profile pair tuples.

    """
    profile_handles = []
    for fulfillment in bounty.fulfillments.select_related('profile').all().order_by('pk'):
        if fulfillment.profile and fulfillment.profile.handle.strip() and fulfillment.profile.absolute_url:
            profile_handles.append((fulfillment.profile.handle, fulfillment.profile.absolute_url))
        else:
            if bounty.tenant == 'ETH':
                addr = f"https://etherscan.io/address/{fulfillment.fulfiller_address}"
            elif bounty.tenant == 'ZIL':
                addr = f"https://viewblock.io/zilliqa/address/{fulfillment.fulfiller_address}"
            elif bounty.tenant == 'CELO':
                addr = f"https://explorer.celo.org/address/{fulfillment.fulfiller_address}"
            elif bounty.tenant == 'ETC':
                addr = f"https://blockscout.com/etc/mainnet/address/{fulfillment.fulfiller_address}"
            elif bounty.tenant == 'BTC':
                addr = f"https://blockstream.info/api/address/{fulfillment.fulfiller_address}"
            else:
                addr = None
            profile_handles.append((fulfillment.fulfiller_address, addr))
    return profile_handles


def get_ordinal_repr(num):
    """Handle cardinal to ordinal representation of numeric values.

    Args:
        num (int): The integer to be converted from cardinal to ordinal numerals.

    Returns:
        str: The ordinal representation of the provided integer.

    """
    ordinal_suffixes = {1: 'st', 2: 'nd', 3: 'rd'}
    if 10 <= num % 100 <= 20:
        suffix = 'th'
    else:
        suffix = ordinal_suffixes.get(num % 10, 'th')
    return f'{num}{suffix}'


def record_funder_inaction_on_fulfillment(bounty_fulfillment):
    payload = {
        'profile': bounty_fulfillment.bounty.bounty_owner_profile,
        'metadata': {
            'bounties': list(bounty_fulfillment.bounty.pk),
            'bounty_fulfillment_pk': bounty_fulfillment.pk,
            'needs_review': True
        }
    }
    Activity.objects.create(activity_type='bounty_abandonment_escalation_to_mods', bounty=bounty_fulfillment.bounty, **payload)


def record_user_action_on_interest(interest, event_name, last_heard_from_user_days):
    """Record User actions and activity for the associated Interest."""
    payload = {
        'profile': interest.profile,
        'metadata': {
            'bounties': list(interest.bounty_set.values_list('pk', flat=True)),
            'interest_pk': interest.pk,
            'last_heard_from_user_days': last_heard_from_user_days,
        }
    }
    UserAction.objects.create(action=event_name, **payload)

    if event_name in ['bounty_abandonment_escalation_to_mods', 'bounty_abandonment_warning']:
        payload['needs_review'] = True

    Activity.objects.create(activity_type=event_name, bounty=interest.bounty_set.last(), **payload)


def get_context(ref_object=None, github_username='', user=None, confirm_time_minutes_target=4,
                confirm_time_slow=120, confirm_time_avg=15, confirm_time_fast=1, active='',
                title='', update=None):
    """Get the context dictionary for use in view."""
    context = {
        'githubUsername': github_username,  # TODO: Deprecate this field.
        'action_urls': ref_object.action_urls() if hasattr(ref_object, 'action_urls') else None,
        'active': active,
        'recommend_gas_price': recommend_min_gas_price_to_confirm_in_time(confirm_time_minutes_target),
        'recommend_gas_price_slow': recommend_min_gas_price_to_confirm_in_time(confirm_time_slow),
        'recommend_gas_price_avg': recommend_min_gas_price_to_confirm_in_time(confirm_time_avg),
        'recommend_gas_price_fast': recommend_min_gas_price_to_confirm_in_time(confirm_time_fast),
        'eth_usd_conv_rate': eth_usd_conv_rate(),
        'conf_time_spread': conf_time_spread(),
        'email': getattr(user, 'email', ''),
        'handle': getattr(user, 'username', ''),
        'title': title,
        'gas_advisories': gas_advisories(),
    }
    if ref_object is not None:
        context.update({f'{ref_object.__class__.__name__}'.lower(): ref_object})
    if update is not None and isinstance(update, dict):
        context.update(update)
    return context


def clean_bounty_url(url):
    """Clean the Bounty URL of unsavory characters.

    The primary utility of this method is to drop #issuecomment blocks from
    Github issue URLs copy/pasted via comments.

    Args:
        url (str): The Bounty VC URL.

    TODO:
        * Deprecate this in favor of Django forms.

    Returns:
        str: The cleaned Bounty URL.

    """
    try:
        return url.split('#')[0]
    except Exception:
        return url


def generate_pub_priv_keypair():
    # Thanks https://github.com/vkobel/ethereum-generate-wallet/blob/master/LICENSE.md
    from ecdsa import SigningKey, SECP256k1
    import sha3

    def checksum_encode(addr_str):
        keccak = sha3.keccak_256()
        out = ''
        addr = addr_str.lower().replace('0x', '')
        keccak.update(addr.encode('ascii'))
        hash_addr = keccak.hexdigest()
        for i, c in enumerate(addr):
            if int(hash_addr[i], 16) >= 8:
                out += c.upper()
            else:
                out += c
        return '0x' + out

    keccak = sha3.keccak_256()

    priv = SigningKey.generate(curve=SECP256k1)
    pub = priv.get_verifying_key().to_string()

    keccak.update(pub)
    address = keccak.hexdigest()[24:]

    def test(addrstr):
        assert(addrstr == checksum_encode(addrstr))

    test('0x5aAeb6053F3E94C9b9A09f33669435E7Ef1BeAed')
    test('0xfB6916095ca1df60bB79Ce92cE3Ea74c37c5d359')
    test('0xdbF03B407c01E7cD3CBea99509d93f8DDDC8C6FB')
    test('0xD1220A0cf47c7B9Be7A2E6BA89F429762e7b9aDb')
    test('0x7aA3a964CC5B0a76550F549FC30923e5c14EDA84')

    # print("Private key:", priv.to_string().hex())
    # print("Public key: ", pub.hex())
    # print("Address:    ", checksum_encode(address))
    # return priv key, pub key, address

    return priv.to_string().hex(), pub.hex(), checksum_encode(address)


def get_bounty_semaphore_ns(standard_bounty_id):
    return f'{SEMAPHORE_BOUNTY_NS}_{standard_bounty_id}_{SEMAPHORE_BOUNTY_SALT}'


def release_bounty_lock(standard_bounty_id):
    from app.utils import release_semaphore
    ns = get_bounty_semaphore_ns(standard_bounty_id)
    release_semaphore(ns)


def profile_helper(handle, suppress_profile_hidden_exception=False, current_user=None, disable_cache=False, full_profile=False):
    """Define the profile helper.

    Args:
        handle (str): The profile handle.

    Raises:
        DoesNotExist: The exception is raised if a Profile isn't found matching the handle.
            Remediation is attempted by syncing the profile data.
        MultipleObjectsReturned: The exception is raised if multiple Profiles are found.
            The latest Profile will be returned.

    Returns:
        dashboard.models.Profile: The Profile associated with the provided handle.

    """

    current_profile = getattr(current_user, 'profile', None)
    if current_profile and current_profile.handle == handle:
        return current_profile

    base = Profile.objects if not full_profile else Profile.objects_full
    try:
        if disable_cache:
            base = base.nocache()
        profile = base.get(handle=handle.lower())
    except Profile.DoesNotExist:
        profile = sync_profile(handle)
        if not profile:
            raise ProfileNotFoundException
    except Profile.MultipleObjectsReturned as e:
        # Handle edge case where multiple Profile objects exist for the same handle.
        # We should consider setting Profile.handle to unique.
        # TODO: Should we handle merging or removing duplicate profiles?
        profile = base.filter(handle=handle.lower()).latest('id')
        logging.error(e)

    if profile.hide_profile and not profile.is_org and not suppress_profile_hidden_exception:
        raise ProfileHiddenException

    return profile


def is_valid_eth_address(eth_address):
    return (bool(re.match(r"^0x[a-zA-Z0-9]{40}$", eth_address)) or eth_address == "0x0")


def get_tx_status(txid, network, created_on):
    status, timestamp, tx = get_tx_status_and_details(txid, network, created_on)
    return status, timestamp


def get_tx_status_and_details(txid, network, created_on):
    from django.utils import timezone
    from dashboard.utils import get_web3
    import pytz

    DROPPED_DAYS = 4

    # get status
    tx = {}
    status = None
    if txid == 'override':
        return 'success', None #overridden by admin
    try:
        web3 = get_web3(network)
        tx = web3.eth.getTransactionReceipt(txid)
        if not tx:
            drop_dead_date = created_on + timezone.timedelta(days=DROPPED_DAYS)
            if timezone.now() > drop_dead_date:
                status = 'dropped'
            else:
                status = 'pending'
        elif tx and 'status' not in tx.keys():
            if bool(tx['blockNumber']) and bool(tx['blockHash']):
                status = 'success'
            else:
                raise Exception("got a tx but no blockNumber or blockHash")
        elif tx.status == 1:
            status = 'success'
        elif tx.status == 0:
            status = 'error'
        else:
            status = 'unknown'
    except Exception as e:
        logger.debug(f'Failure in get_tx_status for {txid} - ({e})')
        status = 'unknown'

    # get timestamp
    timestamp = None
    try:
        if tx:
            block = web3.eth.getBlock(tx['blockNumber'])
            timestamp = block.timestamp
            timestamp = timezone.datetime.fromtimestamp(timestamp).replace(tzinfo=pytz.UTC)
    except:
        pass
    return status, timestamp, tx


def is_blocked(handle):
    # check admin block list
    is_on_blocked_list = BlockedUser.objects.filter(handle__icontains=handle, active=True).exists()
    if is_on_blocked_list:
        return True

    # check banned country list
    profiles = Profile.objects.filter(handle=handle.lower())
    if profiles.exists():
        profile = profiles.first()
        last_login = profile.actions.filter(action='Login').order_by('pk').last()
        if last_login:
            last_login_country = last_login.location_data.get('country_name')
            if last_login_country:
                is_on_banned_countries = Country.objects.filter(name=last_login_country)
                if is_on_banned_countries:
                    return True

        # check banned entity list
        if profile.user:
            first_name = profile.user.first_name
            last_name = profile.user.last_name
            full_name = '{first_name} {last_name}'
            is_on_banned_user_list = Entity.objects.filter(fullName__icontains=full_name)
            if is_on_banned_user_list:
                return True

    return False


def get_nonce(network, address, ignore_db=False):
    # this function solves the problem of 2 pending tx's writing over each other
    # by checking both web3 RPC *and* the local DB for the nonce
    # and then using the higher of the two as the tx nonce
    from perftools.models import JSONStore
    from dashboard.utils import get_web3
    w3 = get_web3(network)

    # web3 RPC node: nonce
    nonce_from_web3 = w3.eth.getTransactionCount(address)
    if ignore_db:
        return nonce_from_web3

    # db storage
    key = f"nonce_{network}_{address}"
    view = 'get_nonce'
    nonce_from_db = 0
    try:
        nonce_from_db = JSONStore.objects.get(key=key, view=view).data[0]
        nonce_from_db += 1 # increment by 1 bc we need to be 1 higher than last txid
    except:
        pass

    new_nonce = max(nonce_from_db, nonce_from_web3)

    # update JSONStore
    JSONStore.objects.filter(key=key, view=view).all().delete()
    JSONStore.objects.create(key=key, view=view, data=[new_nonce])

    return new_nonce


def re_market_bounty(bounty, auto_save = True):
    remarketed_count = bounty.remarketed_count
    if remarketed_count < settings.RE_MARKET_LIMIT:
        now = timezone.now()
        minimum_wait_after_remarketing = bounty.last_remarketed + timezone.timedelta(minutes=settings.MINUTES_BETWEEN_RE_MARKETING) if bounty.last_remarketed else now
        if now >= minimum_wait_after_remarketing:
            bounty.remarketed_count = remarketed_count + 1
            bounty.last_remarketed = now

            if auto_save:
                bounty.save()

            maybe_market_to_slack(bounty, 'issue_remarketed')

            result_msg = 'The issue will appear at the top of the issue explorer. '
            further_permitted_remarket_count = settings.RE_MARKET_LIMIT - bounty.remarketed_count
            if further_permitted_remarket_count >= 1:
                result_msg += f'You will be able to remarket this bounty {further_permitted_remarket_count} more time if a contributor does not pick this up.'
            elif further_permitted_remarket_count == 0:
                result_msg += 'Please note this is the last time the issue is able to be remarketed.'

            return {
                "success": True,
                "msg": result_msg
            }
        else:
            time_delta_wait_time = minimum_wait_after_remarketing - now
            minutes_to_wait = round(time_delta_wait_time.total_seconds() / 60)
            return {
                "success": False,
                "msg": f'As you recently remarketed this issue, you need to wait {minutes_to_wait} minutes before remarketing this issue again.'
            }
    else:
        return {
            "success": False,
            "msg": f'The issue was not remarketed due to reaching the remarket limit ({settings.RE_MARKET_LIMIT}).'
        }


def apply_new_bounty_deadline(bounty, deadline, auto_save = True):
    bounty.expires_date = timezone.make_aware(
        timezone.datetime.fromtimestamp(deadline),
        timezone=UTC)
    result = re_market_bounty(bounty, False)

    if auto_save:
        bounty.save()

    base_result_msg = "You've extended expiration of this issue."
    result['msg'] = base_result_msg + " " + result['msg']

    return result


def release_bounty_to_the_public(bounty, auto_save = True):
    if bounty:
        bounty.reserved_for_user_handle = None
        bounty.reserved_for_user_from = None
        bounty.reserved_for_user_expiration = None

        if auto_save:
            bounty.save()

        return True
    else:
        return False


def get_orgs_perms(profile):
    orgs = profile.profile_organizations.all()

    response_data = []
    for org in orgs:
        org_perms = {'name': org.name, 'users': []}
        groups = org.groups.all().filter(user__isnull=False)
        for g in groups: # "admin", "write", "pull", "none"
            group_data = g.name.split('-')
            if group_data[1] != "role": #skip repo level groups
                continue
            org_perms['users'] = [{
                'handle': u.profile.handle,
                'role': group_data[2],
                'name': '{} {}'.format(u.first_name, u.last_name)
            } for u in g.user_set.prefetch_related('profile').all()]
        response_data.append(org_perms)
    return response_data

def get_all_urls():
    urlconf = __import__(settings.ROOT_URLCONF, {}, {}, [''])

    def list_urls(lis, acc=None):
        if acc is None:
            acc = []
        if not lis:
            return
        l = lis[0]
        if isinstance(l, URLPattern):
            yield acc + [str(l.pattern)]
        elif isinstance(l, URLResolver):
            yield from list_urls(l.url_patterns, acc + [str(l.pattern)])

        yield from list_urls(lis[1:], acc)

    return list_urls(urlconf.urlpatterns)

def get_url_first_indexes():

    return ['_administration','about','action','actions','activity','api','avatar','blog','bounties','bounty','btctalk','casestudies','casestudy','chat','community','contributor','contributor_dashboard','credit','dashboard','docs','dynamic','explorer','extension','faucet','fb','feedback','funder','funder_dashboard','funding','gas','ghlogin','github','gitter','grant','grants','hackathon','hackathonlist','hackathons','health','help','home','how','impersonate','inbox','interest','issue','itunes','jobs','jsi18n','kudos','l','labs','landing','lazy_load_kudos','lbcheck','leaderboard','legacy','legal','livestream','login','logout','mailing_list','medium','mission','modal','new','not_a_token','o','onboard','podcast','postcomment','press','presskit','products','profile','quests','reddit','refer','register_hackathon','requestincrease','requestmoney','requests','results','revenue','robotstxt','schwag','send','service','settings','sg_sendgrid_event_processor','sitemapsectionxml','sitemapxml','slack','spec','strbounty_network','submittoken','sync','terms','tip','townsquare','tribe','tribes','twitter','users','verified','vision','wallpaper','wallpapers','web3','whitepaper','wiki','wikiazAZ09azdAZdazd','youtube']
    # TODO: figure out the recursion issue with the URLs at a later date
    # or just cache them in the backend dynamically

    urls = []
    for p in get_all_urls():
        url = p[0].split('/')[0]
        url = re.sub(r'\W+', '', url)
        urls.append(url)

    return set(urls)

def get_custom_avatars(profile):
    return CustomAvatar.objects.filter(profile=profile).order_by('-id')


def _trim_null_address(address):
    if address == '0x0000000000000000000000000000000000000000':
        return '0x0'
    else:
        return address


def _construct_transfer_filter_params(
        recipient_address,
        token_address,):

    event_topic = keccak(text="Transfer(address,address,uint256)")

    # [event, from, to]
    topics = [
        to_hex(event_topic),
        None,
        to_hex(encode_single('address', recipient_address))
    ]

    return {
        "topics": topics,
        "fromBlock": 0,
        "toBlock": "latest",
        "address": token_address,
    }


def _extract_sender_address_from_log(log):
    return decode_single("address", log['topics'][1])


def get_token_recipient_senders(network, recipient_address, token_address):
    w3 = get_web3(network)

    contract = w3.eth.contract(
        address=token_address,
        abi=erc20_abi,
    )

    # TODO: This can be made less brittle/opaque
    # see usage of contract.events.Transfer.getLogs in
    # commit 99a44cd3036ace8fcd886ed1e96747528f105d10
    # after migrating to web3 >= 5.
    filter_params = _construct_transfer_filter_params(
        recipient_address,
        token_address,
    )

    logs = w3.eth.getLogs(filter_params)

    process_log = compose(
        _trim_null_address,
        _extract_sender_address_from_log
    )

    return [process_log(log) for log in logs]


def get_hackathons_page_default_tabs():
    from perftools.models import JSONStore

    return JSONStore.objects.get(key='hackathons', view='hackathons').data[0]


def get_hackathon_events():
    from perftools.models import JSONStore

    return JSONStore.objects.get(key='hackathons', view='hackathons').data[1]


def set_hackathon_event(type, event):
    return {
        'type': type,
        'name': event.name,
        'slug': event.slug,
        'background_color': event.background_color,
        'logo': event.logo.name or event.logo_svg.name,
        'start_date': event.start_date.isoformat(),
        'end_date': event.end_date.isoformat(),
        'summary': event.hackathon_summary,
        'sponsor_profiles': [
            {
                'absolute_url': sponsor.absolute_url,
                'avatar_url': sponsor.avatar_url,
                'handle': sponsor.handle,
            }
            for sponsor in event.sponsor_profiles.all()
        ],
        'display_showcase': event.display_showcase,
        'show_results': event.show_results,
    }


def tx_id_to_block_explorer_url(txid, network):
    if network == 'xdai':
        return f"https://explorer.anyblock.tools/ethereum/poa/xdai/tx/{txid}"
    if network == 'mainnet':
        return f"https://etherscan.io/tx/{txid}"
    return f"https://{network}.etherscan.io/tx/{txid}"<|MERGE_RESOLUTION|>--- conflicted
+++ resolved
@@ -414,18 +414,6 @@
     poap_contract = web3.eth.contract(poap_addr, abi=poap_abi)
     return poap_contract
 
-<<<<<<< HEAD
-def get_poap_earliest_owned_token_timestamp(network, address):
-    poap_contract = get_poap_contract(network)
-    from_block = 7844308
-    if network == "ropsten":
-        from_block = 5592255
-    # Filter the contract events by owner address
-    transfer_filter = poap_contract.events.Transfer.createFilter(argument_filters={'to': address}, fromBlock=from_block, toBlock='latest')
-    log_entries = transfer_filter.get_all_entries()
-    if len(log_entries) == 0:
-        # We find no event for this address
-=======
 
 def get_poap_earliest_owned_token_timestamp(network, sockets, address):
     web3 = get_web3(network, sockets)
@@ -439,7 +427,6 @@
     # Check that the address holds a balance
     if poap_contract.functions.balanceOf(address).call() == 0:
         # No balance for this address
->>>>>>> b475f85e
         return None
     else:
         # Get all Transfer events that were sent to this Address
