# -*- coding: utf-8 -*-
"""Define Dashboard related utilities and miscellaneous logic.

Copyright (C) 2018 Gitcoin Core

This program is free software: you can redistribute it and/or modify
it under the terms of the GNU Affero General Public License as published
by the Free Software Foundation, either version 3 of the License, or
(at your option) any later version.

This program is distributed in the hope that it will be useful,
but WITHOUT ANY WARRANTY; without even the implied warranty of
MERCHANTABILITY or FITNESS FOR A PARTICULAR PURPOSE. See the
GNU Affero General Public License for more details.

You should have received a copy of the GNU Affero General Public License
along with this program. If not, see <http://www.gnu.org/licenses/>.

"""
import json
import logging
from json.decoder import JSONDecodeError

from django.conf import settings

import ipfsapi
import requests
from dashboard.helpers import UnsupportedSchemaException, normalize_url, process_bounty_changes, process_bounty_details
from dashboard.models import Activity, Bounty, UserAction
from eth_utils import to_checksum_address
from gas.utils import conf_time_spread, eth_usd_conv_rate, gas_advisories, recommend_min_gas_price_to_confirm_in_time
from hexbytes import HexBytes
from ipfsapi.exceptions import CommunicationError
from web3 import HTTPProvider, Web3
from web3.exceptions import BadFunctionCallOutput

logger = logging.getLogger(__name__)


class BountyNotFoundException(Exception):
    pass


class UnsupportedNetworkException(Exception):
    pass


class IPFSCantConnectException(Exception):
    pass


class NoBountiesException(Exception):
    pass


def humanize_event_name(name):
    """Humanize an event name.

    Args:
      name (str): The event name

    Returns:
        str: The humanized representation.

    """
    humanized_event_names = {
        'new_bounty': 'New funded issue',
        'start_work': 'Work started',
        'stop_work': 'Work stopped',
        'work_submitted': 'Work submitted',
        'increased_bounty': 'Increased funds for issue',
        'killed_bounty': 'Cancelled funded issue',
        'worker_approved': 'Worker approved',
        'worker_rejected': 'Worker rejected',
        'work_done': 'Work done'
    }

    return humanized_event_names.get(name, name).upper()


def create_user_action(user, action_type, request=None, metadata=None):
    """Create a UserAction for the specified action type.

    Args:
        user (User): The User object.
        action_type (str): The type of action to record.
        request (Request): The request object. Defaults to: None.
        metadata (dict): Any accompanying metadata to be added.
            Defaults to: {}.

    Returns:
        bool: Whether or not the UserAction was created successfully.

    """
    from app.utils import handle_location_request
    if action_type not in dict(UserAction.ACTION_TYPES).keys():
        print('UserAction.create_action received an invalid action_type')
        return False

    if metadata is None:
        metadata = {}

    kwargs = {
        'metadata': metadata,
        'action': action_type,
        'user': user
    }

    if request:
        geolocation_data, ip_address = handle_location_request(request)

        if geolocation_data:
            kwargs['location_data'] = geolocation_data
        if ip_address:
            kwargs['ip_address'] = ip_address
        
        utm_source, utm_medium, utm_campaign = _get_utm_from_cookie(request)

        if utm_source:
            kwargs['utm_source'] = utm_source
        if utm_medium:
            kwargs['utm_medium'] = utm_medium
        if utm_campaign:
            kwargs['utm_campaign'] = utm_campaign

        utm_source, utm_medium, utm_campaign = _get_utm_from_cookie(request)

        if utm_source:
            kwargs['utm_source'] = utm_source
        if utm_medium:
            kwargs['utm_medium'] = utm_medium
        if utm_campaign:
            kwargs['utm_campaign'] = utm_campaign

        utm_source, utm_medium, utm_campaign = _get_utm_from_cookie(request)

        if utm_source:
            kwargs['utm_source'] = utm_source
        if utm_medium:
            kwargs['utm_medium'] = utm_medium
        if utm_campaign:
            kwargs['utm_campaign'] = utm_campaign

    if user and hasattr(user, 'profile'):
        kwargs['profile'] = user.profile if user and user.profile else None

    try:
        UserAction.objects.create(**kwargs)
        return True
    except Exception as e:
        logger.error(f'Failure in UserAction.create_action - ({e})')
        return False

def _get_utm_from_cookie(request):
    """Extract utm* params from Cookie.

    Args:
        request (Request): The request object.
<<<<<<< HEAD

    Returns:
        utm_source: if it's not in cookie should be None.
        utm_medium: if it's not in cookie should be None.
        utm_campaign: if it's not in cookie should be None.

    """
    utm_source = request.COOKIES.get('utm_source')
    utm_medium = request.COOKIES.get('utm_medium')
    utm_campaign = request.COOKIES.get('utm_campaign')
    return utm_source, utm_medium, utm_campaign

def _get_utm_from_cookie(request):
    """Extract utm* params from Cookie.

    Args:
        request (Request): The request object.
=======
>>>>>>> b199c729
        
    Returns:
        utm_source: if it's not in cookie should be None.
        utm_medium: if it's not in cookie should be None.
        utm_campaign: if it's not in cookie should be None.

    """
    utm_source = request.COOKIES.get('utm_source')
    utm_medium = request.COOKIES.get('utm_medium')
    utm_campaign = request.COOKIES.get('utm_campaign')
    return utm_source, utm_medium, utm_campaign
<<<<<<< HEAD

=======
>>>>>>> b199c729

def get_ipfs(host=None, port=settings.IPFS_API_PORT):
    """Establish a connection to IPFS.

    Args:
        host (str): The IPFS host to connect to.
            Defaults to environment variable: IPFS_HOST.
        port (int): The IPFS port to connect to.
            Defaults to environment variable: env IPFS_API_PORT.

    Raises:
        CommunicationError: The exception is raised when there is a
            communication error with IPFS.

    Returns:
        ipfsapi.client.Client: The IPFS connection client.

    """
    if host is None:
        host = f'https://{settings.IPFS_HOST}'

    try:
        return ipfsapi.connect(host, port)
    except CommunicationError as e:
        logger.exception(e)
        raise IPFSCantConnectException('Failed while attempt to connect to IPFS')
    return None


def ipfs_cat(key):
    try:
        # Attempt connecting to IPFS via Infura
        response, status_code = ipfs_cat_requests(key)
        if status_code == 200:
            return response

        # Attempt connecting to IPFS via hosted node
        response = ipfs_cat_ipfsapi(key)
        if response:
            return response

        raise IPFSCantConnectException('Failed to connect cat key against IPFS - Check IPFS/Infura connectivity')
    except IPFSCantConnectException as e:
        logger.exception(e)


def ipfs_cat_ipfsapi(key):
    ipfs = get_ipfs()
    if ipfs:
        try:
            return ipfs.cat(key)
        except Exception:
            return None


def ipfs_cat_requests(key):
    try:
        url = f'https://ipfs.infura.io:5001/api/v0/cat/{key}'
        response = requests.get(url, timeout=1)
        return response.text, response.status_code
    except:
        return None, 500


def get_web3(network):
    """Get a Web3 session for the provided network.

    Attributes:
        network (str): The network to establish a session with.

    Raises:
        UnsupportedNetworkException: The exception is raised if the method
            is passed an invalid network.

    Returns:
        web3.main.Web3: A web3 instance for the provided network.

    """
    if network in ['mainnet', 'rinkeby', 'ropsten']:
        return Web3(HTTPProvider(f'https://{network}.infura.io'))
    raise UnsupportedNetworkException(network)


def getStandardBountiesContractAddresss(network):
    if network == 'mainnet':
        return to_checksum_address('0x2af47a65da8cd66729b4209c22017d6a5c2d2400')
    elif network == 'rinkeby':
        return to_checksum_address('0xf209d2b723b6417cbf04c07e733bee776105a073')
    raise UnsupportedNetworkException(network)


# http://web3py.readthedocs.io/en/latest/contracts.html
def getBountyContract(network):
    web3 = get_web3(network)
    standardbounties_abi = '[{"constant":false,"inputs":[{"name":"_bountyId","type":"uint256"}],"name":"killBounty","outputs":[],"payable":false,"stateMutability":"nonpayable","type":"function"},{"constant":true,"inputs":[{"name":"_bountyId","type":"uint256"}],"name":"getBountyToken","outputs":[{"name":"","type":"address"}],"payable":false,"stateMutability":"view","type":"function"},{"constant":false,"inputs":[{"name":"_bountyId","type":"uint256"},{"name":"_data","type":"string"}],"name":"fulfillBounty","outputs":[],"payable":false,"stateMutability":"nonpayable","type":"function"},{"constant":false,"inputs":[{"name":"_bountyId","type":"uint256"},{"name":"_newDeadline","type":"uint256"}],"name":"extendDeadline","outputs":[],"payable":false,"stateMutability":"nonpayable","type":"function"},{"constant":true,"inputs":[],"name":"getNumBounties","outputs":[{"name":"","type":"uint256"}],"payable":false,"stateMutability":"view","type":"function"},{"constant":false,"inputs":[{"name":"_bountyId","type":"uint256"},{"name":"_fulfillmentId","type":"uint256"},{"name":"_data","type":"string"}],"name":"updateFulfillment","outputs":[],"payable":false,"stateMutability":"nonpayable","type":"function"},{"constant":false,"inputs":[{"name":"_bountyId","type":"uint256"},{"name":"_newFulfillmentAmount","type":"uint256"},{"name":"_value","type":"uint256"}],"name":"increasePayout","outputs":[],"payable":true,"stateMutability":"payable","type":"function"},{"constant":false,"inputs":[{"name":"_bountyId","type":"uint256"},{"name":"_newFulfillmentAmount","type":"uint256"}],"name":"changeBountyFulfillmentAmount","outputs":[],"payable":false,"stateMutability":"nonpayable","type":"function"},{"constant":false,"inputs":[{"name":"_bountyId","type":"uint256"},{"name":"_newIssuer","type":"address"}],"name":"transferIssuer","outputs":[],"payable":false,"stateMutability":"nonpayable","type":"function"},{"constant":false,"inputs":[{"name":"_bountyId","type":"uint256"},{"name":"_value","type":"uint256"}],"name":"activateBounty","outputs":[],"payable":true,"stateMutability":"payable","type":"function"},{"constant":false,"inputs":[{"name":"_issuer","type":"address"},{"name":"_deadline","type":"uint256"},{"name":"_data","type":"string"},{"name":"_fulfillmentAmount","type":"uint256"},{"name":"_arbiter","type":"address"},{"name":"_paysTokens","type":"bool"},{"name":"_tokenContract","type":"address"}],"name":"issueBounty","outputs":[{"name":"","type":"uint256"}],"payable":false,"stateMutability":"nonpayable","type":"function"},{"constant":false,"inputs":[{"name":"_issuer","type":"address"},{"name":"_deadline","type":"uint256"},{"name":"_data","type":"string"},{"name":"_fulfillmentAmount","type":"uint256"},{"name":"_arbiter","type":"address"},{"name":"_paysTokens","type":"bool"},{"name":"_tokenContract","type":"address"},{"name":"_value","type":"uint256"}],"name":"issueAndActivateBounty","outputs":[{"name":"","type":"uint256"}],"payable":true,"stateMutability":"payable","type":"function"},{"constant":true,"inputs":[{"name":"_bountyId","type":"uint256"}],"name":"getBountyArbiter","outputs":[{"name":"","type":"address"}],"payable":false,"stateMutability":"view","type":"function"},{"constant":false,"inputs":[{"name":"_bountyId","type":"uint256"},{"name":"_value","type":"uint256"}],"name":"contribute","outputs":[],"payable":true,"stateMutability":"payable","type":"function"},{"constant":true,"inputs":[],"name":"owner","outputs":[{"name":"","type":"address"}],"payable":false,"stateMutability":"view","type":"function"},{"constant":false,"inputs":[{"name":"_bountyId","type":"uint256"},{"name":"_newPaysTokens","type":"bool"},{"name":"_newTokenContract","type":"address"}],"name":"changeBountyPaysTokens","outputs":[],"payable":false,"stateMutability":"nonpayable","type":"function"},{"constant":true,"inputs":[{"name":"_bountyId","type":"uint256"}],"name":"getBountyData","outputs":[{"name":"","type":"string"}],"payable":false,"stateMutability":"view","type":"function"},{"constant":true,"inputs":[{"name":"_bountyId","type":"uint256"},{"name":"_fulfillmentId","type":"uint256"}],"name":"getFulfillment","outputs":[{"name":"","type":"bool"},{"name":"","type":"address"},{"name":"","type":"string"}],"payable":false,"stateMutability":"view","type":"function"},{"constant":false,"inputs":[{"name":"_bountyId","type":"uint256"},{"name":"_newArbiter","type":"address"}],"name":"changeBountyArbiter","outputs":[],"payable":false,"stateMutability":"nonpayable","type":"function"},{"constant":false,"inputs":[{"name":"_bountyId","type":"uint256"},{"name":"_newDeadline","type":"uint256"}],"name":"changeBountyDeadline","outputs":[],"payable":false,"stateMutability":"nonpayable","type":"function"},{"constant":false,"inputs":[{"name":"_bountyId","type":"uint256"},{"name":"_fulfillmentId","type":"uint256"}],"name":"acceptFulfillment","outputs":[],"payable":false,"stateMutability":"nonpayable","type":"function"},{"constant":true,"inputs":[{"name":"","type":"uint256"}],"name":"bounties","outputs":[{"name":"issuer","type":"address"},{"name":"deadline","type":"uint256"},{"name":"data","type":"string"},{"name":"fulfillmentAmount","type":"uint256"},{"name":"arbiter","type":"address"},{"name":"paysTokens","type":"bool"},{"name":"bountyStage","type":"uint8"},{"name":"balance","type":"uint256"}],"payable":false,"stateMutability":"view","type":"function"},{"constant":true,"inputs":[{"name":"_bountyId","type":"uint256"}],"name":"getBounty","outputs":[{"name":"","type":"address"},{"name":"","type":"uint256"},{"name":"","type":"uint256"},{"name":"","type":"bool"},{"name":"","type":"uint256"},{"name":"","type":"uint256"}],"payable":false,"stateMutability":"view","type":"function"},{"constant":false,"inputs":[{"name":"_bountyId","type":"uint256"},{"name":"_newData","type":"string"}],"name":"changeBountyData","outputs":[],"payable":false,"stateMutability":"nonpayable","type":"function"},{"constant":true,"inputs":[{"name":"_bountyId","type":"uint256"}],"name":"getNumFulfillments","outputs":[{"name":"","type":"uint256"}],"payable":false,"stateMutability":"view","type":"function"},{"inputs":[{"name":"_owner","type":"address"}],"payable":false,"stateMutability":"nonpayable","type":"constructor"},{"anonymous":false,"inputs":[{"indexed":false,"name":"bountyId","type":"uint256"}],"name":"BountyIssued","type":"event"},{"anonymous":false,"inputs":[{"indexed":false,"name":"bountyId","type":"uint256"},{"indexed":false,"name":"issuer","type":"address"}],"name":"BountyActivated","type":"event"},{"anonymous":false,"inputs":[{"indexed":false,"name":"bountyId","type":"uint256"},{"indexed":true,"name":"fulfiller","type":"address"},{"indexed":true,"name":"_fulfillmentId","type":"uint256"}],"name":"BountyFulfilled","type":"event"},{"anonymous":false,"inputs":[{"indexed":false,"name":"_bountyId","type":"uint256"},{"indexed":false,"name":"_fulfillmentId","type":"uint256"}],"name":"FulfillmentUpdated","type":"event"},{"anonymous":false,"inputs":[{"indexed":false,"name":"bountyId","type":"uint256"},{"indexed":true,"name":"fulfiller","type":"address"},{"indexed":true,"name":"_fulfillmentId","type":"uint256"}],"name":"FulfillmentAccepted","type":"event"},{"anonymous":false,"inputs":[{"indexed":false,"name":"bountyId","type":"uint256"},{"indexed":true,"name":"issuer","type":"address"}],"name":"BountyKilled","type":"event"},{"anonymous":false,"inputs":[{"indexed":false,"name":"bountyId","type":"uint256"},{"indexed":true,"name":"contributor","type":"address"},{"indexed":false,"name":"value","type":"uint256"}],"name":"ContributionAdded","type":"event"},{"anonymous":false,"inputs":[{"indexed":false,"name":"bountyId","type":"uint256"},{"indexed":false,"name":"newDeadline","type":"uint256"}],"name":"DeadlineExtended","type":"event"},{"anonymous":false,"inputs":[{"indexed":false,"name":"bountyId","type":"uint256"}],"name":"BountyChanged","type":"event"},{"anonymous":false,"inputs":[{"indexed":false,"name":"_bountyId","type":"uint256"},{"indexed":true,"name":"_newIssuer","type":"address"}],"name":"IssuerTransferred","type":"event"},{"anonymous":false,"inputs":[{"indexed":false,"name":"_bountyId","type":"uint256"},{"indexed":false,"name":"_newFulfillmentAmount","type":"uint256"}],"name":"PayoutIncreased","type":"event"}]'
    standardbounties_addr = getStandardBountiesContractAddresss(network)
    bounty_abi = json.loads(standardbounties_abi)
    getBountyContract = web3.eth.contract(standardbounties_addr, abi=bounty_abi)
    return getBountyContract


def get_bounty(bounty_enum, network):
    if (settings.DEBUG or settings.ENV != 'prod') and network == 'mainnet':
        # This block will return {} if env isn't prod and the network is mainnet.
        print("--*--")
        return {}

    standard_bounties = getBountyContract(network)

    try:
        issuer, contract_deadline, fulfillmentAmount, paysTokens, bountyStage, balance = standard_bounties.functions.getBounty(bounty_enum).call()
    except BadFunctionCallOutput:
        raise BountyNotFoundException
    # pull from blockchain
    bountydata = standard_bounties.functions.getBountyData(bounty_enum).call()
    arbiter = standard_bounties.functions.getBountyArbiter(bounty_enum).call()
    token = standard_bounties.functions.getBountyToken(bounty_enum).call()
    bounty_data_str = ipfs_cat(bountydata)
    bounty_data = json.loads(bounty_data_str)

    # fulfillments
    num_fulfillments = int(standard_bounties.functions.getNumFulfillments(bounty_enum).call())
    fulfillments = []
    for fulfill_enum in range(0, num_fulfillments):

        # pull from blockchain
        accepted, fulfiller, data = standard_bounties.functions.getFulfillment(bounty_enum, fulfill_enum).call()
        try:
            data_str = ipfs_cat(data)
            data = json.loads(data_str)
        except JSONDecodeError:
            logger.error(f'Could not get {data} from ipfs')
            continue

        # validation
        if 'Failed to get block' in str(data_str):
            raise IPFSCantConnectException("Failed to connect to IPFS")

        fulfillments.append({
            'id': fulfill_enum,
            'accepted': accepted,
            'fulfiller': fulfiller,
            'data': data,
        })

    # validation
    if 'Failed to get block' in str(bounty_data_str):
        raise IPFSCantConnectException("Failed to connect to IPFS")

    # https://github.com/Bounties-Network/StandardBounties/issues/25
    ipfs_deadline = bounty_data.get('payload', {}).get('expire_date', False)
    deadline = contract_deadline
    if ipfs_deadline:
        deadline = ipfs_deadline

    # assemble the data
    bounty = {
        'id': bounty_enum,
        'issuer': issuer,
        'deadline': deadline,
        'contract_deadline': contract_deadline,
        'ipfs_deadline': ipfs_deadline,
        'fulfillmentAmount': fulfillmentAmount,
        'paysTokens': paysTokens,
        'bountyStage': bountyStage,
        'balance': balance,
        'data': bounty_data,
        'arbiter': arbiter,
        'token': token,
        'fulfillments': fulfillments,
        'network': network,
    }
    return bounty


# processes a bounty returned by get_bounty
def web3_process_bounty(bounty_data):
    """Process web3 bounty data by creating new or updated Bounty objects."""
    # Check whether or not the bounty data payload is for mainnet and env is prod or other network and not mainnet.
    if not bounty_data or (settings.DEBUG or settings.ENV != 'prod') and bounty_data.get('network') == 'mainnet':
        # This block will return None if running in debug/non-prod env and the network is mainnet.
        print(f"--*--")
        return None

    did_change, old_bounty, new_bounty = process_bounty_details(bounty_data)

    if did_change and new_bounty:
        _from = old_bounty.pk if old_bounty else None
        print(f"- processing changes, {_from} => {new_bounty.pk}")
        process_bounty_changes(old_bounty, new_bounty)

    return did_change, old_bounty, new_bounty


def has_tx_mined(txid, network):
    web3 = get_web3(network)
    try:
        transaction = web3.eth.getTransaction(txid)
        return transaction.blockHash != HexBytes('0x0000000000000000000000000000000000000000000000000000000000000000')
    except Exception:
        return False


def get_bounty_id(issue_url, network):
    issue_url = normalize_url(issue_url)
    bounty_id = get_bounty_id_from_db(issue_url, network)
    if bounty_id:
        return bounty_id

    all_known_stdbounties = Bounty.objects.filter(
        web3_type='bounties_network',
        network=network,
    ).nocache().order_by('-standard_bounties_id')

    try:
        highest_known_bounty_id = get_highest_known_bounty_id(network)
        bounty_id = get_bounty_id_from_web3(issue_url, network, highest_known_bounty_id, direction='down')
    except NoBountiesException:
        last_known_bounty_id = 0
        if all_known_stdbounties.exists():
            last_known_bounty_id = all_known_stdbounties.first().standard_bounties_id
        bounty_id = get_bounty_id_from_web3(issue_url, network, last_known_bounty_id, direction='up')

    return bounty_id


def get_bounty_id_from_db(issue_url, network):
    issue_url = normalize_url(issue_url)
    bounties = Bounty.objects.filter(
        github_url=issue_url,
        network=network,
        web3_type='bounties_network',
    ).nocache().order_by('-standard_bounties_id')
    if not bounties.exists():
        return None
    return bounties.first().standard_bounties_id


def get_highest_known_bounty_id(network):
    standard_bounties = getBountyContract(network)
    num_bounties = int(standard_bounties.functions.getNumBounties().call())
    if num_bounties == 0:
        raise NoBountiesException()
    return num_bounties - 1


def get_bounty_id_from_web3(issue_url, network, start_bounty_id, direction='up'):
    issue_url = normalize_url(issue_url)

    # iterate through all the bounties
    bounty_enum = start_bounty_id
    more_bounties = True
    while more_bounties:
        try:

            # pull and process each bounty
            print(f'** get_bounty_id_from_web3; looking at {bounty_enum}')
            bounty = get_bounty(bounty_enum, network)
            url = bounty.get('data', {}).get('payload', {}).get('webReferenceURL', False)
            if url == issue_url:
                return bounty['id']

        except BountyNotFoundException:
            more_bounties = False
        except UnsupportedSchemaException:
            pass
        finally:
            # prepare for next loop
            if direction == 'up':
                bounty_enum += 1
            else:
                bounty_enum -= 1

    return None


def build_profile_pairs(bounty):
    """Build the profile pairs list of tuples for ingestion by notifications.

    Args:
        bounty (dashboard.models.Bounty): The Bounty to build profile pairs for.

    Returns:
        list of tuples: The list of profile pair tuples.

    """
    profile_handles = []
    for fulfillment in bounty.fulfillments.select_related('profile').all().order_by('pk'):
        if fulfillment.profile and fulfillment.profile.handle.strip() and fulfillment.profile.absolute_url:
            profile_handles.append((fulfillment.profile.handle, fulfillment.profile.absolute_url))
        else:
            addr = f"https://etherscan.io/address/{fulfillment.fulfiller_address}"
            profile_handles.append((fulfillment.fulfiller_address, addr))
    return profile_handles


def get_ordinal_repr(num):
    """Handle cardinal to ordinal representation of numeric values.

    Args:
        num (int): The integer to be converted from cardinal to ordinal numerals.

    Returns:
        str: The ordinal representation of the provided integer.

    """
    ordinal_suffixes = {1: 'st', 2: 'nd', 3: 'rd'}
    if 10 <= num % 100 <= 20:
        suffix = 'th'
    else:
        suffix = ordinal_suffixes.get(num % 10, 'th')
    return f'{num}{suffix}'



def record_user_action_on_interest(interest, event_name, last_heard_from_user_days):
    """Record User actions and activity for the associated Interest."""
    payload = {
        'profile': interest.profile,
        'metadata': {
            'bounties': list(interest.bounty_set.values_list('pk', flat=True)),
            'interest_pk': interest.pk,
            'last_heard_from_user_days': last_heard_from_user_days,
        }
    }
    UserAction.objects.create(action=event_name, **payload)

    if event_name in ['bounty_abandonment_escalation_to_mods', 'bounty_abandonment_warning']:
        payload['needs_review'] = True

    Activity.objects.create(activity_type=event_name, bounty=interest.bounty_set.last(), **payload)


def get_context(ref_object=None, github_username='', user=None, confirm_time_minutes_target=4,
                confirm_time_slow=120, confirm_time_avg=15, confirm_time_fast=1, active='',
                title='', update=None):
    """Get the context dictionary for use in view."""
    context = {
        'githubUsername': github_username,  # TODO: Deprecate this field.
        'action_urls': ref_object.action_urls() if hasattr(ref_object, 'action_urls') else None,
        'active': active,
        'recommend_gas_price': recommend_min_gas_price_to_confirm_in_time(confirm_time_minutes_target),
        'recommend_gas_price_slow': recommend_min_gas_price_to_confirm_in_time(confirm_time_slow),
        'recommend_gas_price_avg': recommend_min_gas_price_to_confirm_in_time(confirm_time_avg),
        'recommend_gas_price_fast': recommend_min_gas_price_to_confirm_in_time(confirm_time_fast),
        'eth_usd_conv_rate': eth_usd_conv_rate(),
        'conf_time_spread': conf_time_spread(),
        'email': getattr(user, 'email', ''),
        'handle': getattr(user, 'username', ''),
        'title': title,
        'gas_advisories': gas_advisories(),
    }
    if ref_object is not None:
        context.update({f'{ref_object.__class__.__name__}'.lower(): ref_object})
    if update is not None and isinstance(update, dict):
        context.update(update)
    return context


def clean_bounty_url(url):
    """Clean the Bounty URL of unsavory characters.

    The primary utility of this method is to drop #issuecomment blocks from
    Github issue URLs copy/pasted via comments.

    Args:
        url (str): The Bounty VC URL.

    TODO:
        * Deprecate this in favor of Django forms.

    Returns:
        str: The cleaned Bounty URL.

    """
    try:
        return url.split('#')[0]
    except Exception:
        return url


def generate_pub_priv_keypair():
    # Thanks https://github.com/vkobel/ethereum-generate-wallet/blob/master/LICENSE.md
    from ecdsa import SigningKey, SECP256k1
    import sha3

    def checksum_encode(addr_str):
        keccak = sha3.keccak_256()
        out = ''
        addr = addr_str.lower().replace('0x', '')
        keccak.update(addr.encode('ascii'))
        hash_addr = keccak.hexdigest()
        for i, c in enumerate(addr):
            if int(hash_addr[i], 16) >= 8:
                out += c.upper()
            else:
                out += c
        return '0x' + out

    keccak = sha3.keccak_256()

    priv = SigningKey.generate(curve=SECP256k1)
    pub = priv.get_verifying_key().to_string()

    keccak.update(pub)
    address = keccak.hexdigest()[24:]

    def test(addrstr):
        assert(addrstr == checksum_encode(addrstr))

    test('0x5aAeb6053F3E94C9b9A09f33669435E7Ef1BeAed')
    test('0xfB6916095ca1df60bB79Ce92cE3Ea74c37c5d359')
    test('0xdbF03B407c01E7cD3CBea99509d93f8DDDC8C6FB')
    test('0xD1220A0cf47c7B9Be7A2E6BA89F429762e7b9aDb')
    test('0x7aA3a964CC5B0a76550F549FC30923e5c14EDA84')

    # print("Private key:", priv.to_string().hex())
    # print("Public key: ", pub.hex())
    # print("Address:    ", checksum_encode(address))
    # return priv key, pub key, address

    return priv.to_string().hex(), pub.hex(), checksum_encode(address)<|MERGE_RESOLUTION|>--- conflicted
+++ resolved
@@ -156,7 +156,6 @@
 
     Args:
         request (Request): The request object.
-<<<<<<< HEAD
 
     Returns:
         utm_source: if it's not in cookie should be None.
@@ -169,28 +168,6 @@
     utm_campaign = request.COOKIES.get('utm_campaign')
     return utm_source, utm_medium, utm_campaign
 
-def _get_utm_from_cookie(request):
-    """Extract utm* params from Cookie.
-
-    Args:
-        request (Request): The request object.
-=======
->>>>>>> b199c729
-        
-    Returns:
-        utm_source: if it's not in cookie should be None.
-        utm_medium: if it's not in cookie should be None.
-        utm_campaign: if it's not in cookie should be None.
-
-    """
-    utm_source = request.COOKIES.get('utm_source')
-    utm_medium = request.COOKIES.get('utm_medium')
-    utm_campaign = request.COOKIES.get('utm_campaign')
-    return utm_source, utm_medium, utm_campaign
-<<<<<<< HEAD
-
-=======
->>>>>>> b199c729
 
 def get_ipfs(host=None, port=settings.IPFS_API_PORT):
     """Establish a connection to IPFS.
