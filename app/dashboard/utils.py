# -*- coding: utf-8 -*-
"""Define Dashboard related utilities and miscellaneous logic.

Copyright (C) 2018 Gitcoin Core

This program is free software: you can redistribute it and/or modify
it under the terms of the GNU Affero General Public License as published
by the Free Software Foundation, either version 3 of the License, or
(at your option) any later version.

This program is distributed in the hope that it will be useful,
but WITHOUT ANY WARRANTY; without even the implied warranty of
MERCHANTABILITY or FITNESS FOR A PARTICULAR PURPOSE. See the
GNU Affero General Public License for more details.

You should have received a copy of the GNU Affero General Public License
along with this program. If not, see <http://www.gnu.org/licenses/>.

"""
import json
import logging
import urllib.parse
from json.decoder import JSONDecodeError

from django.conf import settings

import ipfsapi
import requests
from dashboard.helpers import UnsupportedSchemaException, normalize_url, process_bounty_changes, process_bounty_details
from dashboard.models import Activity, Bounty, UserAction
from eth_utils import to_checksum_address
from gas.utils import conf_time_spread, eth_usd_conv_rate, gas_advisories, recommend_min_gas_price_to_confirm_in_time
from hexbytes import HexBytes
from ipfsapi.exceptions import CommunicationError
from web3 import HTTPProvider, Web3
from web3.exceptions import BadFunctionCallOutput

logger = logging.getLogger(__name__)


class BountyNotFoundException(Exception):
    pass


class UnsupportedNetworkException(Exception):
    pass


class IPFSCantConnectException(Exception):
    pass


class NoBountiesException(Exception):
    pass


def humanize_event_name(name):
    """Humanize an event name.

    Args:
      name (str): The event name

    Returns:
        str: The humanized representation.

    """
    humanized_event_names = {
        'new_bounty': 'New funded issue',
        'start_work': 'Work started',
        'stop_work': 'Work stopped',
        'work_submitted': 'Work submitted',
        'increased_bounty': 'Increased funds for issue',
        'killed_bounty': 'Cancelled funded issue',
        'worker_approved': 'Worker approved',
        'worker_rejected': 'Worker rejected',
        'work_done': 'Work done'
    }

    return humanized_event_names.get(name, name).upper()


def create_user_action(user, action_type, request=None, metadata=None):
    """Create a UserAction for the specified action type.

    Args:
        user (User): The User object.
        action_type (str): The type of action to record.
        request (Request): The request object. Defaults to: None.
        metadata (dict): Any accompanying metadata to be added.
            Defaults to: {}.

    Returns:
        bool: Whether or not the UserAction was created successfully.

    """
    from app.utils import handle_location_request
    if action_type not in dict(UserAction.ACTION_TYPES).keys():
        print('UserAction.create_action received an invalid action_type')
        return False

    if metadata is None:
        metadata = {}

    kwargs = {
        'metadata': metadata,
        'action': action_type,
        'user': user
    }

    if request:
        geolocation_data, ip_address = handle_location_request(request)

        if geolocation_data:
            kwargs['location_data'] = geolocation_data
        if ip_address:
            kwargs['ip_address'] = ip_address

        utm_source, utm_medium, utm_campaign = _get_utm_from_cookie(request)

        if utm_source:
            kwargs['utm_source'] = utm_source
        if utm_medium:
            kwargs['utm_medium'] = utm_medium
        if utm_campaign:
            kwargs['utm_campaign'] = utm_campaign

    if user and hasattr(user, 'profile'):
        kwargs['profile'] = user.profile if user and user.profile else None

    try:
        UserAction.objects.create(**kwargs)
        return True
    except Exception as e:
        logger.error(f'Failure in UserAction.create_action - ({e})')
        return False


def _get_utm_from_cookie(request):
    """Extract utm* params from Cookie.

    Args:
        request (Request): The request object.

    Returns:
        utm_source: if it's not in cookie should be None.
        utm_medium: if it's not in cookie should be None.
        utm_campaign: if it's not in cookie should be None.

    """
    utm_source = request.COOKIES.get('utm_source')
    utm_medium = request.COOKIES.get('utm_medium')
    utm_campaign = request.COOKIES.get('utm_campaign')
<<<<<<< HEAD
    try:
        utm_campaign = json.loads(urllib.parse.unquote(utm_campaign))
    except Exception:
        utm_campaign = None
=======
>>>>>>> af6ba845
    return utm_source, utm_medium, utm_campaign


def get_ipfs(host=None, port=settings.IPFS_API_PORT):
    """Establish a connection to IPFS.

    Args:
        host (str): The IPFS host to connect to.
            Defaults to environment variable: IPFS_HOST.
        port (int): The IPFS port to connect to.
            Defaults to environment variable: env IPFS_API_PORT.

    Raises:
        CommunicationError: The exception is raised when there is a
            communication error with IPFS.

    Returns:
        ipfsapi.client.Client: The IPFS connection client.

    """
    if host is None:
        host = f'https://{settings.IPFS_HOST}'

    try:
        return ipfsapi.connect(host, port)
    except CommunicationError as e:
        logger.exception(e)
        raise IPFSCantConnectException('Failed while attempt to connect to IPFS')
    return None


def ipfs_cat(key):
    try:
        # Attempt connecting to IPFS via Infura
        response, status_code = ipfs_cat_requests(key)
        if status_code == 200:
            return response

        # Attempt connecting to IPFS via hosted node
        response = ipfs_cat_ipfsapi(key)
        if response:
            return response

        raise IPFSCantConnectException('Failed to connect cat key against IPFS - Check IPFS/Infura connectivity')
    except IPFSCantConnectException as e:
        logger.exception(e)


def ipfs_cat_ipfsapi(key):
    ipfs = get_ipfs()
    if ipfs:
        try:
            return ipfs.cat(key)
        except Exception:
            return None


def ipfs_cat_requests(key):
    try:
        url = f'https://ipfs.infura.io:5001/api/v0/cat/{key}'
        response = requests.get(url, timeout=1)
        return response.text, response.status_code
    except:
        return None, 500


def get_web3(network):
    """Get a Web3 session for the provided network.

    Attributes:
        network (str): The network to establish a session with.

    Raises:
        UnsupportedNetworkException: The exception is raised if the method
            is passed an invalid network.

    Returns:
        web3.main.Web3: A web3 instance for the provided network.

    """
    if network in ['mainnet', 'rinkeby', 'ropsten']:
        return Web3(HTTPProvider(f'https://{network}.infura.io'))
    raise UnsupportedNetworkException(network)


def getStandardBountiesContractAddresss(network):
    if network == 'mainnet':
        return to_checksum_address('0x2af47a65da8cd66729b4209c22017d6a5c2d2400')
    elif network == 'rinkeby':
        return to_checksum_address('0xf209d2b723b6417cbf04c07e733bee776105a073')
    raise UnsupportedNetworkException(network)


# http://web3py.readthedocs.io/en/latest/contracts.html
def getBountyContract(network):
    web3 = get_web3(network)
    standardbounties_abi = '[{"constant":false,"inputs":[{"name":"_bountyId","type":"uint256"}],"name":"killBounty","outputs":[],"payable":false,"stateMutability":"nonpayable","type":"function"},{"constant":true,"inputs":[{"name":"_bountyId","type":"uint256"}],"name":"getBountyToken","outputs":[{"name":"","type":"address"}],"payable":false,"stateMutability":"view","type":"function"},{"constant":false,"inputs":[{"name":"_bountyId","type":"uint256"},{"name":"_data","type":"string"}],"name":"fulfillBounty","outputs":[],"payable":false,"stateMutability":"nonpayable","type":"function"},{"constant":false,"inputs":[{"name":"_bountyId","type":"uint256"},{"name":"_newDeadline","type":"uint256"}],"name":"extendDeadline","outputs":[],"payable":false,"stateMutability":"nonpayable","type":"function"},{"constant":true,"inputs":[],"name":"getNumBounties","outputs":[{"name":"","type":"uint256"}],"payable":false,"stateMutability":"view","type":"function"},{"constant":false,"inputs":[{"name":"_bountyId","type":"uint256"},{"name":"_fulfillmentId","type":"uint256"},{"name":"_data","type":"string"}],"name":"updateFulfillment","outputs":[],"payable":false,"stateMutability":"nonpayable","type":"function"},{"constant":false,"inputs":[{"name":"_bountyId","type":"uint256"},{"name":"_newFulfillmentAmount","type":"uint256"},{"name":"_value","type":"uint256"}],"name":"increasePayout","outputs":[],"payable":true,"stateMutability":"payable","type":"function"},{"constant":false,"inputs":[{"name":"_bountyId","type":"uint256"},{"name":"_newFulfillmentAmount","type":"uint256"}],"name":"changeBountyFulfillmentAmount","outputs":[],"payable":false,"stateMutability":"nonpayable","type":"function"},{"constant":false,"inputs":[{"name":"_bountyId","type":"uint256"},{"name":"_newIssuer","type":"address"}],"name":"transferIssuer","outputs":[],"payable":false,"stateMutability":"nonpayable","type":"function"},{"constant":false,"inputs":[{"name":"_bountyId","type":"uint256"},{"name":"_value","type":"uint256"}],"name":"activateBounty","outputs":[],"payable":true,"stateMutability":"payable","type":"function"},{"constant":false,"inputs":[{"name":"_issuer","type":"address"},{"name":"_deadline","type":"uint256"},{"name":"_data","type":"string"},{"name":"_fulfillmentAmount","type":"uint256"},{"name":"_arbiter","type":"address"},{"name":"_paysTokens","type":"bool"},{"name":"_tokenContract","type":"address"}],"name":"issueBounty","outputs":[{"name":"","type":"uint256"}],"payable":false,"stateMutability":"nonpayable","type":"function"},{"constant":false,"inputs":[{"name":"_issuer","type":"address"},{"name":"_deadline","type":"uint256"},{"name":"_data","type":"string"},{"name":"_fulfillmentAmount","type":"uint256"},{"name":"_arbiter","type":"address"},{"name":"_paysTokens","type":"bool"},{"name":"_tokenContract","type":"address"},{"name":"_value","type":"uint256"}],"name":"issueAndActivateBounty","outputs":[{"name":"","type":"uint256"}],"payable":true,"stateMutability":"payable","type":"function"},{"constant":true,"inputs":[{"name":"_bountyId","type":"uint256"}],"name":"getBountyArbiter","outputs":[{"name":"","type":"address"}],"payable":false,"stateMutability":"view","type":"function"},{"constant":false,"inputs":[{"name":"_bountyId","type":"uint256"},{"name":"_value","type":"uint256"}],"name":"contribute","outputs":[],"payable":true,"stateMutability":"payable","type":"function"},{"constant":true,"inputs":[],"name":"owner","outputs":[{"name":"","type":"address"}],"payable":false,"stateMutability":"view","type":"function"},{"constant":false,"inputs":[{"name":"_bountyId","type":"uint256"},{"name":"_newPaysTokens","type":"bool"},{"name":"_newTokenContract","type":"address"}],"name":"changeBountyPaysTokens","outputs":[],"payable":false,"stateMutability":"nonpayable","type":"function"},{"constant":true,"inputs":[{"name":"_bountyId","type":"uint256"}],"name":"getBountyData","outputs":[{"name":"","type":"string"}],"payable":false,"stateMutability":"view","type":"function"},{"constant":true,"inputs":[{"name":"_bountyId","type":"uint256"},{"name":"_fulfillmentId","type":"uint256"}],"name":"getFulfillment","outputs":[{"name":"","type":"bool"},{"name":"","type":"address"},{"name":"","type":"string"}],"payable":false,"stateMutability":"view","type":"function"},{"constant":false,"inputs":[{"name":"_bountyId","type":"uint256"},{"name":"_newArbiter","type":"address"}],"name":"changeBountyArbiter","outputs":[],"payable":false,"stateMutability":"nonpayable","type":"function"},{"constant":false,"inputs":[{"name":"_bountyId","type":"uint256"},{"name":"_newDeadline","type":"uint256"}],"name":"changeBountyDeadline","outputs":[],"payable":false,"stateMutability":"nonpayable","type":"function"},{"constant":false,"inputs":[{"name":"_bountyId","type":"uint256"},{"name":"_fulfillmentId","type":"uint256"}],"name":"acceptFulfillment","outputs":[],"payable":false,"stateMutability":"nonpayable","type":"function"},{"constant":true,"inputs":[{"name":"","type":"uint256"}],"name":"bounties","outputs":[{"name":"issuer","type":"address"},{"name":"deadline","type":"uint256"},{"name":"data","type":"string"},{"name":"fulfillmentAmount","type":"uint256"},{"name":"arbiter","type":"address"},{"name":"paysTokens","type":"bool"},{"name":"bountyStage","type":"uint8"},{"name":"balance","type":"uint256"}],"payable":false,"stateMutability":"view","type":"function"},{"constant":true,"inputs":[{"name":"_bountyId","type":"uint256"}],"name":"getBounty","outputs":[{"name":"","type":"address"},{"name":"","type":"uint256"},{"name":"","type":"uint256"},{"name":"","type":"bool"},{"name":"","type":"uint256"},{"name":"","type":"uint256"}],"payable":false,"stateMutability":"view","type":"function"},{"constant":false,"inputs":[{"name":"_bountyId","type":"uint256"},{"name":"_newData","type":"string"}],"name":"changeBountyData","outputs":[],"payable":false,"stateMutability":"nonpayable","type":"function"},{"constant":true,"inputs":[{"name":"_bountyId","type":"uint256"}],"name":"getNumFulfillments","outputs":[{"name":"","type":"uint256"}],"payable":false,"stateMutability":"view","type":"function"},{"inputs":[{"name":"_owner","type":"address"}],"payable":false,"stateMutability":"nonpayable","type":"constructor"},{"anonymous":false,"inputs":[{"indexed":false,"name":"bountyId","type":"uint256"}],"name":"BountyIssued","type":"event"},{"anonymous":false,"inputs":[{"indexed":false,"name":"bountyId","type":"uint256"},{"indexed":false,"name":"issuer","type":"address"}],"name":"BountyActivated","type":"event"},{"anonymous":false,"inputs":[{"indexed":false,"name":"bountyId","type":"uint256"},{"indexed":true,"name":"fulfiller","type":"address"},{"indexed":true,"name":"_fulfillmentId","type":"uint256"}],"name":"BountyFulfilled","type":"event"},{"anonymous":false,"inputs":[{"indexed":false,"name":"_bountyId","type":"uint256"},{"indexed":false,"name":"_fulfillmentId","type":"uint256"}],"name":"FulfillmentUpdated","type":"event"},{"anonymous":false,"inputs":[{"indexed":false,"name":"bountyId","type":"uint256"},{"indexed":true,"name":"fulfiller","type":"address"},{"indexed":true,"name":"_fulfillmentId","type":"uint256"}],"name":"FulfillmentAccepted","type":"event"},{"anonymous":false,"inputs":[{"indexed":false,"name":"bountyId","type":"uint256"},{"indexed":true,"name":"issuer","type":"address"}],"name":"BountyKilled","type":"event"},{"anonymous":false,"inputs":[{"indexed":false,"name":"bountyId","type":"uint256"},{"indexed":true,"name":"contributor","type":"address"},{"indexed":false,"name":"value","type":"uint256"}],"name":"ContributionAdded","type":"event"},{"anonymous":false,"inputs":[{"indexed":false,"name":"bountyId","type":"uint256"},{"indexed":false,"name":"newDeadline","type":"uint256"}],"name":"DeadlineExtended","type":"event"},{"anonymous":false,"inputs":[{"indexed":false,"name":"bountyId","type":"uint256"}],"name":"BountyChanged","type":"event"},{"anonymous":false,"inputs":[{"indexed":false,"name":"_bountyId","type":"uint256"},{"indexed":true,"name":"_newIssuer","type":"address"}],"name":"IssuerTransferred","type":"event"},{"anonymous":false,"inputs":[{"indexed":false,"name":"_bountyId","type":"uint256"},{"indexed":false,"name":"_newFulfillmentAmount","type":"uint256"}],"name":"PayoutIncreased","type":"event"}]'
    standardbounties_addr = getStandardBountiesContractAddresss(network)
    bounty_abi = json.loads(standardbounties_abi)
    getBountyContract = web3.eth.contract(standardbounties_addr, abi=bounty_abi)
    return getBountyContract


def get_bounty(bounty_enum, network):
    if (settings.DEBUG or settings.ENV != 'prod') and network == 'mainnet':
        # This block will return {} if env isn't prod and the network is mainnet.
        print("--*--")
        return {}

    standard_bounties = getBountyContract(network)

    try:
        issuer, contract_deadline, fulfillmentAmount, paysTokens, bountyStage, balance = standard_bounties.functions.getBounty(bounty_enum).call()
    except BadFunctionCallOutput:
        raise BountyNotFoundException
    # pull from blockchain
    bountydata = standard_bounties.functions.getBountyData(bounty_enum).call()
    arbiter = standard_bounties.functions.getBountyArbiter(bounty_enum).call()
    token = standard_bounties.functions.getBountyToken(bounty_enum).call()
    bounty_data_str = ipfs_cat(bountydata)
    bounty_data = json.loads(bounty_data_str)

    # fulfillments
    num_fulfillments = int(standard_bounties.functions.getNumFulfillments(bounty_enum).call())
    fulfillments = []
    for fulfill_enum in range(0, num_fulfillments):

        # pull from blockchain
        accepted, fulfiller, data = standard_bounties.functions.getFulfillment(bounty_enum, fulfill_enum).call()
        try:
            data_str = ipfs_cat(data)
            data = json.loads(data_str)
        except JSONDecodeError:
            logger.error(f'Could not get {data} from ipfs')
            continue

        # validation
        if 'Failed to get block' in str(data_str):
            raise IPFSCantConnectException("Failed to connect to IPFS")

        fulfillments.append({
            'id': fulfill_enum,
            'accepted': accepted,
            'fulfiller': fulfiller,
            'data': data,
        })

    # validation
    if 'Failed to get block' in str(bounty_data_str):
        raise IPFSCantConnectException("Failed to connect to IPFS")

    # https://github.com/Bounties-Network/StandardBounties/issues/25
    ipfs_deadline = bounty_data.get('payload', {}).get('expire_date', False)
    deadline = contract_deadline
    if ipfs_deadline:
        deadline = ipfs_deadline

    # assemble the data
    bounty = {
        'id': bounty_enum,
        'issuer': issuer,
        'deadline': deadline,
        'contract_deadline': contract_deadline,
        'ipfs_deadline': ipfs_deadline,
        'fulfillmentAmount': fulfillmentAmount,
        'paysTokens': paysTokens,
        'bountyStage': bountyStage,
        'balance': balance,
        'data': bounty_data,
        'arbiter': arbiter,
        'token': token,
        'fulfillments': fulfillments,
        'network': network,
    }
    return bounty


# processes a bounty returned by get_bounty
def web3_process_bounty(bounty_data):
    """Process web3 bounty data by creating new or updated Bounty objects."""
    # Check whether or not the bounty data payload is for mainnet and env is prod or other network and not mainnet.
    if not bounty_data or (settings.DEBUG or settings.ENV != 'prod') and bounty_data.get('network') == 'mainnet':
        # This block will return None if running in debug/non-prod env and the network is mainnet.
        print(f"--*--")
        return None

    did_change, old_bounty, new_bounty = process_bounty_details(bounty_data)

    if did_change and new_bounty:
        _from = old_bounty.pk if old_bounty else None
        print(f"- processing changes, {_from} => {new_bounty.pk}")
        process_bounty_changes(old_bounty, new_bounty)

    return did_change, old_bounty, new_bounty


def has_tx_mined(txid, network):
    web3 = get_web3(network)
    try:
        transaction = web3.eth.getTransaction(txid)
        return transaction.blockHash != HexBytes('0x0000000000000000000000000000000000000000000000000000000000000000')
    except Exception:
        return False


def get_bounty_id(issue_url, network):
    issue_url = normalize_url(issue_url)
    bounty_id = get_bounty_id_from_db(issue_url, network)
    if bounty_id:
        return bounty_id

    all_known_stdbounties = Bounty.objects.filter(
        web3_type='bounties_network',
        network=network,
    ).nocache().order_by('-standard_bounties_id')

    try:
        highest_known_bounty_id = get_highest_known_bounty_id(network)
        bounty_id = get_bounty_id_from_web3(issue_url, network, highest_known_bounty_id, direction='down')
    except NoBountiesException:
        last_known_bounty_id = 0
        if all_known_stdbounties.exists():
            last_known_bounty_id = all_known_stdbounties.first().standard_bounties_id
        bounty_id = get_bounty_id_from_web3(issue_url, network, last_known_bounty_id, direction='up')

    return bounty_id


def get_bounty_id_from_db(issue_url, network):
    issue_url = normalize_url(issue_url)
    bounties = Bounty.objects.filter(
        github_url=issue_url,
        network=network,
        web3_type='bounties_network',
    ).nocache().order_by('-standard_bounties_id')
    if not bounties.exists():
        return None
    return bounties.first().standard_bounties_id


def get_highest_known_bounty_id(network):
    standard_bounties = getBountyContract(network)
    num_bounties = int(standard_bounties.functions.getNumBounties().call())
    if num_bounties == 0:
        raise NoBountiesException()
    return num_bounties - 1


def get_bounty_id_from_web3(issue_url, network, start_bounty_id, direction='up'):
    issue_url = normalize_url(issue_url)

    # iterate through all the bounties
    bounty_enum = start_bounty_id
    more_bounties = True
    while more_bounties:
        try:

            # pull and process each bounty
            print(f'** get_bounty_id_from_web3; looking at {bounty_enum}')
            bounty = get_bounty(bounty_enum, network)
            url = bounty.get('data', {}).get('payload', {}).get('webReferenceURL', False)
            if url == issue_url:
                return bounty['id']

        except BountyNotFoundException:
            more_bounties = False
        except UnsupportedSchemaException:
            pass
        finally:
            # prepare for next loop
            if direction == 'up':
                bounty_enum += 1
            else:
                bounty_enum -= 1

    return None


def build_profile_pairs(bounty):
    """Build the profile pairs list of tuples for ingestion by notifications.

    Args:
        bounty (dashboard.models.Bounty): The Bounty to build profile pairs for.

    Returns:
        list of tuples: The list of profile pair tuples.

    """
    profile_handles = []
    for fulfillment in bounty.fulfillments.select_related('profile').all().order_by('pk'):
        if fulfillment.profile and fulfillment.profile.handle.strip() and fulfillment.profile.absolute_url:
            profile_handles.append((fulfillment.profile.handle, fulfillment.profile.absolute_url))
        else:
            addr = f"https://etherscan.io/address/{fulfillment.fulfiller_address}"
            profile_handles.append((fulfillment.fulfiller_address, addr))
    return profile_handles


def get_ordinal_repr(num):
    """Handle cardinal to ordinal representation of numeric values.

    Args:
        num (int): The integer to be converted from cardinal to ordinal numerals.

    Returns:
        str: The ordinal representation of the provided integer.

    """
    ordinal_suffixes = {1: 'st', 2: 'nd', 3: 'rd'}
    if 10 <= num % 100 <= 20:
        suffix = 'th'
    else:
        suffix = ordinal_suffixes.get(num % 10, 'th')
    return f'{num}{suffix}'



def record_user_action_on_interest(interest, event_name, last_heard_from_user_days):
    """Record User actions and activity for the associated Interest."""
    payload = {
        'profile': interest.profile,
        'metadata': {
            'bounties': list(interest.bounty_set.values_list('pk', flat=True)),
            'interest_pk': interest.pk,
            'last_heard_from_user_days': last_heard_from_user_days,
        }
    }
    UserAction.objects.create(action=event_name, **payload)

    if event_name in ['bounty_abandonment_escalation_to_mods', 'bounty_abandonment_warning']:
        payload['needs_review'] = True

    Activity.objects.create(activity_type=event_name, bounty=interest.bounty_set.last(), **payload)


def get_context(ref_object=None, github_username='', user=None, confirm_time_minutes_target=4,
                confirm_time_slow=120, confirm_time_avg=15, confirm_time_fast=1, active='',
                title='', update=None):
    """Get the context dictionary for use in view."""
    context = {
        'githubUsername': github_username,  # TODO: Deprecate this field.
        'action_urls': ref_object.action_urls() if hasattr(ref_object, 'action_urls') else None,
        'active': active,
        'recommend_gas_price': recommend_min_gas_price_to_confirm_in_time(confirm_time_minutes_target),
        'recommend_gas_price_slow': recommend_min_gas_price_to_confirm_in_time(confirm_time_slow),
        'recommend_gas_price_avg': recommend_min_gas_price_to_confirm_in_time(confirm_time_avg),
        'recommend_gas_price_fast': recommend_min_gas_price_to_confirm_in_time(confirm_time_fast),
        'eth_usd_conv_rate': eth_usd_conv_rate(),
        'conf_time_spread': conf_time_spread(),
        'email': getattr(user, 'email', ''),
        'handle': getattr(user, 'username', ''),
        'title': title,
        'gas_advisories': gas_advisories(),
    }
    if ref_object is not None:
        context.update({f'{ref_object.__class__.__name__}'.lower(): ref_object})
    if update is not None and isinstance(update, dict):
        context.update(update)
    return context


def clean_bounty_url(url):
    """Clean the Bounty URL of unsavory characters.

    The primary utility of this method is to drop #issuecomment blocks from
    Github issue URLs copy/pasted via comments.

    Args:
        url (str): The Bounty VC URL.

    TODO:
        * Deprecate this in favor of Django forms.

    Returns:
        str: The cleaned Bounty URL.

    """
    try:
        return url.split('#')[0]
    except Exception:
        return url


def generate_pub_priv_keypair():
    # Thanks https://github.com/vkobel/ethereum-generate-wallet/blob/master/LICENSE.md
    from ecdsa import SigningKey, SECP256k1
    import sha3

    def checksum_encode(addr_str):
        keccak = sha3.keccak_256()
        out = ''
        addr = addr_str.lower().replace('0x', '')
        keccak.update(addr.encode('ascii'))
        hash_addr = keccak.hexdigest()
        for i, c in enumerate(addr):
            if int(hash_addr[i], 16) >= 8:
                out += c.upper()
            else:
                out += c
        return '0x' + out

    keccak = sha3.keccak_256()

    priv = SigningKey.generate(curve=SECP256k1)
    pub = priv.get_verifying_key().to_string()

    keccak.update(pub)
    address = keccak.hexdigest()[24:]

    def test(addrstr):
        assert(addrstr == checksum_encode(addrstr))

    test('0x5aAeb6053F3E94C9b9A09f33669435E7Ef1BeAed')
    test('0xfB6916095ca1df60bB79Ce92cE3Ea74c37c5d359')
    test('0xdbF03B407c01E7cD3CBea99509d93f8DDDC8C6FB')
    test('0xD1220A0cf47c7B9Be7A2E6BA89F429762e7b9aDb')
    test('0x7aA3a964CC5B0a76550F549FC30923e5c14EDA84')

    # print("Private key:", priv.to_string().hex())
    # print("Public key: ", pub.hex())
    # print("Address:    ", checksum_encode(address))
    # return priv key, pub key, address

    return priv.to_string().hex(), pub.hex(), checksum_encode(address)<|MERGE_RESOLUTION|>--- conflicted
+++ resolved
@@ -150,13 +150,12 @@
     utm_source = request.COOKIES.get('utm_source')
     utm_medium = request.COOKIES.get('utm_medium')
     utm_campaign = request.COOKIES.get('utm_campaign')
-<<<<<<< HEAD
+
     try:
         utm_campaign = json.loads(urllib.parse.unquote(utm_campaign))
     except Exception:
         utm_campaign = None
-=======
->>>>>>> af6ba845
+        
     return utm_source, utm_medium, utm_campaign
 
 
