# -*- coding: utf-8 -*-
'''
    Copyright (C) 2019 Gitcoin Core

    This program is free software: you can redistribute it and/or modify
    it under the terms of the GNU Affero General Public License as published
    by the Free Software Foundation, either version 3 of the License, or
    (at your option) any later version.

    This program is distributed in the hope that it will be useful,
    but WITHOUT ANY WARRANTY; without even the implied warranty of
    MERCHANTABILITY or FITNESS FOR A PARTICULAR PURPOSE. See the
    GNU Affero General Public License for more details.

    You should have received a copy of the GNU Affero General Public License
    along with this program. If not, see <http://www.gnu.org/licenses/>.

'''
from __future__ import print_function, unicode_literals

import json
import logging
import os
import time
from copy import deepcopy
from datetime import datetime
from decimal import Decimal

from django.conf import settings
from django.contrib import messages
from django.contrib.admin.views.decorators import staff_member_required
from django.contrib.auth.decorators import login_required
from django.contrib.auth.models import User
from django.core import serializers
from django.core.exceptions import PermissionDenied
from django.core.paginator import Paginator
from django.db.models import Avg, Count, Q
from django.http import Http404, HttpResponse, JsonResponse
from django.shortcuts import redirect
from django.template import loader
from django.template.response import TemplateResponse
from django.templatetags.static import static
from django.urls import reverse
from django.utils import timezone
from django.utils.html import escape, strip_tags
from django.utils.text import slugify
from django.utils.translation import gettext_lazy as _
from django.views.decorators.clickjacking import xframe_options_exempt
from django.views.decorators.csrf import csrf_exempt
from django.views.decorators.http import require_GET, require_POST

import magic
from app.utils import clean_str, ellipses, get_default_network
from avatar.utils import get_avatar_context_for_user
from dashboard.context import quickstart as qs
from dashboard.utils import ProfileHiddenException, ProfileNotFoundException, get_bounty_from_invite_url, profile_helper
from economy.utils import convert_token_to_usdt
from eth_utils import to_checksum_address, to_normalized_address
from gas.utils import recommend_min_gas_price_to_confirm_in_time
from git.utils import get_auth_url, get_github_user_data, is_github_token_valid, search_users
from kudos.models import KudosTransfer, Token, Wallet
from kudos.utils import humanize_name
from marketing.mails import admin_contact_funder, bounty_uninterested
from marketing.mails import funder_payout_reminder as funder_payout_reminder_mail
from marketing.mails import new_reserved_issue, start_work_approved, start_work_new_applicant, start_work_rejected
from marketing.models import Keyword
from pytz import UTC
from ratelimit.decorators import ratelimit
from retail.helpers import get_ip
from web3 import HTTPProvider, Web3

from .helpers import get_bounty_data_for_activity, handle_bounty_views, load_files_in_directory
from .models import (
    Activity, Bounty, BountyDocuments, BountyFulfillment, BountyInvites, CoinRedemption, CoinRedemptionRequest, Coupon,
    FeedbackEntry, HackathonEvent, HackathonSponsor, Interest, LabsResearch, Profile, ProfileSerializer, ProfileView,
    RefundFeeRequest, Sponsor, Subscription, Tool, ToolVote, UserAction, UserVerificationModel,
)
from .notifications import (
    maybe_market_tip_to_email, maybe_market_tip_to_github, maybe_market_tip_to_slack, maybe_market_to_email,
    maybe_market_to_github, maybe_market_to_slack, maybe_market_to_twitter, maybe_market_to_user_discord,
    maybe_market_to_user_slack,
)
from .utils import (
    apply_new_bounty_deadline, get_bounty, get_bounty_id, get_context, get_unrated_bounties_count, get_web3,
    has_tx_mined, re_market_bounty, record_user_action_on_interest, web3_process_bounty,
)

logger = logging.getLogger(__name__)

confirm_time_minutes_target = 4

# web3.py instance
w3 = Web3(HTTPProvider(settings.WEB3_HTTP_PROVIDER))


def record_user_action(user, event_name, instance):
    instance_class = instance.__class__.__name__.lower()
    kwargs = {
        'action': event_name,
        'metadata': {f'{instance_class}_pk': instance.pk},
    }

    if isinstance(user, User):
        kwargs['user'] = user
    elif isinstance(user, str):
        try:
            user = User.objects.get(username=user)
            kwargs['user'] = user
        except User.DoesNotExist:
            return

    if hasattr(user, 'profile'):
        kwargs['profile'] = user.profile

    try:
        UserAction.objects.create(**kwargs)
    except Exception as e:
        # TODO: sync_profile?
        logger.error(f"error in record_action: {e} - {event_name} - {instance}")


def record_bounty_activity(bounty, user, event_name, interest=None):
    """Creates Activity object.

    Args:
        bounty (dashboard.models.Bounty): Bounty
        user (string): User name
        event_name (string): Event name
        interest (dashboard.models.Interest): Interest

    Raises:
        None

    Returns:
        None
    """
    kwargs = {
        'activity_type': event_name,
        'bounty': bounty,
        'metadata': get_bounty_data_for_activity(bounty)
    }
    if isinstance(user, str):
        try:
            user = User.objects.get(username=user)
        except User.DoesNotExist:
            return

    if hasattr(user, 'profile'):
        kwargs['profile'] = user.profile
    else:
        return

    if event_name == 'worker_applied':
        kwargs['metadata']['approve_worker_url'] = bounty.approve_worker_url(user.profile)
        kwargs['metadata']['reject_worker_url'] = bounty.reject_worker_url(user.profile)
    if event_name in ['worker_approved', 'worker_rejected'] and interest:
        kwargs['metadata']['worker_handle'] = interest.profile.handle

    try:
        return Activity.objects.create(**kwargs)
    except Exception as e:
        logger.error(f"error in record_bounty_activity: {e} - {event_name} - {bounty} - {user}")


def helper_handle_access_token(request, access_token):
    # https://gist.github.com/owocki/614a18fbfec7a5ed87c97d37de70b110
    # interest API via token
    github_user_data = get_github_user_data(access_token)
    request.session['handle'] = github_user_data['login']
    profile = Profile.objects.filter(handle__iexact=request.session['handle']).first()
    request.session['profile_id'] = profile.pk


def create_new_interest_helper(bounty, user, issue_message, signed_nda=None):
    approval_required = bounty.permission_type == 'approval'
    acceptance_date = timezone.now() if not approval_required else None
    profile_id = user.profile.pk
    record_bounty_activity(bounty, user, 'start_work' if not approval_required else 'worker_applied')
    interest = Interest.objects.create(
        profile_id=profile_id,
        issue_message=issue_message,
        pending=approval_required,
        acceptance_date=acceptance_date,
        signed_nda=signed_nda,
    )
    bounty.interested.add(interest)
    record_user_action(user, 'start_work', interest)
    maybe_market_to_slack(bounty, 'start_work' if not approval_required else 'worker_applied')
    maybe_market_to_user_slack(bounty, 'start_work' if not approval_required else 'worker_applied')
    maybe_market_to_user_discord(bounty, 'start_work' if not approval_required else 'worker_applied')
    maybe_market_to_twitter(bounty, 'start_work' if not approval_required else 'worker_applied')
    return interest


@csrf_exempt
def gh_login(request):
    """Attempt to redirect the user to Github for authentication."""
    return redirect('social:begin', backend='github')


def get_interest_modal(request):
    bounty_id = request.GET.get('pk')
    if not bounty_id:
        raise Http404

    try:
        bounty = Bounty.objects.get(pk=bounty_id)
    except Bounty.DoesNotExist:
        raise Http404

    context = {
        'bounty': bounty,
        'active': 'get_interest_modal',
        'title': _('Add Interest'),
        'user_logged_in': request.user.is_authenticated,
        'login_link': '/login/github?next=' + request.GET.get('redirect', '/')
    }
    return TemplateResponse(request, 'addinterest.html', context)


@csrf_exempt
@require_POST
def new_interest(request, bounty_id):
    """Claim Work for a Bounty.

    :request method: POST

    Args:
        bounty_id (int): ID of the Bounty.

    Returns:
        dict: The success key with a boolean value and accompanying error.

    """
    profile_id = request.user.profile.pk if request.user.is_authenticated and hasattr(request.user, 'profile') else None

    access_token = request.GET.get('token')
    if access_token:
        helper_handle_access_token(request, access_token)
        github_user_data = get_github_user_data(access_token)
        profile = Profile.objects.prefetch_related('bounty_set') \
            .filter(handle=github_user_data['login']).first()
        profile_id = profile.pk
    else:
        profile = request.user.profile if profile_id else None

    if not profile_id:
        return JsonResponse(
            {'error': _('You must be authenticated via github to use this feature!')},
            status=401)

    try:
        bounty = Bounty.objects.get(pk=bounty_id)
    except Bounty.DoesNotExist:
        raise Http404

    if bounty.is_project_type_fulfilled:
        return JsonResponse({
            'error': _(f'There is already someone working on this bounty.'),
            'success': False},
            status=401)

    num_issues = profile.max_num_issues_start_work
    is_working_on_too_much_stuff = profile.active_bounties.count() >= num_issues
    if is_working_on_too_much_stuff:
        return JsonResponse({
            'error': _(f'You may only work on max of {num_issues} issues at once.'),
            'success': False},
            status=401)

    if profile.no_times_slashed_by_staff():
        return JsonResponse({
            'error': _('Because a staff member has had to remove you from a bounty in the past, you are unable to start'
                       'more work at this time. Please leave a message on slack if you feel this message is in error.'),
            'success': False},
            status=401)

    try:
        Interest.objects.get(profile_id=profile_id, bounty=bounty)
        return JsonResponse({
            'error': _('You have already started work on this bounty!'),
            'success': False},
            status=401)
    except Interest.DoesNotExist:
        issue_message = request.POST.get("issue_message")
        signed_nda = None
        if request.POST.get("signed_nda", None):
            signed_nda = BountyDocuments.objects.filter(
                pk=request.POST.get("signed_nda")
            ).first()
        interest = create_new_interest_helper(bounty, request.user, issue_message, signed_nda)
        if interest.pending:
            start_work_new_applicant(interest, bounty)

    except Interest.MultipleObjectsReturned:
        bounty_ids = bounty.interested \
            .filter(profile_id=profile_id) \
            .values_list('id', flat=True) \
            .order_by('-created')[1:]

        Interest.objects.filter(pk__in=list(bounty_ids)).delete()

        return JsonResponse({
            'error': _('You have already started work on this bounty!'),
            'success': False},
            status=401)

    msg = _("You have started work.")
    approval_required = bounty.permission_type == 'approval'
    if approval_required:
        msg = _("You have applied to start work. If approved, you will be notified via email.")
    elif not approval_required and not bounty.bounty_reserved_for_user:
        msg = _("You have started work.")
    elif not approval_required and bounty.bounty_reserved_for_user != profile:
        msg = _("You have applied to start work, but the bounty is reserved for another user.")
        JsonResponse({
            'error': msg,
            'success': False},
            status=401)
    return JsonResponse({
        'success': True,
        'profile': ProfileSerializer(interest.profile).data,
        'msg': msg,
    })


@csrf_exempt
@require_POST
def post_comment(request):
    profile_id = request.user.profile if request.user.is_authenticated and hasattr(request.user, 'profile') else None
    if profile_id is None:
        return JsonResponse({
            'success': False,
            'msg': '',
        })

    # sbid = request.POST.get('standard_bounties_id')
    bounty_id = request.POST.get('bounty_id')
    # bountyObj = Bounty.objects.filter(standard_bounties_id=sbid).first()
    bountyObj = Bounty.objects.get(pk=bounty_id)
    # fbAmount = FeedbackEntry.objects.filter(
    #     sender_profile=profile_id,
    #     feedbackType=request.POST.get('review[reviewType]', 'approver'),
    #     bounty=bountyObj
    # ).count()
    # if fbAmount > 0:
    #     return JsonResponse({
    #         'success': False,
    #         'msg': 'There is already a approval comment',
    #     })
    # if request.POST.get('review[reviewType]') == 'worker':
    #     receiver_profile = bountyObj.bounty_owner_github_username
    # else:
    receiver_profile = Profile.objects.filter(handle=request.POST.get('review[receiver]')).first()
    kwargs = {
        'bounty': bountyObj,
        'sender_profile': profile_id,
        'receiver_profile': receiver_profile,
        'rating': request.POST.get('review[rating]', '0'),
        'satisfaction_rating': request.POST.get('review[satisfaction_rating]', '0'),
        'communication_rating': request.POST.get('review[communication_rating]', '0'),
        'speed_rating': request.POST.get('review[speed_rating]', '0'),
        'code_quality_rating': request.POST.get('review[code_quality_rating]', '0'),
        'recommendation_rating': request.POST.get('review[recommendation_rating]', '0'),
        'comment': request.POST.get('review[comment]', 'No comment.'),
        'feedbackType': request.POST.get('review[reviewType]','approver')
    }

    feedback = FeedbackEntry.objects.create(**kwargs)
    feedback.save()
    return JsonResponse({
            'success': True,
            'msg': 'Finished.'
        })

def rating_modal(request, bounty_id, username):
    # TODO: will be changed to the new share
    """Rating modal.

    Args:
        pk (int): The primary key of the bounty to be rated.

    Raises:
        Http404: The exception is raised if no associated Bounty is found.

    Returns:
        TemplateResponse: The rate bounty view.

    """
    try:
        bounty = Bounty.objects.get(pk=bounty_id)
    except Bounty.DoesNotExist:
        return JsonResponse({'errors': ['Bounty doesn\'t exist!']},
                            status=401)

    params = get_context(
        ref_object=bounty,
    )
    params['receiver']=username
    params['user'] = request.user if request.user.is_authenticated else None

    return TemplateResponse(request, 'rating_modal.html', params)


def rating_capture(request):
    # TODO: will be changed to the new share
    """Rating capture.

    Args:
        pk (int): The primary key of the bounty to be rated.

    Raises:
        Http404: The exception is raised if no associated Bounty is found.

    Returns:
        TemplateResponse: The rate bounty capture modal.

    """
    user = request.user if request.user.is_authenticated else None
    if not user:
        return JsonResponse(
            {'error': _('You must be authenticated via github to use this feature!')},
            status=401)

    return TemplateResponse(request, 'rating_capture.html')


def unrated_bounties(request):
    """Rating capture.

    Args:
        pk (int): The primary key of the bounty to be rated.

    Raises:
        Http404: The exception is raised if no associated Bounty is found.

    Returns:
        TemplateResponse: The rate bounty capture modal.

    """
    # request.user.profile if request.user.is_authenticated and getattr(request.user, 'profile', None) else None
    unrated_count = 0
    user = request.user.profile if request.user.is_authenticated else None
    if not user:
        return JsonResponse(
            {'error': _('You must be authenticated via github to use this feature!')},
            status=401)

    if user:
        unrated_count = get_unrated_bounties_count(user)

    # data = json.dumps(unrated)
    return JsonResponse({
        'unrated': unrated_count,
    }, status=200)


@csrf_exempt
@require_POST
def remove_interest(request, bounty_id):
    """Unclaim work from the Bounty.

    Can only be called by someone who has started work

    :request method: POST

    post_id (int): ID of the Bounty.

    Returns:
        dict: The success key with a boolean value and accompanying error.

    """
    profile_id = request.user.profile.pk if request.user.is_authenticated and getattr(request.user, 'profile', None) else None

    access_token = request.GET.get('token')
    if access_token:
        helper_handle_access_token(request, access_token)
        github_user_data = get_github_user_data(access_token)
        profile = Profile.objects.filter(handle=github_user_data['login']).first()
        profile_id = profile.pk

    if not profile_id:
        return JsonResponse(
            {'error': _('You must be authenticated via github to use this feature!')},
            status=401)

    try:
        bounty = Bounty.objects.get(pk=bounty_id)
    except Bounty.DoesNotExist:
        return JsonResponse({'errors': ['Bounty doesn\'t exist!']},
                            status=401)

    try:
        interest = Interest.objects.get(profile_id=profile_id, bounty=bounty)
        record_user_action(request.user, 'stop_work', interest)
        record_bounty_activity(bounty, request.user, 'stop_work')
        bounty.interested.remove(interest)
        interest.delete()
        maybe_market_to_slack(bounty, 'stop_work')
        maybe_market_to_user_slack(bounty, 'stop_work')
        maybe_market_to_user_discord(bounty, 'stop_work')
        maybe_market_to_twitter(bounty, 'stop_work')
    except Interest.DoesNotExist:
        return JsonResponse({
            'errors': [_('You haven\'t expressed interest on this bounty.')],
            'success': False},
            status=401)
    except Interest.MultipleObjectsReturned:
        interest_ids = bounty.interested \
            .filter(
                profile_id=profile_id,
                bounty=bounty
            ).values_list('id', flat=True) \
            .order_by('-created')

        bounty.interested.remove(*interest_ids)
        Interest.objects.filter(pk__in=list(interest_ids)).delete()

    return JsonResponse({
        'success': True,
        'msg': _("You've stopped working on this, thanks for letting us know."),
    })


@csrf_exempt
@require_POST
def extend_expiration(request, bounty_id):
    """Extend expiration of the Bounty.

    Can only be called by funder or staff of the bounty.

    :request method: POST

    post_id (int): ID of the Bounty.

    Returns:
        dict: The success key with a boolean value and accompanying error.

    """
    user = request.user if request.user.is_authenticated else None

    if not user:
        return JsonResponse(
            {'error': _('You must be authenticated via github to use this feature!')},
            status=401)

    try:
        bounty = Bounty.objects.get(pk=bounty_id)
    except Bounty.DoesNotExist:
        return JsonResponse({'errors': ['Bounty doesn\'t exist!']},
                            status=401)

    is_funder = bounty.is_funder(user.username.lower()) if user else False
    if is_funder:
        deadline = round(int(request.POST.get('deadline')))
        result = apply_new_bounty_deadline(bounty, deadline)
        record_user_action(request.user, 'extend_expiration', bounty)
        record_bounty_activity(bounty, request.user, 'extend_expiration')

        return JsonResponse({
            'success': True,
            'msg': _(result['msg']),
        })

    return JsonResponse({
        'error': _("You must be funder to extend expiration"),
    }, status=200)


@csrf_exempt
@require_POST
def cancel_reason(request):
    """Extend expiration of the Bounty.

    Can only be called by funder or staff of the bounty.

    :request method: POST

    Params:
        pk (int): ID of the Bounty.
        canceled_bounty_reason (string): STRING with cancel  reason

    Returns:
        dict: The success key with a boolean value and accompanying error.

    """
    print(request.POST.get('canceled_bounty_reason'))
    user = request.user if request.user.is_authenticated else None

    if not user:
        return JsonResponse(
            {'error': _('You must be authenticated via github to use this feature!')},
            status=401)

    try:
        bounty = Bounty.objects.get(pk=request.POST.get('pk'))
    except Bounty.DoesNotExist:
        return JsonResponse({'errors': ['Bounty doesn\'t exist!']},
                            status=401)

    is_funder = bounty.is_funder(user.username.lower()) if user else False
    if is_funder:
        canceled_bounty_reason = request.POST.get('canceled_bounty_reason', '')
        bounty.canceled_bounty_reason = canceled_bounty_reason
        bounty.save()

        return JsonResponse({
            'success': True,
            'msg': _("Cancel reason added."),
        })

    return JsonResponse({
        'error': _("You must be funder to add a reason"),
    }, status=200)


@require_POST
@csrf_exempt
def uninterested(request, bounty_id, profile_id):
    """Remove party from given bounty

    Can only be called by the bounty funder

    :request method: GET

    Args:
        bounty_id (int): ID of the Bounty
        profile_id (int): ID of the interested profile

    Params:
        slashed (str): if the user will be slashed or not

    Returns:
        dict: The success key with a boolean value and accompanying error.
    """
    try:
        bounty = Bounty.objects.get(pk=bounty_id)
    except Bounty.DoesNotExist:
        return JsonResponse({'errors': ['Bounty doesn\'t exist!']},
                            status=401)
    is_logged_in = request.user.is_authenticated
    is_funder = bounty.is_funder(request.user.username.lower())
    is_staff = request.user.is_staff
    is_moderator = request.user.profile.is_moderator if hasattr(request.user, 'profile') else False
    if not is_logged_in or (not is_funder and not is_staff and not is_moderator):
        return JsonResponse(
            {'error': 'Only bounty funders are allowed to remove users!'},
            status=401)

    slashed = request.POST.get('slashed')
    interest = None
    try:
        interest = Interest.objects.get(profile_id=profile_id, bounty=bounty)
        bounty.interested.remove(interest)
        maybe_market_to_slack(bounty, 'stop_work')
        maybe_market_to_user_slack(bounty, 'stop_work')
        maybe_market_to_user_discord(bounty, 'stop_work')
        if is_staff or is_moderator:
            event_name = "bounty_removed_slashed_by_staff" if slashed else "bounty_removed_by_staff"
        else:
            event_name = "bounty_removed_by_funder"
        record_user_action_on_interest(interest, event_name, None)
        record_bounty_activity(bounty, interest.profile.user, 'stop_work')
        interest.delete()
    except Interest.DoesNotExist:
        return JsonResponse({
            'errors': ['Party haven\'t expressed interest on this bounty.'],
            'success': False},
            status=401)
    except Interest.MultipleObjectsReturned:
        interest_ids = bounty.interested \
            .filter(
                profile_id=profile_id,
                bounty=bounty
            ).values_list('id', flat=True) \
            .order_by('-created')

        bounty.interested.remove(*interest_ids)
        Interest.objects.filter(pk__in=list(interest_ids)).delete()

    profile = Profile.objects.get(id=profile_id)
    if profile.user and profile.user.email and interest:
        bounty_uninterested(profile.user.email, bounty, interest)
    else:
        print("no email sent -- user was not found")

    return JsonResponse({
        'success': True,
        'msg': _("You've stopped working on this, thanks for letting us know."),
    })


def onboard_avatar(request):
    return redirect('/onboard/contributor?steps=avatar')


def onboard(request, flow=None):
    """Handle displaying the first time user experience flow."""
    if flow not in ['funder', 'contributor', 'profile']:
        if not request.user.is_authenticated:
            raise Http404
        target = 'funder' if request.user.profile.persona_is_funder else 'contributor'
        new_url = f'/onboard/{target}'
        return redirect(new_url)
    elif flow == 'funder':
        onboard_steps = ['github', 'metamask', 'avatar']
    elif flow == 'contributor':
        onboard_steps = ['github', 'metamask', 'avatar', 'skills', 'job']
    elif flow == 'profile':
        onboard_steps = ['avatar']

    profile = None
    if request.user.is_authenticated and getattr(request.user, 'profile', None):
        profile = request.user.profile

    steps = []
    if request.GET:
        steps = request.GET.get('steps', [])
        if steps:
            steps = steps.split(',')

    if (steps and 'github' not in steps) or 'github' not in onboard_steps:
        if not request.user.is_authenticated or request.user.is_authenticated and not getattr(
            request.user, 'profile', None
        ):
            login_redirect = redirect('/login/github?next=' + request.get_full_path())
            return login_redirect

    if request.GET.get('eth_address') and request.user.is_authenticated and getattr(request.user, 'profile', None):
        profile = request.user.profile
        eth_address = request.GET.get('eth_address')
        profile.preferred_payout_address = eth_address
        profile.save()
        return JsonResponse({'OK': True})

    params = {
        'title': _('Onboarding Flow'),
        'steps': steps or onboard_steps,
        'flow': flow,
        'profile': profile,
    }
    params.update(get_avatar_context_for_user(request.user))
    return TemplateResponse(request, 'ftux/onboard.html', params)


@login_required
def users_directory(request):
    """Handle displaying users directory page."""
    from retail.utils import programming_languages, programming_languages_full

    keywords = programming_languages + programming_languages_full

    params = {
        'active': 'users',
        'title': 'Users',
        'meta_title': "",
        'meta_description': "",
        'keywords': keywords
    }
    return TemplateResponse(request, 'dashboard/users.html', params)


@require_GET
def users_fetch(request):
    """Handle displaying users."""
    q = request.GET.get('search', '')
    skills = request.GET.get('skills', '')
    limit = int(request.GET.get('limit', 10))
    page = int(request.GET.get('page', 1))
    order_by = request.GET.get('order_by', '-actions_count')
    bounties_completed = request.GET.get('bounties_completed', '').strip().split(',')
    leaderboard_rank = request.GET.get('leaderboard_rank', '').strip().split(',')
    rating = int(request.GET.get('rating', '0'))
    organisation = request.GET.get('organisation', '')

    user_id = request.GET.get('user', None)
    if user_id:
        current_user = User.objects.get(id=int(user_id))
    else:
        current_user = request.user if hasattr(request, 'user') and request.user.is_authenticated else None

    context = {}
    if not settings.DEBUG:
        network = 'mainnet'
    else:
        network = 'rinkeby'
    if current_user:
        profile_list = Profile.objects.prefetch_related(
                'fulfilled', 'leaderboard_ranks', 'feedbacks_got'
            ).exclude(hide_profile=True)
    else:
        profile_list = Profile.objects.prefetch_related(
                'fulfilled', 'leaderboard_ranks', 'feedbacks_got'
            ).exclude(hide_profile=True)

    if q:
        profile_list = profile_list.filter(Q(handle__icontains=q) | Q(keywords__icontains=q))

    if skills:
        profile_list = profile_list.filter(keywords__icontains=skills)

    if len(bounties_completed) == 2:
        profile_list = profile_list.annotate(
            count=Count('fulfilled')
        ).filter(
                count__gte=bounties_completed[0],
                count__lte=bounties_completed[1],
            )

    if len(leaderboard_rank) == 2:
        profile_list = profile_list.filter(
            leaderboard_ranks__isnull=False,
            leaderboard_ranks__leaderboard='quarterly_earners',
            leaderboard_ranks__rank__gte=leaderboard_rank[0],
            leaderboard_ranks__rank__lte=leaderboard_rank[1],
            leaderboard_ranks__active=True,
        )

    if rating != 0:
        profile_list = profile_list.annotate(
            average_rating=Avg('feedbacks_got__rating', filter=Q(feedbacks_got__bounty__network=network))
        ).filter(
            average_rating__gte=rating
        )

    if organisation:
        profile_list = profile_list.filter(
            fulfilled__bounty__network=network,
            fulfilled__accepted=True,
            fulfilled__bounty__github_url__icontains=organisation
        ).distinct()

    def previous_worked():
        if current_user.profile.persona_is_funder:
            return Count(
                'fulfilled',
                filter=Q(
                    fulfilled__bounty__network=network,
                    fulfilled__accepted=True,
                    fulfilled__bounty__bounty_owner_github_username__iexact=current_user.profile.handle
                )
            )

        return Count(
            'bounties_funded__fulfillments',
            filter=Q(
                bounties_funded__fulfillments__bounty__network=network,
                bounties_funded__fulfillments__accepted=True,
                bounties_funded__fulfillments__fulfiller_github_username=current_user.profile.handle
            )
        )

    profile_list = Profile.objects.filter(pk__in=profile_list).annotate(
            average_rating=Avg('feedbacks_got__rating', filter=Q(feedbacks_got__bounty__network=network))
        ).annotate(previous_worked=previous_worked()).order_by(
        order_by, '-previous_worked'
    )
    profile_list = profile_list.values_list('pk', flat=True)
    params = dict()
    all_pages = Paginator(profile_list, limit)
    all_users = []
    this_page = all_pages.page(page)

    this_page = Profile.objects.filter(pk__in=[ele for ele in this_page])\
        .order_by(order_by).annotate(
        previous_worked_count=previous_worked()).annotate(
            count=Count('fulfilled', filter=Q(fulfilled__bounty__network=network, fulfilled__accepted=True))
        ).annotate(
            average_rating=Avg('feedbacks_got__rating', filter=Q(feedbacks_got__bounty__network=network))
        ).order_by('-previous_worked_count')
    for user in this_page:
        previously_worked_with = 0
        count_work_completed = Activity.objects.filter(profile=user, activity_type='work_done').count()
        count_work_in_progress = Activity.objects.filter(profile=user, activity_type='start_work').count()
        profile_json = {
            k: getattr(user, k) for k in
            ['id', 'actions_count', 'created_on', 'handle', 'hide_profile',
            'show_job_status', 'job_location', 'job_salary', 'job_search_status',
            'job_type', 'linkedin_url', 'resume', 'remote', 'keywords',
            'organizations', 'is_org']}
        profile_json['job_status'] = user.job_status_verbose if user.job_search_status else None
        profile_json['previously_worked'] = user.previous_worked_count > 0
        profile_json['position_contributor'] = user.get_contributor_leaderboard_index()
        profile_json['position_funder'] = user.get_funder_leaderboard_index()
        profile_json['work_done'] = count_work_completed
        profile_json['work_inprogress'] = count_work_in_progress
        profile_json['verification'] = user.get_my_verified_check
        profile_json['avg_rating'] = user.get_average_star_rating
        if user.avatar_baseavatar_related.exists():
            user_avatar = user.avatar_baseavatar_related.first()
            profile_json['avatar_id'] = user_avatar.pk
            profile_json['avatar_url'] = user_avatar.avatar_url
        if user.data:
            user_data = user.data
            profile_json['blog'] = user_data['blog']

        all_users.append(profile_json)

    # dumping and loading the json here quickly passes serialization issues - definitely can be a better solution
    params['data'] = json.loads(json.dumps(all_users, default=str))
    params['has_next'] = all_pages.page(page).has_next()
    params['count'] = all_pages.count
    params['num_pages'] = all_pages.num_pages
    return JsonResponse(params, status=200, safe=False)


def get_user_bounties(request):
    """Get user open bounties.

    Args:
        request (int): get user by id or use authenticated.

    Variables:

    Returns:
        json: array of bounties.

    """
    user_id = request.GET.get('user', None)
    if user_id:
        profile = Profile.objects.get(id=int(user_id))
    else:
        profile = request.user.profile if request.user.is_authenticated and hasattr(request.user, 'profile') else None
    if not settings.DEBUG:
        network = 'mainnet'
    else:
        network = 'rinkeby'

    params = dict()
    results = []
    all_bounties = Bounty.objects.current().filter(bounty_owner_github_username__iexact=profile.handle, network=network)

    if len(all_bounties) > 0:
        is_funder = True
    else:
        is_funder = False

    open_bounties = all_bounties.exclude(idx_status='cancelled').exclude(idx_status='done')
    for bounty in open_bounties:
        bounty_json = {}
        bounty_json = bounty.to_standard_dict()
        bounty_json['url'] = bounty.url

        results.append(bounty_json)
    # else:
        # raise Http404
    print(open_bounties)
    params['data'] = json.loads(json.dumps(results, default=str))
    params['is_funder'] = is_funder
    return JsonResponse(params, status=200, safe=False)


def dashboard(request):
    """Handle displaying the dashboard."""

    keyword = request.GET.get('keywords', False)
    title = keyword.title() + str(_(" Bounties ")) if keyword else str(_('Issue Explorer'))
    params = {
        'active': 'dashboard',
        'title': title,
        'meta_title': "Issue & Open Bug Bounty Explorer | Gitcoin",
        'meta_description': "Find open bug bounties & freelance development jobs including crypto bounty reward value in USD, expiration date and bounty age.",
        'keywords': json.dumps([str(key) for key in Keyword.objects.all().values_list('keyword', flat=True)]),
    }
    return TemplateResponse(request, 'dashboard/index.html', params)


def ethhack(request):
    """Handle displaying ethhack landing page."""
    from dashboard.context.hackathon import eth_hack

    params = eth_hack

    return TemplateResponse(request, 'dashboard/hackathon/index.html', params)


def beyond_blocks_2019(request):
    """Handle displaying ethhack landing page."""
    from dashboard.context.hackathon import beyond_blocks_2019

    params = beyond_blocks_2019
    params['card_desc'] = params['meta_description']

    return TemplateResponse(request, 'dashboard/hackathon/index.html', params)


def accept_bounty(request):
    """Process the bounty.

    Args:
        pk (int): The primary key of the bounty to be accepted.

    Raises:
        Http404: The exception is raised if no associated Bounty is found.

    Returns:
        TemplateResponse: The accept bounty view.

    """
    bounty = handle_bounty_views(request)
    params = get_context(
        ref_object=bounty,
        user=request.user if request.user.is_authenticated else None,
        confirm_time_minutes_target=confirm_time_minutes_target,
        active='accept_bounty',
        title=_('Process Issue'),
    )
    params['open_fulfillments'] = bounty.fulfillments.filter(accepted=False)
    return TemplateResponse(request, 'process_bounty.html', params)


def contribute(request):
    """Contribute to the bounty.

    Args:
        pk (int): The primary key of the bounty to be accepted.

    Raises:
        Http404: The exception is raised if no associated Bounty is found.

    Returns:
        TemplateResponse: The accept bounty view.

    """
    bounty = handle_bounty_views(request)

    params = get_context(
        ref_object=bounty,
        user=request.user if request.user.is_authenticated else None,
        confirm_time_minutes_target=confirm_time_minutes_target,
        active='contribute_bounty',
        title=_('Contribute'),
    )
    return TemplateResponse(request, 'contribute_bounty.html', params)


def invoice(request):
    """invoice view.

    Args:
        pk (int): The primary key of the bounty to be accepted.

    Raises:
        Http404: The exception is raised if no associated Bounty is found.

    Returns:
        TemplateResponse: The invoice  view.

    """
    bounty = handle_bounty_views(request)

    # only allow invoice viewing if admin or iff bounty funder
    is_funder = bounty.is_funder(request.user.username)
    is_staff = request.user.is_staff
    has_view_privs = is_funder or is_staff
    if not has_view_privs:
        raise Http404

    params = get_context(
        ref_object=bounty,
        user=request.user if request.user.is_authenticated else None,
        confirm_time_minutes_target=confirm_time_minutes_target,
        active='invoice_view',
        title=_('Invoice'),
    )
    params['accepted_fulfillments'] = bounty.fulfillments.filter(accepted=True)
    params['tips'] = [
        tip for tip in bounty.tips.send_happy_path() if ((tip.username == request.user.username and tip.username) or (tip.from_username == request.user.username and tip.from_username) or request.user.is_staff)
    ]
    params['total'] = bounty._val_usd_db if params['accepted_fulfillments'] else 0
    for tip in params['tips']:
        if tip.value_in_usdt:
            params['total'] += Decimal(tip.value_in_usdt)

    return TemplateResponse(request, 'bounty/invoice.html', params)


def social_contribution(request):
    """Social Contributuion to the bounty.

    Args:
        pk (int): The primary key of the bounty to be accepted.

    Raises:
        Http404: The exception is raised if no associated Bounty is found.

    Returns:
        TemplateResponse: The accept bounty view.

    """
    bounty = handle_bounty_views(request)
    promo_text = str(_("Check out this bounty that pays out ")) + f"{bounty.get_value_true} {bounty.token_name} {bounty.url}"
    for keyword in bounty.keywords_list:
        promo_text += f" #{keyword}"

    params = get_context(
        ref_object=bounty,
        user=request.user if request.user.is_authenticated else None,
        confirm_time_minutes_target=confirm_time_minutes_target,
        active='social_contribute',
        title=_('Social Contribute'),
    )
    params['promo_text'] = promo_text
    return TemplateResponse(request, 'social_contribution.html', params)


def social_contribution_modal(request):
    # TODO: will be changed to the new share
    """Social Contributuion to the bounty.

    Args:
        pk (int): The primary key of the bounty to be accepted.

    Raises:
        Http404: The exception is raised if no associated Bounty is found.

    Returns:
        TemplateResponse: The accept bounty view.

    """
    from .utils import get_bounty_invite_url
    bounty = handle_bounty_views(request)

    params = get_context(
        ref_object=bounty,
        user=request.user if request.user.is_authenticated else None,
        confirm_time_minutes_target=confirm_time_minutes_target,
        active='social_contribute',
        title=_('Social Contribute'),
    )
    params['invite_url'] = f'{settings.BASE_URL}issue/{get_bounty_invite_url(request.user.username, bounty.pk)}'
    promo_text = str(_("Check out this bounty that pays out ")) + f"{bounty.get_value_true} {bounty.token_name} {params['invite_url']}"
    for keyword in bounty.keywords_list:
        promo_text += f" #{keyword}"
    params['promo_text'] = promo_text
    return TemplateResponse(request, 'social_contribution_modal.html', params)


@csrf_exempt
@require_POST
def social_contribution_email(request):
    """Social Contribution Email

    Returns:
        JsonResponse: Success in sending email.
    """
    from marketing.mails import share_bounty
    from .utils import get_bounty_invite_url

    emails = []
    bounty_id = request.POST.get('bountyId')
    user_ids = request.POST.getlist('usersId[]', [])
    invite_url = f'{settings.BASE_URL}issue/{get_bounty_invite_url(request.user.username, bounty_id)}'

    inviter = request.user if request.user.is_authenticated else None
    bounty = Bounty.objects.current().get(id=int(bounty_id))
    for user_id in user_ids:
        profile = Profile.objects.get(id=int(user_id))
        bounty_invite = BountyInvites.objects.create(
            status='pending'
        )
        bounty_invite.bounty.add(bounty)
        bounty_invite.inviter.add(inviter)
        bounty_invite.invitee.add(profile.user)
        emails.append(profile.email)

    msg = request.POST.get('msg', '')

    try:
        share_bounty(emails, msg, request.user.profile, invite_url, True)
        response = {
            'status': 200,
            'msg': 'email_sent',
        }
    except Exception as e:
        logging.exception(e)
        response = {
            'status': 500,
            'msg': 'Email not sent',
        }
    return JsonResponse(response)


def payout_bounty(request):
    """Payout the bounty.

    Args:
        pk (int): The primary key of the bounty to be accepted.

    Raises:
        Http404: The exception is raised if no associated Bounty is found.

    Returns:
        TemplateResponse: The accept bounty view.

    """
    bounty = handle_bounty_views(request)

    params = get_context(
        ref_object=bounty,
        user=request.user if request.user.is_authenticated else None,
        confirm_time_minutes_target=confirm_time_minutes_target,
        active='payout_bounty',
        title=_('Payout'),
    )
    return TemplateResponse(request, 'payout_bounty.html', params)


def bulk_payout_bounty(request):
    """Payout the bounty.

    Args:
        pk (int): The primary key of the bounty to be accepted.

    Raises:
        Http404: The exception is raised if no associated Bounty is found.

    Returns:
        TemplateResponse: The accept bounty view.

    """
    bounty = handle_bounty_views(request)

    params = get_context(
        ref_object=bounty,
        user=request.user if request.user.is_authenticated else None,
        confirm_time_minutes_target=confirm_time_minutes_target,
        active='payout_bounty',
        title=_('Advanced Payout'),
    )
    params['open_fulfillments'] = bounty.fulfillments.filter(accepted=False)
    return TemplateResponse(request, 'bulk_payout_bounty.html', params)


@require_GET
def fulfill_bounty(request):
    """Fulfill a bounty.

    Parameters:
        pk (int): The primary key of the Bounty.
        standard_bounties_id (int): The standard bounties ID of the Bounty.
        network (str): The network of the Bounty.
        githubUsername (str): The Github Username of the referenced user.

    Raises:
        Http404: The exception is raised if no associated Bounty is found.

    Returns:
        TemplateResponse: The fulfill bounty view.

    """
    bounty = handle_bounty_views(request)
    if not bounty.has_started_work(request.user.username):
        raise PermissionDenied
    params = get_context(
        ref_object=bounty,
        github_username=request.GET.get('githubUsername'),
        user=request.user if request.user.is_authenticated else None,
        confirm_time_minutes_target=confirm_time_minutes_target,
        active='fulfill_bounty',
        title=_('Submit Work'),
    )
    return TemplateResponse(request, 'bounty/fulfill.html', params)


def increase_bounty(request):
    """Increase a bounty as the funder.

    Args:
        pk (int): The primary key of the bounty to be increased.

    Raises:
        Http404: The exception is raised if no associated Bounty is found.

    Returns:
        TemplateResponse: The increase bounty view.

    """
    bounty = handle_bounty_views(request)
    user = request.user if request.user.is_authenticated else None
    is_funder = bounty.is_funder(user.username.lower()) if user else False

    params = get_context(
        ref_object=bounty,
        user=user,
        confirm_time_minutes_target=confirm_time_minutes_target,
        active='increase_bounty',
        title=_('Increase Bounty'),
    )

    params['is_funder'] = json.dumps(is_funder)
    params['FEE_PERCENTAGE'] = request.user.profile.fee_percentage if request.user.is_authenticated else 10

    return TemplateResponse(request, 'bounty/increase.html', params)


def cancel_bounty(request):
    """Kill an expired bounty.

    Args:
        pk (int): The primary key of the bounty to be cancelled.

    Raises:
        Http404: The exception is raised if no associated Bounty is found.

    Returns:
        TemplateResponse: The cancel bounty view.

    """
    bounty = handle_bounty_views(request)
    params = get_context(
        ref_object=bounty,
        user=request.user if request.user.is_authenticated else None,
        confirm_time_minutes_target=confirm_time_minutes_target,
        active='kill_bounty',
        title=_('Cancel Bounty'),
    )
    return TemplateResponse(request, 'bounty/kill.html', params)


def refund_request(request):
    """Request refund for bounty

    Args:
        pk (int): The primary key of the bounty to be cancelled.

    Raises:
        Http404: The exception is raised if no associated Bounty is found.

    Returns:
        TemplateResponse: The request refund view.

    """

    if request.method == 'POST':
        is_authenticated = request.user.is_authenticated
        profile = request.user.profile if is_authenticated and hasattr(request.user, 'profile') else None
        bounty = Bounty.objects.get(pk=request.GET.get('pk'))

        if not profile or not bounty or profile.username != bounty.bounty_owner_github_username :
            return JsonResponse({
                'message': _('Only bounty funder can raise this request!')
            }, status=401)

        comment = escape(strip_tags(request.POST.get('comment')))

        review_req = RefundFeeRequest.objects.create(
            profile=profile,
            bounty=bounty,
            comment=comment,
            token=bounty.token_name,
            address=bounty.bounty_owner_address,
            fee_amount=bounty.fee_amount
        )

        # TODO: Send Mail

        return JsonResponse({'message': _('Request Submitted.')}, status=201)

    bounty = handle_bounty_views(request)

    if RefundFeeRequest.objects.filter(bounty=bounty).exists():
        params = get_context(
            ref_object=bounty,
            active='refund_request',
            title=_('Request Bounty Refund'),
        )
        params['duplicate'] = True
        return TemplateResponse(request, 'bounty/refund_request.html', params)

    params = get_context(
        ref_object=bounty,
        user=request.user if request.user.is_authenticated else None,
        active='refund_request',
        title=_('Request Bounty Refund'),
    )

    return TemplateResponse(request, 'bounty/refund_request.html', params)


@staff_member_required
def process_refund_request(request, pk):
    """Request refund for bounty

    Args:
        pk (int): The primary key of the bounty to be cancelled.

    Raises:
        Http404: The exception is raised if no associated Bounty is found.

    Returns:
        TemplateResponse: Admin view for request refund view.

    """

    try :
       refund_request =  RefundFeeRequest.objects.get(pk=pk)
    except RefundFeeRequest.DoesNotExist:
        raise Http404

    if refund_request.fulfilled:
        messages.info(request, 'refund request already fulfilled')
        return redirect(reverse('admin:index'))

    if refund_request.rejected:
        messages.info(request, 'refund request already rejected')
        return redirect(reverse('admin:index'))

    if request.POST:

        if request.POST.get('fulfill'):
            refund_request.fulfilled = True
            refund_request.txnId = request.POST.get('txnId')
            messages.success(request, 'fulfilled')

        else:
            refund_request.comment_admin = request.POST.get('comment')
            refund_request.rejected = True
            messages.success(request, 'rejected')

        refund_request.save()
        messages.info(request, 'Complete')
        # TODO: send mail
        return redirect('admin:index')

    context = {
        'obj': refund_request,
        'recommend_gas_price': round(recommend_min_gas_price_to_confirm_in_time(1), 1),
    }

    return TemplateResponse(request, 'bounty/process_refund_request.html', context)


def helper_handle_admin_override_and_hide(request, bounty):
    admin_override_and_hide = request.GET.get('admin_override_and_hide', False)
    if admin_override_and_hide:
        is_moderator = request.user.profile.is_moderator if hasattr(request.user, 'profile') else False
        if getattr(request.user, 'profile', None) and is_moderator or request.user.is_staff:
            bounty.admin_override_and_hide = True
            bounty.save()
            messages.success(request, _('Bounty is now hidden'))
        else:
            messages.warning(request, _('Only moderators may do this.'))


def helper_handle_admin_contact_funder(request, bounty):
    admin_contact_funder_txt = request.GET.get('admin_contact_funder', False)
    if admin_contact_funder_txt:
        is_staff = request.user.is_staff
        is_moderator = request.user.profile.is_moderator if hasattr(request.user, 'profile') else False
        if is_staff or is_moderator:
            # contact funder
            admin_contact_funder(bounty, admin_contact_funder_txt, request.user)
            messages.success(request, _(f'Bounty message has been sent'))
        else:
            messages.warning(request, _('Only moderators or the funder of this bounty may do this.'))


def helper_handle_mark_as_remarket_ready(request, bounty):
    admin_mark_as_remarket_ready = request.GET.get('admin_toggle_as_remarket_ready', False)
    if admin_mark_as_remarket_ready:
        is_staff = request.user.is_staff
        is_moderator = request.user.profile.is_moderator if hasattr(request.user, 'profile') else False
        if is_staff or is_moderator:
            bounty.admin_mark_as_remarket_ready = not bounty.admin_mark_as_remarket_ready
            bounty.save()
            if bounty.admin_mark_as_remarket_ready:
                messages.success(request, _(f'Bounty is now remarket ready'))
            else:
                messages.success(request, _(f'Bounty is now NOT remarket ready'))
        else:
            messages.warning(request, _('Only moderators or the funder of this bounty may do this.'))


def helper_handle_suspend_auto_approval(request, bounty):
    suspend_auto_approval = request.GET.get('suspend_auto_approval', False)
    if suspend_auto_approval:
        is_staff = request.user.is_staff
        is_moderator = request.user.profile.is_moderator if hasattr(request.user, 'profile') else False
        if is_staff or is_moderator:
            bounty.admin_override_suspend_auto_approval = True
            bounty.save()
            messages.success(request, _(f'Bounty auto approvals are now suspended'))
        else:
            messages.warning(request, _('Only moderators or the funder of this bounty may do this.'))


def helper_handle_override_status(request, bounty):
    admin_override_satatus = request.GET.get('admin_override_satatus', False)
    if admin_override_satatus:
        is_staff = request.user.is_staff
        if is_staff:
            valid_statuses = [ele[0] for ele in Bounty.STATUS_CHOICES]
            valid_statuses = valid_statuses + [""]
            valid_statuses_str = ",".join(valid_statuses)
            if admin_override_satatus not in valid_statuses:
                messages.warning(request, str(
                    _('Not a valid status choice.  Please choose a valid status (no quotes): ')) + valid_statuses_str)
            else:
                bounty.override_status = admin_override_satatus
                bounty.save()
                messages.success(request, _(f'Status updated to "{admin_override_satatus}" '))
        else:
            messages.warning(request, _('Only staff or the funder of this bounty may do this.'))


def helper_handle_snooze(request, bounty):
    snooze_days = int(request.GET.get('snooze', 0))
    if snooze_days:
        is_funder = bounty.is_funder(request.user.username.lower())
        is_staff = request.user.is_staff
        is_moderator = request.user.profile.is_moderator if hasattr(request.user, 'profile') else False
        if is_funder or is_staff or is_moderator:
            bounty.snooze_warnings_for_days = snooze_days
            bounty.save()
            messages.success(request, _(f'Warning messages have been snoozed for {snooze_days} days'))
        else:
            messages.warning(request, _('Only moderators or the funder of this bounty may do this.'))


def helper_handle_approvals(request, bounty):
    mutate_worker_action = request.GET.get('mutate_worker_action', None)
    mutate_worker_action_past_tense = 'approved' if mutate_worker_action == 'approve' else 'rejected'
    worker = request.GET.get('worker', None)

    if mutate_worker_action:
        if not request.user.is_authenticated:
            messages.warning(request, _('You must be logged in to approve or reject worker submissions. Please login and try again.'))
            return

        if not worker:
            messages.warning(request, _('You must provide the worker\'s username in order to approve or reject them.'))
            return

        is_funder = bounty.is_funder(request.user.username.lower())
        is_staff = request.user.is_staff
        if is_funder or is_staff:
            pending_interests = bounty.interested.select_related('profile').filter(profile__handle=worker, pending=True)
            # Check whether or not there are pending interests.
            if not pending_interests.exists():
                messages.warning(
                    request,
                    _('This worker does not exist or is not in a pending state. Perhaps they were already approved or rejected? Please check your link and try again.'))
                return
            interest = pending_interests.first()

            if mutate_worker_action == 'approve':
                interest.pending = False
                interest.acceptance_date = timezone.now()
                interest.save()

                start_work_approved(interest, bounty)

                maybe_market_to_github(bounty, 'work_started', profile_pairs=bounty.profile_pairs)
                maybe_market_to_slack(bounty, 'worker_approved')
                maybe_market_to_user_slack(bounty, 'worker_approved')
                maybe_market_to_twitter(bounty, 'worker_approved')
                record_bounty_activity(bounty, request.user, 'worker_approved', interest)
            else:
                start_work_rejected(interest, bounty)

                record_bounty_activity(bounty, request.user, 'worker_rejected', interest)
                bounty.interested.remove(interest)
                interest.delete()

                maybe_market_to_slack(bounty, 'worker_rejected')
                maybe_market_to_user_slack(bounty, 'worker_rejected')
                maybe_market_to_twitter(bounty, 'worker_rejected')

            messages.success(request, _(f'{worker} has been {mutate_worker_action_past_tense}'))
        else:
            messages.warning(request, _('Only the funder of this bounty may perform this action.'))


def helper_handle_remarket_trigger(request, bounty):
    trigger_remarket = request.GET.get('trigger_remarket', False)
    if trigger_remarket:
        is_staff = request.user.is_staff
        is_funder = bounty.is_funder(request.user.username.lower())
        if is_staff or is_funder:
            result = re_market_bounty(bounty)
            if result['success']:
                base_result_msg = "This issue has been remarketed."
                messages.success(request, _(base_result_msg + " " + result['msg']))
            else:
                messages.warning(request, _(result['msg']))
        else:
            messages.warning(request, _('Only staff or the funder of this bounty may do this.'))


@login_required
def bounty_invite_url(request, invitecode):
    """Decode the bounty details and redirect to correct bounty

    Args:
        invitecode (str): Unique invite code with bounty details and handle

    Returns:
        django.template.response.TemplateResponse: The Bounty details template response.
    """
    try:
        decoded_data = get_bounty_from_invite_url(invitecode)
        bounty = Bounty.objects.current().filter(pk=decoded_data['bounty']).first()
        inviter = User.objects.filter(username=decoded_data['inviter']).first()
        bounty_invite = BountyInvites.objects.filter(
            bounty=bounty,
            inviter=inviter,
            invitee=request.user
        ).first()
        if bounty_invite:
            bounty_invite.status = 'accepted'
            bounty_invite.save()
        else:
            bounty_invite = BountyInvites.objects.create(
                status='accepted'
            )
            bounty_invite.bounty.add(bounty)
            bounty_invite.inviter.add(inviter)
            bounty_invite.invitee.add(request.user)
        return redirect('/funding/details/?url=' + bounty.github_url)
    except Exception as e:
        logger.debug(e)
        raise Http404



def bounty_details(request, ghuser='', ghrepo='', ghissue=0, stdbounties_id=None):
    """Display the bounty details.

    Args:
        ghuser (str): The Github user. Defaults to an empty string.
        ghrepo (str): The Github repository. Defaults to an empty string.
        ghissue (int): The Github issue number. Defaults to: 0.

    Raises:
        Exception: The exception is raised for any exceptions in the main query block.

    Returns:
        django.template.response.TemplateResponse: The Bounty details template response.

    """
    from .utils import clean_bounty_url
    is_user_authenticated = request.user.is_authenticated
    request_url = clean_bounty_url(request.GET.get('url', ''))
    if is_user_authenticated and hasattr(request.user, 'profile'):
        _access_token = request.user.profile.get_access_token()
    else:
        _access_token = request.session.get('access_token')
    issue_url = 'https://github.com/' + ghuser + '/' + ghrepo + '/issues/' + ghissue if ghissue else request_url

    # try the /pulls url if it doesn't exist in /issues
    try:
        assert Bounty.objects.current().filter(github_url=issue_url).exists()
    except Exception:
        issue_url = 'https://github.com/' + ghuser + '/' + ghrepo + '/pull/' + ghissue if ghissue else request_url

    params = {
        'issueURL': issue_url,
        'title': _('Issue Details'),
        'card_title': _('Funded Issue Details | Gitcoin'),
        'avatar_url': static('v2/images/helmet.png'),
        'active': 'bounty_details',
        'is_github_token_valid': is_github_token_valid(_access_token),
        'github_auth_url': get_auth_url(request.path),
        "newsletter_headline": _("Be the first to know about new funded issues."),
        'is_staff': request.user.is_staff,
        'is_moderator': request.user.profile.is_moderator if hasattr(request.user, 'profile') else False,
    }
    if issue_url:
        try:
            bounties = Bounty.objects.current().filter(github_url=issue_url)
            stdbounties_id = clean_str(stdbounties_id)
            if stdbounties_id and stdbounties_id.isdigit():
                bounties = bounties.filter(standard_bounties_id=stdbounties_id)
            if bounties:
                bounty = bounties.order_by('-pk').first()
                if bounties.count() > 1 and bounties.filter(network='mainnet').count() > 1:
                    bounty = bounties.filter(network='mainnet').order_by('-pk').first()
                # Currently its not finding anyting in the database
                if bounty.title and bounty.org_name:
                    params['card_title'] = f'{bounty.title} | {bounty.org_name} Funded Issue Detail | Gitcoin'
                    params['title'] = params['card_title']
                    params['card_desc'] = ellipses(bounty.issue_description_text, 255)
                    params['noscript'] = {
                        'title': bounty.title,
                        'org_name': bounty.org_name,
                        'issue_description_text': bounty.issue_description_text,
                        'keywords': ', '.join(bounty.keywords.split(','))}

                if bounty.event and bounty.event.slug:
                    params['event'] = bounty.event.slug

                params['bounty_pk'] = bounty.pk
                params['network'] = bounty.network
                params['stdbounties_id'] = bounty.standard_bounties_id if not stdbounties_id else stdbounties_id
                params['interested_profiles'] = bounty.interested.select_related('profile').all()
                params['avatar_url'] = bounty.get_avatar_url(True)
                params['canonical_url'] = bounty.canonical_url

                if bounty.event:
                    params['event_tag'] = bounty.event.slug

                helper_handle_snooze(request, bounty)
                helper_handle_approvals(request, bounty)
                helper_handle_admin_override_and_hide(request, bounty)
                helper_handle_suspend_auto_approval(request, bounty)
                helper_handle_mark_as_remarket_ready(request, bounty)
                helper_handle_remarket_trigger(request, bounty)
                helper_handle_admin_contact_funder(request, bounty)
                helper_handle_override_status(request, bounty)
        except Bounty.DoesNotExist:
            pass
        except Exception as e:
            logger.error(e)

    return TemplateResponse(request, 'bounty/details.html', params)


def funder_payout_reminder_modal(request, bounty_network, stdbounties_id):
    bounty = Bounty.objects.current().filter(network=bounty_network, standard_bounties_id=stdbounties_id).first()

    context = {
        'bounty': bounty,
        'active': 'funder_payout_reminder_modal',
        'title': _('Send Payout Reminder')
    }
    return TemplateResponse(request, 'funder_payout_reminder_modal.html', context)


@csrf_exempt
def funder_payout_reminder(request, bounty_network, stdbounties_id):
    if not request.user.is_authenticated:
        return JsonResponse(
            {'error': 'You must be authenticated via github to use this feature!'},
            status=401)

    if hasattr(request.user, 'profile'):
        access_token = request.user.profile.get_access_token()
    else:
        access_token = request.session.get('access_token')
    github_user_data = get_github_user_data(access_token)

    try:
        bounty = Bounty.objects.current().filter(network=bounty_network, standard_bounties_id=stdbounties_id).first()
    except Bounty.DoesNotExist:
        raise Http404

    has_fulfilled = bounty.fulfillments.filter(fulfiller_github_username=github_user_data['login']).count()
    if has_fulfilled == 0:
        return JsonResponse({
            'success': False,
          },
          status=403)

    #  410 Gone Indicates that the resource requested is no longer available and will not be available again.
    if bounty.funder_last_messaged_on:
        return JsonResponse({
            'success': False,
          },
          status=410)

    user = request.user
    funder_payout_reminder_mail(to_email=bounty.bounty_owner_email, bounty=bounty, github_username=user, live=True)
    bounty.funder_last_messaged_on = timezone.now()
    bounty.save()
    return JsonResponse({
          'success': True
        },
        status=200)


def quickstart(request):
    """Display Quickstart Guide."""

    activities = Activity.objects.filter(activity_type='new_bounty').order_by('-created')[:5]
    context = deepcopy(qs.quickstart)
    context["activities"] = [a.view_props for a in activities]
    return TemplateResponse(request, 'quickstart.html', context)


def load_banners(request):
    """Load profile banners"""
    images = load_files_in_directory('wallpapers')
    response = {
        'status': 200,
        'banners': images
    }
    return JsonResponse(response, safe=False)


def profile_details(request, handle):
    """Display profile keywords.

    Args:
        handle (str): The profile handle.

    """
    try:
        profile = profile_helper(handle, True)
        activity = Activity.objects.filter(profile=profile).order_by('-created_on').first()
        count_work_completed = Activity.objects.filter(profile=profile, activity_type='work_done').count()
        count_work_in_progress = Activity.objects.filter(profile=profile, activity_type='start_work').count()
        count_work_abandoned = Activity.objects.filter(profile=profile, activity_type='stop_work').count()
        count_work_removed = Activity.objects.filter(profile=profile, activity_type='bounty_removed_by_funder').count()
    except (ProfileNotFoundException, ProfileHiddenException):
        raise Http404

    response = {
        'profile': ProfileSerializer(profile).data,
        'recent_activity': {
            'activity_metadata': activity.metadata,
            'activity_type': activity.activity_type,
            'created': activity.created,
        },
        'statistics': {
            'work_completed': count_work_completed,
            'work_in_progress': count_work_in_progress,
            'work_abandoned': count_work_abandoned,
            'work_removed': count_work_removed
        }
    }
    return JsonResponse(response, safe=False)


def profile_keywords(request, handle):
    """Display profile details.

    Args:
        handle (str): The profile handle.

    """
    try:
        profile = profile_helper(handle, True)
    except (ProfileNotFoundException, ProfileHiddenException):
        raise Http404

    response = {
        'status': 200,
        'keywords': profile.keywords,
    }
    return JsonResponse(response)


def profile_activity(request, handle):
    """Display profile activity details.

    Args:
        handle (str): The profile handle.

    """
    try:
        profile = profile_helper(handle, True)
    except (ProfileNotFoundException, ProfileHiddenException):
        raise Http404

    activities = list(profile.get_various_activities().values_list('created_on', flat=True))
    activities += list(profile.actions.values_list('created_on', flat=True))
    response = {}
    prev_date = timezone.now()
    for i in range(1, 12*30):
        date = timezone.now() - timezone.timedelta(days=i)
        response[int(date.timestamp())] = len([activity_date for activity_date in activities if (activity_date < prev_date and activity_date > date)])
        prev_date = date
    return JsonResponse(response)


@require_POST
@login_required
def profile_job_opportunity(request, handle):
    """ Save profile job opportunity.

    Args:
        handle (str): The profile handle.
    """
    uploaded_file = request.FILES.get('job_cv')
    error_response = invalid_file_response(uploaded_file, supported=['application/pdf'])
    # 400 is ok because file upload is optional here
    if error_response and error_response['status'] != 400:
        return JsonResponse(error_response)
    try:
        profile = profile_helper(handle, True)
        if request.user.profile.id != profile.id:
            return JsonResponse(
                {'error': 'Bad request'},
                status=401)
        profile.job_search_status = request.POST.get('job_search_status', None)
        profile.show_job_status = request.POST.get('show_job_status', None) == 'true'
        profile.job_type = request.POST.get('job_type', None)
        profile.remote = request.POST.get('remote', None) == 'on'
        profile.job_salary = float(request.POST.get('job_salary', '0').replace(',', ''))
        profile.job_location = json.loads(request.POST.get('locations'))
        profile.linkedin_url = request.POST.get('linkedin_url', None)
        profile.resume = request.FILES.get('job_cv', profile.resume) if not error_response else None
        profile.save()
    except (ProfileNotFoundException, ProfileHiddenException):
        raise Http404

    response = {
        'status': 200,
        'message': 'Job search status saved'
    }
    return JsonResponse(response)


def invalid_file_response(uploaded_file, supported):
    response = None
    if not uploaded_file:
        response = {
            'status': 400,
            'message': 'No File Found'
        }
    elif uploaded_file.size > 31457280:
        # 30MB max file size
        response = {
            'status': 413,
            'message': 'File Too Large'
        }
    else:
        file_mime = magic.from_buffer(next(uploaded_file.chunks()), mime=True)
        logger.info('uploaded file: %s' % file_mime)
        if file_mime not in supported:
            response = {
                'status': 415,
                'message': 'Invalid File Type'
            }
    return response

@csrf_exempt
@require_POST
def bounty_upload_nda(request):
    """ Save Bounty related docs like NDA.

    Args:
        bounty_id (int): The bounty id.
    """
    uploaded_file = request.FILES.get('docs', None)
    error_response = invalid_file_response(
        uploaded_file, supported=['application/pdf',
                                  'application/msword',
                                  'application/vnd.openxmlformats-officedocument.wordprocessingml.document'])
    if not error_response:
        bountydoc = BountyDocuments.objects.create(
            doc=uploaded_file,
            doc_type=request.POST.get('doc_type', None)
        )
        response = {
            'status': 200,
            'bounty_doc_id': bountydoc.pk,
            'message': 'NDA saved'
        }

    return JsonResponse(error_response) if error_response else JsonResponse(response)


def get_profile_tab(request, profile, tab):
    if not settings.DEBUG:
        network = 'mainnet'
    else:
        network = 'rinkeby'
    status = 200
    order_by = request.GET.get('order_by', '-modified_on')
    context = profile.to_dict(tips=False)
    if tab == 'activity':
        all_activities = ['all', 'new_bounty', 'start_work', 'work_submitted', 'work_done', 'new_tip', 'receive_tip', 'new_grant', 'update_grant', 'killed_grant', 'new_grant_contribution', 'new_grant_subscription', 'killed_grant_contribution', 'receive_kudos', 'new_kudos', 'joined', 'updated_avatar']
        activity_tabs = [
            (_('All Activity'), all_activities),
            (_('Bounties'), ['new_bounty', 'start_work', 'work_submitted', 'work_done']),
            (_('Tips'), ['new_tip', 'receive_tip']),
            (_('Kudos'), ['receive_kudos', 'new_kudos']),
            (_('Grants'), ['new_grant', 'update_grant', 'killed_grant', 'new_grant_contribution', 'new_grant_subscription', 'killed_grant_contribution']),
        ]
        if profile.is_org:
            activity_tabs = [
                (_('All Activity'), all_activities),
                ]

        page = request.GET.get('p', None)

        if page:
            page = int(page)
            activity_type = request.GET.get('a', '')
            all_activities = profile.get_various_activities()
            paginator = Paginator(profile_filter_activities(all_activities, activity_type, activity_tabs), 10)

            if page > paginator.num_pages:
                return HttpResponse(status=204)

            context = {}
            context['activities'] = [ele.view_props for ele in paginator.get_page(page)]

            return TemplateResponse(request, 'profiles/profile_activities.html', context, status=status)


        all_activities = context.get('activities')
        if all_activities.count() == 0:
            context['none'] = True
        tabs = []

        counts = all_activities.values('activity_type').order_by('activity_type').annotate(the_count=Count('activity_type'))
        counts = {ele['activity_type']: ele['the_count'] for ele in counts}
        for name, actions in activity_tabs:

            # this functions as profile_filter_activities does
            # except w. aggregate counts
            activities_count = 0
            for action in actions:
                activities_count += counts.get(action, 0)


            # dont draw a tab where the activities count is 0
            if activities_count == 0:
                continue

            # buidl dict
            obj = {'id': slugify(name),
                   'name': name,
                   'objects': [],
                   'count': activities_count,
                   'type': 'activity'
                   }
            tabs.append(obj)

            context['tabs'] = tabs

            currently_working_bounties = Bounty.objects.current().filter(interested__profile=profile).filter(interested__status='okay') \
                .filter(interested__pending=False).filter(idx_status__in=Bounty.WORK_IN_PROGRESS_STATUSES)
            currently_working_bounties_count = currently_working_bounties.count()
            if currently_working_bounties_count > 0:
                obj = {'id': 'currently_working',
                       'name': _('Currently Working'),
                       'objects': Paginator(currently_working_bounties, 10).get_page(1),
                       'count': currently_working_bounties_count,
                       'type': 'bounty'
                       }
                if 'tabs' not in context:
                    context['tabs'] = []
                context['tabs'].append(obj)

        if request.method == 'POST' and request.is_ajax():
            # Update profile address data when new preferred address is sent
            validated = request.user.is_authenticated and request.user.username.lower() == profile.handle.lower()
            if validated and request.POST.get('address'):
                address = request.POST.get('address')
                profile.preferred_payout_address = address
                profile.save()
                msg = {
                    'status': 200,
                    'msg': _('Success!'),
                    'wallets': [profile.preferred_payout_address, ],
                }

                return JsonResponse(msg, status=msg.get('status', 200))

    elif tab == 'resume':
        pass
    elif tab == 'portfolio':
        pass
    elif tab == 'kudos':
        owned_kudos = profile.get_my_kudos.order_by('id', order_by)
        sent_kudos = profile.get_sent_kudos.order_by('id', order_by)
        kudos_limit = 8
        context['kudos'] = owned_kudos[0:kudos_limit]
        context['sent_kudos'] = sent_kudos[0:kudos_limit]
        context['kudos_count'] = owned_kudos.count()
        context['sent_kudos_count'] = sent_kudos.count()

    elif tab == 'ratings':
        context['feedbacks_sent'] = profile.feedbacks_sent.all()
        context['feedbacks_got'] = profile.feedbacks_got.all()
        context['unrated_funded_bounties'] = Bounty.objects.current().prefetch_related('fulfillments', 'interested', 'interested__profile', 'feedbacks') \
            .filter(
                bounty_owner_github_username__iexact=profile.handle,
                network=network,
            ).exclude(
                feedbacks__feedbackType='approver',
                feedbacks__sender_profile=profile,
            ).distinct('pk')

        context['unrated_contributed_bounties'] = Bounty.objects.current().prefetch_related('feedbacks').filter(interested__profile=profile, network=network,) \
                .filter(interested__status='okay') \
                .filter(interested__pending=False).filter(idx_status='done') \
                .exclude(
                    feedbacks__feedbackType='worker',
                    feedbacks__sender_profile=profile
                ).distinct('pk')
    else:
        raise Http404
    return context

def profile_filter_activities(activities, activity_name, activity_tabs):
    """A helper function to filter a ActivityQuerySet.

    Args:
        activities (ActivityQuerySet): The ActivityQuerySet.
        activity_name (str): The activity_type to filter.

    Returns:
        ActivityQuerySet: The filtered results.

    """
    if not activity_name or activity_name == 'all-activity':
        return activities
    for name, actions in activity_tabs:
        if slugify(name) == activity_name:
            return activities.filter(activity_type__in=actions)
    return activities.filter(activity_type=activity_name)


def profile(request, handle, tab=None):
    """Display profile details.

    Args:
        handle (str): The profile handle.

    Variables:
        context (dict): The template context to be used for template rendering.
        profile (dashboard.models.Profile): The Profile object to be used.
        status (int): The status code of the response.

    Returns:
        TemplateResponse: The profile templated view.

    """

    # setup
    status = 200
    tab = tab if tab else 'activity'
    owned_kudos = None
    sent_kudos = None
    handle = handle.replace("@", "")
    context = {}

    try:
        if not handle and not request.user.is_authenticated:
            return redirect('funder_bounties')

        if not handle:
            handle = request.user.username
            profile = getattr(request.user, 'profile', None)
            if not profile:
                profile = profile_helper(handle)
        else:
            if handle.endswith('/'):
                handle = handle[:-1]
            profile = profile_helper(handle, current_user=request.user)

    except (Http404, ProfileHiddenException, ProfileNotFoundException):
        status = 404
        context = {
            'hidden': True,
            'ratings': range(0,5),
            'profile': {
                'handle': handle,
                'avatar_url': f"/dynamic/avatar/Self",
                'data': {
                    'name': f"@{handle}",
                },
            },
        }
        return TemplateResponse(request, 'profiles/profile.html', context, status=status)

    context['preferred_payout_address'] = profile.preferred_payout_address
    context['is_my_profile'] = request.user.is_authenticated and request.user.username.lower() == handle.lower()
    context['is_my_org'] = request.user.is_authenticated and any([handle.lower() == org.lower() for org in request.user.profile.organizations ])
    context['show_resume_tab'] = profile.show_job_status or context['is_my_profile']
    context['avg_rating'] = profile.get_average_star_rating
    context['is_editable'] = context['is_my_profile'] # or context['is_my_org']
    context['ratings'] = range(0,5)
    context['profile'] = profile
    context['verification'] = profile.get_my_verified_check
    context['avg_rating'] = profile.get_average_star_rating
    context['suppress_sumo'] = True
<<<<<<< HEAD
    context['tab'] = tab
=======
    context['feedbacks_sent'] = profile.feedbacks_sent.all()
    context['feedbacks_got'] = profile.feedbacks_got.all()
    context['unrated_funded_bounties'] = Bounty.objects.current().prefetch_related('fulfillments', 'interested', 'interested__profile', 'feedbacks') \
        .filter(
            bounty_owner_github_username__iexact=profile.handle,
            network=network,
        ).exclude(
            feedbacks__feedbackType='approver',
            feedbacks__sender_profile=profile,
        ).distinct('pk')

    context['unrated_contributed_bounties'] = Bounty.objects.current().prefetch_related('feedbacks').filter(interested__profile=profile, network=network,) \
            .filter(interested__status='okay') \
            .filter(interested__pending=False).filter(idx_status='done') \
            .exclude(
                feedbacks__feedbackType='worker',
                feedbacks__sender_profile=profile
            ).distinct('pk')

    currently_working_bounties = Bounty.objects.current().filter(interested__profile=profile).filter(interested__status='okay') \
        .filter(interested__pending=False).filter(idx_status__in=Bounty.WORK_IN_PROGRESS_STATUSES)
    currently_working_bounties_count = currently_working_bounties.count()
    if currently_working_bounties_count > 0:
        obj = {'id': 'currently_working',
               'name': _('Currently Working'),
               'objects': Paginator(currently_working_bounties, 10).get_page(1),
               'count': currently_working_bounties_count,
               'type': 'bounty'
               }
        if 'tabs' not in context:
            context['tabs'] = []
        context['tabs'].append(obj)

    # record profile view
    if request.user.is_authenticated and not context['is_my_profile']:
        # TODO move the DB write into a celery job
        ProfileView.objects.create(
            target=profile,
            viewer=request.user.profile,
            )

    if request.method == 'POST' and request.is_ajax():
        # Update profile address data when new preferred address is sent
        validated = request.user.is_authenticated and request.user.username.lower() == profile.handle.lower()
        if validated and request.POST.get('address'):
            address = request.POST.get('address')
            profile.preferred_payout_address = address
            profile.save()
            msg = {
                'status': 200,
                'msg': _('Success!'),
                'wallets': [profile.preferred_payout_address, ],
            }

            return JsonResponse(msg, status=msg.get('status', 200))
>>>>>>> 0bfe3ff7
    context['show_activity'] = request.GET.get('p', False) != False
    tab = get_profile_tab(request, profile, tab)
    if type(tab) == dict:
        context.update(tab)
    else:
        return tab

    return TemplateResponse(request, 'profiles/profile.html', context, status=status)


@staff_member_required
def funders_mailing_list(request):
    profile_list = list(Profile.objects.filter(
        persona_is_funder=True).exclude(email="").values_list('email',
                                                              flat=True))
    return JsonResponse({'funder_emails': profile_list})


@staff_member_required
def hunters_mailing_list(request):
    profile_list = list(Profile.objects.filter(
        persona_is_hunter=True).exclude(email="").values_list('email',
                                                              flat=True))
    return JsonResponse({'hunter_emails': profile_list})


@csrf_exempt
def lazy_load_kudos(request):
    page = request.POST.get('page', 1)
    context = {}
    datarequest = request.POST.get('request')
    order_by = request.GET.get('order_by', '-modified_on')
    limit = int(request.GET.get('limit', 8))
    handle = request.POST.get('handle')

    if handle:
        try:
            profile = Profile.objects.get(handle=handle)
            if datarequest == 'mykudos':
                key = 'kudos'
                context[key] = profile.get_my_kudos.order_by('id', order_by)
            else:
                key = 'sent_kudos'
                context[key] = profile.get_sent_kudos.order_by('id', order_by)
        except Profile.DoesNotExist:
            pass

    paginator = Paginator(context[key], limit)
    kudos = paginator.get_page(page)
    html_context = {}
    html_context[key] = kudos
    html_context['kudos_data'] = key
    kudos_html = loader.render_to_string('shared/kudos_card_profile.html', html_context)
    return JsonResponse({'kudos_html': kudos_html, 'has_next': kudos.has_next()})


@csrf_exempt
@ratelimit(key='ip', rate='5/m', method=ratelimit.UNSAFE, block=True)
def get_quickstart_video(request):
    """Show quickstart video."""
    context = {
        'active': 'video',
        'title': _('Quickstart Video'),
    }
    return TemplateResponse(request, 'quickstart_video.html', context)


@csrf_exempt
@ratelimit(key='ip', rate='5/m', method=ratelimit.UNSAFE, block=True)
def extend_issue_deadline(request):
    """Show quickstart video."""
    bounty = Bounty.objects.get(pk=request.GET.get("pk"))
    print(bounty)
    context = {
        'active': 'extend_issue_deadline',
        'title': _('Extend Expiration'),
        'bounty': bounty,
        'user_logged_in': request.user.is_authenticated,
        'login_link': '/login/github?next=' + request.GET.get('redirect', '/')
    }
    return TemplateResponse(request, 'extend_issue_deadline.html', context)


@require_POST
@csrf_exempt
@ratelimit(key='ip', rate='5/s', method=ratelimit.UNSAFE, block=True)
def sync_web3(request):
    """Sync up web3 with the database.

    This function has a few different uses.  It is typically called from the
    front end using the javascript `sync_web3` function.  The `issueURL` is
    passed in first, followed optionally by a `bountydetails` argument.

    Returns:
        JsonResponse: The JSON response following the web3 sync.

    """
    # setup
    result = {
        'status': '400',
        'msg': "bad request"
    }

    issue_url = request.POST.get('url')
    txid = request.POST.get('txid')
    network = request.POST.get('network')

    if issue_url and txid and network:
        # confirm txid has mined
        print('* confirming tx has mined')
        if not has_tx_mined(txid, network):
            result = {
                'status': '400',
                'msg': 'tx has not mined yet'
            }
        else:

            # get bounty id
            print('* getting bounty id')
            bounty_id = get_bounty_id(issue_url, network)
            if not bounty_id:
                result = {
                    'status': '400',
                    'msg': 'could not find bounty id'
                }
            else:
                # get/process bounty
                print('* getting bounty')
                bounty = get_bounty(bounty_id, network)
                print('* processing bounty')
                did_change = False
                max_tries_attempted = False
                counter = 0
                url = None
                while not did_change and not max_tries_attempted:
                    did_change, _, new_bounty = web3_process_bounty(bounty)
                    if not did_change:
                        print("RETRYING")
                        time.sleep(3)
                        counter += 1
                        max_tries_attempted = counter > 3
                    if new_bounty:
                        url = new_bounty.url
                result = {
                    'status': '200',
                    'msg': "success",
                    'did_change': did_change,
                    'url': url,
                }

    return JsonResponse(result, status=result['status'])


# LEGAL
@xframe_options_exempt
def terms(request):
    context = {
        'title': _('Terms of Use'),
    }
    return TemplateResponse(request, 'legal/terms.html', context)

def privacy(request):
    return TemplateResponse(request, 'legal/privacy.html', {})


def cookie(request):
    return TemplateResponse(request, 'legal/privacy.html', {})


def prirp(request):
    return TemplateResponse(request, 'legal/privacy.html', {})


def apitos(request):
    return TemplateResponse(request, 'legal/privacy.html', {})


def toolbox(request):
    access_token = request.GET.get('token')
    if access_token and is_github_token_valid(access_token):
        helper_handle_access_token(request, access_token)

    tools = Tool.objects.prefetch_related('votes').all()

    actors = [{
        "title": _("Basics"),
        "description": _("Accelerate your dev workflow with Gitcoin\'s incentivization tools."),
        "tools": tools.filter(category=Tool.CAT_BASIC)
    }, {
        "title": _("Community"),
        "description": _("Friendship, mentorship, and community are all part of the process."),
        "tools": tools.filter(category=Tool.CAT_COMMUNITY)
    }, {
        "title": _("Gas Tools"),
        "description": _("Paying Gas is a part of using Ethereum.  It's much easier with our suite of gas tools."),
        "tools": tools.filter(category=Tool.GAS_TOOLS)
    }, {
        "title": _("Developer Tools"),
        "description": _("Gitcoin is a platform that's built using Gitcoin.  Purdy cool, huh? "),
        "tools": tools.filter(category=Tool.CAT_BUILD)
    }, {
        "title": _("Tools in Alpha"),
        "description": _("These fresh new tools are looking for someone to test ride them!"),
        "tools": tools.filter(category=Tool.CAT_ALPHA)
    }, {
        "title": _("Just for Fun"),
        "description": _("Some tools that the community built *just because* they should exist."),
        "tools": tools.filter(category=Tool.CAT_FOR_FUN)
    }, {
        "title": _("Advanced"),
        "description": _("Take your OSS game to the next level!"),
        "tools": tools.filter(category=Tool.CAT_ADVANCED)
    }, {
        "title": _("Roadmap"),
        "description": _("These ideas have been floating around the community.  They'll be BUIDLt sooner if you help BUIDL them :)"),
        "tools": tools.filter(category=Tool.CAT_COMING_SOON)
    }, {
        "title": _("Retired Tools"),
        "description": _("These are tools that we've sunsetted.  Pour one out for them 🍻"),
        "tools": tools.filter(category=Tool.CAT_RETIRED)
    }]

    # setup slug
    for key in range(0, len(actors)):
        actors[key]['slug'] = slugify(actors[key]['title'])

    profile_up_votes_tool_ids = ''
    profile_down_votes_tool_ids = ''
    profile_id = request.user.profile.pk if request.user.is_authenticated and hasattr(request.user, 'profile') else None

    if profile_id:
        ups = list(request.user.profile.votes.filter(value=1).values_list('tool', flat=True))
        profile_up_votes_tool_ids = ','.join(str(x) for x in ups)
        downs = list(request.user.profile.votes.filter(value=-1).values_list('tool', flat=True))
        profile_down_votes_tool_ids = ','.join(str(x) for x in downs)

    context = {
        "active": "tools",
        'title': _("Tools"),
        'card_title': _("Community Tools"),
        'avatar_url': static('v2/images/tools/api.jpg'),
        "card_desc": _("Accelerate your dev workflow with Gitcoin\'s incentivization tools."),
        'actors': actors,
        'newsletter_headline': _("Don't Miss New Tools!"),
        'profile_up_votes_tool_ids': profile_up_votes_tool_ids,
        'profile_down_votes_tool_ids': profile_down_votes_tool_ids
    }
    return TemplateResponse(request, 'toolbox.html', context)


def labs(request):
    labs = LabsResearch.objects.all()
    tools = Tool.objects.prefetch_related('votes').filter(category=Tool.CAT_ALPHA)

    socials = [{
        "name": _("GitHub Repo"),
        "link": "https://github.com/gitcoinco/labs/",
        "class": "fab fa-github fa-2x"
    }, {
        "name": _("Slack"),
        "link": "https://gitcoin.co/slack",
        "class": "fab fa-slack fa-2x"
    }, {
        "name": _("Contact the Team"),
        "link": "mailto:founders@gitcoin.co",
        "class": "fa fa-envelope fa-2x"
    }]

    context = {
        'active': "labs",
        'title': _("Labs"),
        'card_desc': _("Gitcoin Labs provides advanced tools for busy developers"),
        'avatar_url': 'https://c.gitcoin.co/labs/Articles-Announcing_Gitcoin_Labs.png',
        'tools': tools,
        'labs': labs,
        'socials': socials
    }
    return TemplateResponse(request, 'labs.html', context)


@csrf_exempt
@require_POST
def vote_tool_up(request, tool_id):
    profile_id = request.user.profile.pk if request.user.is_authenticated and hasattr(request.user, 'profile') else None
    if not profile_id:
        return JsonResponse(
            {'error': 'You must be authenticated via github to use this feature!'},
            status=401)

    tool = Tool.objects.get(pk=tool_id)
    score_delta = 0
    try:
        vote = ToolVote.objects.get(profile_id=profile_id, tool=tool)
        if vote.value == 1:
            vote.delete()
            score_delta = -1
        if vote.value == -1:
            vote.value = 1
            vote.save()
            score_delta = 2
    except ToolVote.DoesNotExist:
        vote = ToolVote.objects.create(profile_id=profile_id, value=1)
        tool.votes.add(vote)
        score_delta = 1
    return JsonResponse({'success': True, 'score_delta': score_delta})


@csrf_exempt
@require_POST
def vote_tool_down(request, tool_id):
    profile_id = request.user.profile.pk if request.user.is_authenticated and hasattr(request.user, 'profile') else None
    if not profile_id:
        return JsonResponse(
            {'error': 'You must be authenticated via github to use this feature!'},
            status=401)

    tool = Tool.objects.get(pk=tool_id)
    score_delta = 0
    try:
        vote = ToolVote.objects.get(profile_id=profile_id, tool=tool)
        if vote.value == -1:
            vote.delete()
            score_delta = 1
        if vote.value == 1:
            vote.value = -1
            vote.save()
            score_delta = -2
    except ToolVote.DoesNotExist:
        vote = ToolVote.objects.create(profile_id=profile_id, value=-1)
        tool.votes.add(vote)
        score_delta = -1
    return JsonResponse({'success': True, 'score_delta': score_delta})


@csrf_exempt
@ratelimit(key='ip', rate='5/m', method=ratelimit.UNSAFE, block=True)
def redeem_coin(request, shortcode):
    if request.body:
        status = 'OK'

        body_unicode = request.body.decode('utf-8')
        body = json.loads(body_unicode)
        address = body['address']

        try:
            coin = CoinRedemption.objects.get(shortcode=shortcode)
            address = Web3.toChecksumAddress(address)

            if hasattr(coin, 'coinredemptionrequest'):
                status = 'error'
                message = 'Bad request'
            else:
                abi = json.loads('[{"constant":true,"inputs":[],"name":"mintingFinished","outputs":[{"name":"","type":"bool"}],"payable":false,"stateMutability":"view","type":"function"},{"constant":true,"inputs":[],"name":"name","outputs":[{"name":"","type":"string"}],"payable":false,"stateMutability":"view","type":"function"},{"constant":false,"inputs":[{"name":"_spender","type":"address"},{"name":"_value","type":"uint256"}],"name":"approve","outputs":[{"name":"","type":"bool"}],"payable":false,"stateMutability":"nonpayable","type":"function"},{"constant":true,"inputs":[],"name":"totalSupply","outputs":[{"name":"","type":"uint256"}],"payable":false,"stateMutability":"view","type":"function"},{"constant":false,"inputs":[{"name":"_from","type":"address"},{"name":"_to","type":"address"},{"name":"_value","type":"uint256"}],"name":"transferFrom","outputs":[{"name":"","type":"bool"}],"payable":false,"stateMutability":"nonpayable","type":"function"},{"constant":true,"inputs":[],"name":"decimals","outputs":[{"name":"","type":"uint8"}],"payable":false,"stateMutability":"view","type":"function"},{"constant":false,"inputs":[{"name":"_to","type":"address"},{"name":"_amount","type":"uint256"}],"name":"mint","outputs":[{"name":"","type":"bool"}],"payable":false,"stateMutability":"nonpayable","type":"function"},{"constant":true,"inputs":[],"name":"version","outputs":[{"name":"","type":"string"}],"payable":false,"stateMutability":"view","type":"function"},{"constant":false,"inputs":[{"name":"_spender","type":"address"},{"name":"_subtractedValue","type":"uint256"}],"name":"decreaseApproval","outputs":[{"name":"","type":"bool"}],"payable":false,"stateMutability":"nonpayable","type":"function"},{"constant":true,"inputs":[{"name":"_owner","type":"address"}],"name":"balanceOf","outputs":[{"name":"balance","type":"uint256"}],"payable":false,"stateMutability":"view","type":"function"},{"constant":false,"inputs":[],"name":"finishMinting","outputs":[{"name":"","type":"bool"}],"payable":false,"stateMutability":"nonpayable","type":"function"},{"constant":true,"inputs":[],"name":"owner","outputs":[{"name":"","type":"address"}],"payable":false,"stateMutability":"view","type":"function"},{"constant":true,"inputs":[],"name":"symbol","outputs":[{"name":"","type":"string"}],"payable":false,"stateMutability":"view","type":"function"},{"constant":false,"inputs":[{"name":"_to","type":"address"},{"name":"_value","type":"uint256"}],"name":"transfer","outputs":[{"name":"","type":"bool"}],"payable":false,"stateMutability":"nonpayable","type":"function"},{"constant":false,"inputs":[{"name":"_spender","type":"address"},{"name":"_addedValue","type":"uint256"}],"name":"increaseApproval","outputs":[{"name":"","type":"bool"}],"payable":false,"stateMutability":"nonpayable","type":"function"},{"constant":true,"inputs":[{"name":"_owner","type":"address"},{"name":"_spender","type":"address"}],"name":"allowance","outputs":[{"name":"","type":"uint256"}],"payable":false,"stateMutability":"view","type":"function"},{"constant":false,"inputs":[{"name":"newOwner","type":"address"}],"name":"transferOwnership","outputs":[],"payable":false,"stateMutability":"nonpayable","type":"function"},{"payable":false,"stateMutability":"nonpayable","type":"fallback"},{"anonymous":false,"inputs":[{"indexed":true,"name":"to","type":"address"},{"indexed":false,"name":"amount","type":"uint256"}],"name":"Mint","type":"event"},{"anonymous":false,"inputs":[],"name":"MintFinished","type":"event"},{"anonymous":false,"inputs":[{"indexed":true,"name":"previousOwner","type":"address"},{"indexed":true,"name":"newOwner","type":"address"}],"name":"OwnershipTransferred","type":"event"},{"anonymous":false,"inputs":[{"indexed":true,"name":"owner","type":"address"},{"indexed":true,"name":"spender","type":"address"},{"indexed":false,"name":"value","type":"uint256"}],"name":"Approval","type":"event"},{"anonymous":false,"inputs":[{"indexed":true,"name":"from","type":"address"},{"indexed":true,"name":"to","type":"address"},{"indexed":false,"name":"value","type":"uint256"}],"name":"Transfer","type":"event"}]')

                # Instantiate Colorado Coin contract
                contract = w3.eth.contract(coin.contract_address, abi=abi)

                tx = contract.functions.transfer(address, coin.amount * 10**18).buildTransaction({
                    'nonce': w3.eth.getTransactionCount(settings.COLO_ACCOUNT_ADDRESS),
                    'gas': 100000,
                    'gasPrice': recommend_min_gas_price_to_confirm_in_time(5) * 10**9
                })

                signed = w3.eth.account.signTransaction(tx, settings.COLO_ACCOUNT_PRIVATE_KEY)
                transaction_id = w3.eth.sendRawTransaction(signed.rawTransaction).hex()

                CoinRedemptionRequest.objects.create(
                    coin_redemption=coin,
                    ip=get_ip(request),
                    sent_on=timezone.now(),
                    txid=transaction_id,
                    txaddress=address
                )

                message = transaction_id
        except CoinRedemption.DoesNotExist:
            status = 'error'
            message = _('Bad request')
        except Exception as e:
            status = 'error'
            message = str(e)

        # http response
        response = {
            'status': status,
            'message': message,
        }

        return JsonResponse(response)

    try:
        coin = CoinRedemption.objects.get(shortcode=shortcode)

        params = {
            'class': 'redeem',
            'title': _('Coin Redemption'),
            'coin_status': _('PENDING')
        }

        try:
            coin_redeem_request = CoinRedemptionRequest.objects.get(coin_redemption=coin)
            params['colo_txid'] = coin_redeem_request.txid
        except CoinRedemptionRequest.DoesNotExist:
            params['coin_status'] = _('INITIAL')

        return TemplateResponse(request, 'yge/redeem_coin.html', params)
    except CoinRedemption.DoesNotExist:
        raise Http404


@login_required
def new_bounty(request):
    """Create a new bounty."""
    from .utils import clean_bounty_url

    events = HackathonEvent.objects.filter(end_date__gt=datetime.today())
    suggested_developers = []
    if request.user.is_authenticated:
        suggested_developers = BountyFulfillment.objects.prefetch_related('bounty')\
            .filter(
                bounty__bounty_owner_github_username__iexact=request.user.profile.handle,
                bounty__idx_status='done'
            ).values('fulfiller_github_username', 'profile__id').annotate(fulfillment_count=Count('bounty')) \
            .order_by('-fulfillment_count')[:5]
    bounty_params = {
        'newsletter_headline': _('Be the first to know about new funded issues.'),
        'issueURL': clean_bounty_url(request.GET.get('source') or request.GET.get('url', '')),
        'amount': request.GET.get('amount'),
        'events': events,
        'suggested_developers': suggested_developers
    }

    params = get_context(
        user=request.user if request.user.is_authenticated else None,
        confirm_time_minutes_target=confirm_time_minutes_target,
        active='submit_bounty',
        title=_('Create Funded Issue'),
        update=bounty_params,
    )

    params['FEE_PERCENTAGE'] = request.user.profile.fee_percentage if request.user.is_authenticated else 10

    coupon_code = request.GET.get('coupon', False)
    if coupon_code:
        coupon = Coupon.objects.get(code=coupon_code)
        if coupon.expiry_date > datetime.now().date():
            params['FEE_PERCENTAGE'] = coupon.fee_percentage
            params['coupon_code'] = coupon.code
        else:
            params['expired_coupon'] = True

    return TemplateResponse(request, 'bounty/fund.html', params)


@csrf_exempt
def get_suggested_contributors(request):
    previously_worked_developers = []
    users_invite = []
    keywords = request.GET.get('keywords', '').split(',')
    invitees = [int(x) for x in request.GET.get('invite', '').split(',') if x]

    if request.user.is_authenticated:
        previously_worked_developers = BountyFulfillment.objects.prefetch_related('bounty', 'profile')\
            .filter(
                bounty__bounty_owner_github_username__iexact=request.user.profile.handle,
                bounty__idx_status='done'
            ).values('fulfiller_github_username', 'profile__id').annotate(fulfillment_count=Count('bounty')) \
            .order_by('-fulfillment_count')

    keywords_filter = Q()
    for keyword in keywords:
        keywords_filter = keywords_filter | Q(bounty__metadata__issueKeywords__icontains=keyword) | \
        Q(bounty__title__icontains=keyword) | \
        Q(bounty__issue_description__icontains=keyword)

    recommended_developers = BountyFulfillment.objects.prefetch_related('bounty', 'profile') \
        .filter(keywords_filter).values('fulfiller_github_username', 'profile__id').distinct()[:10]

    verified_developers = UserVerificationModel.objects.filter(verified=True).values('user__profile__handle', 'user__profile__id')

    if invitees:
        invitees_filter = Q()
        for invite in invitees:
            invitees_filter = invitees_filter | Q(pk=invite)

        users_invite = Profile.objects.filter(invitees_filter).values('id', 'handle', 'email').distinct()

    return JsonResponse(
                {
                    'contributors': list(previously_worked_developers),
                    'recommended_developers': list(recommended_developers),
                    'verified_developers': list(verified_developers),
                    'invites': list(users_invite)
                },
                status=200)

@csrf_exempt
@ratelimit(key='ip', rate='5/m', method=ratelimit.UNSAFE, block=True)
def change_bounty(request, bounty_id):
    user = request.user if request.user.is_authenticated else None

    if not user:
        if request.body:
            return JsonResponse(
                {'error': _('You must be authenticated via github to use this feature!')},
                status=401)
        else:
            return redirect('/login/github?next=' + request.get_full_path())

    try:
        bounty_id = int(bounty_id)
        bounty = Bounty.objects.get(pk=bounty_id)
    except:
        if request.body:
            return JsonResponse({'error': _('Bounty doesn\'t exist!')}, status=404)
        else:
            raise Http404

    keys = ['experience_level', 'project_length', 'bounty_type', 'featuring_date', 'bounty_categories', 'issue_description',
            'permission_type', 'project_type', 'reserved_for_user_handle', 'is_featured', 'admin_override_suspend_auto_approval']

    if request.body:
        can_change = (bounty.status in Bounty.OPEN_STATUSES) or \
                (bounty.can_submit_after_expiration_date and bounty.status is 'expired')
        if not can_change:
            return JsonResponse({
                'error': _('The bounty can not be changed anymore.')
            }, status=405)

        is_funder = bounty.is_funder(user.username.lower()) if user else False
        is_staff = request.user.is_staff if user else False
        if not is_funder and not is_staff:
            return JsonResponse({
                'error': _('You are not authorized to change the bounty.')
            }, status=401)

        try:
            params = json.loads(request.body)
        except Exception:
            return JsonResponse({'error': 'Invalid JSON.'}, status=400)

        bounty_changed = False
        new_reservation = False
        for key in keys:
            value = params.get(key, 0)
            if value != 0:
                if key == 'featuring_date':
                    value = timezone.make_aware(
                        timezone.datetime.fromtimestamp(int(value)),
                        timezone=UTC)
                if key == 'bounty_categories':
                    value = value.split(',')
                old_value = getattr(bounty, key)
                if value != old_value:
                    setattr(bounty, key, value)
                    bounty_changed = True
                    if key == 'reserved_for_user_handle' and value:
                        new_reservation = True

        if not bounty_changed:
            return JsonResponse({
                'success': True,
                'msg': _('Bounty details are unchanged.'),
                'url': bounty.absolute_url,
            })

        bounty.save()
        record_bounty_activity(bounty, user, 'bounty_changed')
        record_user_action(user, 'bounty_changed', bounty)

        maybe_market_to_email(bounty, 'bounty_changed')
        maybe_market_to_slack(bounty, 'bounty_changed')
        maybe_market_to_user_slack(bounty, 'bounty_changed')
        maybe_market_to_user_discord(bounty, 'bounty_changed')

        # notify a user that a bounty has been reserved for them
        if new_reservation and bounty.bounty_reserved_for_user:
            new_reserved_issue('founders@gitcoin.co', bounty.bounty_reserved_for_user, bounty)

        return JsonResponse({
            'success': True,
            'msg': _('You successfully changed bounty details.'),
            'url': bounty.absolute_url,
        })

    result = {}
    for key in keys:
        result[key] = getattr(bounty, key)
    del result['featuring_date']

    params = {
        'title': _('Change Bounty Details'),
        'pk': bounty.pk,
        'result': json.dumps(result)
    }
    return TemplateResponse(request, 'bounty/change.html', params)


def get_users(request):
    token = request.GET.get('token', None)
    add_non_gitcoin_users = not request.GET.get('suppress_non_gitcoiners', None)

    if request.is_ajax():
        q = request.GET.get('term')
        profiles = Profile.objects.filter(handle__icontains=q)
        results = []
        # try gitcoin
        for user in profiles:
            profile_json = {}
            profile_json['id'] = user.id
            profile_json['text'] = user.handle
            #profile_json['email'] = user.email
            if user.avatar_baseavatar_related.exists():
                profile_json['avatar_id'] = user.avatar_baseavatar_related.first().pk
                profile_json['avatar_url'] = user.avatar_baseavatar_related.first().avatar_url
            profile_json['preferred_payout_address'] = user.preferred_payout_address
            results.append(profile_json)
        # try github
        if not len(results) and add_non_gitcoin_users:
            search_results = search_users(q, token=token)
            for result in search_results:
                profile_json = {}
                profile_json['id'] = -1
                profile_json['text'] = result.login
                profile_json['email'] = None
                profile_json['avatar_id'] = None
                profile_json['avatar_url'] = result.avatar_url
                profile_json['preferred_payout_address'] = None
                # dont dupe github profiles and gitcoin profiles in user search
                if profile_json['text'].lower() not in [p['text'].lower() for p in profiles]:
                    results.append(profile_json)
        # just take users word for it
        if not len(results) and add_non_gitcoin_users:
            profile_json = {}
            profile_json['id'] = -1
            profile_json['text'] = q
            profile_json['email'] = None
            profile_json['avatar_id'] = None
            profile_json['preferred_payout_address'] = None
            results.append(profile_json)
        data = json.dumps(results)
    else:
        raise Http404
    mimetype = 'application/json'
    return HttpResponse(data, mimetype)


def get_kudos(request):
    autocomplete_kudos = {
        'copy': "No results found.  Try these categories: ",
        'autocomplete': ['rare','common','ninja','soft skills','programming']
    }
    if request.is_ajax():
        q = request.GET.get('term')
        network = request.GET.get('network', None)
        eth_to_usd = convert_token_to_usdt('ETH')
        kudos_by_name = Token.objects.filter(name__icontains=q)
        kudos_by_desc = Token.objects.filter(description__icontains=q)
        kudos_by_tags = Token.objects.filter(tags__icontains=q)
        kudos_pks = (kudos_by_desc | kudos_by_name | kudos_by_tags).values_list('pk', flat=True)
        kudos = Token.objects.filter(pk__in=kudos_pks, hidden=False, num_clones_allowed__gt=0).order_by('name')
        is_staff = request.user.is_staff if request.user.is_authenticated else False
        if not is_staff:
            kudos = kudos.filter(send_enabled_for_non_gitcoin_admins=True)
        if network:
            kudos = kudos.filter(contract__network=network)
        results = []
        for token in kudos:
            kudos_json = {}
            kudos_json['id'] = token.id
            kudos_json['token_id'] = token.token_id
            kudos_json['name'] = token.name
            kudos_json['name_human'] = humanize_name(token.name)
            kudos_json['description'] = token.description
            kudos_json['image'] = token.image

            kudos_json['price_finney'] = token.price_finney / 1000
            kudos_json['price_usd'] = eth_to_usd * kudos_json['price_finney']
            kudos_json['price_usd_humanized'] = f"${round(kudos_json['price_usd'], 2)}"

            results.append(kudos_json)
        if not results:
            results = [autocomplete_kudos]
        data = json.dumps(results)
    else:
        raise Http404
    mimetype = 'application/json'
    return HttpResponse(data, mimetype)


def hackathon(request, hackathon=''):
    """Handle rendering of HackathonEvents. Reuses the dashboard template."""

    try:
        hackathon_event = HackathonEvent.objects.filter(slug__iexact=hackathon).latest('id')
    except HackathonEvent.DoesNotExist:
        hackathon_event = HackathonEvent.objects.last()

    title = hackathon_event.name
    network = get_default_network()

    # TODO: Refactor post orgs
    orgs = []
    for bounty in Bounty.objects.filter(event=hackathon_event, network=network).current():
        org = {
            'display_name': bounty.org_display_name,
            'avatar_url': bounty.avatar_url,
            'org_name': bounty.org_name
        }
        orgs.append(org)

    orgs = list({v['org_name']:v for v in orgs}.values())

    params = {
        'active': 'dashboard',
        'title': title,
        'orgs': orgs,
        'keywords': json.dumps([str(key) for key in Keyword.objects.all().values_list('keyword', flat=True)]),
        'hackathon': hackathon_event,
    }

    # fetch sponsors for the hackathon
    hackathon_sponsors = HackathonSponsor.objects.filter(hackathon=hackathon_event)
    if hackathon_sponsors:
        sponsors_gold = []
        sponsors_silver = []
        for hackathon_sponsor in hackathon_sponsors:
            sponsor = Sponsor.objects.get(name=hackathon_sponsor.sponsor)
            sponsor_obj = {
                'name': sponsor.name,
            }
            if sponsor.logo_svg:
                sponsor_obj['logo'] = sponsor.logo_svg.url
            elif sponsor.logo:
                sponsor_obj['logo'] = sponsor.logo.url

            if hackathon_sponsor.sponsor_type == 'G':
                sponsors_gold.append(sponsor_obj)
            else:
                sponsors_silver.append(sponsor_obj)

        params['sponsors'] = {
            'sponsors_gold': sponsors_gold,
            'sponsors_silver': sponsors_silver
        }

        if hackathon_event.identifier == 'grow-ethereum-2019':
            params['card_desc'] = "The ‘Grow Ethereum’ Hackathon runs from Jul 29, 2019 - Aug 15, 2019 and features over $10,000 in bounties"

    elif hackathon_event.identifier == 'beyondblockchain_2019':
        from dashboard.context.hackathon_explorer import beyondblockchain_2019
        params['sponsors'] = beyondblockchain_2019

    elif hackathon_event.identifier == 'eth_hack':
        from dashboard.context.hackathon_explorer import eth_hack
        params['sponsors'] = eth_hack

    return TemplateResponse(request, 'dashboard/index.html', params)


def get_hackathons(request):
    """Handle rendering all Hackathons."""

    try:
        events = HackathonEvent.objects.values().order_by('-created_on')
    except HackathonEvent.DoesNotExist:
        raise Http404

    params = {
        'active': 'hackathons',
        'title': 'hackathons',
        'hackathons': events,
    }
    return TemplateResponse(request, 'dashboard/hackathons.html', params)


@login_required
def board(request):
    """Handle the board view."""

    context = {
        'is_outside': True,
        'active': 'dashboard',
        'title': 'Dashboard',
        'card_title': _('Dashboard'),
        'card_desc': _('Manage all your activity.'),
        'avatar_url': static('v2/images/helmet.png'),
    }
    return TemplateResponse(request, 'board.html', context)


def funder_dashboard_bounty_info(request, bounty_id):
    """Per-bounty JSON data for the user dashboard"""

    user = request.user if request.user.is_authenticated else None
    if not user:
        return JsonResponse(
            {'error': _('You must be authenticated via github to use this feature!')},
            status=401)

    bounty = Bounty.objects.get(id=bounty_id)

    if bounty.status == 'open':
        interests = Interest.objects.prefetch_related('profile').filter(status='okay', bounty=bounty).all()
        profiles = [
            {'interest': {'id': i.id,
                          'issue_message': i.issue_message},
             'handle': i.profile.handle,
             'avatar_url': i.profile.avatar_url,
             'star_rating': i.profile.get_average_star_rating['overall'],
             'total_rating': i.profile.get_average_star_rating['total_rating'],
             'fulfilled_bounties': len(
                [b for b in i.profile.get_fulfilled_bounties()]),
             'leaderboard_rank': i.profile.get_contributor_leaderboard_index(),
             'id': i.profile.id} for i in interests]
    elif bounty.status == 'submitted':
        fulfillments = bounty.fulfillments.prefetch_related('profile').all()
        profiles = []
        for f in fulfillments:
            profile = {'fulfiller_metadata': f.fulfiller_metadata, 'created_on': f.created_on}
            if f.profile:
                profile.update(
                    {'handle': f.profile.handle,
                     'avatar_url': f.profile.avatar_url,
                     'preferred_payout_address': f.profile.preferred_payout_address,
                     'id': f.profile.id})
            profiles.append(profile)
    else:
        profiles = []

    return JsonResponse({
                         'id': bounty.id,
                         'profiles': profiles})


def serialize_funder_dashboard_open_rows(bounties, interests):
    return [{'users_count': len([i for i in interests if b.pk in [i_b.pk for i_b in i.bounties]]),
             'title': b.title,
             'id': b.id,
             'standard_bounties_id': b.standard_bounties_id,
             'token_name': b.token_name,
             'value_in_token': b.value_in_token,
             'value_true': b.value_true,
             'value_in_usd': b.get_value_in_usdt,
             'github_url': b.github_url,
             'absolute_url': b.absolute_url,
             'avatar_url': b.avatar_url,
             'project_type': b.project_type,
             'expires_date': b.expires_date,
             'interested_comment': b.interested_comment,
             'bounty_owner_github_username': b.bounty_owner_github_username,
             'submissions_comment': b.submissions_comment} for b in bounties]


def serialize_funder_dashboard_submitted_rows(bounties):
    return [{'users_count': b.fulfillments.count(),
             'title': b.title,
             'id': b.id,
             'token_name': b.token_name,
             'value_in_token': b.value_in_token,
             'value_true': b.value_true,
             'value_in_usd': b.get_value_in_usdt,
             'github_url': b.github_url,
             'absolute_url': b.absolute_url,
             'avatar_url': b.avatar_url,
             'project_type': b.project_type,
             'expires_date': b.expires_date,
             'interested_comment': b.interested_comment,
             'bounty_owner_github_username': b.bounty_owner_github_username,
             'submissions_comment': b.submissions_comment} for b in bounties]


def funder_dashboard(request, bounty_type):
    """JSON data for the funder dashboard"""

    if not settings.DEBUG:
        network = 'mainnet'
    else:
        network = 'rinkeby'

    user = request.user if request.user.is_authenticated else None
    if not user:
        return JsonResponse(
            {'error': _('You must be authenticated via github to use this feature!')},
            status=401)

    profile = request.user.profile

    if bounty_type == 'open':
        bounties = list(Bounty.objects.filter(
            Q(idx_status='open') | Q(override_status='open'),
            current_bounty=True,
            network=network,
            bounty_owner_github_username=profile.handle,
            ).order_by('-interested__created'))
        interests = list(Interest.objects.filter(
            bounty__pk__in=[b.pk for b in bounties],
            status='okay'))
        return JsonResponse(serialize_funder_dashboard_open_rows(bounties, interests), safe=False)

    elif bounty_type == 'submitted':
        bounties = Bounty.objects.prefetch_related('fulfillments').distinct('id').filter(
            Q(idx_status='submitted') | Q(override_status='submitted'),
            current_bounty=True,
            network=network,
            fulfillments__accepted=False,
            bounty_owner_github_username=profile.handle,
            )
        bounties.order_by('-fulfillments__created_on')
        return JsonResponse(serialize_funder_dashboard_submitted_rows(bounties), safe=False)

    elif bounty_type == 'expired':
        bounties = Bounty.objects.filter(
            Q(idx_status='expired') | Q(override_status='expired'),
            current_bounty=True,
            network=network,
            bounty_owner_github_username=profile.handle,
            ).order_by('-expires_date')

        return JsonResponse([{'title': b.title,
                              'token_name': b.token_name,
                              'value_in_token': b.value_in_token,
                              'value_true': b.value_true,
                              'value_in_usd': b.get_value_in_usdt,
                              'github_url': b.github_url,
                              'absolute_url': b.absolute_url,
                              'avatar_url': b.avatar_url,
                              'project_type': b.project_type,
                              'expires_date': b.expires_date,
                              'interested_comment': b.interested_comment,
                              'submissions_comment': b.submissions_comment}
                              for b in bounties], safe=False)



def contributor_dashboard(request, bounty_type):
    """JSON data for the contributor dashboard"""

    if not settings.DEBUG:
        network = 'mainnet'
    else:
        network = 'rinkeby'

    user = request.user if request.user.is_authenticated else None

    if not user:
        return JsonResponse(
            {'error': _('You must be authenticated via github to use this feature!')},
            status=401)

    profile = request.user.profile
    if bounty_type == 'work_in_progress':
        status = ['open', 'started']
        pending = False

    elif bounty_type == 'interested':
        status = ['open']
        pending = True

    elif bounty_type == 'work_submitted':
        status = ['submitted']
        pending = False

    if status:
        bounties = Bounty.objects.current().filter(
            interested__profile=profile,
            interested__status='okay',
            interested__pending=pending,
            idx_status__in=status,
            network=network,
            current_bounty=True).order_by('-interested__created')

        return JsonResponse([{'title': b.title,
                                'id': b.id,
                                'token_name': b.token_name,
                                'value_in_token': b.value_in_token,
                                'value_true': b.value_true,
                                'value_in_usd': b.get_value_in_usdt,
                                'github_url': b.github_url,
                                'absolute_url': b.absolute_url,
                                'avatar_url': b.avatar_url,
                                'project_type': b.project_type,
                                'expires_date': b.expires_date,
                                'interested_comment': b.interested_comment,
                                'submissions_comment': b.submissions_comment}
                                for b in bounties], safe=False)


@require_POST
@login_required
def change_user_profile_banner(request):
    """Handle Profile Banner Uploads"""

    filename = request.POST.get('banner')

    handle = request.user.profile.handle

    try:
        profile = profile_helper(handle, True)
        is_valid = request.user.profile.id == profile.id
        if filename[0:7] != '/static' or filename.split('/')[-1] not in load_files_in_directory('wallpapers'):
            is_valid = False
        if not is_valid:
            return JsonResponse(
                {'error': 'Bad request'},
                status=401)
        profile.profile_wallpaper = filename
        profile.save()
    except (ProfileNotFoundException, ProfileHiddenException):
        raise Http404

    response = {
        'status': 200,
        'message': 'User banner image has been updated.'
    }
    return JsonResponse(response)


@csrf_exempt
@require_POST
def choose_persona(request):

    if request.user.is_authenticated:
        profile = request.user.profile if hasattr(request.user, 'profile') else None
        access_token = request.POST.get('access_token')
        persona = request.POST.get('persona')
        if persona == 'persona_is_funder':
            profile.persona_is_funder = True
            profile.persona_is_hunter = False
        elif persona == 'persona_is_hunter':
            profile.persona_is_hunter = True
            profile.persona_is_funder = False
        profile.save()
    else:
        return JsonResponse(
            {'error': _('You must be authenticated')},
        status=401)


    return JsonResponse(
        {
            'success': True,
            'persona': persona,
        },
        status=200)<|MERGE_RESOLUTION|>--- conflicted
+++ resolved
@@ -1952,7 +1952,7 @@
     return JsonResponse(error_response) if error_response else JsonResponse(response)
 
 
-def get_profile_tab(request, profile, tab):
+def get_profile_tab(request, profile, tab, prev_context):
     if not settings.DEBUG:
         network = 'mainnet'
     else:
@@ -2052,6 +2052,11 @@
                 return JsonResponse(msg, status=msg.get('status', 200))
 
     elif tab == 'resume':
+        if not prev_context['is_editable'] and not profile.show_job_status:
+            raise Http404
+    elif tab == 'viewers':
+        if not prev_context['is_editable']:
+            raise Http404
         pass
     elif tab == 'portfolio':
         pass
@@ -2170,67 +2175,10 @@
     context['verification'] = profile.get_my_verified_check
     context['avg_rating'] = profile.get_average_star_rating
     context['suppress_sumo'] = True
-<<<<<<< HEAD
     context['tab'] = tab
-=======
-    context['feedbacks_sent'] = profile.feedbacks_sent.all()
-    context['feedbacks_got'] = profile.feedbacks_got.all()
-    context['unrated_funded_bounties'] = Bounty.objects.current().prefetch_related('fulfillments', 'interested', 'interested__profile', 'feedbacks') \
-        .filter(
-            bounty_owner_github_username__iexact=profile.handle,
-            network=network,
-        ).exclude(
-            feedbacks__feedbackType='approver',
-            feedbacks__sender_profile=profile,
-        ).distinct('pk')
-
-    context['unrated_contributed_bounties'] = Bounty.objects.current().prefetch_related('feedbacks').filter(interested__profile=profile, network=network,) \
-            .filter(interested__status='okay') \
-            .filter(interested__pending=False).filter(idx_status='done') \
-            .exclude(
-                feedbacks__feedbackType='worker',
-                feedbacks__sender_profile=profile
-            ).distinct('pk')
-
-    currently_working_bounties = Bounty.objects.current().filter(interested__profile=profile).filter(interested__status='okay') \
-        .filter(interested__pending=False).filter(idx_status__in=Bounty.WORK_IN_PROGRESS_STATUSES)
-    currently_working_bounties_count = currently_working_bounties.count()
-    if currently_working_bounties_count > 0:
-        obj = {'id': 'currently_working',
-               'name': _('Currently Working'),
-               'objects': Paginator(currently_working_bounties, 10).get_page(1),
-               'count': currently_working_bounties_count,
-               'type': 'bounty'
-               }
-        if 'tabs' not in context:
-            context['tabs'] = []
-        context['tabs'].append(obj)
-
-    # record profile view
-    if request.user.is_authenticated and not context['is_my_profile']:
-        # TODO move the DB write into a celery job
-        ProfileView.objects.create(
-            target=profile,
-            viewer=request.user.profile,
-            )
-
-    if request.method == 'POST' and request.is_ajax():
-        # Update profile address data when new preferred address is sent
-        validated = request.user.is_authenticated and request.user.username.lower() == profile.handle.lower()
-        if validated and request.POST.get('address'):
-            address = request.POST.get('address')
-            profile.preferred_payout_address = address
-            profile.save()
-            msg = {
-                'status': 200,
-                'msg': _('Success!'),
-                'wallets': [profile.preferred_payout_address, ],
-            }
-
-            return JsonResponse(msg, status=msg.get('status', 200))
->>>>>>> 0bfe3ff7
     context['show_activity'] = request.GET.get('p', False) != False
-    tab = get_profile_tab(request, profile, tab)
+
+    tab = get_profile_tab(request, profile, tab, context)
     if type(tab) == dict:
         context.update(tab)
     else:
