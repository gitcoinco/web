# -*- coding: utf-8 -*-
'''
    Copyright (C) 2020 Gitcoin Core

    This program is free software: you can redistribute it and/or modify
    it under the terms of the GNU Affero General Public License as published
    by the Free Software Foundation, either version 3 of the License, or
    (at your option) any later version.

    This program is distributed in the hope that it will be useful,
    but WITHOUT ANY WARRANTY; without even the implied warranty of
    MERCHANTABILITY or FITNESS FOR A PARTICULAR PURPOSE. See the
    GNU Affero General Public License for more details.

    You should have received a copy of the GNU Affero General Public License
    along with this program. If not, see <http://www.gnu.org/licenses/>.

'''
from __future__ import print_function, unicode_literals

import hashlib
import json
import logging
import os
import time
from copy import deepcopy
from datetime import datetime
from decimal import Decimal

from django.conf import settings
from django.contrib import messages
from django.contrib.admin.views.decorators import staff_member_required
from django.contrib.auth.decorators import login_required
from django.contrib.auth.models import User
from django.core.exceptions import PermissionDenied
from django.core.paginator import EmptyPage, PageNotAnInteger, Paginator
from django.core.serializers.json import DjangoJSONEncoder
from django.db.models import Avg, Count, Prefetch, Q
from django.http import Http404, HttpResponse, JsonResponse
from django.shortcuts import get_object_or_404, redirect
from django.template import loader
from django.template.response import TemplateResponse
from django.templatetags.static import static
from django.urls import reverse
from django.utils import timezone
from django.utils.html import escape, strip_tags
from django.utils.http import is_safe_url
from django.utils.text import slugify
from django.utils.translation import gettext_lazy as _
from django.views.decorators.clickjacking import xframe_options_exempt
from django.views.decorators.csrf import csrf_exempt
from django.views.decorators.http import require_GET, require_POST

import magic
from app.utils import clean_str, ellipses, get_default_network
from avatar.models import AvatarTheme
from avatar.utils import get_avatar_context_for_user
from avatar.views_3d import avatar3dids_helper
from bleach import clean
from bounty_requests.models import BountyRequest
from cacheops import invalidate_obj
from chat.tasks import (
    add_to_channel, associate_chat_to_profile, chat_notify_default_props, create_channel_if_not_exists,
)
from dashboard.context import quickstart as qs
from dashboard.utils import (
    ProfileHiddenException, ProfileNotFoundException, get_bounty_from_invite_url, get_orgs_perms, profile_helper,
)
from economy.utils import ConversionRateNotFoundError, convert_amount, convert_token_to_usdt
from eth_utils import to_checksum_address, to_normalized_address
from gas.utils import recommend_min_gas_price_to_confirm_in_time
from git.utils import (
    get_auth_url, get_gh_issue_details, get_github_user_data, get_url_dict, is_github_token_valid, search_users,
)
from kudos.models import KudosTransfer, Token, Wallet
from kudos.utils import humanize_name
from mailchimp3 import MailChimp
from marketing.mails import admin_contact_funder, bounty_uninterested
from marketing.mails import funder_payout_reminder as funder_payout_reminder_mail
from marketing.mails import (
    new_reserved_issue, share_bounty, start_work_approved, start_work_new_applicant, start_work_rejected,
    wall_post_email,
)
from marketing.models import EmailSubscriber, Keyword
from oauth2_provider.decorators import protected_resource
from pytz import UTC
from ratelimit.decorators import ratelimit
from rest_framework.renderers import JSONRenderer
from retail.helpers import get_ip
from retail.utils import programming_languages, programming_languages_full
from townsquare.models import Comment, PinnedPost
from townsquare.views import get_following_tribes, get_tags
from web3 import HTTPProvider, Web3

from .export import (
    ActivityExportSerializer, BountyExportSerializer, CustomAvatarExportSerializer, GrantExportSerializer,
    ProfileExportSerializer, filtered_list_data,
)
from .helpers import (
    bounty_activity_event_adapter, get_bounty_data_for_activity, handle_bounty_views, load_files_in_directory,
)
from .models import (
    Activity, Answer, BlockedURLFilter, Bounty, BountyEvent, BountyFulfillment, BountyInvites, CoinRedemption,
    CoinRedemptionRequest, Coupon, Earning, FeedbackEntry, HackathonEvent, HackathonProject, HackathonRegistration,
    HackathonSponsor, Interest, LabsResearch, Option, Poll, PortfolioItem, Profile, ProfileSerializer, ProfileView,
    Question, SearchHistory, Sponsor, Subscription, Tool, ToolVote, TribeMember, UserAction, UserVerificationModel,
)
from .notifications import (
    maybe_market_tip_to_email, maybe_market_tip_to_github, maybe_market_tip_to_slack, maybe_market_to_email,
    maybe_market_to_github, maybe_market_to_slack, maybe_market_to_user_slack,
)
from .router import HackathonEventSerializer, HackathonProjectSerializer, TribesSerializer, TribesTeamSerializer
from .utils import (
    apply_new_bounty_deadline, get_bounty, get_bounty_id, get_context, get_custom_avatars, get_unrated_bounties_count,
    get_web3, has_tx_mined, is_valid_eth_address, re_market_bounty, record_user_action_on_interest,
    release_bounty_to_the_public, sync_payout, web3_process_bounty,
)

logger = logging.getLogger(__name__)

confirm_time_minutes_target = 4

# web3.py instance
w3 = Web3(HTTPProvider(settings.WEB3_HTTP_PROVIDER))


@protected_resource()
def oauth_connect(request, *args, **kwargs):
    active_user_profile = Profile.objects.filter(user_id=request.user.id).select_related()[0]
    from marketing.utils import should_suppress_notification_email
    user_profile = {
        "login": active_user_profile.handle,
        "email": active_user_profile.user.email,
        "name": active_user_profile.user.get_full_name(),
        "handle": active_user_profile.handle,
        "id": f'{active_user_profile.user.id}',
        "auth_data": f'{active_user_profile.user.id}',
        "auth_service": "gitcoin",
        "notify_props": chat_notify_default_props(active_user_profile)
    }
    return JsonResponse(user_profile, status=200, safe=False)


def org_perms(request):
    if request.user.is_authenticated and getattr(request.user, 'profile', None):
        profile = request.user.profile
        response_data = get_orgs_perms(profile)
    else:
        return JsonResponse(
            {'error': _('You must be authenticated via github to use this feature!')},
             status=401)
    return JsonResponse({'orgs': response_data}, safe=False)


def record_user_action(user, event_name, instance):
    instance_class = instance.__class__.__name__.lower()
    kwargs = {
        'action': event_name,
        'metadata': {f'{instance_class}_pk': instance.pk},
    }

    if isinstance(user, User):
        kwargs['user'] = user
    elif isinstance(user, str):
        try:
            user = User.objects.get(username=user)
            kwargs['user'] = user
        except User.DoesNotExist:
            return

    if hasattr(user, 'profile'):
        kwargs['profile'] = user.profile

    try:
        UserAction.objects.create(**kwargs)
    except Exception as e:
        # TODO: sync_profile?
        logger.error(f"error in record_action: {e} - {event_name} - {instance}")


def record_bounty_activity(bounty, user, event_name, interest=None):
    """Creates Activity object.

    Args:
        bounty (dashboard.models.Bounty): Bounty
        user (string): User name
        event_name (string): Event name
        interest (dashboard.models.Interest): Interest

    Raises:
        None

    Returns:
        None
    """
    kwargs = {
        'activity_type': event_name,
        'bounty': bounty,
        'metadata': get_bounty_data_for_activity(bounty)
    }
    if isinstance(user, str):
        try:
            user = User.objects.get(username=user)
        except User.DoesNotExist:
            return

    if hasattr(user, 'profile'):
        kwargs['profile'] = user.profile
    else:
        return

    if event_name == 'worker_applied':
        kwargs['metadata']['approve_worker_url'] = bounty.approve_worker_url(user.profile)
        kwargs['metadata']['reject_worker_url'] = bounty.reject_worker_url(user.profile)
    elif event_name in ['worker_approved', 'worker_rejected'] and interest:
        kwargs['metadata']['worker_handle'] = interest.profile.handle

    try:
        if event_name in bounty_activity_event_adapter:
            event = BountyEvent.objects.create(bounty=bounty,
                event_type=bounty_activity_event_adapter[event_name],
                created_by=kwargs['profile'])
            bounty.handle_event(event)
        activity = Activity.objects.create(**kwargs)

        # leave a comment on townsquare IFF someone left a start work plan
        if event_name in ['start_work', 'worker_applied'] and interest and interest.issue_message:
            from townsquare.models import Comment
            Comment.objects.create(
                profile=interest.profile,
                activity=activity,
                comment=interest.issue_message,
                )

    except Exception as e:
        logger.error(f"error in record_bounty_activity: {e} - {event_name} - {bounty} - {user}")


def helper_handle_access_token(request, access_token):
    # https://gist.github.com/owocki/614a18fbfec7a5ed87c97d37de70b110
    # interest API via token
    github_user_data = get_github_user_data(access_token)
    request.session['handle'] = github_user_data['login']
    profile = Profile.objects.filter(handle=request.session['handle'].lower()).first()
    request.session['profile_id'] = profile.pk


def create_new_interest_helper(bounty, user, issue_message):
    approval_required = bounty.permission_type == 'approval'
    acceptance_date = timezone.now() if not approval_required else None
    profile_id = user.profile.pk
    interest = Interest.objects.create(
        profile_id=profile_id,
        issue_message=issue_message,
        pending=approval_required,
        acceptance_date=acceptance_date
    )
    record_bounty_activity(bounty, user, 'start_work' if not approval_required else 'worker_applied', interest=interest)
    bounty.interested.add(interest)
    record_user_action(user, 'start_work', interest)
    maybe_market_to_slack(bounty, 'start_work' if not approval_required else 'worker_applied')
    maybe_market_to_user_slack(bounty, 'start_work' if not approval_required else 'worker_applied')
    return interest


@csrf_exempt
def gh_login(request):
    """Attempt to redirect the user to Github for authentication."""
    return redirect('social:begin', backend='github')


@csrf_exempt
def gh_org_login(request):
    """Attempt to redirect the user to Github for authentication."""
    return redirect('social:begin', backend='gh-custom')


def get_interest_modal(request):
    bounty_id = request.GET.get('pk')
    if not bounty_id:
        raise Http404

    try:
        bounty = Bounty.objects.get(pk=bounty_id)
    except Bounty.DoesNotExist:
        raise Http404

    if bounty.event and request.user.is_authenticated:
        is_registered = HackathonRegistration.objects.filter(registrant=request.user.profile, hackathon_id=bounty.event.id) or None
    else:
        is_registered = None

    context = {
        'bounty': bounty,
        'active': 'get_interest_modal',
        'title': _('Add Interest'),
        'user_logged_in': request.user.is_authenticated,
        'is_registered': is_registered,
        'login_link': '/login/github?next=' + request.GET.get('redirect', '/')
    }
    return TemplateResponse(request, 'addinterest.html', context)


@csrf_exempt
@require_POST
def new_interest(request, bounty_id):
    """Claim Work for a Bounty.

    :request method: POST

    Args:
        bounty_id (int): ID of the Bounty.

    Returns:
        dict: The success key with a boolean value and accompanying error.

    """
    profile_id = request.user.profile.pk if request.user.is_authenticated and hasattr(request.user, 'profile') else None

    access_token = request.GET.get('token')
    if access_token:
        helper_handle_access_token(request, access_token)
        github_user_data = get_github_user_data(access_token)
        profile = Profile.objects.prefetch_related('bounty_set') \
            .filter(handle=github_user_data['login'].lower()).first()
        profile_id = profile.pk
    else:
        profile = request.user.profile if profile_id else None

    if not profile_id:
        return JsonResponse(
            {'error': _('You must be authenticated via github to use this feature!')},
            status=401)

    try:
        bounty = Bounty.objects.get(pk=bounty_id)
    except Bounty.DoesNotExist:
        raise Http404

    if bounty.is_project_type_fulfilled:
        return JsonResponse({
            'error': _(f'There is already someone working on this bounty.'),
            'success': False},
            status=401)

    max_num_issues = profile.max_num_issues_start_work
    currently_working_on = profile.active_bounties.count()

    if currently_working_on >= max_num_issues:
        return JsonResponse(
            {
                'error': _(f'You cannot work on more than {max_num_issues} issues at once'),
                'success': False
            },
            status=401
        )

    if profile.no_times_slashed_by_staff():
        return JsonResponse({
            'error': _('Because a staff member has had to remove you from a bounty in the past, you are unable to start'
                       'more work at this time. Please leave a message on slack if you feel this message is in error.'),
            'success': False},
            status=401)

    try:
        Interest.objects.get(profile_id=profile_id, bounty=bounty)
        return JsonResponse({
            'error': _('You have already started work on this bounty!'),
            'success': False},
            status=401)
    except Interest.DoesNotExist:
        issue_message = request.POST.get("issue_message")
        interest = create_new_interest_helper(bounty, request.user, issue_message)
        if interest.pending:
            start_work_new_applicant(interest, bounty)

    except Interest.MultipleObjectsReturned:
        bounty_ids = bounty.interested \
            .filter(profile_id=profile_id) \
            .values_list('id', flat=True) \
            .order_by('-created')[1:]

        Interest.objects.filter(pk__in=list(bounty_ids)).delete()

        return JsonResponse({
            'error': _('You have already started work on this bounty!'),
            'success': False},
            status=401)

    msg = _("You have started work.")
    approval_required = bounty.permission_type == 'approval'
    if approval_required:
        msg = _("You have applied to start work. If approved, you will be notified via email.")
    elif not approval_required and not bounty.bounty_reserved_for_user:
        msg = _("You have started work.")
    elif not approval_required and bounty.bounty_reserved_for_user != profile:
        msg = _("You have applied to start work, but the bounty is reserved for another user.")
        JsonResponse({
            'error': msg,
            'success': False},
            status=401)
    return JsonResponse({
        'success': True,
        'profile': ProfileSerializer(interest.profile).data,
        'msg': msg,
        'status': 200
    })


@csrf_exempt
@require_POST
def post_comment(request):
    profile_id = request.user.profile if request.user.is_authenticated and hasattr(request.user, 'profile') else None
    if profile_id is None:
        return JsonResponse({
            'success': False,
            'msg': '',
        })

    bounty_id = request.POST.get('bounty_id')
    bountyObj = Bounty.objects.get(pk=bounty_id)
    receiver_profile = Profile.objects.filter(handle=request.POST.get('review[receiver]').lower()).first()
    fbAmount = FeedbackEntry.objects.filter(
        sender_profile=profile_id,
        receiver_profile=receiver_profile,
        bounty=bountyObj
    ).count()
    if fbAmount > 0:
        return JsonResponse({
            'success': False,
            'msg': 'There is already an approval comment',
        })

    kwargs = {
        'bounty': bountyObj,
        'sender_profile': profile_id,
        'receiver_profile': receiver_profile,
        'rating': request.POST.get('review[rating]', '0'),
        'satisfaction_rating': request.POST.get('review[satisfaction_rating]', '0'),
        'private': not bool(request.POST.get('review[public]', '0') == "1"),
        'communication_rating': request.POST.get('review[communication_rating]', '0'),
        'speed_rating': request.POST.get('review[speed_rating]', '0'),
        'code_quality_rating': request.POST.get('review[code_quality_rating]', '0'),
        'recommendation_rating': request.POST.get('review[recommendation_rating]', '0'),
        'comment': request.POST.get('review[comment]', 'No comment.'),
        'feedbackType': request.POST.get('review[reviewType]','approver')
    }

    feedback = FeedbackEntry.objects.create(**kwargs)
    feedback.save()
    return JsonResponse({
            'success': True,
            'msg': 'Finished.'
        })

def rating_modal(request, bounty_id, username):
    # TODO: will be changed to the new share
    """Rating modal.

    Args:
        pk (int): The primary key of the bounty to be rated.

    Raises:
        Http404: The exception is raised if no associated Bounty is found.

    Returns:
        TemplateResponse: The rate bounty view.

    """
    try:
        bounty = Bounty.objects.get(pk=bounty_id)
    except Bounty.DoesNotExist:
        return JsonResponse({'errors': ['Bounty doesn\'t exist!']},
                            status=401)

    params = get_context(
        ref_object=bounty,
    )
    params['receiver']=username
    params['user'] = request.user if request.user.is_authenticated else None

    return TemplateResponse(request, 'rating_modal.html', params)


def rating_capture(request):
    # TODO: will be changed to the new share
    """Rating capture.

    Args:
        pk (int): The primary key of the bounty to be rated.

    Raises:
        Http404: The exception is raised if no associated Bounty is found.

    Returns:
        TemplateResponse: The rate bounty capture modal.

    """
    user = request.user if request.user.is_authenticated else None
    if not user:
        return JsonResponse(
            {'error': _('You must be authenticated via github to use this feature!')},
            status=401)

    return TemplateResponse(request, 'rating_capture.html')


def unrated_bounties(request):
    """Rating capture.

    Args:
        pk (int): The primary key of the bounty to be rated.

    Raises:
        Http404: The exception is raised if no associated Bounty is found.

    Returns:
        TemplateResponse: The rate bounty capture modal.

    """
    # request.user.profile if request.user.is_authenticated and getattr(request.user, 'profile', None) else None
    unrated_count = 0
    user = request.user.profile if request.user.is_authenticated else None
    if not user:
        return JsonResponse(
            {'error': _('You must be authenticated via github to use this feature!')},
            status=401)

    if user:
        unrated_count = get_unrated_bounties_count(user)

    # data = json.dumps(unrated)
    return JsonResponse({
        'unrated': unrated_count,
    }, status=200)


@csrf_exempt
@require_POST
def remove_interest(request, bounty_id):
    """Unclaim work from the Bounty.

    Can only be called by someone who has started work

    :request method: POST

    post_id (int): ID of the Bounty.

    Returns:
        dict: The success key with a boolean value and accompanying error.

    """
    profile_id = request.user.profile.pk if request.user.is_authenticated and getattr(request.user, 'profile', None) else None

    access_token = request.GET.get('token')
    if access_token:
        helper_handle_access_token(request, access_token)
        github_user_data = get_github_user_data(access_token)
        profile = Profile.objects.filter(handle=github_user_data['login'].lower()).first()
        profile_id = profile.pk

    if not profile_id:
        return JsonResponse(
            {'error': _('You must be authenticated via github to use this feature!')},
            status=401)

    try:
        bounty = Bounty.objects.get(pk=bounty_id)
    except Bounty.DoesNotExist:
        return JsonResponse({'errors': ['Bounty doesn\'t exist!']},
                            status=401)

    try:
        interest = Interest.objects.get(profile_id=profile_id, bounty=bounty)
        record_user_action(request.user, 'stop_work', interest)
        record_bounty_activity(bounty, request.user, 'stop_work')
        bounty.interested.remove(interest)
        interest.delete()
        maybe_market_to_slack(bounty, 'stop_work')
        maybe_market_to_user_slack(bounty, 'stop_work')
    except Interest.DoesNotExist:
        return JsonResponse({
            'errors': [_('You haven\'t expressed interest on this bounty.')],
            'success': False},
            status=401)
    except Interest.MultipleObjectsReturned:
        interest_ids = bounty.interested \
            .filter(
                profile_id=profile_id,
                bounty=bounty
            ).values_list('id', flat=True) \
            .order_by('-created')

        bounty.interested.remove(*interest_ids)
        Interest.objects.filter(pk__in=list(interest_ids)).delete()

    return JsonResponse({
        'success': True,
        'msg': _("You've stopped working on this, thanks for letting us know."),
        'status': 200
    })


@csrf_exempt
@require_POST
def extend_expiration(request, bounty_id):
    """Extend expiration of the Bounty.

    Can only be called by funder or staff of the bounty.

    :request method: POST

    post_id (int): ID of the Bounty.

    Returns:
        dict: The success key with a boolean value and accompanying error.

    """
    user = request.user if request.user.is_authenticated else None

    if not user:
        return JsonResponse(
            {'error': _('You must be authenticated via github to use this feature!')},
            status=401)

    try:
        bounty = Bounty.objects.get(pk=bounty_id)
    except Bounty.DoesNotExist:
        return JsonResponse({'errors': ['Bounty doesn\'t exist!']},
                            status=401)

    is_funder = bounty.is_funder(user.username.lower()) if user else False
    if is_funder:
        deadline = round(int(request.POST.get('deadline')))
        result = apply_new_bounty_deadline(bounty, deadline)
        record_user_action(request.user, 'extend_expiration', bounty)
        record_bounty_activity(bounty, request.user, 'extend_expiration')

        return JsonResponse({
            'success': True,
            'msg': _(result['msg']),
        })

    return JsonResponse({
        'error': _("You must be funder to extend expiration"),
    }, status=200)


@csrf_exempt
@require_POST
def cancel_reason(request):
    """Add Cancellation Reason for Bounty during Cancellation

    request method: POST

    Params:
        pk (int): ID of the Bounty.
        canceled_bounty_reason (string): STRING with cancel  reason
    """
    user = request.user if request.user.is_authenticated else None

    if not user:
        return JsonResponse(
            {'error': _('You must be authenticated via github to use this feature!')},
            status=401
        )

    try:
        bounty = Bounty.objects.get(pk=request.POST.get('pk'))
    except Bounty.DoesNotExist:
        return JsonResponse(
            {'errors': ['Bounty not found']},
            status=404
        )

    is_funder = bounty.is_funder(user.username.lower()) if user else False
    if is_funder:
        canceled_bounty_reason = request.POST.get('canceled_bounty_reason', '')
        bounty.canceled_bounty_reason = canceled_bounty_reason
        bounty.save()

        return JsonResponse({
            'success': True,
            'msg': _("cancel reason added."),
        })

    return JsonResponse(
        {
            'error': _('bounty cancellation is bounty funder operatio'),
        },
        status=410
    )


@require_POST
@csrf_exempt
def uninterested(request, bounty_id, profile_id):
    """Remove party from given bounty

    Can only be called by the bounty funder

    :request method: GET

    Args:
        bounty_id (int): ID of the Bounty
        profile_id (int): ID of the interested profile

    Params:
        slashed (str): if the user will be slashed or not

    Returns:
        dict: The success key with a boolean value and accompanying error.
    """
    try:
        bounty = Bounty.objects.get(pk=bounty_id)
    except Bounty.DoesNotExist:
        return JsonResponse({'errors': ['Bounty doesn\'t exist!']},
                            status=401)
    is_logged_in = request.user.is_authenticated
    is_funder = bounty.is_funder(request.user.username.lower())
    is_staff = request.user.is_staff
    is_moderator = request.user.profile.is_moderator if hasattr(request.user, 'profile') else False
    if not is_logged_in or (not is_funder and not is_staff and not is_moderator):
        return JsonResponse(
            {'error': 'Only bounty funders are allowed to remove users!'},
            status=401)

    slashed = request.POST.get('slashed')
    interest = None
    try:
        interest = Interest.objects.get(profile_id=profile_id, bounty=bounty)
        bounty.interested.remove(interest)
        maybe_market_to_slack(bounty, 'stop_work')
        maybe_market_to_user_slack(bounty, 'stop_work')
        if is_staff or is_moderator:
            event_name = "bounty_removed_slashed_by_staff" if slashed else "bounty_removed_by_staff"
        else:
            event_name = "bounty_removed_by_funder"
        record_user_action_on_interest(interest, event_name, None)
        record_bounty_activity(bounty, interest.profile.user, 'stop_work')
        interest.delete()
    except Interest.DoesNotExist:
        return JsonResponse({
            'errors': ['Party haven\'t expressed interest on this bounty.'],
            'success': False},
            status=401)
    except Interest.MultipleObjectsReturned:
        interest_ids = bounty.interested \
            .filter(
                profile_id=profile_id,
                bounty=bounty
            ).values_list('id', flat=True) \
            .order_by('-created')

        bounty.interested.remove(*interest_ids)
        Interest.objects.filter(pk__in=list(interest_ids)).delete()

    profile = Profile.objects.get(id=profile_id)
    if profile.user and profile.user.email and interest:
        bounty_uninterested(profile.user.email, bounty, interest)
    else:
        print("no email sent -- user was not found")

    return JsonResponse({
        'success': True,
        'msg': _("You've stopped working on this, thanks for letting us know."),
    })


def onboard_avatar(request):
    return redirect('/onboard/contributor?steps=avatar')

def onboard(request, flow=None):
    """Handle displaying the first time user experience flow."""
    if flow not in ['funder', 'contributor', 'profile']:
        if not request.user.is_authenticated:
            raise Http404
        target = 'funder' if request.user.profile.persona_is_funder else 'contributor'
        new_url = f'/onboard/{target}'
        return redirect(new_url)
    elif flow == 'funder':
        onboard_steps = ['github', 'metamask', 'avatar']
    elif flow == 'contributor':
        onboard_steps = ['github', 'metamask', 'avatar', 'skills', 'job']
    elif flow == 'profile':
        onboard_steps = ['avatar']

    profile = None
    if request.user.is_authenticated and getattr(request.user, 'profile', None):
        profile = request.user.profile

    steps = []
    if request.GET:
        steps = request.GET.get('steps', [])
        if steps:
            steps = steps.split(',')

    if (steps and 'github' not in steps) or 'github' not in onboard_steps:
        if not request.user.is_authenticated or request.user.is_authenticated and not getattr(
            request.user, 'profile', None
        ):
            login_redirect = redirect('/login/github?next=' + request.get_full_path())
            return login_redirect

    if request.POST.get('eth_address') and request.user.is_authenticated and getattr(request.user, 'profile', None):
        profile = request.user.profile
        eth_address = request.GET.get('eth_address')
        valid_address = is_valid_eth_address(eth_address)
        if valid_address:
            profile.preferred_payout_address = eth_address
            profile.save()
        return JsonResponse({'OK': True})

    theme = request.GET.get('theme', 'unisex')
    from avatar.views_3d import get_avatar_attrs
    skin_tones = get_avatar_attrs(theme, 'skin_tones')
    hair_tones = get_avatar_attrs(theme, 'hair_tones')
    background_tones = get_avatar_attrs(theme, 'background_tones')

    params = {
        'title': _('Onboarding Flow'),
        'steps': steps or onboard_steps,
        'flow': flow,
        'profile': profile,
        'theme': theme,
        'avatar_options': AvatarTheme.objects.filter(active=True).order_by('-popularity'),
        '3d_avatar_params': None if 'avatar' not in steps else avatar3dids_helper(theme),
        'possible_background_tones': background_tones,
        'possible_skin_tones': skin_tones,
        'possible_hair_tones': hair_tones,
    }
    params.update(get_avatar_context_for_user(request.user))
    return TemplateResponse(request, 'ftux/onboard.html', params)


@login_required
def users_directory(request):
    """Handle displaying users directory page."""
    from retail.utils import programming_languages, programming_languages_full

    keywords = programming_languages + programming_languages_full

    params = {
        'is_staff': request.user.is_staff,
        'avatar_url': request.build_absolute_uri(static('v2/images/twitter_cards/tw_cards-07.png')) ,
        'active': 'users',
        'title': 'Users',
        'meta_title': "",
        'meta_description': "",
        'keywords': keywords
    }

    if request.path == '/tribes/explore':
        params['explore'] = 'explore_tribes'

    return TemplateResponse(request, 'dashboard/users.html', params)


def users_fetch_filters(profile_list, skills, bounties_completed, leaderboard_rank, rating, organisation, hackathon_id = ""):
    if not settings.DEBUG:
        network = 'mainnet'
    else:
        network = 'rinkeby'

    if skills:
        profile_list = profile_list.filter(keywords__icontains=skills)

    if len(bounties_completed) == 2:
        profile_list = profile_list.annotate(
            count=Count('fulfilled')
        ).filter(
                count__gte=bounties_completed[0],
                count__lte=bounties_completed[1],
            )

    if len(leaderboard_rank) == 2:
        profile_list = profile_list.filter(
            leaderboard_ranks__isnull=False,
            leaderboard_ranks__leaderboard='quarterly_earners',
            leaderboard_ranks__rank__gte=leaderboard_rank[0],
            leaderboard_ranks__rank__lte=leaderboard_rank[1],
            leaderboard_ranks__active=True,
        )

    if rating != 0:
        profile_list = profile_list.filter(average_rating__gte=rating)

    if organisation:
        profile_list1 = profile_list.filter(
            fulfilled__bounty__network=network,
            fulfilled__accepted=True,
            fulfilled__bounty__github_url__icontains=organisation
        )
        profile_list2 = profile_list.filter(
            organizations__contains=[organisation.lower()]
        )
        profile_list = (profile_list1 | profile_list2).distinct()
    if hackathon_id:
        profile_list = profile_list.filter(
            hackathon_registration__hackathon=hackathon_id
        )
    return profile_list



@require_GET
def projects_fetch(request):
    q = clean(request.GET.get('search', ''), strip=True)
    order_by = clean(request.GET.get('order_by', '-created_on'), strip=True)
    skills = clean(request.GET.get('skills', ''), strip=True)
    filters = clean(request.GET.get('filters', ''), strip=True)
    sponsor = clean(request.GET.get('sponsor', ''), strip=True)
    # TODO: refactor for pagination
    page = clean(request.GET.get('page', 1))
    hackathon_id = clean(request.GET.get('hackathon', ''))

    if hackathon_id:
        try:
            hackathon_event = HackathonEvent.objects.get(id=hackathon_id)
        except HackathonEvent.DoesNotExist:
            hackathon_event = HackathonEvent.objects.last()

        projects = HackathonProject.objects.filter(hackathon=hackathon_event).exclude(
            status='invalid').prefetch_related('profiles', 'bounty').order_by(order_by, 'id')

        if sponsor:
            projects = projects.filter(
                Q(bounty__github_url__icontains=sponsor)
            )
    elif sponsor:
        sponsor_profile = Profile.objects.get(handle__iexact=sponsor)
        if sponsor_profile:
            projects = HackathonProject.objects.filter(Q(hackathon__sponsor_profiles__in=[sponsor_profile]) | Q(bounty__bounty_owner_github_username__in=[sponsor])).exclude(
                status='invalid').prefetch_related('profiles', 'bounty').order_by(order_by, 'id')
        else:
            projects = []
    if q:
        projects = projects.filter(
            Q(name__icontains=q) |
            Q(summary__icontains=q) |
            Q(profiles__handle__icontains=q)
        )

    if skills:
        projects = projects.filter(
            Q(profiles__keywords__icontains=skills)
        )

    if filters == 'winners':
        projects = projects.filter(
            Q(badge__isnull=False)
        )

    if filters == 'lfm':
        projects = projects.filter(
            Q(looking_members=True)
        )

    projects_data = HackathonProjectSerializer(projects.distinct('created_on', 'id').all(), many=True)

    params = {
        'data': projects_data.data,
        'has_next': False,
        'count': projects.all().count(),
        'num_pages': 1
    }

    return JsonResponse(params, status=200, safe=False)

@require_GET
def users_fetch(request):
    """Handle displaying users."""
    q = request.GET.get('search', '')
    skills = request.GET.get('skills', '')
    persona = request.GET.get('persona', '')
    limit = int(request.GET.get('limit', 20))
    page = int(request.GET.get('page', 1))
    default_sort = '-actions_count' if persona != 'tribe' else '-follower_count'
    order_by = request.GET.get('order_by', default_sort)
    bounties_completed = request.GET.get('bounties_completed', '').strip().split(',')
    leaderboard_rank = request.GET.get('leaderboard_rank', '').strip().split(',')
    rating = int(request.GET.get('rating', '0'))
    organisation = request.GET.get('organisation', '')
    tribe = request.GET.get('tribe', '')
    hackathon_id = request.GET.get('hackathon', '')
    user_filter = request.GET.get('user_filter', '')

    user_id = request.GET.get('user', None)
    if user_id:
        current_user = User.objects.get(id=int(user_id))
    else:
        current_user = request.user if hasattr(request, 'user') and request.user.is_authenticated else None

    if not current_user:
        return redirect('/login/github?next=' + request.get_full_path())
    current_profile = Profile.objects.get(user=current_user)

    if not settings.DEBUG:
        network = 'mainnet'
    else:
        network = 'rinkeby'
    if current_user:
        profile_list = Profile.objects.prefetch_related(
                'fulfilled', 'leaderboard_ranks', 'feedbacks_got'
            ).exclude(hide_profile=True)
    else:
        profile_list = Profile.objects.prefetch_related(
                'fulfilled', 'leaderboard_ranks', 'feedbacks_got'
            ).exclude(hide_profile=True)

    if q:
        profile_list = profile_list.filter(Q(follower__org__handle__in=[tribe]) | Q(organizations_fk__handle__in=[tribe])).distinct()

    if tribe:

        profile_list = profile_list.filter(Q(follower__org__handle__in=[tribe]) | Q(organizations_fk__handle__in=[tribe])).distinct()

        if user_filter and user_filter != 'all':
            if user_filter == 'owners':
                profile_list = profile_list.filter(Q(organizations_fk__handle__in=[tribe]))
            elif user_filter == 'members':
                profile_list = profile_list.exclude(Q(organizations_fk__handle__in=[tribe]))
            elif user_filter == 'hackers':
                profile_list = profile_list.filter(Q(fulfilled__bounty__github_url__icontains=tribe) | Q(project_profiles__hackathon__sponsor_profiles__handle__in=[tribe]) | Q(hackathon_registration__hackathon__sponsor_profiles__handle__in=[tribe]))


    show_banner = None
    if persona:
        if persona == 'funder':
            profile_list = profile_list.filter(dominant_persona='funder')
        if persona == 'coder':
            profile_list = profile_list.filter(dominant_persona='hunter')
        if persona == 'tribe':
            profile_list = profile_list.filter(data__type='Organization')
            show_banner = static('v2/images/tribes/logo-with-text.svg')

    profile_list = users_fetch_filters(
        profile_list,
        skills,
        bounties_completed,
        leaderboard_rank,
        rating,
        organisation,
        hackathon_id
    )

    def previous_worked():
        if current_user.profile.persona_is_funder:
            return Count(
                'fulfilled',
                filter=Q(
                    fulfilled__bounty__network=network,
                    fulfilled__accepted=True,
                    fulfilled__bounty__bounty_owner_github_username__iexact=current_user.profile.handle
                )
            )

        return Count(
            'bounties_funded__fulfillments',
            filter=Q(
                bounties_funded__fulfillments__bounty__network=network,
                bounties_funded__fulfillments__accepted=True,
                bounties_funded__fulfillments__profile__handle=current_user.profile.handle
            )
        )

    if request.GET.get('type') == 'explore_tribes':
        profile_list = Profile.objects.filter(is_org=True).order_by('-follower_count', 'id')

        if q:
            profile_list = profile_list.filter(Q(handle__icontains=q) | Q(keywords__icontains=q))

        all_pages = Paginator(profile_list, limit)
        this_page = all_pages.page(page)

        this_page = Profile.objects_full.filter(pk__in=[ele.pk for ele in this_page]).order_by('-follower_count', 'id')

    else:
        try:
            profile_list = profile_list.order_by(order_by, '-earnings_count', 'id')
        except profile_list.FieldError:
            profile_list = profile_list.order_by('-earnings_count', 'id')

        profile_list = profile_list.values_list('pk', flat=True)
        all_pages = Paginator(profile_list, limit)
        this_page = all_pages.page(page)

        profile_list = Profile.objects_full.filter(pk__in=[ele for ele in this_page]).order_by('-earnings_count', 'id').exclude(handle__iexact='gitcoinbot')

        this_page = profile_list

    all_users = []
    params = dict()

    for user in this_page:
        if not user:
            continue
        followers = TribeMember.objects.filter(org=user)

        is_following = True if followers.filter(profile=current_profile).count() else False
        profile_json = {
            k: getattr(user, k) for k in
            ['id', 'actions_count', 'created_on', 'handle', 'hide_profile',
            'show_job_status', 'job_location', 'job_salary', 'job_search_status',
            'job_type', 'linkedin_url', 'resume', 'remote', 'keywords',
            'organizations', 'is_org', 'last_chat_status', 'chat_id']}

        profile_json['is_following'] = is_following

        follower_count = followers.count()
        profile_json['follower_count'] = follower_count

        if user.is_org:
            profile_dict = user.__dict__
            profile_json['count_bounties_on_repo'] = profile_dict.get('as_dict').get('count_bounties_on_repo')
            sum_eth = profile_dict.get('as_dict').get('sum_eth_on_repos')
            profile_json['sum_eth_on_repos'] = round(sum_eth if sum_eth is not None else 0, 2)
            profile_json['tribe_description'] = user.tribe_description
            profile_json['rank_org'] = user.rank_org
        else:
            count_work_completed = user.get_fulfilled_bounties(network=network).count()

            profile_json['job_status'] = user.job_status_verbose if user.job_search_status else None
            profile_json['previously_worked'] = False # user.previous_worked_count > 0
            profile_json['position_contributor'] = user.get_contributor_leaderboard_index()
            profile_json['position_funder'] = user.get_funder_leaderboard_index()
            profile_json['work_done'] = count_work_completed
            profile_json['verification'] = user.get_my_verified_check
            profile_json['avg_rating'] = user.get_average_star_rating()

            if not user.show_job_status:
                for key in ['job_salary', 'job_location', 'job_type',
                            'linkedin_url', 'resume', 'job_search_status',
                            'remote', 'job_status']:
                    del profile_json[key]

        if user.avatar_baseavatar_related.exists():
            user_avatar = user.avatar_baseavatar_related.first()
            profile_json['avatar_id'] = user_avatar.pk
            profile_json['avatar_url'] = user_avatar.avatar_url
        if user.data:
            user_data = user.data
            profile_json['blog'] = user_data['blog']

        all_users.append(profile_json)

    # dumping and loading the json here quickly passes serialization issues - definitely can be a better solution
    params['data'] = json.loads(json.dumps(all_users, default=str))
    params['has_next'] = all_pages.page(page).has_next()
    params['count'] = all_pages.count
    params['num_pages'] = all_pages.num_pages
    params['show_banner'] = show_banner
    params['persona'] = persona

    # log this search, it might be useful for matching purposes down the line

    # TODO, move this to the worker
    try:
        SearchHistory.objects.update_or_create(
            search_type='users',
            user=request.user,
            data=request.GET,
            ip_address=get_ip(request)
        )
    except Exception as e:
        logger.debug(e)
        pass

    return JsonResponse(params, status=200, safe=False)


def get_user_bounties(request):
    """Get user open bounties.

    Args:
        request (int): get user by id or use authenticated.

    Variables:

    Returns:
        json: array of bounties.

    """
    user_id = request.GET.get('user', None)
    if user_id:
        profile = Profile.objects.get(id=int(user_id))
    else:
        profile = request.user.profile if request.user.is_authenticated and hasattr(request.user, 'profile') else None
    if not settings.DEBUG:
        network = 'mainnet'
    else:
        network = 'rinkeby'

    params = dict()
    results = []
    all_bounties = Bounty.objects.current().filter(bounty_owner_github_username__iexact=profile.handle, network=network)

    if len(all_bounties) > 0:
        is_funder = True
    else:
        is_funder = False

    open_bounties = all_bounties.exclude(idx_status='cancelled').exclude(idx_status='done')
    for bounty in open_bounties:
        bounty_json = {}
        bounty_json = bounty.to_standard_dict()
        bounty_json['url'] = bounty.url

        results.append(bounty_json)
    params['data'] = json.loads(json.dumps(results, default=str))
    params['is_funder'] = is_funder
    return JsonResponse(params, status=200, safe=False)


def dashboard(request):
    """Handle displaying the dashboard."""

    keyword = request.GET.get('keywords', False)
    title = keyword.title() + str(_(" Bounties ")) if keyword else str(_('Issue Explorer'))
    params = {
        'active': 'dashboard',
        'title': title,
        'avatar_url': request.build_absolute_uri(static('v2/images/twitter_cards/tw_cards-01 copy.png')),
        'meta_title': "Issue & Open Bug Bounty Marketplace | Gitcoin",
        'meta_description': "Find open bug bounties & freelance development jobs including crypto bounty reward value in USD, expiration date and bounty age.",
        'keywords': json.dumps([str(key) for key in Keyword.objects.all().values_list('keyword', flat=True)]),
    }
    return TemplateResponse(request, 'dashboard/index.html', params)


def ethhack(request):
    """Handle displaying ethhack landing page."""
    from dashboard.context.hackathon import eth_hack

    params = eth_hack

    return TemplateResponse(request, 'dashboard/hackathon/index.html', params)


def beyond_blocks_2019(request):
    """Handle displaying ethhack landing page."""
    from dashboard.context.hackathon import beyond_blocks_2019

    params = beyond_blocks_2019
    params['card_desc'] = params['meta_description']

    return TemplateResponse(request, 'dashboard/hackathon/index.html', params)


def accept_bounty(request):
    """Process the bounty.

    Args:
        pk (int): The primary key of the bounty to be accepted.

    Raises:
        Http404: The exception is raised if no associated Bounty is found.

    Returns:
        TemplateResponse: The accept bounty view.

    """
    bounty = handle_bounty_views(request)
    params = get_context(
        ref_object=bounty,
        user=request.user if request.user.is_authenticated else None,
        confirm_time_minutes_target=confirm_time_minutes_target,
        active='accept_bounty',
        title=_('Process Issue'),
    )
    params['open_fulfillments'] = bounty.fulfillments.filter(accepted=False)
    return TemplateResponse(request, 'process_bounty.html', params)


def invoice(request):
    """invoice view.

    Args:
        pk (int): The primary key of the bounty to be accepted.

    Raises:
        Http404: The exception is raised if no associated Bounty is found.

    Returns:
        TemplateResponse: The invoice  view.

    """
    bounty = handle_bounty_views(request)

    # only allow invoice viewing if admin or iff bounty funder
    is_funder = bounty.is_funder(request.user.username)
    is_staff = request.user.is_staff
    has_view_privs = is_funder or is_staff
    if not has_view_privs:
        raise Http404

    params = get_context(
        ref_object=bounty,
        user=request.user if request.user.is_authenticated else None,
        confirm_time_minutes_target=confirm_time_minutes_target,
        active='invoice_view',
        title=_('Invoice'),
    )
    params['accepted_fulfillments'] = bounty.fulfillments.filter(accepted=True)
    params['tips'] = [
        tip for tip in bounty.tips.send_happy_path() if ((tip.username == request.user.username and tip.username) or (tip.from_username == request.user.username and tip.from_username) or request.user.is_staff)
    ]
    params['total'] = bounty._val_usd_db if params['accepted_fulfillments'] else 0
    for tip in params['tips']:
        if tip.value_in_usdt:
            params['total'] += Decimal(tip.value_in_usdt)

    if bounty.fee_amount > 0:
        params['fee_value_in_usdt'] = bounty.fee_amount * Decimal(bounty.get_value_in_usdt) / bounty.value_true
        params['total'] = params['total'] + params['fee_value_in_usdt']
    return TemplateResponse(request, 'bounty/invoice.html', params)


def social_contribution_modal(request):
    # TODO: will be changed to the new share
    """Social Contributuion to the bounty.

    Args:
        pk (int): The primary key of the bounty to be accepted.

    Raises:
        Http404: The exception is raised if no associated Bounty is found.

    Returns:
        TemplateResponse: The accept bounty view.

    """
    from .utils import get_bounty_invite_url
    bounty = handle_bounty_views(request)

    params = get_context(
        ref_object=bounty,
        user=request.user if request.user.is_authenticated else None,
        confirm_time_minutes_target=confirm_time_minutes_target,
        active='social_contribute',
        title=_('Social Contribute'),
    )
    params['invite_url'] = f'{settings.BASE_URL}issue/{get_bounty_invite_url(request.user.username, bounty.pk)}'
    promo_text = str(_("Check out this bounty that pays out ")) + f"{bounty.get_value_true} {bounty.token_name} {params['invite_url']}"
    for keyword in bounty.keywords_list:
        promo_text += f" #{keyword}"
    params['promo_text'] = promo_text
    return TemplateResponse(request, 'social_contribution_modal.html', params)


@csrf_exempt
@require_POST
def bulk_invite(request):
    """Invite users with matching skills to a bounty.

    Args:
        bounty_id (int): The primary key of the bounty to be accepted.
        skills (string): Comma separated list of matching keywords.

    Raises:
        Http403: The exception is raised if the user is not authenticated or
                 the args are missing.
        Http401: The exception is raised if the user is not a staff member.

    Returns:
        Http200: Json response with {'status': 200, 'msg': 'email_sent'}.

    """
    from .utils import get_bounty_invite_url

    if not request.user.is_staff:
        return JsonResponse({'status': 401,
                             'msg': 'Unauthorized'})

    inviter = request.user if request.user.is_authenticated else None
    skills = ','.join(request.POST.getlist('params[skills][]', []))
    bounties_completed = request.POST.get('params[bounties_completed]', '').strip().split(',')
    leaderboard_rank = request.POST.get('params[leaderboard_rank]', '').strip().split(',')
    rating = int(request.POST.get('params[rating]', '0'))
    organisation = request.POST.get('params[organisation]', '')
    bounty_id = request.POST.get('bountyId')

    if None in (bounty_id, inviter):
        return JsonResponse({'success': False}, status=400)

    bounty = Bounty.objects.current().get(id=int(bounty_id))

    profiles = Profile.objects.prefetch_related(
                'fulfilled', 'leaderboard_ranks', 'feedbacks_got'
            ).exclude(hide_profile=True)

    profiles = users_fetch_filters(
        profiles,
        skills,
        bounties_completed,
        leaderboard_rank,
        rating,
        organisation)

    invite_url = f'{settings.BASE_URL}issue/{get_bounty_invite_url(request.user.username, bounty_id)}'

    if len(profiles):
        for profile in profiles:
            try:
                bounty_invite = BountyInvites.objects.create(
                    status='pending'
                )
                bounty_invite.bounty.add(bounty)
                bounty_invite.inviter.add(inviter)
                bounty_invite.invitee.add(profile.user)
                msg = request.POST.get('msg', '')
                share_bounty([profile.email], msg, inviter.profile, invite_url, False)
            except Exception as e:
                logging.exception(e)
    else:
        return JsonResponse({'success': False}, status=403)
    return JsonResponse({'status': 200,
                         'msg': 'email_sent'})


@csrf_exempt
@require_POST
def social_contribution_email(request):
    """Social Contribution Email

    Returns:
        JsonResponse: Success in sending email.
    """
    from .utils import get_bounty_invite_url

    emails = []
    bounty_id = request.POST.get('bountyId')
    user_ids = request.POST.getlist('usersId[]', [])
    invite_url = f'{settings.BASE_URL}issue/{get_bounty_invite_url(request.user.username, bounty_id)}'

    inviter = request.user if request.user.is_authenticated else None
    bounty = Bounty.objects.current().get(id=int(bounty_id))
    for user_id in user_ids:
        profile = Profile.objects.get(id=int(user_id))
        bounty_invite = BountyInvites.objects.create(
            status='pending'
        )
        bounty_invite.bounty.add(bounty)
        bounty_invite.inviter.add(inviter)
        bounty_invite.invitee.add(profile.user)
        emails.append(profile.email)

    msg = request.POST.get('msg', '')

    try:
        share_bounty(emails, msg, request.user.profile, invite_url, True)
        response = {
            'status': 200,
            'msg': 'email_sent',
        }
    except Exception as e:
        logging.exception(e)
        response = {
            'status': 500,
            'msg': 'Email not sent',
        }
    return JsonResponse(response)


@login_required
def payout_bounty(request):
    """Payout the bounty.

    Args:
        pk (int): The primary key of the bounty to be accepted.

    Raises:
        Http404: The exception is raised if no associated Bounty is found.

    Returns:
        TemplateResponse: The accept bounty view.

    """
    bounty = handle_bounty_views(request)

    params = get_context(
        ref_object=bounty,
        user=request.user if request.user.is_authenticated else None,
        confirm_time_minutes_target=confirm_time_minutes_target,
        active='payout_bounty',
        title=_('Payout'),
    )
    return TemplateResponse(request, 'payout_bounty.html', params)


@login_required
def bulk_payout_bounty(request):
    """Payout the bounty.

    Args:
        pk (int): The primary key of the bounty to be accepted.

    Raises:
        Http404: The exception is raised if no associated Bounty is found.

    Returns:
        TemplateResponse: The accept bounty view.

    """
    bounty = handle_bounty_views(request)

    params = get_context(
        ref_object=bounty,
        user=request.user if request.user.is_authenticated else None,
        confirm_time_minutes_target=confirm_time_minutes_target,
        active='payout_bounty',
        title=_('Advanced Payout'),
    )
    params['open_fulfillments'] = bounty.fulfillments.filter(accepted=False)
    return TemplateResponse(request, 'bulk_payout_bounty.html', params)


@require_GET
@login_required
def fulfill_bounty(request):
    """Fulfill a bounty.

    Parameters:
        pk (int): The primary key of the Bounty.
        standard_bounties_id (int): The standard bounties ID of the Bounty.
        network (str): The network of the Bounty.
        githubUsername (str): The Github Username of the referenced user.

    Raises:
        Http404: The exception is raised if no associated Bounty is found.

    Returns:
        TemplateResponse: The fulfill bounty view.

    """
    bounty = handle_bounty_views(request)
    if not bounty.has_started_work(request.user.username):
        raise PermissionDenied
    params = get_context(
        ref_object=bounty,
        github_username=request.GET.get('githubUsername'),
        user=request.user if request.user.is_authenticated else None,
        confirm_time_minutes_target=confirm_time_minutes_target,
        active='fulfill_bounty',
        title=_('Submit Work')
    )
    params['is_bounties_network'] = bounty.is_bounties_network
    return TemplateResponse(request, 'bounty/fulfill.html', params)


@login_required
def increase_bounty(request):
    """Increase a bounty as the funder.

    Args:
        pk (int): The primary key of the bounty to be increased.

    Raises:
        Http404: The exception is raised if no associated Bounty is found.

    Returns:
        TemplateResponse: The increase bounty view.

    """
    bounty = handle_bounty_views(request)
    user = request.user if request.user.is_authenticated else None
    is_funder = bounty.is_funder(user.username.lower()) if user else False

    params = get_context(
        ref_object=bounty,
        user=user,
        confirm_time_minutes_target=confirm_time_minutes_target,
        active='increase_bounty',
        title=_('Increase Bounty'),
    )

    params['is_funder'] = json.dumps(is_funder)
    params['FEE_PERCENTAGE'] = request.user.profile.fee_percentage if request.user.is_authenticated else 10

    coupon_code = request.GET.get('coupon', False)
    if coupon_code:
        coupon = Coupon.objects.get(code=coupon_code)
        if coupon.expiry_date > datetime.now().date():
            params['FEE_PERCENTAGE'] = coupon.fee_percentage
            params['coupon_code'] = coupon.code
        else:
            params['expired_coupon'] = True

    return TemplateResponse(request, 'bounty/increase.html', params)


def cancel_bounty(request):
    """Kill an expired bounty.

    Args:
        pk (int): The primary key of the bounty to be cancelled.

    Raises:
        Http404: The exception is raised if no associated Bounty is found.

    Returns:
        TemplateResponse: The cancel bounty view.

    """
    bounty = handle_bounty_views(request)
    params = get_context(
        ref_object=bounty,
        user=request.user if request.user.is_authenticated else None,
        confirm_time_minutes_target=confirm_time_minutes_target,
        active='kill_bounty',
        title=_('Cancel Bounty')
    )

    params['is_bounties_network'] = bounty.is_bounties_network

    return TemplateResponse(request, 'bounty/cancel.html', params)


def helper_handle_admin_override_and_hide(request, bounty):
    admin_override_and_hide = request.GET.get('admin_override_and_hide', False)
    if admin_override_and_hide:
        is_moderator = request.user.profile.is_moderator if hasattr(request.user, 'profile') else False
        if getattr(request.user, 'profile', None) and is_moderator or request.user.is_staff:
            bounty.admin_override_and_hide = True
            bounty.save()
            messages.success(request, _('Bounty is now hidden'))
        else:
            messages.warning(request, _('Only moderators may do this.'))


def helper_handle_admin_contact_funder(request, bounty):
    admin_contact_funder_txt = request.GET.get('admin_contact_funder', False)
    if admin_contact_funder_txt:
        is_staff = request.user.is_staff
        is_moderator = request.user.profile.is_moderator if hasattr(request.user, 'profile') else False
        if is_staff or is_moderator:
            # contact funder
            admin_contact_funder(bounty, admin_contact_funder_txt, request.user)
            messages.success(request, _(f'Bounty message has been sent'))
        else:
            messages.warning(request, _('Only moderators or the funder of this bounty may do this.'))


def helper_handle_mark_as_remarket_ready(request, bounty):
    admin_mark_as_remarket_ready = request.GET.get('admin_toggle_as_remarket_ready', False)
    if admin_mark_as_remarket_ready:
        is_staff = request.user.is_staff
        is_moderator = request.user.profile.is_moderator if hasattr(request.user, 'profile') else False
        if is_staff or is_moderator:
            bounty.admin_mark_as_remarket_ready = not bounty.admin_mark_as_remarket_ready
            bounty.save()
            if bounty.admin_mark_as_remarket_ready:
                messages.success(request, _(f'Bounty is now remarket ready'))
            else:
                messages.success(request, _(f'Bounty is now NOT remarket ready'))
        else:
            messages.warning(request, _('Only moderators or the funder of this bounty may do this.'))


def helper_handle_suspend_auto_approval(request, bounty):
    suspend_auto_approval = request.GET.get('suspend_auto_approval', False)
    if suspend_auto_approval:
        is_staff = request.user.is_staff
        is_moderator = request.user.profile.is_moderator if hasattr(request.user, 'profile') else False
        if is_staff or is_moderator:
            bounty.admin_override_suspend_auto_approval = True
            bounty.save()
            messages.success(request, _(f'Bounty auto approvals are now suspended'))
        else:
            messages.warning(request, _('Only moderators or the funder of this bounty may do this.'))


def helper_handle_override_status(request, bounty):
    admin_override_satatus = request.GET.get('admin_override_satatus', False)
    if admin_override_satatus:
        is_staff = request.user.is_staff
        if is_staff:
            valid_statuses = [ele[0] for ele in Bounty.STATUS_CHOICES]
            valid_statuses = valid_statuses + [""]
            valid_statuses_str = ",".join(valid_statuses)
            if admin_override_satatus not in valid_statuses:
                messages.warning(request, str(
                    _('Not a valid status choice.  Please choose a valid status (no quotes): ')) + valid_statuses_str)
            else:
                bounty.override_status = admin_override_satatus
                bounty.save()
                messages.success(request, _(f'Status updated to "{admin_override_satatus}" '))
        else:
            messages.warning(request, _('Only staff or the funder of this bounty may do this.'))


def helper_handle_snooze(request, bounty):
    snooze_days = int(request.GET.get('snooze', 0))
    if snooze_days:
        is_funder = bounty.is_funder(request.user.username.lower())
        is_staff = request.user.is_staff
        is_moderator = request.user.profile.is_moderator if hasattr(request.user, 'profile') else False
        if is_funder or is_staff or is_moderator:
            bounty.snooze_warnings_for_days = snooze_days
            bounty.save()
            messages.success(request, _(f'Warning messages have been snoozed for {snooze_days} days'))
        else:
            messages.warning(request, _('Only moderators or the funder of this bounty may do this.'))


def helper_handle_approvals(request, bounty):
    mutate_worker_action = request.GET.get('mutate_worker_action', None)
    mutate_worker_action_past_tense = 'approved' if mutate_worker_action == 'approve' else 'rejected'
    worker = request.GET.get('worker', None)

    if mutate_worker_action:
        if not request.user.is_authenticated:
            messages.warning(request, _('You must be logged in to approve or reject worker submissions. Please login and try again.'))
            return

        if not worker:
            messages.warning(request, _('You must provide the worker\'s username in order to approve or reject them.'))
            return

        is_funder = bounty.is_funder(request.user.username.lower())
        is_staff = request.user.is_staff
        if is_funder or is_staff:
            pending_interests = bounty.interested.select_related('profile').filter(profile__handle=worker.lower(), pending=True)
            # Check whether or not there are pending interests.
            if not pending_interests.exists():
                messages.warning(
                    request,
                    _('This worker does not exist or is not in a pending state. Perhaps they were already approved or rejected? Please check your link and try again.'))
                return
            interest = pending_interests.first()

            if mutate_worker_action == 'approve':
                interest.pending = False
                interest.acceptance_date = timezone.now()
                interest.save()

                start_work_approved(interest, bounty)

                maybe_market_to_github(bounty, 'work_started', profile_pairs=bounty.profile_pairs)
                maybe_market_to_slack(bounty, 'worker_approved')
                record_bounty_activity(bounty, request.user, 'worker_approved', interest)
                maybe_market_to_user_slack(bounty, 'worker_approved')
            else:
                start_work_rejected(interest, bounty)

                record_bounty_activity(bounty, request.user, 'worker_rejected', interest)
                bounty.interested.remove(interest)
                interest.delete()

                maybe_market_to_slack(bounty, 'worker_rejected')
                maybe_market_to_user_slack(bounty, 'worker_rejected')

            messages.success(request, _(f'{worker} has been {mutate_worker_action_past_tense}'))
        else:
            messages.warning(request, _('Only the funder of this bounty may perform this action.'))


def helper_handle_remarket_trigger(request, bounty):
    trigger_remarket = request.GET.get('trigger_remarket', False)
    if trigger_remarket:
        is_staff = request.user.is_staff
        is_funder = bounty.is_funder(request.user.username.lower())
        if is_staff or is_funder:
            result = re_market_bounty(bounty)
            if result['success']:
                base_result_msg = "This issue has been remarketed."
                messages.success(request, _(base_result_msg + " " + result['msg']))
            else:
                messages.warning(request, _(result['msg']))
        else:
            messages.warning(request, _('Only staff or the funder of this bounty may do this.'))


def helper_handle_release_bounty_to_public(request, bounty):
    release_to_public = request.GET.get('release_to_public', False)
    if release_to_public:
        is_bounty_status_reserved = bounty.status == 'reserved'
        if is_bounty_status_reserved:
            is_staff = request.user.is_staff
            is_bounty_reserved_for_user = bounty.reserved_for_user_handle == request.user.username.lower()
            if is_staff or is_bounty_reserved_for_user:
                success = release_bounty_to_the_public(bounty)
                if success:
                    messages.success(request, _('You have successfully released this bounty to the public'))
                else:
                    messages.warning(request, _('An error has occurred whilst trying to release. Please try again later'))
            else:
                messages.warning(request, _('Only staff or the user that has been reserved can release this bounty'))
        else:
            messages.warning(request, _('This functionality is only for reserved bounties'))



@login_required
def bounty_invite_url(request, invitecode):
    """Decode the bounty details and redirect to correct bounty

    Args:
        invitecode (str): Unique invite code with bounty details and handle

    Returns:
        django.template.response.TemplateResponse: The Bounty details template response.
    """
    try:
        decoded_data = get_bounty_from_invite_url(invitecode)
        bounty = Bounty.objects.current().filter(pk=decoded_data['bounty']).first()
        inviter = User.objects.filter(username=decoded_data['inviter']).first()
        bounty_invite = BountyInvites.objects.filter(
            bounty=bounty,
            inviter=inviter,
            invitee=request.user
        ).first()
        if bounty_invite:
            bounty_invite.status = 'accepted'
            bounty_invite.save()
        else:
            bounty_invite = BountyInvites.objects.create(
                status='accepted'
            )
            bounty_invite.bounty.add(bounty)
            bounty_invite.inviter.add(inviter)
            bounty_invite.invitee.add(request.user)
        return redirect('/funding/details/?url=' + bounty.github_url)
    except Exception as e:
        logger.debug(e)
        raise Http404


def bounty_details(request, ghuser='', ghrepo='', ghissue=0, stdbounties_id=None):
    """Display the bounty details.

    Args:
        ghuser (str): The Github user. Defaults to an empty string.
        ghrepo (str): The Github repository. Defaults to an empty string.
        ghissue (int): The Github issue number. Defaults to: 0.

    Raises:
        Exception: The exception is raised for any exceptions in the main query block.

    Returns:
        django.template.response.TemplateResponse: The Bounty details template response.

    """
    from .utils import clean_bounty_url
    is_user_authenticated = request.user.is_authenticated
    request_url = clean_bounty_url(request.GET.get('url', ''))
    if is_user_authenticated and hasattr(request.user, 'profile'):
        _access_token = request.user.profile.get_access_token()
    else:
        _access_token = request.session.get('access_token')

    try:
        if ghissue:
            issue_url = 'https://github.com/' + ghuser + '/' + ghrepo + '/issues/' + ghissue
            bounties = Bounty.objects.current().filter(github_url=issue_url)
            if not bounties.exists():
                issue_url = 'https://github.com/' + ghuser + '/' + ghrepo + '/pull/' + ghissue
                bounties = Bounty.objects.current().filter(github_url=issue_url)
        else:
            issue_url = request_url
            bounties = Bounty.objects.current().filter(github_url=issue_url)

    except Exception:
        pass

    params = {
        'issueURL': issue_url,
        'title': _('Issue Details'),
        'card_title': _('Funded Issue Details | Gitcoin'),
        'avatar_url': static('v2/images/helmet.png'),
        'active': 'bounty_details',
        'is_github_token_valid': is_github_token_valid(_access_token),
        'github_auth_url': get_auth_url(request.path),
        "newsletter_headline": _("Be the first to know about new funded issues."),
        'is_staff': request.user.is_staff,
        'is_moderator': request.user.profile.is_moderator if hasattr(request.user, 'profile') else False,
    }

    bounty = None

    if issue_url:
        try:
            if stdbounties_id is not None and stdbounties_id == "0":
                new_id = Bounty.objects.current().filter(github_url=issue_url).first().standard_bounties_id
                return redirect('issue_details_new3', ghuser=ghuser, ghrepo=ghrepo, ghissue=ghissue, stdbounties_id=new_id)
            if stdbounties_id and stdbounties_id.isdigit():
                stdbounties_id = clean_str(stdbounties_id)
                bounties = bounties.filter(standard_bounties_id=stdbounties_id)
            if bounties:
                bounty = bounties.order_by('-pk').first()
                if bounties.count() > 1 and bounties.filter(network='mainnet').count() > 1:
                    bounty = bounties.filter(network='mainnet').order_by('-pk').first()
                # Currently its not finding anyting in the database
                if bounty.title and bounty.org_name:
                    params['card_title'] = f'{bounty.title} | {bounty.org_name} Funded Issue Detail | Gitcoin'
                    params['title'] = clean(params['card_title'], strip=True)
                    params['card_desc'] = ellipses(clean(bounty.issue_description_text, strip=True), 255)
                    params['noscript'] = {
                        'title': clean(bounty.title, strip=True),
                        'org_name': bounty.org_name,
                        'issue_description_text': clean(bounty.issue_description_text, strip=True),
                        'keywords': ', '.join(bounty.keywords.split(','))}

                if bounty.event and bounty.event.slug:
                    params['event'] = bounty.event.slug

                params['bounty_pk'] = bounty.pk
                params['network'] = bounty.network
                params['stdbounties_id'] = bounty.standard_bounties_id if not stdbounties_id else stdbounties_id
                params['interested_profiles'] = bounty.interested.select_related('profile').all()
                params['avatar_url'] = bounty.get_avatar_url(True)
                params['canonical_url'] = bounty.canonical_url
                params['is_bounties_network'] = bounty.is_bounties_network

                if bounty.event:
                    params['event_tag'] = bounty.event.slug
                    params['prize_projects'] = HackathonProject.objects.filter(hackathon=bounty.event, bounty__standard_bounties_id=bounty.standard_bounties_id).exclude(status='invalid').prefetch_related('profiles')

                helper_handle_snooze(request, bounty)
                helper_handle_approvals(request, bounty)
                helper_handle_admin_override_and_hide(request, bounty)
                helper_handle_suspend_auto_approval(request, bounty)
                helper_handle_mark_as_remarket_ready(request, bounty)
                helper_handle_remarket_trigger(request, bounty)
                helper_handle_release_bounty_to_public(request, bounty)
                helper_handle_admin_contact_funder(request, bounty)
                helper_handle_override_status(request, bounty)
        except Bounty.DoesNotExist:
            pass
        except Exception as e:
            logger.error(e)

    if request.GET.get('sb') == '1' or (bounty and bounty.is_bounties_network):
        return TemplateResponse(request, 'bounty/details.html', params)

    return TemplateResponse(request, 'bounty/details2.html', params)


def funder_payout_reminder_modal(request, bounty_network, stdbounties_id):
    bounty = Bounty.objects.current().filter(network=bounty_network, standard_bounties_id=stdbounties_id).first()

    context = {
        'bounty': bounty,
        'active': 'funder_payout_reminder_modal',
        'title': _('Send Payout Reminder')
    }
    return TemplateResponse(request, 'funder_payout_reminder_modal.html', context)


@csrf_exempt
def funder_payout_reminder(request, bounty_network, stdbounties_id):
    if not request.user.is_authenticated:
        return JsonResponse(
            {'error': 'You must be authenticated via github to use this feature!'},
            status=401)

    if hasattr(request.user, 'profile'):
        access_token = request.user.profile.get_access_token()
    else:
        access_token = request.session.get('access_token')
    github_user_data = get_github_user_data(access_token)

    try:
        bounty = Bounty.objects.current().filter(network=bounty_network, standard_bounties_id=stdbounties_id).first()
    except Bounty.DoesNotExist:
        raise Http404

    has_fulfilled = bounty.fulfillments.filter(profile__handle=github_user_data['login']).count()
    if has_fulfilled == 0:
        return JsonResponse({
            'success': False,
          },
          status=403)

    #  410 Gone Indicates that the resource requested is no longer available and will not be available again.
    if bounty.funder_last_messaged_on:
        return JsonResponse({
            'success': False,
          },
          status=410)

    user = request.user
    funder_payout_reminder_mail(to_email=bounty.bounty_owner_email, bounty=bounty, github_username=user, live=True)
    bounty.funder_last_messaged_on = timezone.now()
    bounty.save()
    return JsonResponse({
          'success': True
        },
        status=200)


def quickstart(request):
    """Display Quickstart Guide."""

    activities = Activity.objects.filter(activity_type='new_bounty').order_by('-created')[:5]
    context = deepcopy(qs.quickstart)
    context["activities"] = activities
    context['avatar_url'] = request.build_absolute_uri(static('v2/images/twitter_cards/tw_cards-01.png'))
    return TemplateResponse(request, 'quickstart.html', context)


def load_banners(request):
    """Load profile banners"""
    images = load_files_in_directory('wallpapers')
    response = {
        'status': 200,
        'banners': images
    }
    return JsonResponse(response, safe=False)


def profile_details(request, handle):
    """Display profile keywords.

    Args:
        handle (str): The profile handle.

    """
    try:
        profile = profile_helper(handle, True)
    except (ProfileNotFoundException, ProfileHiddenException):
        raise Http404

    if not settings.DEBUG:
        network = 'mainnet'
    else:
        network = 'rinkeby'

    keywords = request.GET.get('keywords', '')

    bounties = Bounty.objects.current().prefetch_related(
        'fulfillments',
        'interested',
        'interested__profile',
        'feedbacks'
        ).filter(
            interested__profile=profile,
            network=network,
        ).filter(
            interested__status='okay'
        ).filter(
            interested__pending=False
        ).filter(
            idx_status='done'
        ).filter(
            feedbacks__receiver_profile=profile
        ).filter(
            Q(metadata__issueKeywords__icontains=keywords) |
            Q(title__icontains=keywords) |
            Q(issue_description__icontains=keywords)
        ).distinct('pk')[:3]

    _bounties = []
    _orgs = []
    if bounties :
        for bounty in bounties:

            _bounty = {
                'title': bounty.title,
                'id': bounty.id,
                'org': bounty.org_name,
                'rating': [feedback.rating for feedback in bounty.feedbacks.all().distinct('bounty_id')],
            }
            _org = bounty.org_name
            _orgs.append(_org)
            _bounties.append(_bounty)

    response = {
        'avatar': profile.avatar_url,
        'handle': profile.handle,
        'contributed_to': _orgs,
        'keywords': keywords,
        'related_bounties' : _bounties,
        'stats': {
            'position': profile.get_contributor_leaderboard_index(),
            'completed_bounties': profile.completed_bounties,
            'success_rate': profile.success_rate,
            'earnings': profile.get_eth_sum()
        }
    }

    return JsonResponse(response, safe=False)


def user_card(request, handle):
    """Display profile keywords.

    Args:
        handle (str): The profile handle.

    """
    try:
        profile = profile_helper(handle, True)
    except (ProfileNotFoundException, ProfileHiddenException):
        raise Http404

    if not settings.DEBUG:
        network = 'mainnet'
    else:
        network = 'rinkeby'

    if request.user.is_authenticated:
        is_following = True if TribeMember.objects.filter(profile=request.user.profile, org=profile).count() else False
    else:
        is_following = False

    profile_dict = profile.as_dict
    followers = TribeMember.objects.filter(org=profile).count()
    following = TribeMember.objects.filter(profile=profile).count()
    response = {
        'is_authenticated': request.user.is_authenticated,
        'is_following': is_following,
        'profile' : {
            'avatar_url': profile.avatar_url,
            'handle': profile.handle,
            'orgs' : profile.organizations,
            'created_on' : profile.created_on,
            'keywords' : profile.keywords,
            'data': profile.data,
            'followers':followers,
            'following':following,
        },
        'profile_dict':profile_dict
    }

    return JsonResponse(response, safe=False)


def profile_keywords(request, handle):
    """Display profile details.

    Args:
        handle (str): The profile handle.

    """
    try:
        profile = profile_helper(handle, True)
    except (ProfileNotFoundException, ProfileHiddenException):
        raise Http404

    response = {
        'status': 200,
        'keywords': profile.keywords,
    }
    return JsonResponse(response)


def profile_quests(request, handle):
    """Display profile quest points details.

    Args:
        handle (str): The profile handle.

    """
    try:
        profile = profile_helper(handle, True)
    except (ProfileNotFoundException, ProfileHiddenException):
        raise Http404

    from quests.models import QuestPointAward
    qpas = QuestPointAward.objects.filter(profile=profile).order_by('created_on')
    history = []

    response = """date,close"""
    balances = {}
    running_balance = 0
    for ele in qpas:
        val = ele.value
        if val:
            running_balance += val
            datestr = ele.created_on.strftime('%d-%b-%y')
            if datestr not in balances.keys():
                balances[datestr] = 0
            balances[datestr] = running_balance

    for datestr, balance in balances.items():
        response += f"\n{datestr},{balance}"

    mimetype = 'text/x-csv'
    return HttpResponse(response)



def profile_grants(request, handle):
    """Display profile grant contribution details.

    Args:
        handle (str): The profile handle.

    """
    try:
        profile = profile_helper(handle, True)
    except (ProfileNotFoundException, ProfileHiddenException):
        raise Http404

    from grants.models import Contribution
    contributions = Contribution.objects.filter(subscription__contributor_profile=profile).order_by('-pk')
    history = []

    response = """date,close"""
    balances = {}
    for ele in contributions:
        val = ele.normalized_data.get('amount_per_period_usdt')
        if val:
            datestr = ele.created_on.strftime('1-%b-%y')
            if datestr not in balances.keys():
                balances[datestr] = 0
            balances[datestr] += val

    for datestr, balance in balances.items():
        response += f"\n{datestr},{balance}"

    mimetype = 'text/x-csv'
    return HttpResponse(response)


def profile_activity(request, handle):
    """Display profile activity details.

    Args:
        handle (str): The profile handle.

    """
    try:
        profile = profile_helper(handle, True)
    except (ProfileNotFoundException, ProfileHiddenException):
        raise Http404

    activities = list(profile.get_various_activities().values_list('created_on', flat=True))
    activities += list(profile.actions.values_list('created_on', flat=True))
    response = {}
    prev_date = timezone.now()
    for i in range(1, 12*30):
        date = timezone.now() - timezone.timedelta(days=i)
        count = len([activity_date for activity_date in activities if (activity_date < prev_date and activity_date > date)])
        if count:
            response[int(date.timestamp())] = count
        prev_date = date
    return JsonResponse(response)


def profile_spent(request, handle):
    """Display profile spent details.

    Args:
        handle (str): The profile handle.

    """
    return profile_earnings(request, handle, 'from')


def profile_ratings(request, handle, attr):
    """Display profile ratings details.

    Args:
        handle (str): The profile handle.

    """
    try:
        profile = profile_helper(handle, True)
    except (ProfileNotFoundException, ProfileHiddenException):
        raise Http404

    response = """date,close"""
    items = list(profile.feedbacks_got.values_list('created_on', attr))
    balances = {}
    for ele in items:
        val = ele[1]
        if val and val > 0:
            datestr = ele[0].strftime('1-%b-%y')
            if datestr not in balances.keys():
                balances[datestr] = {'sum': 0, 'count':0}
            balances[datestr]['sum'] += val
            balances[datestr]['count'] += 1

    for datestr, balance in balances.items():
        balance = balance['sum'] / balance['count']
        response += f"\n{datestr},{balance}"

    mimetype = 'text/x-csv'
    return HttpResponse(response)


def profile_earnings(request, handle, direction='to'):
    """Display profile earnings details.

    Args:
        handle (str): The profile handle.

    """
    try:
        profile = profile_helper(handle, True)
    except (ProfileNotFoundException, ProfileHiddenException):
        raise Http404

    if not request.user.is_authenticated or profile.pk != request.user.profile.pk:
        raise Http404

    earnings = profile.earnings
    if direction == "from":
        earnings = profile.sent_earnings

    response = """date,close"""
    earnings = list(earnings.order_by('created_on').values_list('created_on', 'value_usd'))
    balances = {}
    for earning in earnings:
        val = earning[1]
        if val:
            datestr = earning[0].strftime('1-%b-%y')
            if datestr not in balances.keys():
                balances[datestr] = 0
            balances[datestr] += val

    for datestr, balance in balances.items():
        response += f"\n{datestr},{balance}"

    mimetype = 'text/x-csv'
    return HttpResponse(response)


def profile_viewers(request, handle):
    """Display profile viewers details.

    Args:
        handle (str): The profile handle.

    """
    try:
        profile = profile_helper(handle, True)
    except (ProfileNotFoundException, ProfileHiddenException):
        raise Http404

    if not request.user.is_authenticated or profile.pk != request.user.profile.pk:
        raise Http404

    response = """date,close"""
    items = list(profile.viewed_by.order_by('created_on').values_list('created_on', flat=True))
    balances = {}
    for item in items:
        datestr = item.strftime('%d-%b-%y')
        if datestr not in balances.keys():
            balances[datestr] = 0
        balances[datestr] += 1

    for datestr, balance in balances.items():
        response += f"\n{datestr},{balance}"

    mimetype = 'text/x-csv'
    return HttpResponse(response)


@require_POST
@login_required
def profile_job_opportunity(request, handle):
    """ Save profile job opportunity.

    Args:
        handle (str): The profile handle.
    """
    uploaded_file = request.FILES.get('job_cv')
    error_response = invalid_file_response(uploaded_file, supported=['application/pdf'])
    # 400 is ok because file upload is optional here
    if error_response and error_response['status'] != 400:
        return JsonResponse(error_response)
    try:
        profile = profile_helper(handle, True)
        if request.user.profile.id != profile.id:
            return JsonResponse(
                {'error': 'Bad request'},
                status=401)
        profile.job_search_status = request.POST.get('job_search_status', None)
        profile.show_job_status = request.POST.get('show_job_status', None) == 'true'
        profile.job_type = request.POST.get('job_type', None)
        profile.remote = request.POST.get('remote', None) == 'on'
        profile.job_salary = float(request.POST.get('job_salary', '0').replace(',', ''))
        profile.job_location = json.loads(request.POST.get('locations'))
        profile.linkedin_url = request.POST.get('linkedin_url', None)
        profile.resume = request.FILES.get('job_cv', profile.resume) if not error_response else None
        profile.save()
    except (ProfileNotFoundException, ProfileHiddenException):
        raise Http404

    response = {
        'status': 200,
        'message': 'Job search status saved'
    }
    return JsonResponse(response)

@require_POST
@login_required
def profile_settings(request):
    """ Toggle profile automatic backup flag.

    Args:
        handle (str): The profile handle.
    """

    handle = request.user.profile.handle

    try:
        profile = profile_helper(handle, True)
    except (ProfileNotFoundException, ProfileHiddenException):
        raise Http404

    if not request.user.is_authenticated or profile.pk != request.user.profile.pk:
        raise Http404

    profile.automatic_backup = not profile.automatic_backup
    profile.save()

    response = {
        'status': 200,
        'message': 'Profile automatic backup flag toggled',
        'automatic_backup': profile.automatic_backup
    }

    return JsonResponse(response, status=response.get('status', 200))

@require_POST
@login_required
def profile_backup(request):
    """ Read the profile backup data.

    Args:
        handle (str): The profile handle.
    """

    handle = request.user.profile.handle

    try:
        profile = profile_helper(handle, True)
    except (ProfileNotFoundException, ProfileHiddenException):
        raise Http404

    if not request.user.is_authenticated or profile.pk != request.user.profile.pk:
        raise Http404

    model = request.POST.get('model', None)
    # prepare the exported data for backup
    profile_data = ProfileExportSerializer(profile).data
    data = {}
    keys = ['grants', 'portfolio', 'active_work', 'bounties', 'activities',
        'tips', '_tips.private_fields', 'feedbacks', '_feedbacks.private_items',
        'custom_avatars'] + list(profile_data.keys())

    if model == 'custom avatar': # custom avatar
        custom_avatars = get_custom_avatars(profile)
        data['custom_avatars'] = CustomAvatarExportSerializer(custom_avatars, many=True).data
    elif model == 'grants': # grants
        data["grants"] = GrantExportSerializer(profile.get_my_grants, many=True).data
    elif model == 'portfolio': # portfolio, active work
        portfolio_bounties = profile.get_fulfilled_bounties()
        active_work = Bounty.objects.none()
        interests = profile.active_bounties
        for interest in interests:
            active_work = active_work | Bounty.objects.filter(interested=interest, current_bounty=True)
        data["portfolio"] = BountyExportSerializer(portfolio_bounties, many=True).data
        data["active_work"] = BountyExportSerializer(active_work, many=True).data
    elif model == 'bounties': # bounties
        data["bounties"] = BountyExportSerializer(profile.bounties, many=True).data
    elif model == 'activities': # activities
        data["activities"] = ActivityExportSerializer(profile.activities, many=True).data
    elif model == 'tips': # tips
        data['tips'] = filtered_list_data('tip', profile.tips, private_items=None, private_fields=False)
        data['_tips.private_fields'] = filtered_list_data('tip', profile.tips, private_items=None, private_fields=True)
    elif model == 'feedback': # feedback
        feedbacks = FeedbackEntry.objects.filter(receiver_profile=profile).all()
        data['feedbacks'] = filtered_list_data('feedback', feedbacks, private_items=False, private_fields=None)
        data['_feedbacks.private_items'] = filtered_list_data('feedback', feedbacks, private_items=True, private_fields=None)
    else:
        data = profile_data

    response = {
        'status': 200,
        'data': data,
        'keys': keys
    }

    return JsonResponse(response, status=response.get('status', 200))

@require_POST
@login_required
def profile_tax_settings(request, handle):
    """ Save profile tax info (country location and address).

    Args:
        handle (str): The profile handle.
    """
    try:
        profile = profile_helper(handle, True)
        if request.user.profile.id != profile.id:
            return JsonResponse(
                {'error': 'Bad request'},
                status=401)
        location_component = request.POST.get('locationComponent')
        address_component = request.POST.get('addressComponent')
        if json.loads(location_component):
            profile.location = location_component
        if address_component:
            profile.address = address_component
        profile.save()
    except (ProfileNotFoundException, ProfileHiddenException):
        raise Http404

    response = {
        'status': 200,
        'message': 'Tax settings saved'
    }
    return JsonResponse(response)


def invalid_file_response(uploaded_file, supported):
    response = None
    forbidden_content = ['<script>']
    if not uploaded_file:
        response = {
            'status': 400,
            'message': 'No File Found'
        }
    elif uploaded_file.size > 31457280:
        # 30MB max file size
        response = {
            'status': 413,
            'message': 'File Too Large'
        }
    else:
        file_mime = magic.from_buffer(next(uploaded_file.chunks()), mime=True)
        logger.info('uploaded file: %s' % file_mime)
        if file_mime not in supported:
            response = {
                'status': 415,
                'message': 'Invalid File Type'
            }
        '''
        try:
            forbidden = False
            while forbidden is False:
                chunk = next(uploaded_file.chunks())
                if not chunk:
                    break
                for ele in forbidden_content:
                    # could add in other ways to determine forbidden content
                    q = ele.encode('ascii')

                    if chunk.find(q) != -1:
                        forbidden = True
                        response = {
                            'status': 422,
                            'message': 'Invalid File contents'
                        }
                        break

        except Exception as e:
            print(e)
        '''

    return response


def get_profile_tab(request, profile, tab, prev_context):

    #config
    if not settings.DEBUG:
        network = 'mainnet'
    else:
        network = 'rinkeby'
    status = 200
    order_by = request.GET.get('order_by', '-modified_on')
    context = profile.reassemble_profile_dict

    # all tabs
    active_bounties = context['active_bounties'].order_by('-web3_created')
    context['active_bounties_count'] = active_bounties.cache().count()
    context['portfolio_count'] = len(context['portfolio']) + profile.portfolio_items.cache().count()
    context['projects_count'] = HackathonProject.objects.filter( profiles__id=profile.id).cache().count()
    context['my_kudos'] = profile.get_my_kudos.cache().distinct('kudos_token_cloned_from__name')[0:7]
    # specific tabs
    if tab == 'activity':
        all_activities = ['all', 'new_bounty', 'start_work', 'work_submitted', 'work_done', 'new_tip', 'receive_tip', 'new_grant', 'update_grant', 'killed_grant', 'new_grant_contribution', 'new_grant_subscription', 'killed_grant_contribution', 'receive_kudos', 'new_kudos', 'joined', 'updated_avatar']
        activity_tabs = [
            (_('All Activity'), all_activities),
            (_('Bounties'), ['new_bounty', 'start_work', 'work_submitted', 'work_done']),
            (_('Tips'), ['new_tip', 'receive_tip']),
            (_('Kudos'), ['receive_kudos', 'new_kudos']),
            (_('Grants'), ['new_grant', 'update_grant', 'killed_grant', 'new_grant_contribution', 'new_grant_subscription', 'killed_grant_contribution']),
        ]
        if profile.is_org:
            activity_tabs = [
                (_('All Activity'), all_activities),
                ]

        page = request.GET.get('p', None)

        if page:
            page = int(page)
            activity_type = request.GET.get('a', '')
            if activity_type == 'currently_working':
                currently_working_bounties = Bounty.objects.current().filter(interested__profile=profile).filter(interested__status='okay') \
                    .filter(interested__pending=False).filter(idx_status__in=Bounty.WORK_IN_PROGRESS_STATUSES)
                currently_working_bounties_count = currently_working_bounties.count()
                if currently_working_bounties_count > 0:
                    paginator = Paginator(currently_working_bounties, 10)

                if page > paginator.num_pages:
                    return HttpResponse(status=204)

                context = {}
                context['bounties'] = [bounty for bounty in paginator.get_page(page)]

                return TemplateResponse(request, 'profiles/profile_bounties.html', context, status=status)

            else:

                all_activities = profile.get_various_activities()
                paginator = Paginator(profile_filter_activities(all_activities, activity_type, activity_tabs), 10)

                if page > paginator.num_pages:
                    return HttpResponse(status=204)

                context = {}
                context['activities'] = [ele.view_props_for(request.user) for ele in paginator.get_page(page)]

                return TemplateResponse(request, 'profiles/profile_activities.html', context, status=status)


        all_activities = context.get('activities')
        tabs = []
        counts = context.get('activities_counts', {'joined': 1})
        for name, actions in activity_tabs:

            # this functions as profile_filter_activities does
            # except w. aggregate counts
            activities_count = 0
            for action in actions:
                activities_count += counts.get(action, 0)


            # dont draw a tab where the activities count is 0
            if activities_count == 0:
                continue

            # buidl dict
            obj = {'id': slugify(name),
                   'name': name,
                   'objects': [],
                   'count': activities_count,
                   'type': 'activity'
                   }
            tabs.append(obj)

            context['tabs'] = tabs

        if request.method == 'POST' and request.is_ajax():
            # Update profile address data when new preferred address is sent
            validated = request.user.is_authenticated and request.user.username.lower() == profile.handle.lower()
            if validated and request.POST.get('address'):
                address = request.POST.get('address')
                profile.preferred_payout_address = address
                profile.save()
                msg = {
                    'status': 200,
                    'msg': _('Success!'),
                    'wallets': [profile.preferred_payout_address, ],
                }

                return JsonResponse(msg, status=msg.get('status', 200))
    elif tab == 'orgs':
        pass
    elif tab == 'tribe':
        context['team'] = profile.team_or_none_if_timeout
    elif tab == 'follow':
        pass
    elif tab == 'people':
        if profile.is_org:
            context['team'] = profile.team_or_none_if_timeout
    elif tab == 'hackathons':
        context['projects'] = HackathonProject.objects.filter( profiles__id=profile.id)
    elif tab == 'quests':
        context['quest_wins'] = profile.quest_attempts.filter(success=True)
    elif tab == 'grants':
        from grants.models import Contribution
        contributions = Contribution.objects.filter(subscription__contributor_profile=profile).order_by('-pk')
        history = []
        for ele in contributions:
            history.append(ele.normalized_data)
        context['history'] = history
    elif tab == 'active':
        context['active_bounties'] = active_bounties
    elif tab == 'resume':
        if not prev_context['is_editable'] and not profile.show_job_status:
            raise Http404
    elif tab == 'viewers':
        if not prev_context['is_editable']:
            raise Http404
        pass
    elif tab == 'portfolio':
        title = request.POST.get('project_title')
        if title:
            if request.POST.get('URL')[0:4] != "http":
                messages.error(request, 'Invalid link.')
            elif not request.POST.get('URL')[0:4]:
                messages.error(request, 'Please enter some tags.')
            elif not request.user.is_authenticated or request.user.profile.pk != profile.pk:
                messages.error(request, 'Not Authorized')
            else:
                PortfolioItem.objects.create(
                    profile=request.user.profile,
                    title=title,
                    link=request.POST.get('URL'),
                    tags=request.POST.get('tags').split(','),
                    )
                messages.info(request, 'Portfolio Item added.')
    elif tab == 'earnings':
        context['earnings'] = Earning.objects.filter(to_profile=profile, network='mainnet', value_usd__isnull=False).order_by('-created_on')
    elif tab == 'spent':
        context['spent'] = Earning.objects.filter(from_profile=profile, network='mainnet', value_usd__isnull=False).order_by('-created_on')
    elif tab == 'kudos':
        context['org_kudos'] = profile.get_org_kudos
        owned_kudos = profile.get_my_kudos.order_by('id', order_by)
        sent_kudos = profile.get_sent_kudos.order_by('id', order_by)
        kudos_limit = 8
        context['kudos'] = owned_kudos[0:kudos_limit]
        context['sent_kudos'] = sent_kudos[0:kudos_limit]
        context['kudos_count'] = owned_kudos.count()
        context['sent_kudos_count'] = sent_kudos.count()

    elif tab == 'ratings':
        context['feedbacks_sent'] = [fb for fb in profile.feedbacks_sent.all() if fb.visible_to(request.user)]
        context['feedbacks_got'] = [fb for fb in profile.feedbacks_got.all() if fb.visible_to(request.user)]
        context['unrated_funded_bounties'] = Bounty.objects.current().prefetch_related('fulfillments', 'interested', 'interested__profile', 'feedbacks') \
            .filter(
                bounty_owner_github_username__iexact=profile.handle,
                network=network,
            ).exclude(
                feedbacks__feedbackType='approver',
                feedbacks__sender_profile=profile,
            ).distinct('pk').nocache()
        context['unrated_contributed_bounties'] = Bounty.objects.current().prefetch_related('feedbacks').filter(interested__profile=profile, network=network,) \
                .filter(interested__status='okay') \
                .filter(interested__pending=False).filter(idx_status='submitted') \
                .exclude(
                    feedbacks__feedbackType='worker',
                    feedbacks__sender_profile=profile
                ).distinct('pk').nocache()
    else:
        raise Http404
    return context

def profile_filter_activities(activities, activity_name, activity_tabs):
    """A helper function to filter a ActivityQuerySet.

    Args:
        activities (ActivityQuerySet): The ActivityQuerySet.
        activity_name (str): The activity_type to filter.

    Returns:
        ActivityQuerySet: The filtered results.

    """
    if not activity_name or activity_name == 'all-activity':
        return activities
    for name, actions in activity_tabs:
        if slugify(name) == activity_name:
            return activities.filter(activity_type__in=actions)
    return activities.filter(activity_type=activity_name)


def profile(request, handle, tab=None):
    """Display profile details.

    Args:
        handle (str): The profile handle.

    Variables:
        context (dict): The template context to be used for template rendering.
        profile (dashboard.models.Profile): The Profile object to be used.
        status (int): The status code of the response.

    Returns:
        TemplateResponse: The profile templated view.

    """

    # setup
    status = 200
    default_tab = 'activity'
    tab = tab if tab else default_tab
    handle = handle.replace("@", "")
    # perf
    disable_cache = False

    # make sure tab param is correct
    all_tabs = ['bounties', 'projects', 'manage', 'active', 'ratings', 'follow', 'portfolio', 'viewers', 'activity', 'resume', 'kudos', 'earnings', 'spent', 'orgs', 'people', 'grants', 'quests', 'tribe', 'hackathons']
    tab = default_tab if tab not in all_tabs else tab
    if handle in all_tabs and request.user.is_authenticated:
        # someone trying to go to their own profile?
        tab = handle
        handle = request.user.profile.handle

    # user only tabs
    if not handle and request.user.is_authenticated:
        handle = request.user.username
    is_my_profile = request.user.is_authenticated and request.user.username.lower() == handle.lower()
    user_only_tabs = ['viewers', 'earnings', 'spent']
    tab = default_tab if tab in user_only_tabs and not is_my_profile else tab

    context = {}
    context['tags'] = [('#announce', 'bullhorn'), ('#mentor', 'terminal'), ('#jobs', 'code'), ('#help', 'laptop-code'), ('#other', 'briefcase'), ]
    # get this user
    try:
        if not handle and not request.user.is_authenticated:
            return redirect('funder_bounties')
        if not handle:
            handle = request.user.username
            profile = None
            if not profile:
                profile = profile_helper(handle.lower(), disable_cache=disable_cache, full_profile=True)
        else:
            if handle.endswith('/'):
                handle = handle[:-1]
            profile = profile_helper(handle.lower(), current_user=request.user, disable_cache=disable_cache)

    except (Http404, ProfileHiddenException, ProfileNotFoundException):
        status = 404
        context = {
            'hidden': True,
            'ratings': range(0,5),
            'followers': TribeMember.objects.filter(org=request.user.profile) if request.user.is_authenticated and hasattr(request.user, 'profile') else [],
            'profile': {
                'handle': handle,
                'avatar_url': f"/dynamic/avatar/Self",
                'data': {
                    'name': f"@{handle}",
                },
            },
        }
        return TemplateResponse(request, 'profiles/profile.html', context, status=status)

    # make sure we're on the right profile route + redirect if we dont
    if request.path not in profile.url and tab == default_tab:
        return redirect(profile.url)

    # setup context for visit
    if not len(profile.tribe_members) and tab == 'tribe':
        tab = 'activity'

    # hack to make sure that if ur looking at ur own profile u see right online status
    # previously this was cached on the session object, and we've not yet found a way to buste that cache
    if request.user.is_authenticated:
        if request.user.username.lower() == profile.handle:
            base = Profile.objects_full
            if disable_cache:
                base = base.nocache()
            profile = base.get(pk=profile.pk)

    context['is_my_org'] = request.user.is_authenticated and any(
        [handle.lower() == org.lower() for org in request.user.profile.organizations])
    if request.user.is_authenticated and hasattr(request.user, 'profile'):
        context['is_on_tribe'] = request.user.profile.tribe_members.filter(org__handle=handle.lower()).exists()
    else:
        context['is_on_tribe'] = False

    if profile.is_org and profile.handle.lower() in ['gitcoinco']:

        active_tab = 0
        if tab == "townsquare":
            active_tab = 0
        elif tab == "projects":
            active_tab = 1
        elif tab == "people":
            active_tab = 2
        elif tab == "bounties":
            active_tab = 3
        context['active_panel'] = active_tab

        # record profile view
        if request.user.is_authenticated and not context['is_my_org']:
            ProfileView.objects.create(target=profile, viewer=request.user.profile)
        try:
            context['tags'] = get_tags(request)
            network = get_default_network()
            orgs_bounties = profile.get_orgs_bounties(network=network)
            context['count_bounties_on_repo'] = orgs_bounties.count()
            context['sum_eth_on_repos'] = profile.get_eth_sum(bounties=orgs_bounties)
            context['works_with_org'] = profile.get_who_works_with(work_type='org', bounties=orgs_bounties)
            context['currentProfile'] = TribesSerializer(profile, context={'request': request}).data
            what = f'tribe:{profile.handle}'
            try:
                context['pinned'] = PinnedPost.objects.get(what=what)
            except PinnedPost.DoesNotExist:
                context['pinned'] = None
            context['target'] = f'/activity?what={what}'
            context['what'] = what
            context['is_on_tribe'] = json.dumps(context['is_on_tribe'])
            context['is_my_org'] = json.dumps(context['is_my_org'])
            context['profile_handle'] = profile.handle
            context['title'] = profile.handle
            context['card_desc'] = profile.desc


            return TemplateResponse(request, 'profiles/tribes-vue.html', context, status=status)
        except Exception as e:
            logger.info(str(e))


    if tab == 'tribe':
        context['tribe_priority'] = profile.tribe_priority
        suggested_bounties = BountyRequest.objects.filter(tribe=profile, status='o').order_by('created_on')
        if suggested_bounties:
            context['suggested_bounties'] = suggested_bounties

    context['is_my_profile'] = is_my_profile
    context['show_resume_tab'] = profile.show_job_status or context['is_my_profile']
    context['show_follow_tab'] = True
    context['is_editable'] = context['is_my_profile'] # or context['is_my_org']
    context['tab'] = tab
    context['show_activity'] = request.GET.get('p', False) != False

    context['ratings'] = range(0,5)
    context['feedbacks_sent'] = [fb.pk for fb in profile.feedbacks_sent.all() if fb.visible_to(request.user)]
    context['feedbacks_got'] = [fb.pk for fb in profile.feedbacks_got.all() if fb.visible_to(request.user)]
    context['all_feedbacks'] = context['feedbacks_got'] + context['feedbacks_sent']

    context['followers'] = TribeMember.objects.filter(org=request.user.profile) if request.user.is_authenticated else TribeMember.objects.none()
    context['following'] = TribeMember.objects.filter(profile=request.user.profile) if request.user.is_authenticated else TribeMember.objects.none()
    context['foltab'] = request.GET.get('sub', 'followers')

    tab = get_profile_tab(request, profile, tab, context)
    if type(tab) == dict:
        context.update(tab)
    else:
        return tab

    # record profile view
    if request.user.is_authenticated and not context['is_my_profile']:
        ProfileView.objects.create(target=profile, viewer=request.user.profile)


    return TemplateResponse(request, 'profiles/profile.html', context, status=status)


@staff_member_required
def funders_mailing_list(request):
    profile_list = list(Profile.objects.filter(
        persona_is_funder=True).exclude(email="").values_list('email',
                                                              flat=True))
    return JsonResponse({'funder_emails': profile_list})


@staff_member_required
def hunters_mailing_list(request):
    profile_list = list(Profile.objects.filter(
        persona_is_hunter=True).exclude(email="").values_list('email',
                                                              flat=True))
    return JsonResponse({'hunter_emails': profile_list})


@csrf_exempt
def lazy_load_kudos(request):
    page = request.POST.get('page', 1)
    context = {}
    datarequest = request.POST.get('request')
    order_by = request.GET.get('order_by', '-modified_on')
    limit = int(request.GET.get('limit', 8))
    handle = request.POST.get('handle')

    if handle:
        try:
            profile = Profile.objects.get(handle=handle.lower())
            if datarequest == 'mykudos':
                key = 'kudos'
                context[key] = profile.get_my_kudos.order_by('id', order_by)
            else:
                key = 'sent_kudos'
                context[key] = profile.get_sent_kudos.order_by('id', order_by)
        except Profile.DoesNotExist:
            pass

    paginator = Paginator(context[key], limit)
    kudos = paginator.get_page(page)
    html_context = {}
    html_context[key] = kudos
    html_context['kudos_data'] = key
    kudos_html = loader.render_to_string('shared/kudos_card_profile.html', html_context)
    return JsonResponse({'kudos_html': kudos_html, 'has_next': kudos.has_next()})


@csrf_exempt
@ratelimit(key='ip', rate='5/m', method=ratelimit.UNSAFE, block=True)
def get_quickstart_video(request):
    """Show quickstart video."""
    context = {
        'active': 'video',
        'title': _('Quickstart Video'),
    }
    return TemplateResponse(request, 'quickstart_video.html', context)


@csrf_exempt
@ratelimit(key='ip', rate='5/m', method=ratelimit.UNSAFE, block=True)
def extend_issue_deadline(request):
    """Show quickstart video."""
    bounty = Bounty.objects.get(pk=request.GET.get("pk"))
    context = {
        'active': 'extend_issue_deadline',
        'title': _('Extend Expiration'),
        'bounty': bounty,
        'user_logged_in': request.user.is_authenticated,
        'login_link': '/login/github?next=' + request.GET.get('redirect', '/')
    }
    return TemplateResponse(request, 'extend_issue_deadline.html', context)


@require_POST
@csrf_exempt
@ratelimit(key='ip', rate='5/s', method=ratelimit.UNSAFE, block=True)
def sync_web3(request):
    """Sync up web3 with the database.

    This function has a few different uses.  It is typically called from the
    front end using the javascript `sync_web3` function.  The `issueURL` is
    passed in first, followed optionally by a `bountydetails` argument.

    Returns:
        JsonResponse: The JSON response following the web3 sync.

    """
    # setup
    result = {
        'status': '400',
        'msg': "bad request"
    }

    issue_url = request.POST.get('url')
    txid = request.POST.get('txid')
    network = request.POST.get('network')

    if issue_url and txid and network:
        # confirm txid has mined
        print('* confirming tx has mined')
        if not has_tx_mined(txid, network):
            result = {
                'status': '400',
                'msg': 'tx has not mined yet'
            }
        else:

            # get bounty id
            print('* getting bounty id')
            bounty_id = get_bounty_id(issue_url, network)
            if not bounty_id:
                result = {
                    'status': '400',
                    'msg': 'could not find bounty id'
                }
            else:
                # get/process bounty
                print('* getting bounty')
                bounty = get_bounty(bounty_id, network)
                print('* processing bounty')
                did_change = False
                max_tries_attempted = False
                counter = 0
                url = None
                while not did_change and not max_tries_attempted:
                    did_change, _, new_bounty = web3_process_bounty(bounty)
                    if not did_change:
                        print("RETRYING")
                        time.sleep(3)
                        counter += 1
                        max_tries_attempted = counter > 3
                    if new_bounty:
                        url = new_bounty.url
                        try:
                            fund_ables = Activity.objects.filter(activity_type='status_update',
                                                                 bounty=None,
                                                                 metadata__fund_able=True,
                                                                 metadata__resource__contains={
                                                                     'provider': issue_url
                                                                 })
                            if fund_ables.exists():
                                comment = f'New Bounty created {new_bounty.get_absolute_url()}'
                                activity = fund_ables.first()
                                activity.bounty = new_bounty
                                activity.save()
                                Comment.objects.create(profile=new_bounty.bounty_owner_profile, activity=activity, comment=comment)
                        except Activity.DoesNotExist as e:
                            print(e)

                result = {
                    'status': '200',
                    'msg': "success",
                    'did_change': did_change,
                    'url': url,
                }

    return JsonResponse(result, status=result['status'])


# LEGAL
@xframe_options_exempt
def terms(request):
    context = {
        'title': _('Terms of Use'),
    }
    return TemplateResponse(request, 'legal/terms.html', context)

def privacy(request):
    return TemplateResponse(request, 'legal/privacy.html', {})


def cookie(request):
    return TemplateResponse(request, 'legal/privacy.html', {})


def prirp(request):
    return TemplateResponse(request, 'legal/privacy.html', {})


def apitos(request):
    return TemplateResponse(request, 'legal/privacy.html', {})


def labs(request):
    labs = LabsResearch.objects.all()
    tools = Tool.objects.prefetch_related('votes').filter(category=Tool.CAT_ALPHA)

    socials = [{
        "name": _("GitHub Repo"),
        "link": "https://github.com/gitcoinco/labs/",
        "class": "fab fa-github fa-2x"
    }, {
        "name": _("Slack"),
        "link": "https://gitcoin.co/slack",
        "class": "fab fa-slack fa-2x"
    }, {
        "name": _("Contact the Team"),
        "link": "mailto:founders@gitcoin.co",
        "class": "fa fa-envelope fa-2x"
    }]

    context = {
        'active': "labs",
        'title': _("Labs"),
        'card_desc': _("Gitcoin Labs provides advanced tools for busy developers"),
        'avatar_url': 'https://c.gitcoin.co/labs/Articles-Announcing_Gitcoin_Labs.png',
        'tools': tools,
        'labs': labs,
        'socials': socials
    }
    return TemplateResponse(request, 'labs.html', context)


@csrf_exempt
@ratelimit(key='ip', rate='5/m', method=ratelimit.UNSAFE, block=True)
def redeem_coin(request, shortcode):
    if request.body:
        status = 'OK'

        body_unicode = request.body.decode('utf-8')
        body = json.loads(body_unicode)
        address = body['address']

        try:
            coin = CoinRedemption.objects.get(shortcode=shortcode)
            address = Web3.toChecksumAddress(address)

            if hasattr(coin, 'coinredemptionrequest'):
                status = 'error'
                message = 'Bad request'
            else:
                abi = json.loads('[{"constant":true,"inputs":[],"name":"mintingFinished","outputs":[{"name":"","type":"bool"}],"payable":false,"stateMutability":"view","type":"function"},{"constant":true,"inputs":[],"name":"name","outputs":[{"name":"","type":"string"}],"payable":false,"stateMutability":"view","type":"function"},{"constant":false,"inputs":[{"name":"_spender","type":"address"},{"name":"_value","type":"uint256"}],"name":"approve","outputs":[{"name":"","type":"bool"}],"payable":false,"stateMutability":"nonpayable","type":"function"},{"constant":true,"inputs":[],"name":"totalSupply","outputs":[{"name":"","type":"uint256"}],"payable":false,"stateMutability":"view","type":"function"},{"constant":false,"inputs":[{"name":"_from","type":"address"},{"name":"_to","type":"address"},{"name":"_value","type":"uint256"}],"name":"transferFrom","outputs":[{"name":"","type":"bool"}],"payable":false,"stateMutability":"nonpayable","type":"function"},{"constant":true,"inputs":[],"name":"decimals","outputs":[{"name":"","type":"uint8"}],"payable":false,"stateMutability":"view","type":"function"},{"constant":false,"inputs":[{"name":"_to","type":"address"},{"name":"_amount","type":"uint256"}],"name":"mint","outputs":[{"name":"","type":"bool"}],"payable":false,"stateMutability":"nonpayable","type":"function"},{"constant":true,"inputs":[],"name":"version","outputs":[{"name":"","type":"string"}],"payable":false,"stateMutability":"view","type":"function"},{"constant":false,"inputs":[{"name":"_spender","type":"address"},{"name":"_subtractedValue","type":"uint256"}],"name":"decreaseApproval","outputs":[{"name":"","type":"bool"}],"payable":false,"stateMutability":"nonpayable","type":"function"},{"constant":true,"inputs":[{"name":"_owner","type":"address"}],"name":"balanceOf","outputs":[{"name":"balance","type":"uint256"}],"payable":false,"stateMutability":"view","type":"function"},{"constant":false,"inputs":[],"name":"finishMinting","outputs":[{"name":"","type":"bool"}],"payable":false,"stateMutability":"nonpayable","type":"function"},{"constant":true,"inputs":[],"name":"owner","outputs":[{"name":"","type":"address"}],"payable":false,"stateMutability":"view","type":"function"},{"constant":true,"inputs":[],"name":"symbol","outputs":[{"name":"","type":"string"}],"payable":false,"stateMutability":"view","type":"function"},{"constant":false,"inputs":[{"name":"_to","type":"address"},{"name":"_value","type":"uint256"}],"name":"transfer","outputs":[{"name":"","type":"bool"}],"payable":false,"stateMutability":"nonpayable","type":"function"},{"constant":false,"inputs":[{"name":"_spender","type":"address"},{"name":"_addedValue","type":"uint256"}],"name":"increaseApproval","outputs":[{"name":"","type":"bool"}],"payable":false,"stateMutability":"nonpayable","type":"function"},{"constant":true,"inputs":[{"name":"_owner","type":"address"},{"name":"_spender","type":"address"}],"name":"allowance","outputs":[{"name":"","type":"uint256"}],"payable":false,"stateMutability":"view","type":"function"},{"constant":false,"inputs":[{"name":"newOwner","type":"address"}],"name":"transferOwnership","outputs":[],"payable":false,"stateMutability":"nonpayable","type":"function"},{"payable":false,"stateMutability":"nonpayable","type":"fallback"},{"anonymous":false,"inputs":[{"indexed":true,"name":"to","type":"address"},{"indexed":false,"name":"amount","type":"uint256"}],"name":"Mint","type":"event"},{"anonymous":false,"inputs":[],"name":"MintFinished","type":"event"},{"anonymous":false,"inputs":[{"indexed":true,"name":"previousOwner","type":"address"},{"indexed":true,"name":"newOwner","type":"address"}],"name":"OwnershipTransferred","type":"event"},{"anonymous":false,"inputs":[{"indexed":true,"name":"owner","type":"address"},{"indexed":true,"name":"spender","type":"address"},{"indexed":false,"name":"value","type":"uint256"}],"name":"Approval","type":"event"},{"anonymous":false,"inputs":[{"indexed":true,"name":"from","type":"address"},{"indexed":true,"name":"to","type":"address"},{"indexed":false,"name":"value","type":"uint256"}],"name":"Transfer","type":"event"}]')

                # Instantiate Colorado Coin contract
                contract = w3.eth.contract(coin.contract_address, abi=abi)

                tx = contract.functions.transfer(address, coin.amount * 10**18).buildTransaction({
                    'nonce': w3.eth.getTransactionCount(settings.COLO_ACCOUNT_ADDRESS),
                    'gas': 100000,
                    'gasPrice': recommend_min_gas_price_to_confirm_in_time(5) * 10**9
                })

                signed = w3.eth.account.signTransaction(tx, settings.COLO_ACCOUNT_PRIVATE_KEY)
                transaction_id = w3.eth.sendRawTransaction(signed.rawTransaction).hex()

                CoinRedemptionRequest.objects.create(
                    coin_redemption=coin,
                    ip=get_ip(request),
                    sent_on=timezone.now(),
                    txid=transaction_id,
                    txaddress=address
                )

                message = transaction_id
        except CoinRedemption.DoesNotExist:
            status = 'error'
            message = _('Bad request')
        except Exception as e:
            status = 'error'
            message = str(e)

        # http response
        response = {
            'status': status,
            'message': message,
        }

        return JsonResponse(response)

    try:
        coin = CoinRedemption.objects.get(shortcode=shortcode)

        params = {
            'class': 'redeem',
            'title': _('Coin Redemption'),
            'coin_status': _('PENDING')
        }

        try:
            coin_redeem_request = CoinRedemptionRequest.objects.get(coin_redemption=coin)
            params['colo_txid'] = coin_redeem_request.txid
        except CoinRedemptionRequest.DoesNotExist:
            params['coin_status'] = _('INITIAL')

        return TemplateResponse(request, 'yge/redeem_coin.html', params)
    except CoinRedemption.DoesNotExist:
        raise Http404


@login_required
def new_bounty(request):
    """Create a new bounty."""
    from .utils import clean_bounty_url

    events = HackathonEvent.objects.filter(end_date__gt=datetime.today())
    suggested_developers = []
    if request.user.is_authenticated:
        suggested_developers = BountyFulfillment.objects.prefetch_related('bounty')\
            .filter(
                bounty__bounty_owner_github_username__iexact=request.user.profile.handle,
                bounty__idx_status='done'
            ).values('profile__handle', 'profile__id').annotate(fulfillment_count=Count('bounty')) \
            .order_by('-fulfillment_count')[:5]
    bounty_params = {
        'newsletter_headline': _('Be the first to know about new funded issues.'),
        'issueURL': clean_bounty_url(request.GET.get('source') or request.GET.get('url', '')),
        'amount': request.GET.get('amount'),
        'events': events,
        'suggested_developers': suggested_developers
    }

    params = get_context(
        user=request.user if request.user.is_authenticated else None,
        confirm_time_minutes_target=confirm_time_minutes_target,
        active='submit_bounty',
        title=_('Create Funded Issue'),
        update=bounty_params,
    )
    params['blocked_urls'] = json.dumps(list(BlockedURLFilter.objects.all().values_list('expression', flat=True)))
    params['FEE_PERCENTAGE'] = request.user.profile.fee_percentage if request.user.is_authenticated else 10

    coupon_code = request.GET.get('coupon', False)
    if coupon_code:
        coupon = Coupon.objects.get(code=coupon_code)
        if coupon.expiry_date > datetime.now().date():
            params['FEE_PERCENTAGE'] = coupon.fee_percentage
            params['coupon_code'] = coupon.code
        else:
            params['expired_coupon'] = True

    activity_ref = request.GET.get('activity', False)
    try:
        activity_id = int(activity_ref)
        params['activity'] = Activity.objects.get(id=activity_id)
    except (ValueError, Activity.DoesNotExist):
        pass

    params['avatar_url'] = request.build_absolute_uri(static('v2/images/twitter_cards/tw_cards-01.png'))
    return TemplateResponse(request, 'bounty/fund.html', params)


@csrf_exempt
def get_suggested_contributors(request):
    previously_worked_developers = []
    users_invite = []
    keywords = request.GET.get('keywords', '').split(',')
    invitees = [int(x) for x in request.GET.get('invite', '').split(',') if x]

    if request.user.is_authenticated:
        previously_worked_developers = BountyFulfillment.objects.prefetch_related('bounty', 'profile')\
            .filter(
                bounty__bounty_owner_github_username__iexact=request.user.profile.handle,
                bounty__idx_status='done'
            ).values('profile__handle', 'profile__id').annotate(fulfillment_count=Count('bounty')) \
            .order_by('-fulfillment_count')

    keywords_filter = Q()
    for keyword in keywords:
        keywords_filter = keywords_filter | Q(bounty__metadata__issueKeywords__icontains=keyword) | \
        Q(bounty__title__icontains=keyword) | \
        Q(bounty__issue_description__icontains=keyword)

    recommended_developers = BountyFulfillment.objects.prefetch_related('bounty', 'profile') \
        .filter(keywords_filter).values('profile__handle', 'profile__id') \
        .exclude(profile__handle__isnull=True) \
        .exclude(profile__handle__exact='').distinct()[:10]

    verified_developers = UserVerificationModel.objects.filter(verified=True).values('user__profile__handle', 'user__profile__id')

    if invitees:
        invitees_filter = Q()
        for invite in invitees:
            invitees_filter = invitees_filter | Q(pk=invite)

        users_invite = Profile.objects.filter(invitees_filter).values('id', 'handle', 'email').distinct()

    return JsonResponse(
                {
                    'contributors': list(previously_worked_developers),
                    'recommended_developers': list(recommended_developers),
                    'verified_developers': list(verified_developers),
                    'invites': list(users_invite)
                },
                status=200)


@csrf_exempt
@login_required
@ratelimit(key='ip', rate='5/m', method=ratelimit.UNSAFE, block=True)
def change_bounty(request, bounty_id):
    # ETC-TODO: ADD UPDATE AMOUNT for ETC
    user = request.user if request.user.is_authenticated else None

    if not user:
        if request.body:
            return JsonResponse(
                {'error': _('You must be authenticated via github to use this feature!')},
                status=401)
        else:
            return redirect('/login/github?next=' + request.get_full_path())

    try:
        bounty_id = int(bounty_id)
        bounty = Bounty.objects.get(pk=bounty_id)
    except:
        if request.body:
            return JsonResponse({'error': _('Bounty doesn\'t exist!')}, status=404)
        else:
            raise Http404

    keys = [
        'title',
        'experience_level',
        'project_length',
        'bounty_type',
        'featuring_date',
        'bounty_categories',
        'issue_description',
        'permission_type',
        'project_type',
        'reserved_for_user_handle',
        'is_featured',
        'admin_override_suspend_auto_approval',
        'keywords'
    ]

    if request.body:
        can_change = (bounty.status in Bounty.OPEN_STATUSES) or \
                (bounty.can_submit_after_expiration_date and bounty.status is 'expired')
        if not can_change:
            return JsonResponse({
                'error': _('The bounty can not be changed anymore.')
            }, status=405)

        is_funder = bounty.is_funder(user.username.lower()) if user else False
        is_staff = request.user.is_staff if user else False
        if not is_funder and not is_staff:
            return JsonResponse({
                'error': _('You are not authorized to change the bounty.')
            }, status=401)

        try:
            params = json.loads(request.body)
        except Exception:
            return JsonResponse({'error': 'Invalid JSON.'}, status=400)

        bounty_changed = False
        new_reservation = False
        for key in keys:
            value = params.get(key, 0)
            if value != 0:
                if key == 'featuring_date':
                    value = timezone.make_aware(
                        timezone.datetime.fromtimestamp(int(value)),
                        timezone=UTC)

                if key == 'bounty_categories':
                    value = value.split(',')
                old_value = getattr(bounty, key)

                if value != old_value:
                    if key == 'keywords':
                        bounty.metadata['issueKeywords'] = value
                    else:
                        setattr(bounty, key, value)
                    bounty_changed = True
                    if key == 'reserved_for_user_handle' and value:
                        new_reservation = True

        bounty_increased = False
        if not bounty.is_bounties_network:
            current_amount = float(bounty.value_true)
            new_amount = float(params.get('amount')) if params.get('amount') else None
            if new_amount and current_amount != new_amount:
                bounty.value_true = new_amount
                value_in_token = params.get('value_in_token')
                bounty.value_in_token = value_in_token
                bounty.balance = value_in_token
                try:
                    bounty.token_value_in_usdt = convert_token_to_usdt(bounty.token_name)
                    bounty.value_in_usdt = convert_amount(bounty.value_true, bounty.token_name, 'USDT')
                    bounty.value_in_usdt_now = bounty.value_in_usdt
                    bounty.value_in_eth = convert_amount(bounty.value_true, bounty.token_name, 'ETH')
                    bounty_increased = True
                except ConversionRateNotFoundError as e:
                    logger.debug(e)

            current_hours = int(bounty.estimated_hours)
            new_hours = int(params.get('hours')) if params.get('hours') else None
            if new_hours and current_hours != new_hours:
                bounty.estimated_hours = new_hours
                bounty.metadata['estimatedHours'] = new_hours
                bounty_changed = True

        if not bounty_changed and not bounty_increased:
            return JsonResponse({
                'success': True,
                'msg': _('Bounty details are unchanged.'),
                'url': bounty.absolute_url,
            })

        bounty.save()

        if bounty_changed:
            event = 'bounty_changed'
            record_bounty_activity(bounty, user, event)
            record_user_action(user, event, bounty)
            maybe_market_to_email(bounty, event)
        if bounty_increased:
            event = 'increased_bounty'
            record_bounty_activity(bounty, user, event)
            record_user_action(user, event, bounty)
            maybe_market_to_email(bounty, event)



        # notify a user that a bounty has been reserved for them
        if new_reservation and bounty.bounty_reserved_for_user:
            new_reserved_issue('founders@gitcoin.co', bounty.bounty_reserved_for_user, bounty)

        return JsonResponse({
            'success': True,
            'msg': _('You successfully changed bounty details.'),
            'url': bounty.absolute_url,
        })

    result = {}
    for key in keys:
        result[key] = getattr(bounty, key)
    del result['featuring_date']

    params = {
        'title': _('Change Bounty Details'),
        'pk': bounty.pk,
        'result': json.dumps(result),
        'is_bounties_network': bounty.is_bounties_network,
        'token_name': bounty.token_name,
        'token_address': bounty.token_address,
        'amount': bounty.get_value_true,
        'estimated_hours': bounty.estimated_hours
    }

    return TemplateResponse(request, 'bounty/change.html', params)


def get_users(request):
    token = request.GET.get('token', None)
    add_non_gitcoin_users = not request.GET.get('suppress_non_gitcoiners', None)

    if request.is_ajax():
        q = request.GET.get('term', '').lower()
        profiles = Profile.objects.filter(handle__startswith=q)
        results = []
        # try gitcoin
        for user in profiles:
            profile_json = {}
            profile_json['id'] = user.id
            profile_json['text'] = user.handle
            profile_json['avatar_url'] = user.avatar_url
            if user.avatar_baseavatar_related.filter(active=True).exists():
                profile_json['avatar_id'] = user.avatar_baseavatar_related.filter(active=True).first().pk
                profile_json['avatar_url'] = user.avatar_baseavatar_related.filter(active=True).first().avatar_url
            profile_json['preferred_payout_address'] = user.preferred_payout_address
            results.append(profile_json)
        # try github
        if not len(results) and add_non_gitcoin_users:
            search_results = search_users(q, token=token)
            for result in search_results:
                profile_json = {}
                profile_json['id'] = -1
                profile_json['text'] = result.login
                profile_json['email'] = None
                profile_json['avatar_id'] = None
                profile_json['avatar_url'] = result.avatar_url
                profile_json['preferred_payout_address'] = None
                # dont dupe github profiles and gitcoin profiles in user search
                if profile_json['text'].lower() not in [p['text'].lower() for p in profiles]:
                    results.append(profile_json)
        # just take users word for it
        if not len(results) and add_non_gitcoin_users:
            profile_json = {}
            profile_json['id'] = -1
            profile_json['text'] = q
            profile_json['email'] = None
            profile_json['avatar_id'] = None
            profile_json['preferred_payout_address'] = None
            results.append(profile_json)
        data = json.dumps(results)
    else:
        raise Http404
    mimetype = 'application/json'
    return HttpResponse(data, mimetype)


def get_kudos(request):
    autocomplete_kudos = {
        'copy': "No results found.  Try these categories: ",
        'autocomplete': ['rare','common','ninja','soft skills','programming']
    }
    if request.is_ajax():
        q = request.GET.get('term')
        network = request.GET.get('network', None)
        filter_by_address = request.GET.get('filter_by_address', '')
        eth_to_usd = convert_token_to_usdt('ETH')
        kudos_by_name = Token.objects.filter(name__icontains=q)
        kudos_by_desc = Token.objects.filter(description__icontains=q)
        kudos_by_tags = Token.objects.filter(tags__icontains=q)
        kudos_pks = (kudos_by_desc | kudos_by_name | kudos_by_tags).values_list('pk', flat=True)
        kudos = Token.objects.filter(pk__in=kudos_pks, hidden=False, num_clones_allowed__gt=0).order_by('name')
        if filter_by_address:
            kudos = kudos.filter(owner_address=filter_by_address)
        is_staff = request.user.is_staff if request.user.is_authenticated else False
        if not is_staff:
            kudos = kudos.filter(send_enabled_for_non_gitcoin_admins=True)
        if network:
            kudos = kudos.filter(contract__network=network)
        results = []
        for token in kudos:
            kudos_json = {}
            kudos_json['id'] = token.id
            kudos_json['token_id'] = token.token_id
            kudos_json['name'] = token.name
            kudos_json['name_human'] = humanize_name(token.name)
            kudos_json['description'] = token.description
            kudos_json['image'] = token.preview_img_url

            kudos_json['price_finney'] = token.price_finney / 1000
            kudos_json['price_usd'] = eth_to_usd * kudos_json['price_finney']
            kudos_json['price_usd_humanized'] = f"${round(kudos_json['price_usd'], 2)}"

            results.append(kudos_json)
        if not results:
            results = [autocomplete_kudos]
        data = json.dumps(results)
    else:
        raise Http404
    mimetype = 'application/json'
    return HttpResponse(data, mimetype)


def hackathon(request, hackathon='', panel='prizes'):
    """Handle rendering of HackathonEvents. Reuses the dashboard template."""

    try:
        hackathon_event = HackathonEvent.objects.filter(slug__iexact=hackathon).prefetch_related('sponsor_profiles').latest('id')
    except HackathonEvent.DoesNotExist:
        return redirect(reverse('get_hackathons'))

    title = hackathon_event.name.title()
    description = f"{title} | Gitcoin Virtual Hackathon"
    avatar_url = hackathon_event.logo.url if hackathon_event.logo else request.build_absolute_uri(static('v2/images/twitter_cards/tw_cards-02.png'))
    network = get_default_network()
    hackathon_not_started = timezone.now() < hackathon_event.start_date and not request.user.is_staff
    # if hackathon_not_started:
        # return redirect(reverse('hackathon_onboard', args=(hackathon_event.slug,)))

    orgs = []

    following_tribes = []

    if request.user and hasattr(request.user, 'profile'):
        following_tribes = request.user.profile.tribe_members.filter(
            org__in=hackathon_event.sponsor_profiles.all()
        ).values_list('org__handle', flat=True)

    for sponsor_profile in hackathon_event.sponsor_profiles.all():
        org = {
            'display_name': sponsor_profile.name,
            'avatar_url': sponsor_profile.avatar_url,
            'org_name': sponsor_profile.handle,
            'follower_count': sponsor_profile.tribe_members.all().count(),
            'followed': True if sponsor_profile.handle in following_tribes else False,
            'bounty_count': sponsor_profile.bounties.count()
        }
        orgs.append(org)

    if hasattr(request.user, 'profile') == False:
        is_registered = False
    else:
        is_registered = HackathonRegistration.objects.filter(registrant=request.user.profile,
                                                             hackathon=hackathon_event) if request.user and request.user.profile else None

    hacker_count = HackathonRegistration.objects.filter(hackathon=hackathon_event).all().count()
    projects_count = HackathonProject.objects.filter(hackathon=hackathon_event).all().count()
    view_tags = get_tags(request)
    active_tab = 0
    if panel == "prizes":
        active_tab = 0
    elif panel == "townsquare":
        active_tab = 1
    elif panel == "projects":
        active_tab = 2
    elif panel == "chat":
        active_tab = 3
    elif panel == "participants":
        active_tab = 4


    what = f'hackathon:{hackathon_event.id}'
    from townsquare.utils import can_pin
    try:
        pinned = PinnedPost.objects.get(what=what)
    except PinnedPost.DoesNotExist:
        pinned = None
    params = {
        'active': 'dashboard',
        'prize_count': hackathon_event.get_current_bounties.count(),
        'type': 'hackathon',
        'title': title,
<<<<<<< HEAD
        'card_desc': description,
        'target': f'/activity?what=hackathon:{hackathon_event.id}',
=======
        'what': what,
        'can_pin': can_pin(request, what),
        'pinned': pinned,
        'target': f'/activity?what={what}',
>>>>>>> e8691178
        'orgs': orgs,
        'keywords': json.dumps([str(key) for key in Keyword.objects.all().values_list('keyword', flat=True)]),
        'hackathon': hackathon_event,
        'hacker_count': hacker_count,
        'projects_count': projects_count,
        'hackathon_obj': HackathonEventSerializer(hackathon_event).data,
        'is_registered': json.dumps(True if is_registered else False),
        'hackathon_not_started': hackathon_not_started,
        'user': request.user,
        'avatar_url': avatar_url,
        'tags': view_tags,
        'activities': [],
        'SHOW_DRESSING': False,
        'use_pic_card': True,
        'projects': [],
        'panel': active_tab
    }

    if hackathon_event.identifier == 'grow-ethereum-2019':
        params['card_desc'] = "The ‘Grow Ethereum’ Hackathon runs from Jul 29, 2019 - Aug 15, 2019 and features over $10,000 in bounties"

    elif hackathon_event.identifier == 'beyondblockchain_2019':
        from dashboard.context.hackathon_explorer import beyondblockchain_2019
        params['sponsors'] = beyondblockchain_2019

    elif hackathon_event.identifier == 'eth_hack':
        from dashboard.context.hackathon_explorer import eth_hack
        params['sponsors'] = eth_hack

    params['keywords'] = programming_languages + programming_languages_full
    params['active'] = 'users'

    return TemplateResponse(request, 'dashboard/index-vue.html', params)


def hackathon_onboard(request, hackathon=''):
    referer = request.META.get('HTTP_REFERER', '')
    sponsors = {}
    is_registered = False
    try:
        hackathon_event = HackathonEvent.objects.filter(slug__iexact=hackathon).latest('id')
        hackathon_sponsors = HackathonSponsor.objects.filter(hackathon=hackathon_event)
        profile = request.user.profile if request.user.is_authenticated and hasattr(request.user, 'profile') else None
        is_registered = HackathonRegistration.objects.filter(registrant=profile, hackathon=hackathon_event) if profile else None

        if hackathon_sponsors:
            sponsors_gold = []
            sponsors_silver = []
            for hackathon_sponsor in hackathon_sponsors:
                sponsor = Sponsor.objects.get(name=hackathon_sponsor.sponsor)
                sponsor_obj = {
                    'name': sponsor.name,
                }
                if sponsor.tribe:
                    sponsor_obj['members'] = TribeMember.objects.filter(profile=sponsor.tribe).count()
                    sponsor_obj['handle'] = sponsor.tribe.handle

                if sponsor.logo_svg:
                    sponsor_obj['logo'] = sponsor.logo_svg.url
                elif sponsor.logo:
                    sponsor_obj['logo'] = sponsor.logo.url

                if hackathon_sponsor.sponsor_type == 'G':
                    sponsors_gold.append(sponsor_obj)
                else:
                    sponsors_silver.append(sponsor_obj)

            sponsors = {
                'sponsors_gold': sponsors_gold,
                'sponsors_silver': sponsors_silver
            }

    except HackathonEvent.DoesNotExist:
        hackathon_event = HackathonEvent.objects.last()

    params = {
        'active': 'hackathon_onboard',
        'title': f'{hackathon_event.name.title()} Onboard',
        'hackathon': hackathon_event,
        'referer': referer,
        'avatar_url': request.build_absolute_uri(static('v2/images/twitter_cards/tw_cards-02.png')),
        'is_registered': is_registered,
        'sponsors': sponsors,
        'onboard': True
    }

    if Poll.objects.filter(hackathon=hackathon_event).exists():
        params['poll'] = Poll.objects.filter(hackathon=hackathon_event).order_by('created_on').last()

    return TemplateResponse(request, 'dashboard/hackathon/onboard.html', params)


@csrf_exempt
@require_POST
def save_hackathon(request, hackathon):
    description = clean(
        request.POST.get('description'),
        tags=['a', 'abbr', 'acronym', 'b', 'blockquote', 'code', 'em', 'p', 's' 'u', 'br', 'i', 'li', 'ol', 'strong', 'ul', 'img', 'h1', 'h2', 'h3', 'h4', 'h5', 'h6', 'iframe', 'pre'],
        attributes={
            'a': ['href', 'title'],
            'abbr': ['title'],
            'acronym': ['title'],
            'img': ['src'],
            'iframe': ['src', 'frameborder', 'allowfullscreen'],
            '*': ['class', 'style']},
        styles=['background-color', 'color'],
        protocols=['http', 'https', 'mailto'],
        strip=True,
        strip_comments=True
    )

    if request.user.is_authenticated and request.user.is_staff:
        profile = request.user.profile if hasattr(request.user, 'profile') else None

        hackathon_event = HackathonEvent.objects.filter(slug__iexact=hackathon).latest('id')
        hackathon_event.description = description
        hackathon_event.save()
        return JsonResponse(
            {
                'success': True,
                'is_my_org': True,
            },
            status=200)
    else:
        return JsonResponse(
            {
                'success': False,
                'is_my_org': False,
            },
            status=401)


def hackathon_project(request, hackathon='', project=''):
    return hackathon_projects(request, hackathon, project)


def hackathon_projects(request, hackathon='', specify_project=''):
    q = clean(request.GET.get('q', ''), strip=True)
    order_by = clean(request.GET.get('order_by', '-created_on'), strip=True)
    filters = clean(request.GET.get('filters', ''), strip=True)
    sponsor = clean(request.GET.get('sponsor', ''), strip=True)
    page = request.GET.get('page', 1)

    try:
        hackathon_event = HackathonEvent.objects.filter(slug__iexact=hackathon).latest('id')
    except HackathonEvent.DoesNotExist:
        hackathon_event = HackathonEvent.objects.last()

    title = f'{hackathon_event.name.title()} Projects'
    desc = f"{title} in the recent Gitcoin Virtual Hackathon"
    avatar_url = hackathon_event.logo.url if hackathon_event.logo else request.build_absolute_uri(static('v2/images/twitter_cards/tw_cards-02.png'))

    if order_by not in {'created_on', '-created_on'}:
        order_by = '-created_on'

    projects = HackathonProject.objects.filter(hackathon=hackathon_event).exclude(status='invalid').prefetch_related('profiles').order_by(order_by).select_related('bounty')

    sponsors_list = []
    for project in projects:
        sponsor_item = {
            'avatar_url': project.bounty.avatar_url,
            'org_name': project.bounty.org_name
        }
        sponsors_list.append(sponsor_item)

    sponsors_list = list({v['org_name']:v for v in sponsors_list}.values())

    if q:
        projects = projects.filter(
            Q(name__icontains=q) |
            Q(summary__icontains=q) |
            Q(profiles__handle__icontains=q)
        )

    if sponsor:
        projects_sponsor=[]
        for project in projects:
            if sponsor == project.bounty.org_name:
                projects_sponsor.append(project)
        projects = projects_sponsor

    if filters == 'winners':
        projects = projects.filter(
            Q(badge__isnull=False)
        )
    if specify_project:
        projects = projects.filter(name__iexact=specify_project.replace('-', ' '))
        if projects.exists():
            project = projects.first()
            title = project.name
            desc = f'This project was created in the Gitcoin {hackathon_event.name.title()} Virtual Hackathon'
            if project.logo:
                avatar_url = project.logo.url


    projects_paginator = Paginator(projects, 9)

    try:
        projects_paginated = projects_paginator.page(page)
    except PageNotAnInteger:
        projects_paginated = projects_paginator.page(1)
    except EmptyPage:
        projects_paginated = projects_paginator.page(projects_paginator.num_pages)

    params = {
        'active': 'hackathon_onboard',
        'title': title,
        'card_desc': desc,
        'hackathon': hackathon_event,
        'sponsors_list': sponsors_list,
        'sponsor': sponsor,
        'avatar_url': avatar_url,
        'projects': projects_paginated,
        'order_by': order_by,
        'filters': filters,
        'query': q.split
    }

    return TemplateResponse(request, 'dashboard/hackathon/projects.html', params)


@csrf_exempt
def hackathon_get_project(request, bounty_id, project_id=None):
    profile = request.user.profile if request.user.is_authenticated and hasattr(request.user, 'profile') else None

    try:
        bounty = Bounty.objects.get(id=bounty_id)
        projects = HackathonProject.objects.filter(bounty__standard_bounties_id=bounty.standard_bounties_id, profiles__id=profile.id).nocache()
    except HackathonProject.DoesNotExist:
        pass

    if project_id:
        project_selected = projects.filter(id=project_id).first()
    else:
        project_selected = None

    params = {
        'bounty_id': bounty_id,
        'bounty': bounty,
        'projects': projects,
        'project_selected': project_selected,
        'avatar_url': request.build_absolute_uri(static('v2/images/twitter_cards/tw_cards-02.png')),
    }
    return TemplateResponse(request, 'dashboard/hackathon/project_new.html', params)


@csrf_exempt
@require_POST
def hackathon_save_project(request):

    project_id = request.POST.get('project_id')
    bounty_id = request.POST.get('bounty_id')
    profiles = request.POST.getlist('profiles[]')
    logo = request.FILES.get('logo')
    looking_members = request.POST.get('looking-members', '') == 'on'
    message = request.POST.get('looking-members-message', '')[:150]
    profile = request.user.profile if request.user.is_authenticated and hasattr(request.user, 'profile') else None
    error_response = invalid_file_response(logo, supported=['image/png', 'image/jpeg', 'image/jpg'])

    if error_response and error_response['status'] != 400:
        return JsonResponse(error_response)

    if profile is None:
        return JsonResponse({
            'success': False,
            'msg': '',
        })

    bounty_obj = Bounty.objects.get(pk=bounty_id)

    kwargs = {
        'name': clean(request.POST.get('name'),  strip=True),
        'hackathon': bounty_obj.event,
        'logo': request.FILES.get('logo'),
        'bounty': bounty_obj,
        'summary': clean(request.POST.get('summary'), strip=True),
        'work_url': clean(request.POST.get('work_url'), strip=True),
        'looking_members': looking_members,
        'message': message,
    }

    try:

        if profile.chat_id is '' or profile.chat_id is None:
            created, profile = associate_chat_to_profile(profile)
    except Exception as e:
        logger.info("Bounty Profile owner not apart of gitcoin")
    profiles_to_connect = [profile.chat_id]

    hackathon_admins = Profile.objects.filter(user__groups__name='hackathon-admin')

    try:
        for hack_admin in hackathon_admins:
            if hack_admin.chat_id is '' or hack_admin.chat_id is None:
                created, hack_admin = associate_chat_to_profile(hack_admin)
            profiles_to_connect.append(hack_admin.chat_id)
    except Exception as e:
        logger.debug('Error with adding admin')

    if project_id:
        try:

            project = HackathonProject.objects.filter(id=project_id, profiles__id=profile.id)

            kwargs.update({
                'logo': request.FILES.get('logo', project.first().logo)
            })

            project.update(**kwargs)

            try:
                bounty_profile = Profile.objects.get(handle=project.bounty.bounty_owner_github_username.lower())
                if bounty_profile.chat_id is '' or bounty_profile.chat_id is None:
                    created, bounty_profile = associate_chat_to_profile(bounty_profile)

                profiles_to_connect.append(bounty_profile.chat_id)
            except Exception as e:
                logger.info("Bounty Profile owner not apart of gitcoin")

            for profile_id in profiles:
                curr_profile = Profile.objects.get(id=profile_id)
                if not curr_profile.chat_id:
                    created, curr_profile = associate_chat_to_profile(curr_profile)
                profiles_to_connect.append(curr_profile.chat_id)

            add_to_channel.delay(project.first().chat_channel_id, profiles_to_connect)

            profiles.append(str(profile.id))
            project.first().profiles.set(profiles)

            invalidate_obj(project.first())

        except Exception as e:
            logger.error(f"error in record_action: {e}")
            return JsonResponse({'error': _('Error trying to save project')},
            status=401)
    else:

        try:
            project_channel_name = slugify(f'{kwargs["name"]}')

            created, channel_details = create_channel_if_not_exists({
                'team_id': settings.GITCOIN_HACK_CHAT_TEAM_ID,
                'channel_purpose': kwargs["summary"][:200],
                'channel_display_name': f'project-{project_channel_name}'[:60],
                'channel_name': project_channel_name[:60],
                'channel_type': 'P'
            })
            try:
                bounty_profile = Profile.objects.get(handle=bounty_obj.bounty_owner_github_username.lower())
                if bounty_profile.chat_id is '' or bounty_profile.chat_id is None:
                    created, bounty_profile = associate_chat_to_profile(bounty_profile)

                profiles_to_connect.append(bounty_profile.chat_id)
            except Exception as e:
                logger.info("Bounty Profile owner not apart of gitcoin")

            for profile_id in profiles:
                curr_profile = Profile.objects.get(id=profile_id)
                if not curr_profile.chat_id:
                    created, curr_profile = associate_chat_to_profile(curr_profile)
                profiles_to_connect.append(curr_profile.chat_id)

            add_to_channel.delay(channel_details, profiles_to_connect)

            kwargs.update({
                'chat_channel_id': channel_details['id']
            })
        except Exception as e:
            logger.error('Error creating project channel', e)

        project = HackathonProject.objects.create(**kwargs)
        project.save()
        profiles.append(str(profile.id))
        project.profiles.add(*list(filter(lambda profile_id: profile_id > 0, map(int, profiles))))

    return JsonResponse({
            'success': True,
            'msg': _('Project saved.')
        })


@csrf_exempt
@require_POST
def hackathon_registration(request):
    profile = request.user.profile if request.user.is_authenticated and hasattr(request.user, 'profile') else None

    hackathon = request.POST.get('name')
    referer = request.POST.get('referer')
    poll = request.POST.get('poll')
    email = request.user.email

    if not profile:
        return JsonResponse(
            {'error': _('You must be authenticated via github to use this feature!')},
            status=401)
    try:
        hackathon_event = HackathonEvent.objects.filter(slug__iexact=hackathon).latest('id')
        HackathonRegistration.objects.create(
            name=hackathon,
            hackathon=hackathon_event,
            referer=referer,
            registrant=profile
        )
        try:
            from chat.tasks import hackathon_chat_sync
            hackathon_chat_sync.delay(hackathon_event.id, profile.handle)
        except Exception as e:
            logger.error('Error while adding to chat', e)

        if poll:
            poll = json.loads(poll)
            set_questions = {}
            for entry in poll:
                question = get_object_or_404(Question, id=int(entry['name']))

                if question.question_type == 'SINGLE_CHOICE':
                    answer, status = Answer.objects.get_or_create(user=request.user, question=question,
                                                                  hackathon=hackathon_event)
                    answer.checked = entry['value'] == 'on'
                    answer.save()
                elif question.question_type == 'MULTIPLE_CHOICE':
                    option = get_object_or_404(Option, id=int(entry['value']))
                    Answer.objects.get_or_create(user=request.user, question=question, choice=option,
                                                 hackathon=hackathon_event)
                    values = set_questions.get(entry['name'], []) or []
                    values.append(int(entry['value']))
                    set_questions[entry['name']] = values
                else:
                    answer, status = Answer.objects.get_or_create(user=request.user, question=question,
                                                                  hackathon=hackathon_event)
                    answer.open_response = entry['value']
                    answer.save()

            for (question, choices) in set_questions.items():
                    Answer.objects.filter(user=request.user, question__id=int(question),
                                          hackathon=hackathon_event).exclude(choice__in=choices).delete()

    except Exception as e:
        logger.error('Error while saving registration', e)

    client = MailChimp(mc_api=settings.MAILCHIMP_API_KEY, mc_user=settings.MAILCHIMP_USER)
    mailchimp_data = {
            'email_address': email,
            'status_if_new': 'subscribed',
            'status': 'subscribed',

            'merge_fields': {
                'HANDLE': profile.handle,
                'HACKATHON': hackathon,
            },
        }

    user_email_hash = hashlib.md5(email.encode('utf')).hexdigest()

    try:
        client.lists.members.create_or_update(settings.MAILCHIMP_LIST_ID_HACKERS, user_email_hash, mailchimp_data)

        client.lists.members.tags.update(
            settings.MAILCHIMP_LIST_ID_HACKERS,
            user_email_hash,
            {
                'tags': [
                    {'name': hackathon, 'status': 'active'},
                ],
            }
        )
        print('pushed_to_list')
    except Exception as e:
        logger.error(f"error in record_action: {e}")
        pass

    if referer and '/issue/' in referer and is_safe_url(referer, request.get_host()):
        messages.success(request, _(f'You have successfully registered to {hackathon_event.name}. Happy hacking!'))
        redirect = referer
    else:
        messages.success(request, _(f'You have successfully registered to {hackathon_event.name}. Happy hacking!'))
        redirect = f'/hackathon/{hackathon}'

    return JsonResponse({'redirect': redirect})


def get_hackathons(request):
    """Handle rendering all Hackathons."""

    events = {
        'current': HackathonEvent.objects.current().filter(visible=True).order_by('start_date'),
        'upcoming': HackathonEvent.objects.upcoming().filter(visible=True).order_by('start_date'),
        'finished': HackathonEvent.objects.finished().filter(visible=True).order_by('-start_date'),
    }
    params = {
        'active': 'hackathons',
        'title': 'Hackathons',
        'avatar_url': request.build_absolute_uri(static('v2/images/twitter_cards/tw_cards-02.png')),
        'card_desc': "Gitcoin runs Virtual Hackathons. Learn, earn, and connect with the best hackers in the space -- only on Gitcoin.",
        'events': events,
    }
    return TemplateResponse(request, 'dashboard/hackathon/hackathons.html', params)


@login_required
def board(request):
    """Handle the board view."""

    user = request.user if request.user.is_authenticated else None
    keywords = user.profile.keywords

    context = {
        'is_outside': True,
        'active': 'dashboard',
        'title': 'Dashboard',
        'card_title': _('Dashboard'),
        'card_desc': _('Manage all your activity.'),
        'avatar_url': static('v2/images/helmet.png'),
        'keywords': keywords,
    }
    return TemplateResponse(request, 'board/index.html', context)


def funder_dashboard_bounty_info(request, bounty_id):
    """Per-bounty JSON data for the user dashboard"""

    user = request.user if request.user.is_authenticated else None
    if not user:
        return JsonResponse(
            {'error': _('You must be authenticated via github to use this feature!')},
            status=401)

    bounty = Bounty.objects.get(id=bounty_id)

    if bounty.status == 'open':
        interests = Interest.objects.prefetch_related('profile').filter(status='okay', bounty=bounty).all()
        profiles = [
            {'interest': {'id': i.id,
                          'issue_message': i.issue_message,
                          'pending': i.pending},
             'handle': i.profile.handle,
             'avatar_url': i.profile.avatar_url,
             'star_rating': i.profile.get_average_star_rating['overall'],
             'total_rating': i.profile.get_average_star_rating['total_rating'],
             'fulfilled_bounties': len(
                [b for b in i.profile.get_fulfilled_bounties()]),
             'leaderboard_rank': i.profile.get_contributor_leaderboard_index(),
             'id': i.profile.id} for i in interests]
    elif bounty.status == 'started':
        interests = Interest.objects.prefetch_related('profile').filter(status='okay', bounty=bounty).all()
        profiles = [
            {'interest': {'id': i.id,
                          'issue_message': i.issue_message,
                          'pending': i.pending},
             'handle': i.profile.handle,
             'avatar_url': i.profile.avatar_url,
             'star_rating': i.profile.get_average_star_rating()['overall'],
             'total_rating': i.profile.get_average_star_rating()['total_rating'],
             'fulfilled_bounties': len(
                [b for b in i.profile.get_fulfilled_bounties()]),
             'leaderboard_rank': i.profile.get_contributor_leaderboard_index(),
             'id': i.profile.id} for i in interests]
    elif bounty.status == 'submitted':
        fulfillments = bounty.fulfillments.prefetch_related('profile').all()
        profiles = []
        for f in fulfillments:
            profile = {'fulfiller_metadata': f.fulfiller_metadata, 'created_on': f.created_on}
            if f.profile:
                profile.update(
                    {'handle': f.profile.handle,
                     'avatar_url': f.profile.avatar_url,
                     'preferred_payout_address': f.profile.preferred_payout_address,
                     'id': f.profile.id})
            profiles.append(profile)
    else:
        profiles = []

    return JsonResponse({
                         'id': bounty.id,
                         'profiles': profiles})


def serialize_funder_dashboard_open_rows(bounties, interests):
    return [{'users_count': len([i for i in interests if b.pk in [i_b.pk for i_b in i.bounties]]),
             'title': b.title,
             'id': b.id,
             'standard_bounties_id': b.standard_bounties_id,
             'token_name': b.token_name,
             'value_in_token': b.value_in_token,
             'value_true': b.value_true,
             'value_in_usd': b.get_value_in_usdt,
             'github_url': b.github_url,
             'absolute_url': b.absolute_url,
             'avatar_url': b.avatar_url,
             'project_type': b.project_type,
             'expires_date': b.expires_date,
             'keywords': b.keywords,
             'interested_comment': b.interested_comment,
             'bounty_owner_github_username': b.bounty_owner_github_username,
             'submissions_comment': b.submissions_comment} for b in bounties]


def serialize_funder_dashboard_submitted_rows(bounties):
    return [{'users_count': b.fulfillments.count(),
             'title': b.title,
             'id': b.id,
             'token_name': b.token_name,
             'value_in_token': b.value_in_token,
             'value_true': b.value_true,
             'value_in_usd': b.get_value_in_usdt,
             'github_url': b.github_url,
             'absolute_url': b.absolute_url,
             'avatar_url': b.avatar_url,
             'project_type': b.project_type,
             'expires_date': b.expires_date,
             'interested_comment': b.interested_comment,
             'bounty_owner_github_username': b.bounty_owner_github_username,
             'submissions_comment': b.submissions_comment} for b in bounties]


def clean_dupe(data):
    result = []

    for d in data:
        if d not in result:
            result.append(d)
    return result


def funder_dashboard(request, bounty_type):
    """JSON data for the funder dashboard"""

    if not settings.DEBUG:
        network = 'mainnet'
    else:
        network = 'rinkeby'

    user = request.user if request.user.is_authenticated else None
    if not user:
        return JsonResponse(
            {'error': _('You must be authenticated via github to use this feature!')},
            status=401)

    profile = request.user.profile

    if bounty_type == 'open':
        bounties = list(Bounty.objects.filter(
            Q(idx_status='open') | Q(override_status='open'),
            current_bounty=True,
            network=network,
            bounty_owner_github_username__iexact=profile.handle,
            ).order_by('-interested__created', '-web3_created'))
        interests = list(Interest.objects.filter(
            bounty__pk__in=[b.pk for b in bounties],
            status='okay'))
        return JsonResponse(clean_dupe(serialize_funder_dashboard_open_rows(bounties, interests)), safe=False)

    elif bounty_type == 'started':
        bounties = list(Bounty.objects.filter(
            Q(idx_status='started') | Q(override_status='started'),
            current_bounty=True,
            network=network,
            bounty_owner_github_username__iexact=profile.handle,
            ).order_by('-interested__created', '-web3_created'))
        interests = list(Interest.objects.filter(
            bounty__pk__in=[b.pk for b in bounties],
            status='okay'))
        return JsonResponse(clean_dupe(serialize_funder_dashboard_open_rows(bounties, interests)), safe=False)

    elif bounty_type == 'submitted':
        bounties = Bounty.objects.prefetch_related('fulfillments').distinct('id').filter(
            Q(idx_status='submitted') | Q(override_status='submitted'),
            current_bounty=True,
            network=network,
            fulfillments__accepted=False,
            bounty_owner_github_username__iexact=profile.handle,
            )
        bounties.order_by('-fulfillments__created_on')
        return JsonResponse(serialize_funder_dashboard_submitted_rows(bounties), safe=False)

    elif bounty_type == 'expired':
        bounties = Bounty.objects.filter(
            Q(idx_status='expired') | Q(override_status='expired'),
            current_bounty=True,
            network=network,
            bounty_owner_github_username__iexact=profile.handle,
            ).order_by('-expires_date')

        return JsonResponse([{'title': b.title,
                              'token_name': b.token_name,
                              'value_in_token': b.value_in_token,
                              'value_true': b.value_true,
                              'value_in_usd': b.get_value_in_usdt,
                              'github_url': b.github_url,
                              'absolute_url': b.absolute_url,
                              'avatar_url': b.avatar_url,
                              'project_type': b.project_type,
                              'expires_date': b.expires_date,
                              'interested_comment': b.interested_comment,
                              'submissions_comment': b.submissions_comment}
                              for b in bounties], safe=False)



def contributor_dashboard(request, bounty_type):
    """JSON data for the contributor dashboard"""

    if not settings.DEBUG:
        network = 'mainnet'
    else:
        network = 'rinkeby'

    user = request.user if request.user.is_authenticated else None

    if not user:
        return JsonResponse(
            {'error': _('You must be authenticated via github to use this feature!')},
            status=401)

    profile = request.user.profile
    if bounty_type == 'work_in_progress':
        status = ['open', 'started']
        pending = False

    elif bounty_type == 'interested':
        status = ['open']
        pending = True

    elif bounty_type == 'work_submitted':
        status = ['submitted']
        pending = False

    if status:
        bounties = Bounty.objects.current().filter(
            interested__profile=profile,
            interested__status='okay',
            interested__pending=pending,
            idx_status__in=status,
            network=network,
            current_bounty=True).order_by('-interested__created')

        return JsonResponse([{'title': b.title,
                                'id': b.id,
                                'token_name': b.token_name,
                                'value_in_token': b.value_in_token,
                                'value_true': b.value_true,
                                'value_in_usd': b.get_value_in_usdt,
                                'github_url': b.github_url,
                                'absolute_url': b.absolute_url,
                                'avatar_url': b.avatar_url,
                                'project_type': b.project_type,
                                'expires_date': b.expires_date,
                                'interested_comment': b.interested_comment,
                                'submissions_comment': b.submissions_comment}
                                for b in bounties], safe=False)


@require_POST
@login_required
def change_user_profile_banner(request):
    """Handle Profile Banner Uploads"""

    filename = request.POST.get('banner')

    handle = request.user.profile.handle

    try:
        profile = profile_helper(handle, True)
        is_valid = request.user.profile.id == profile.id
        if filename[0:7] != '/static' or filename.split('/')[-1] not in load_files_in_directory('wallpapers'):
            is_valid = False
        if not is_valid:
            return JsonResponse(
                {'error': 'Bad request'},
                status=401)
        profile.profile_wallpaper = filename
        profile.save()
    except (ProfileNotFoundException, ProfileHiddenException):
        raise Http404

    response = {
        'status': 200,
        'message': 'User banner image has been updated.'
    }
    return JsonResponse(response)


@csrf_exempt
@require_POST
def choose_persona(request):

    if request.user.is_authenticated:
        profile = request.user.profile if hasattr(request.user, 'profile') else None
        if not profile:
            return JsonResponse(
                { 'error': _('You must be authenticated') },
                status=401
            )
        persona = request.POST.get('persona')
        if persona == 'persona_is_funder':
            profile.persona_is_funder = True
            profile.selected_persona = 'funder'
        elif persona == 'persona_is_hunter':
            profile.persona_is_hunter = True
            profile.selected_persona = 'hunter'
        profile.save()
    else:
        return JsonResponse(
            { 'error': _('You must be authenticated') },
            status=401
        )


    return JsonResponse(
        {
            'success': True,
            'persona': persona,
        },
        status=200
    )


def is_my_tribe_member(leader_profile, tribe_member):
    return any([tribe_member.org.handle.lower() == org.lower()
                for org in leader_profile.organizations])


@require_POST
def set_tribe_title(request):
    if request.user.is_authenticated:
        leader_profile = request.user.profile if hasattr(request.user,
                                                         'profile') else None
        member = request.POST.get('member')
        tribe_member = TribeMember.objects.get(pk=member)
        if not tribe_member:
            raise Http404
        if not is_my_tribe_member(leader_profile, tribe_member):
            return HttpResponse(status=403)
        tribe_member.title = request.POST.get('title')
        tribe_member.save()
        return JsonResponse({'success': True}, status=200)
    else:
        raise Http404


@csrf_exempt
@require_POST
def join_tribe(request, handle):
    if request.user.is_authenticated:
        profile = request.user.profile if hasattr(request.user, 'profile') else None
        try:
            try:
                TribeMember.objects.get(profile=profile, org__handle=handle.lower()).delete()
            except TribeMember.MultipleObjectsReturned:
                TribeMember.objects.filter(profile=profile, org__handle=handle.lower()).delete()

            return JsonResponse(
                {
                    'success': True,
                    'is_member': False,
                },
                status=200
            )
        except TribeMember.DoesNotExist:
            kwargs = {
                'org': Profile.objects.filter(handle=handle.lower()).first(),
                'profile': profile,
                'why': 'api',
            }
            tribemember = TribeMember.objects.create(**kwargs)
            tribemember.save()

            return JsonResponse(
                {
                    'success': True,
                    'is_member': True,
                },
                status=200
            )
    else:
        return JsonResponse(
            {
                'error': _('You must be authenticated via github to use this feature!')
            },
            status=401
        )




@csrf_exempt
@require_POST
def tribe_leader(request):
    if request.user.is_authenticated:
        member = request.POST.get('member')
        try:
            tribemember = TribeMember.objects.get(pk=member)
            is_my_org = request.user.is_authenticated and any([tribemember.org.handle.lower() == org.lower() for org in request.user.profile.organizations ])

            if is_my_org:
                tribemember.leader = True
                tribemember.save()
                return JsonResponse(
                    {
                        'success': True,
                        'is_leader': True,
                    },
                    status=200
                )
            else:
                return JsonResponse(
                    {
                        'success': False,
                        'is_my_org': False,
                    },
                    status=401
                )

        except Exception:

            return JsonResponse(
                {
                    'success': False,
                    'is_leader': False,
                },
                status=401
            )


@csrf_exempt
@require_POST
def save_tribe(request,handle):

    if not request.user.is_authenticated:
        return JsonResponse(
            {
                'success': False,
                'is_my_org': False,
                'message': 'user needs to be authenticated to use this'
            },
            status=405
        )

    try:
        is_my_org = request.user.is_authenticated and any([handle.lower() == org.lower() for org in request.user.profile.organizations ])
        if not is_my_org:
            return JsonResponse(
                {
                    'success': False,
                    'is_my_org': False,
                    'message': 'this operation is permitted to tribe owners only'
                },
                status=405
            )

        if request.POST.get('tribe_description'):

            tribe_description = clean(
                request.POST.get('tribe_description'),
                tags=['a', 'abbr', 'acronym', 'b', 'blockquote', 'code', 'em', 'p', 'u', 'br', 'i', 'li', 'ol', 'strong', 'ul', 'img', 'h1', 'h2'],
                attributes={'a': ['href', 'title'], 'abbr': ['title'], 'acronym': ['title'], 'img': ['src'], '*': ['class']},
                styles=[],
                protocols=['http', 'https', 'mailto'],
                strip=True,
                strip_comments=True
            )
            tribe = Profile.objects.filter(handle=handle.lower()).first()
            tribe.tribe_description = tribe_description
            tribe.save()

        if request.FILES.get('cover_image'):

            cover_image = request.FILES.get('cover_image', None)

            error_response = invalid_file_response(cover_image, supported=['image/png', 'image/jpeg', 'image/jpg'])

            if error_response:
                return JsonResponse(error_response)
            tribe = Profile.objects.filter(handle=handle.lower()).first()
            tribe.tribes_cover_image = cover_image
            tribe.save()

        if request.POST.get('tribe_priority'):

            tribe_priority = clean(
                request.POST.get('tribe_priority'),
                tags=['a', 'abbr', 'acronym', 'b', 'blockquote', 'code', 'em', 'p', 'u', 'br', 'i', 'li', 'ol', 'strong', 'ul', 'img', 'h1', 'h2'],
                attributes={'a': ['href', 'title'], 'abbr': ['title'], 'acronym': ['title'], 'img': ['src'], '*': ['class']},
                styles=[],
                protocols=['http', 'https', 'mailto'],
                strip=True,
                strip_comments=True
            )
            tribe = Profile.objects.filter(handle=handle.lower()).first()
            tribe.tribe_priority = tribe_priority
            tribe.save()

            if request.POST.get('publish_to_ts'):
                title = 'updated their priority to ' + request.POST.get('priority_html_text')
                kwargs = {
                    'profile': tribe,
                    'activity_type': 'status_update',
                    'metadata': {
                        'title': title,
                        'ask': '#announce'
                    }
                }
                activity = Activity.objects.create(**kwargs)
                wall_post_email(activity)

        return JsonResponse(
            {
                'success': True,
                'is_my_org': True,
            },
            status=200
        )

    except Exception:
        return JsonResponse(
            {
                'success': False,
                'is_leader': False,
                'message': 'something went wrong'
            },
            status=500
        )

@csrf_exempt
@require_POST
def create_bounty_v1(request):

    '''
        ETC-TODO
        - evaluate validity of duplicate / redundant data in models
        - wire in email (invite + successful creation)
    '''
    response = {
        'status': 400,
        'message': 'error: Bad Request. Unable to create bounty'
    }

    user = request.user if request.user.is_authenticated else None

    if not user:
        response['message'] = 'error: user needs to be authenticated to create bounty'
        return JsonResponse(response)

    profile = request.user.profile if hasattr(request.user, 'profile') else None

    if not profile:
        response['message'] = 'error: no matching profile found'
        return JsonResponse(response)

    if not request.method == 'POST':
        response['message'] = 'error: create bounty is a POST operation'
        return JsonResponse(response)

    github_url = request.POST.get("github_url", None)
    if Bounty.objects.filter(github_url=github_url).exists():
        response = {
            'status': 303,
            'message': 'bounty already exists for this github issue'
        }
        return JsonResponse(response)

    bounty = Bounty()

    bounty.bounty_owner_profile = profile
    bounty.bounty_state = 'open'
    bounty.title = request.POST.get("title", '')
    bounty.token_name = request.POST.get("token_name", '')
    bounty.bounty_type = request.POST.get("bounty_type", '')
    bounty.project_length = request.POST.get("project_length", '')
    bounty.estimated_hours = request.POST.get("estimated_hours")
    bounty.experience_level = request.POST.get("experience_level", '')
    bounty.github_url = github_url
    bounty.bounty_owner_github_username = request.POST.get("bounty_owner_github_username")
    bounty.is_open = True
    bounty.current_bounty = True
    bounty.issue_description = request.POST.get("issue_description", '')
    bounty.attached_job_description = request.POST.get("attached_job_description", '')
    bounty.fee_amount = request.POST.get("fee_amount")
    bounty.fee_tx_id = request.POST.get("fee_tx_id")
    bounty.metadata = json.loads(request.POST.get("metadata"))
    bounty.privacy_preferences = json.loads(request.POST.get("privacy_preferences", {}))
    bounty.funding_organisation = request.POST.get("funding_organisation")
    bounty.repo_type = request.POST.get("repo_type", 'public')
    bounty.project_type = request.POST.get("project_type", 'traditional')
    bounty.permission_type = request.POST.get("permission_type", 'permissionless')
    bounty.bounty_categories = request.POST.get("bounty_categories", '').split(',')
    bounty.network = request.POST.get("network", 'mainnet')
    bounty.admin_override_suspend_auto_approval = not request.POST.get("auto_approve_workers", True)
    bounty.value_in_token = request.POST.get("value_in_token", 0)
    bounty.token_address = request.POST.get("token_address")
    bounty.bounty_owner_email = request.POST.get("bounty_owner_email")
    bounty.bounty_owner_name = request.POST.get("bounty_owner_name", '') # ETC-TODO: REMOVE ?
    bounty.contract_address = bounty.token_address          # ETC-TODO: REMOVE ?
    bounty.balance = bounty.value_in_token                  # ETC-TODO: REMOVE ?
    bounty.raw_data = request.POST.get("raw_data", {})      # ETC-TODO: REMOVE ?
    bounty.web3_type = request.POST.get("web3_type", '')
    bounty.value_true = request.POST.get("amount", 0)
    bounty.bounty_owner_address = request.POST.get("bounty_owner_address", 0)

    current_time = timezone.now()

    bounty.web3_created = current_time
    bounty.last_remarketed = current_time

    try:
        bounty.token_value_in_usdt = convert_token_to_usdt(bounty.token_name)
        bounty.value_in_usdt = convert_amount(bounty.value_true, bounty.token_name, 'USDT')
        bounty.value_in_usdt_now = bounty.value_in_usdt
        bounty.value_in_eth = convert_amount(bounty.value_true, bounty.token_name, 'ETH')

    except ConversionRateNotFoundError as e:
        logger.debug(e)

    # bounty expiry date
    expires_date = int(request.POST.get("expires_date", 9999999999))
    bounty.expires_date = timezone.make_aware(
        timezone.datetime.fromtimestamp(expires_date),
        timezone=UTC
    )

    # bounty github data
    try:
        kwargs = get_url_dict(bounty.github_url)
        bounty.github_issue_details = get_gh_issue_details(**kwargs)
    except Exception as e:
        logger.error(e)

    # bounty is featured bounty
    bounty.is_featured = request.POST.get("is_featured", False)
    if bounty.is_featured:
        bounty.featuring_date = current_time

    # bounty is reserved for a user
    reserved_for_username = request.POST.get("bounty_reserved_for")
    if reserved_for_username:
        bounty.bounty_reserved_for_user = Profile.objects.get(handle=reserved_for_username.lower())
        if bounty.bounty_reserved_for_user:
            bounty.reserved_for_user_from = current_time
            release_to_public_after = request.POST.get("release_to_public")

            if release_to_public_after == "3-days":
                bounty.reserved_for_user_expiration = bounty.reserved_for_user_from + timezone.timedelta(days=3)
            elif release_to_public_after == "1-week":
                bounty.reserved_for_user_expiration = bounty.reserved_for_user_from + timezone.timedelta(weeks=1)

    # bounty is mapped to a hackathon
    event_tag = request.POST.get('eventTag')
    if event_tag:
        try:
            event = HackathonEvent.objects.filter(name__iexact=event_tag).latest('id')
            bounty.event = event
        except Exception as e:
            logger.error(e)

    # coupon code
    coupon_code = request.POST.get("coupon_code")
    try:
        if coupon_code:
            coupon = Coupon.objects.get(code=coupon_code)
            if coupon:
                bounty.coupon_code = coupon
    except Exception as e:
        logger.error(e)

    bounty.save()

    # save again so we have the primary key set and now we can set the
    # standard_bounties_id

    bounty.save()

    activity_ref = request.POST.get('activity', False)
    if activity_ref:
        try:
            comment = f'New Bounty created {bounty.get_absolute_url()}'
            activity_id = int(activity_ref)
            activity = Activity.objects.get(id=activity_id)
            activity.bounty = bounty
            activity.save()
            Comment.objects.create(profile=bounty.bounty_owner_profile, activity=activity, comment=comment)
        except (ValueError, Activity.DoesNotExist) as e:
            print(e)

    event_name = 'new_bounty'
    record_bounty_activity(bounty, user, event_name)
    maybe_market_to_email(bounty, event_name)

    # maybe_market_to_slack(bounty, event_name)
    # maybe_market_to_user_slack(bounty, event_name)

    response = {
        'status': 204,
        'message': 'bounty successfully created',
        'bounty_url': bounty.url
    }

    return JsonResponse(response)


@csrf_exempt
@require_POST
def cancel_bounty_v1(request):
    '''
        ETC-TODO
        - wire in email (invite + successful cancellation)
    '''
    response = {
        'status': 400,
        'message': 'error: Bad Request. Unable to cancel bounty'
    }

    user = request.user if request.user.is_authenticated else None

    if not user:
        response['message'] = 'error: user needs to be authenticated to cancel bounty'
        return JsonResponse(response)

    profile = request.user.profile if hasattr(request.user, 'profile') else None

    if not profile:
        response['message'] = 'error: no matching profile found'
        return JsonResponse(response)

    if not request.method == 'POST':
        response['message'] = 'error: cancel bounty is a POST operation'
        return JsonResponse(response)

    try:
       bounty = Bounty.objects.get(pk=request.POST.get('pk'))
    except Bounty.DoesNotExist:
        response['message'] = 'error: bounty not found'
        return JsonResponse(response)

    if bounty.bounty_state in ['cancelled', 'done']:
        response['message'] = 'error: bounty in ' + bounty.bounty_state + ' state cannot be cancelled'
        return JsonResponse(response)

    is_funder = bounty.is_funder(user.username.lower()) if user else False

    if not is_funder:
        response['message'] = 'error: bounty cancellation is bounty funder operation'
        return JsonResponse(response)

    canceled_bounty_reason = request.POST.get('canceled_bounty_reason')
    if not canceled_bounty_reason:
        response['message'] = 'error: missing canceled_bounty_reason'
        return JsonResponse(response)

    event_name = 'killed_bounty'
    record_bounty_activity(bounty, user, event_name)
    # maybe_market_to_email(bounty, event_name)
    # maybe_market_to_slack(bounty, event_name)
    # maybe_market_to_user_slack(bounty, event_name)

    bounty.bounty_state = 'cancelled'
    bounty.idx_status = 'cancelled'
    bounty.is_open = False
    bounty.canceled_on = timezone.now()
    bounty.canceled_bounty_reason = canceled_bounty_reason
    bounty.save()

    response = {
        'status': 204,
        'message': 'bounty successfully cancelled',
        'bounty_url': bounty.url
    }

    return JsonResponse(response)


@csrf_exempt
@require_POST
def fulfill_bounty_v1(request):
    '''
        ETC-TODO
        - wire in email (invite + successful fulfillment)
        - evalute BountyFulfillment unused fields
    '''
    response = {
        'status': 400,
        'message': 'error: Bad Request. Unable to fulfill bounty'
    }

    user = request.user if request.user.is_authenticated else None

    if not user:
        response['message'] = 'error: user needs to be authenticated to fulfill bounty'
        return JsonResponse(response)

    profile = request.user.profile if hasattr(request.user, 'profile') else None

    if not profile:
        response['message'] = 'error: no matching profile found'
        return JsonResponse(response)

    if not request.method == 'POST':
        response['message'] = 'error: fulfill bounty is a POST operation'
        return JsonResponse(response)

    try:
       bounty = Bounty.objects.get(github_url=request.POST.get('issueURL'))
    except Bounty.DoesNotExist:
        response['message'] = 'error: bounty not found'
        return JsonResponse(response)

    if bounty.bounty_state in ['cancelled', 'done']:
        response['message'] = 'error: bounty in ' + bounty.bounty_state + ' state cannot be fulfilled'
        return JsonResponse(response)

    if BountyFulfillment.objects.filter(bounty=bounty, profile=profile):
        response['message'] = 'error: user can submit once per bounty'
        return JsonResponse(response)

    fulfiller_address = request.POST.get('fulfiller_address')
    if not fulfiller_address:
        response['message'] = 'error: missing fulfiller_address'
        return JsonResponse(response)

    hours_worked = request.POST.get('hoursWorked')
    if not hours_worked or not hours_worked.isdigit():
        response['message'] = 'error: missing hoursWorked'
        return JsonResponse(response)

    fulfiller_github_url = request.POST.get('githubPRLink')
    if not fulfiller_github_url:
        response['message'] = 'error: missing githubPRLink'
        return JsonResponse(response)

    event_name = 'work_submitted'
    record_bounty_activity(bounty, user, event_name)
    maybe_market_to_email(bounty, event_name)
    # maybe_market_to_slack(bounty, event_name)
    # maybe_market_to_user_slack(bounty, event_name)

    if bounty.bounty_state != 'work_submitted':
        bounty.bounty_state = 'work_submitted'
        bounty.idx_status = 'submitted'

    bounty.num_fulfillments += 1
    bounty.save()

    fulfillment = BountyFulfillment()

    fulfillment.bounty = bounty
    fulfillment.profile = profile

    now = timezone.now()
    fulfillment.created_on = now
    fulfillment.modified_on = now
    fulfillment.funder_last_notified_on = now
    fulfillment.token_name = bounty.token_name

    # fulfillment.fulfillment_id    ETC-TODO: REMOVE ?

    fulfillment.fulfiller_address = fulfiller_address
    fulfillment.fulfiller_hours_worked = hours_worked
    fulfillment.fulfiller_github_url = fulfiller_github_url

    fulfiller_metadata = request.POST.get('metadata', {})
    fulfillment.fulfiller_metadata = json.loads(fulfiller_metadata)

    fulfillment.save()

    response = {
        'status': 204,
        'message': 'bounty successfully fulfilled',
        'bounty_url': bounty.url
    }

    return JsonResponse(response)


@csrf_exempt
@require_POST
def payout_bounty_v1(request, fulfillment_id):
    '''
        ETC-TODO
        - wire in email (invite + successful payout)

        {
            amount: <integer>,
            bounty_owner_address : <char>,
            token_name : <char>
        }
    '''
    response = {
        'status': 400,
        'message': 'error: Bad Request. Unable to payout bounty'
    }

    user = request.user if request.user.is_authenticated else None

    if not user:
        response['message'] = 'error: user needs to be authenticated to fulfill bounty'
        return JsonResponse(response)

    profile = request.user.profile if hasattr(request.user, 'profile') else None

    if not profile:
        response['message'] = 'error: no matching profile found'
        return JsonResponse(response)

    if not request.method == 'POST':
        response['message'] = 'error: fulfill bounty is a POST operation'
        return JsonResponse(response)

    if not fulfillment_id:
        response['message'] = 'error: missing parameter fulfillment_id'
        return JsonResponse(response)

    try:
        fulfillment = BountyFulfillment.objects.get(pk=str(fulfillment_id))
        bounty = fulfillment.bounty
    except BountyFulfillment.DoesNotExist:
        response['message'] = 'error: bounty fulfillment not found'
        return JsonResponse(response)


    if bounty.bounty_state in ['cancelled', 'done']:
        response['message'] = 'error: bounty in ' + bounty.bounty_state + ' state cannot be paid out'
        return JsonResponse(response)

    is_funder = bounty.is_funder(user.username.lower()) if user else False

    if not is_funder:
        response['message'] = 'error: payout is bounty funder operation'
        return JsonResponse(response)

    if not bounty.bounty_owner_address:
        bounty_owner_address = request.POST.get('bounty_owner_address')
        if not bounty_owner_address:
            response['message'] = 'error: missing parameter bounty_owner_address'
            return JsonResponse(response)

        bounty.bounty_owner_address = bounty_owner_address
        bounty.save()

    amount = request.POST.get('amount')
    if not amount:
        response['message'] = 'error: missing parameter amount'
        return JsonResponse(response)

    token_name = request.POST.get('token_name')
    if not token_name:
        response['message'] = 'error: missing parameter token_name'
        return JsonResponse(response)

    payout_tx_id = request.POST.get('payout_tx_id')
    if payout_tx_id:
        fulfillment.payout_tx_id = payout_tx_id

    payout_type = request.POST.get('payout_type')
    if not payout_type:
        response['message'] = 'error: missing parameter payout_type'
        return JsonResponse(response)

    tenant = request.POST.get('tenant')
    if not tenant:
        response['message'] = 'error: missing parameter tenant'
        return JsonResponse(response)


    fulfillment.funder_profile = profile
    fulfillment.funder_address = fulfillment.bounty.bounty_owner_address # TODO: Obtain from frontend for tribe mgmt
    fulfillment.payout_type = payout_type
    fulfillment.tenant = tenant

    fulfillment.payout_amount = amount
    fulfillment.payout_status = 'pending'
    fulfillment.token_name = token_name
    fulfillment.save()

    sync_payout(fulfillment)

    response = {
        'status': 204,
        'message': 'bounty payment recorded. verification pending',
        'fulfillment_id': fulfillment_id
    }

    return JsonResponse(response)


@csrf_exempt
@require_POST
def close_bounty_v1(request, bounty_id):
    '''
        ETC-TODO
        - wire in email

    '''
    response = {
        'status': 400,
        'message': 'error: Bad Request. Unable to close bounty'
    }

    user = request.user if request.user.is_authenticated else None

    if not user:
        response['message'] = 'error: user needs to be authenticated to fulfill bounty'
        return JsonResponse(response)

    profile = request.user.profile if hasattr(request.user, 'profile') else None

    if not profile:
        response['message'] = 'error: no matching profile found'
        return JsonResponse(response)

    if not request.method == 'POST':
        response['message'] = 'error: close bounty is a POST operation'
        return JsonResponse(response)

    if not bounty_id:
        response['message'] = 'error: missing parameter bounty_id'
        return JsonResponse(response)

    try:
        bounty = Bounty.objects.get(pk=str(bounty_id))
        accepted_fulfillments = BountyFulfillment.objects.filter(bounty=bounty, accepted=True, payout_status='done')
    except Bounty.DoesNotExist:
        response['message'] = 'error: bounty not found'
        return JsonResponse(response)

    if bounty.bounty_state in ['cancelled', 'done']:
        response['message'] = 'error: bounty in ' + bounty.bounty_state + ' state cannot be closed'
        return JsonResponse(response)

    is_funder = bounty.is_funder(user.username.lower()) if user else False

    if not is_funder:
        response['message'] = 'error: closing a bounty funder operation'
        return JsonResponse(response)

    if accepted_fulfillments.count() == 0:
        response['message'] = 'error: cannot close a bounty without making a payment'
        return JsonResponse(response)

    event_name = 'work_done'
    record_bounty_activity(bounty, user, event_name)

    bounty.bounty_state = 'done'
    bounty.idx_status = 'done' # TODO: RETIRE
    bounty.is_open = False # TODO: fixup logic in status calculated property on bounty model
    bounty.accepted = True
    bounty.save()

    response = {
        'status': 204,
        'message': 'bounty is closed'
    }

    return JsonResponse(response)<|MERGE_RESOLUTION|>--- conflicted
+++ resolved
@@ -3647,15 +3647,11 @@
         'prize_count': hackathon_event.get_current_bounties.count(),
         'type': 'hackathon',
         'title': title,
-<<<<<<< HEAD
         'card_desc': description,
-        'target': f'/activity?what=hackathon:{hackathon_event.id}',
-=======
         'what': what,
         'can_pin': can_pin(request, what),
         'pinned': pinned,
         'target': f'/activity?what={what}',
->>>>>>> e8691178
         'orgs': orgs,
         'keywords': json.dumps([str(key) for key in Keyword.objects.all().values_list('keyword', flat=True)]),
         'hackathon': hackathon_event,
