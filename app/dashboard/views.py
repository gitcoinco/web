--- conflicted
+++ resolved
@@ -201,14 +201,9 @@
     )
     bounty.interested.add(interest)
     record_user_action(user, 'start_work', interest)
-<<<<<<< HEAD
-    maybe_market_to_slack(bounty, 'work_started')
-    maybe_market_to_user_slack(bounty, 'work_started')
-=======
     maybe_market_to_slack(bounty, 'start_work')
     maybe_market_to_user_slack(bounty, 'start_work')
     maybe_market_to_user_discord(bounty, 'start_work')
->>>>>>> fb081514
     maybe_market_to_twitter(bounty, 'start_work')
     return interest
 
@@ -370,14 +365,9 @@
         record_bounty_activity(bounty, request.user, 'stop_work')
         bounty.interested.remove(interest)
         interest.delete()
-<<<<<<< HEAD
-        maybe_market_to_slack(bounty, 'work_stopped')
-        maybe_market_to_user_slack(bounty, 'work_stopped')
-=======
         maybe_market_to_slack(bounty, 'stop_work')
         maybe_market_to_user_slack(bounty, 'stop_work')
         maybe_market_to_user_discord(bounty, 'stop_work')
->>>>>>> fb081514
         maybe_market_to_twitter(bounty, 'stop_work')
     except Interest.DoesNotExist:
         return JsonResponse({
@@ -437,14 +427,9 @@
     try:
         interest = Interest.objects.get(profile_id=profile_id, bounty=bounty)
         bounty.interested.remove(interest)
-<<<<<<< HEAD
-        maybe_market_to_slack(bounty, 'work_stopped')
-        maybe_market_to_user_slack(bounty, 'work_stopped')
-=======
         maybe_market_to_slack(bounty, 'stop_work')
         maybe_market_to_user_slack(bounty, 'stop_work')
         maybe_market_to_user_discord(bounty, 'stop_work')
->>>>>>> fb081514
         if is_staff:
             event_name = "bounty_removed_slashed_by_staff" if slashed else "bounty_removed_by_staff"
         else:
