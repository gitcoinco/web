--- conflicted
+++ resolved
@@ -6142,11 +6142,7 @@
     if payout_type == 'fiat' and not fulfiller_identifier:
         response['message'] = 'error: missing fulfiller_identifier'
         return JsonResponse(response)
-<<<<<<< HEAD
-    elif payout_type in ['qr', 'polkadot_ext', 'harmony_ext', 'binance_ext', 'rsk_ext', 'xinfin_ext', 'nervos_ext'] and not fulfiller_address:
-=======
-    elif payout_type in ['qr', 'polkadot_ext', 'harmony_ext', 'binance_ext', 'rsk_ext', 'xinfin_ext', 'algorand_ext'] and not fulfiller_address:
->>>>>>> 5847cf42
+    elif payout_type in ['qr', 'polkadot_ext', 'harmony_ext', 'binance_ext', 'rsk_ext', 'xinfin_ext', 'nervos_ext', 'algorand_ext'] and not fulfiller_address:
         response['message'] = 'error: missing fulfiller_address'
         return JsonResponse(response)
 
@@ -6263,13 +6259,8 @@
     if not payout_type:
         response['message'] = 'error: missing parameter payout_type'
         return JsonResponse(response)
-<<<<<<< HEAD
-    if payout_type not in ['fiat', 'qr', 'web3_modal', 'polkadot_ext', 'harmony_ext' , 'binance_ext', 'rsk_ext', 'xinfin_ext', 'nervos_ext', 'manual']:
-        response['message'] = 'error: parameter payout_type must be fiat / qr / web_modal / polkadot_ext / harmony_ext / binance_ext / rsk_ext / xinfin_ext / nervos_ext / manual'
-=======
-    if payout_type not in ['fiat', 'qr', 'web3_modal', 'polkadot_ext', 'harmony_ext' , 'binance_ext', 'rsk_ext', 'xinfin_ext', 'algorand_ext', 'manual']:
-        response['message'] = 'error: parameter payout_type must be fiat / qr / web_modal / polkadot_ext / harmony_ext / binance_ext / rsk_ext / xinfin_ext / algorand_ext / manual'
->>>>>>> 5847cf42
+    if payout_type not in ['fiat', 'qr', 'web3_modal', 'polkadot_ext', 'harmony_ext' , 'binance_ext', 'rsk_ext', 'xinfin_ext', 'nervos_ext', 'algorand_ext', 'manual']:
+        response['message'] = 'error: parameter payout_type must be fiat / qr / web_modal / polkadot_ext / harmony_ext / binance_ext / rsk_ext / xinfin_ext / nervos_ext / algorand_ext / manual'
         return JsonResponse(response)
     if payout_type == 'manual' and not bounty.event:
         response['message'] = 'error: payout_type manual is eligible only for hackathons'
@@ -6335,11 +6326,7 @@
         fulfillment.save()
         record_bounty_activity(bounty, user, 'worker_paid', None, fulfillment)
 
-<<<<<<< HEAD
-    elif payout_type in ['qr', 'web3_modal', 'polkadot_ext', 'harmony_ext', 'binance_ext', 'rsk_ext', 'xinfin_ext', 'nervos_ext']:
-=======
-    elif payout_type in ['qr', 'web3_modal', 'polkadot_ext', 'harmony_ext', 'binance_ext', 'rsk_ext', 'xinfin_ext', 'algorand_ext']:
->>>>>>> 5847cf42
+    elif payout_type in ['qr', 'web3_modal', 'polkadot_ext', 'harmony_ext', 'binance_ext', 'rsk_ext', 'xinfin_ext', 'nervos_ext', 'algorand_ext']:
         fulfillment.payout_status = 'pending'
         fulfillment.save()
         sync_payout(fulfillment)
