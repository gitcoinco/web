--- conflicted
+++ resolved
@@ -110,15 +110,9 @@
 from .models import (
     Activity, Answer, BlockedURLFilter, Bounty, BountyEvent, BountyFulfillment, BountyInvites, CoinRedemption,
     CoinRedemptionRequest, Coupon, Earning, FeedbackEntry, HackathonEvent, HackathonProject, HackathonRegistration,
-<<<<<<< HEAD
-    HackathonSponsor, HackathonWorkshop, Interest, LabsResearch, Option, Poll, PortfolioItem, Profile, ProfileSerializer,
-    ProfileVerification, ProfileView, Question, SearchHistory, Sponsor, Subscription, Tool, ToolVote, TribeMember,
-    UserAction, UserDirectory, UserVerificationModel,
-=======
     HackathonSponsor, HackathonWorkshop, Interest, LabsResearch, Option, Poll, PortfolioItem, Profile,
     ProfileSerializer, ProfileVerification, ProfileView, Question, SearchHistory, Sponsor, Subscription, Tool, ToolVote,
-    TribeMember, UserAction, UserVerificationModel,
->>>>>>> 9a633432
+    TribeMember, UserAction, UserDirectory, UserVerificationModel
 )
 from .notifications import (
     maybe_market_tip_to_email, maybe_market_tip_to_github, maybe_market_tip_to_slack, maybe_market_to_email,
@@ -1226,8 +1220,7 @@
 
     return JsonResponse(params, status=200, safe=False)
 
-<<<<<<< HEAD
-=======
+
 @require_POST
 def bounty_mentor(request):
 
@@ -1276,7 +1269,6 @@
     return JsonResponse({'message': message}, status=200, safe=False)
 
 
->>>>>>> 9a633432
 def get_user_bounties(request):
     """Get user open bounties.
 
