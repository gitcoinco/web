# -*- coding: utf-8 -*-
'''
    Copyright (C) 2017 Gitcoin Core

    This program is free software: you can redistribute it and/or modify
    it under the terms of the GNU Affero General Public License as published
    by the Free Software Foundation, either version 3 of the License, or
    (at your option) any later version.

    This program is distributed in the hope that it will be useful,
    but WITHOUT ANY WARRANTY; without even the implied warranty of
    MERCHANTABILITY or FITNESS FOR A PARTICULAR PURPOSE. See the
    GNU Affero General Public License for more details.

    You should have received a copy of the GNU Affero General Public License
    along with this program. If not, see <http://www.gnu.org/licenses/>.

'''
from __future__ import print_function, unicode_literals

import json
import logging
import time

from django.conf import settings
from django.contrib import messages
from django.contrib.admin.views.decorators import staff_member_required
from django.contrib.auth.models import User
from django.contrib.staticfiles.templatetags.staticfiles import static
from django.http import Http404, JsonResponse
from django.shortcuts import redirect
from django.template.response import TemplateResponse
from django.utils import timezone
from django.utils.text import slugify
from django.utils.translation import gettext_lazy as _
from django.views.decorators.csrf import csrf_exempt
from django.views.decorators.http import require_GET, require_POST

from app.utils import ellipses, sync_profile
from gas.utils import conf_time_spread, eth_usd_conv_rate, recommend_min_gas_price_to_confirm_in_time
from github.utils import (
    get_auth_url, get_github_emails, get_github_primary_email, get_github_user_data, is_github_token_valid,
)
from marketing.mails import bounty_uninterested, start_work_approved, start_work_new_applicant, start_work_rejected
from marketing.models import Keyword
from ratelimit.decorators import ratelimit
from retail.helpers import get_ip
from web3 import HTTPProvider, Web3

from .helpers import handle_bounty_views
from .models import (
    Bounty, CoinRedemption, CoinRedemptionRequest, Interest, Profile, ProfileSerializer, Subscription, Tip, Tool,
    ToolVote, UserAction,
)
from .notifications import (
    maybe_market_tip_to_email, maybe_market_tip_to_github, maybe_market_tip_to_slack, maybe_market_to_github,
    maybe_market_to_slack, maybe_market_to_twitter, maybe_market_to_user_slack,
)
from .utils import (
    get_bounty, get_bounty_id, get_context, has_tx_mined, record_user_action_on_interest, web3_process_bounty,
)

logging.basicConfig(level=logging.DEBUG)

confirm_time_minutes_target = 4

# web3.py instance
w3 = Web3(HTTPProvider(settings.WEB3_HTTP_PROVIDER))


def send_tip(request):
    """Handle the first stage of sending a tip."""
    params = {
        'issueURL': request.GET.get('source'),
        'title': _('Send Tip'),
        'class': 'send',
    }

    return TemplateResponse(request, 'yge/send1.html', params)


def record_user_action(user, event_name, instance):
    instance_class = instance.__class__.__name__.lower()
    kwargs = {
        'action': event_name,
        'metadata': {f'{instance_class}_pk': instance.pk},
    }

    if isinstance(user, User):
        kwargs['user'] = user
    elif isinstance(user, str):
        try:
            user = User.objects.get(username=user)
            kwargs['user'] = user
        except User.DoesNotExist:
            return

    if hasattr(user, 'profile'):
        kwargs['profile'] = user.profile

    try:
        UserAction.objects.create(**kwargs)
    except Exception as e:
        # TODO: sync_profile?
        logging.error(f"error in record_action: {e} - {event_name} - {instance}")


def helper_handle_access_token(request, access_token):
    # https://gist.github.com/owocki/614a18fbfec7a5ed87c97d37de70b110
    # interest API via token
    github_user_data = get_github_user_data(access_token)
    request.session['handle'] = github_user_data['login']
    profile = Profile.objects.filter(handle__iexact=request.session['handle']).first()
    request.session['profile_id'] = profile.pk


def create_new_interest_helper(bounty, user, issue_message):
    approval_required = bounty.permission_type == 'approval'
    acceptance_date = timezone.now() if not approval_required else None
    profile_id = user.profile.pk
    interest = Interest.objects.create(
        profile_id=profile_id,
        issue_message=issue_message,
        pending=approval_required,
        acceptance_date=acceptance_date,
        )
    bounty.interested.add(interest)
    record_user_action(user, 'start_work', interest)
    maybe_market_to_slack(bounty, 'start_work')
    maybe_market_to_user_slack(bounty, 'start_work')
    maybe_market_to_twitter(bounty, 'start_work')
    return interest


@csrf_exempt
def gh_login(request):
    """Attempt to redirect the user to Github for authentication."""
    return redirect('social:begin', backend='github')


def get_interest_modal(request):

    bounty = Bounty.objects.get(pk=request.GET.get("pk"))

    context = {
        'bounty': bounty,
        'active': 'get_interest_modal',
        'title': _('Add Interest'),
        'user_logged_in': request.user.is_authenticated,
        'login_link': '/login/github?next=' + request.GET.get('redirect', '/')
    }
    return TemplateResponse(request, 'addinterest.html', context)


@csrf_exempt
@require_POST
def new_interest(request, bounty_id):
    """Claim Work for a Bounty.

    :request method: POST

    Args:
        bounty_id (int): ID of the Bounty.

    Returns:
        dict: The success key with a boolean value and accompanying error.

    """
    profile_id = request.user.profile.pk if request.user.is_authenticated and hasattr(request.user, 'profile') else None

    access_token = request.GET.get('token')
    if access_token:
        helper_handle_access_token(request, access_token)
        github_user_data = get_github_user_data(access_token)
        profile = Profile.objects.prefetch_related('bounty_set') \
            .filter(handle=github_user_data['login']).first()
        profile_id = profile.pk
    else:
        profile = request.user.profile if profile_id else None

    if not profile_id:
        return JsonResponse(
            {'error': _('You must be authenticated via github to use this feature!')},
            status=401)

    try:
        bounty = Bounty.objects.get(pk=bounty_id)
    except Bounty.DoesNotExist:
        raise Http404

    if bounty.is_project_type_fulfilled:
        return JsonResponse({
            'error': _(f'There is already someone working on this bounty.'),
            'success': False},
            status=401)

    num_issues = profile.max_num_issues_start_work
    active_bounties = Bounty.objects.current().filter(idx_status__in=['open', 'started'])
    num_active = Interest.objects.filter(profile_id=profile_id, bounty__in=active_bounties).count()
    is_working_on_too_much_stuff = num_active >= num_issues
    if is_working_on_too_much_stuff:
        return JsonResponse({
            'error': _(f'You may only work on max of {num_issues} issues at once.'),
            'success': False},
            status=401)

    if profile.has_been_removed_by_staff():
        return JsonResponse({
            'error': _('Because a staff member has had to remove you from a bounty in the past, you are unable to start'
                       'more work at this time. Please leave a message on slack if you feel this message is in error.'),
            'success': False},
            status=401)

    try:
        Interest.objects.get(profile_id=profile_id, bounty=bounty)
        return JsonResponse({
            'error': _('You have already started work on this bounty!'),
            'success': False},
            status=401)
    except Interest.DoesNotExist:
        issue_message = request.POST.get("issue_message")
        interest = create_new_interest_helper(bounty, request.user, issue_message)
        if interest.pending:
            start_work_new_applicant(interest, bounty)

    except Interest.MultipleObjectsReturned:
        bounty_ids = bounty.interested \
            .filter(profile_id=profile_id) \
            .values_list('id', flat=True) \
            .order_by('-created')[1:]

        Interest.objects.filter(pk__in=list(bounty_ids)).delete()

        return JsonResponse({
            'error': _('You have already started work on this bounty!'),
            'success': False},
            status=401)

    msg = _("You have started work.")
    approval_required = bounty.permission_type == 'approval'
    if approval_required:
        msg = _("You have applied to start work.  If approved, you will be notified via email.")

    return JsonResponse({
        'success': True,
        'profile': ProfileSerializer(interest.profile).data,
        'msg': msg,
        })


@csrf_exempt
@require_POST
def remove_interest(request, bounty_id):
    """Unclaim work from the Bounty.

    Can only be called by someone who has started work

    :request method: POST

    post_id (int): ID of the Bounty.

    Returns:
        dict: The success key with a boolean value and accompanying error.

    """
    profile_id = request.user.profile.pk if request.user.is_authenticated and hasattr(request.user, 'profile') else None

    access_token = request.GET.get('token')
    if access_token:
        helper_handle_access_token(request, access_token)
        github_user_data = get_github_user_data(access_token)
        profile = Profile.objects.filter(handle=github_user_data['login']).first()
        profile_id = profile.pk

    if not profile_id:
        return JsonResponse(
            {'error': _('You must be authenticated via github to use this feature!')},
            status=401)

    try:
        bounty = Bounty.objects.get(pk=bounty_id)
    except Bounty.DoesNotExist:
        return JsonResponse({'errors': ['Bounty doesn\'t exist!']},
                            status=401)

    try:
        interest = Interest.objects.get(profile_id=profile_id, bounty=bounty)
        record_user_action(request.user, 'stop_work', interest)
        bounty.interested.remove(interest)
        interest.delete()
        maybe_market_to_slack(bounty, 'stop_work')
        maybe_market_to_user_slack(bounty, 'stop_work')
        maybe_market_to_twitter(bounty, 'stop_work')
    except Interest.DoesNotExist:
        return JsonResponse({
            'errors': [_('You haven\'t expressed interest on this bounty.')],
            'success': False},
            status=401)
    except Interest.MultipleObjectsReturned:
        interest_ids = bounty.interested \
            .filter(
                profile_id=profile_id,
                bounty=bounty
            ).values_list('id', flat=True) \
            .order_by('-created')

        bounty.interested.remove(*interest_ids)
        Interest.objects.filter(pk__in=list(interest_ids)).delete()

    return JsonResponse({
        'success': True,
        'msg': _("You've stopped working on this, thanks for letting us know."),
        })


@require_POST
@csrf_exempt
def uninterested(request, bounty_id, profile_id):
    """Remove party from given bounty

    Can only be called by the bounty funder

    :request method: GET

    Args:
        bounty_id (int): ID of the Bounty
        profile_id (int): ID of the interested profile

    Returns:
        dict: The success key with a boolean value and accompanying error.
    """
    try:
        bounty = Bounty.objects.get(pk=bounty_id)
    except Bounty.DoesNotExist:
        return JsonResponse({'errors': ['Bounty doesn\'t exist!']},
                            status=401)

    is_funder = bounty.is_funder(request.user.username.lower())
    is_staff = request.user.is_staff
    if not is_funder and not is_staff:
        return JsonResponse(
            {'error': 'Only bounty funders are allowed to remove users!'},
            status=401)

    try:
        interest = Interest.objects.get(profile_id=profile_id, bounty=bounty)
        bounty.interested.remove(interest)
        maybe_market_to_slack(bounty, 'stop_work')
        maybe_market_to_user_slack(bounty, 'stop_work')
        event_name = "bounty_removed_by_staff" if is_staff else "bounty_removed_by_funder"
        record_user_action_on_interest(interest, event_name, None)
        interest.delete()
    except Interest.DoesNotExist:
        return JsonResponse({
            'errors': ['Party haven\'t expressed interest on this bounty.'],
            'success': False},
            status=401)
    except Interest.MultipleObjectsReturned:
        interest_ids = bounty.interested \
            .filter(
                profile_id=profile_id,
                bounty=bounty
            ).values_list('id', flat=True) \
            .order_by('-created')

        bounty.interested.remove(*interest_ids)
        Interest.objects.filter(pk__in=list(interest_ids)).delete()

    profile = Profile.objects.get(id=profile_id)
    if profile.user and profile.user.email:
        bounty_uninterested(profile.user.email, bounty, interest)
    else:
        print("no email sent -- user was not found")

    return JsonResponse({
        'success': True,
        'msg': _("You've stopped working on this, thanks for letting us know."),
        })


@csrf_exempt
@ratelimit(key='ip', rate='2/m', method=ratelimit.UNSAFE, block=True)
def receive_tip(request):
    """Receive a tip."""
    if request.body:
        status = 'OK'
        message = _('Tip has been received')
        params = json.loads(request.body)

        # db mutations
        try:
            tip = Tip.objects.get(txid=params['txid'])
            tip.receive_address = params['receive_address']
            tip.receive_txid = params['receive_txid']
            tip.received_on = timezone.now()
            tip.save()
            record_user_action(tip.username, 'receive_tip', tip)
        except Exception as e:
            status = 'error'
            message = str(e)

        # http response
        response = {
            'status': status,
            'message': message,
        }

        return JsonResponse(response)

    params = {
        'issueURL': request.GET.get('source'),
        'class': 'receive',
        'title': _('Receive Tip'),
        'gas_price': round(recommend_min_gas_price_to_confirm_in_time(confirm_time_minutes_target), 1),
    }

    return TemplateResponse(request, 'yge/receive.html', params)


@csrf_exempt
@ratelimit(key='ip', rate='1/m', method=ratelimit.UNSAFE, block=True)
def send_tip_2(request):
    """Handle the second stage of sending a tip.

    TODO:
        * Convert this view-based logic to a django form.

    Returns:
        JsonResponse: If submitting tip, return response with success state.
        TemplateResponse: Render the submission form.

    """
    is_user_authenticated = request.user.is_authenticated
    from_username = request.user.username if is_user_authenticated else ''
    primary_from_email = request.user.email if is_user_authenticated else ''
    access_token = request.user.profile.get_access_token() if is_user_authenticated else ''
    to_emails = []

    if request.body:
        # http response
        response = {
            'status': 'OK',
            'message': _('Notification has been sent'),
        }
        params = json.loads(request.body)

        to_username = params['username'].lstrip('@')
        try:
            to_profile = Profile.objects.get(handle__iexact=to_username)
            if to_profile.email:
                to_emails.append(to_profile.email)
            if to_profile.github_access_token:
                to_emails = get_github_emails(to_profile.github_access_token)
        except Profile.DoesNotExist:
            pass

        if params.get('email'):
            to_emails.append(params['email'])

        # If no primary email in session, try the POST data. If none, fetch from GH.
        if params.get('fromEmail'):
            primary_from_email = params['fromEmail']
        elif access_token and not primary_from_email:
            primary_from_email = get_github_primary_email(access_token)

        to_emails = list(set(to_emails))
        expires_date = timezone.now() + timezone.timedelta(seconds=params['expires_date'])

        # db mutations
        tip = Tip.objects.create(
            emails=to_emails,
            url=params['url'],
            tokenName=params['tokenName'],
            amount=params['amount'],
            comments_priv=params['comments_priv'],
            comments_public=params['comments_public'],
            ip=get_ip(request),
            expires_date=expires_date,
            github_url=params['github_url'],
            from_name=params['from_name'],
            from_email=params['from_email'],
            from_username=from_username,
            username=params['username'],
            network=params['network'],
            tokenAddress=params['tokenAddress'],
            txid=params['txid'],
            from_address=params['from_address'],
        )
        # notifications
        maybe_market_tip_to_github(tip)
        maybe_market_tip_to_slack(tip, 'new_tip')
        maybe_market_tip_to_email(tip, to_emails)
        record_user_action(tip.username, 'send_tip', tip)
        if not to_emails:
            response['status'] = 'error'
            response['message'] = _('Uh oh! No email addresses for this user were found via Github API.  Youll have to let the tipee know manually about their tip.')

        return JsonResponse(response)

    params = {
        'issueURL': request.GET.get('source'),
        'class': 'send2',
        'title': _('Send Tip'),
        'recommend_gas_price': recommend_min_gas_price_to_confirm_in_time(confirm_time_minutes_target),
        'from_email': primary_from_email,
        'from_handle': from_username,
    }

    return TemplateResponse(request, 'yge/send2.html', params)


@staff_member_required
def contributor_onboard(request):
    """Handle displaying the first time user experience flow."""
    params = {
        'title': _('Onboarding Flow'),
<<<<<<< HEAD
        'defaultSkinTone': 'AE7242',
        'defaultHairColor': '000000',
        'defaultClothingColor': 'CCCCCC',
        'defaultBackground': 'FFFFFF',
        'optionalSections': [ 'HairStyle', 'FacialHair', 'Accessories' ],
        'sections': [
            {'name': 'Head', 'title': 'Pick head shape',
              'options': ('0', '1', '2', '3', '4')},
            {'name': 'Eyes', 'title': 'Pick eyes shape',
              'options': ('0', '1', '2', '3', '4')},
            {'name': 'Nose', 'title': 'Pick nose shape',
              'options': ('0', '1', '2', '3', '4')},
            {'name': 'Mouth', 'title': 'Pick mouth shape',
              'options': ('0', '1', '2', '3', '4')},
            {'name': 'Ears', 'title': 'Pick ears shape',
              'options': ('0', '1', '2', '3')},
            {'name': 'Clothing', 'title': 'Pick your clothing',
              'options': ('cardigan', 'hoodie', 'knitsweater', 'plaid', 'shirt')},
            {'name': 'Hair Style', 'title': 'Pick a hairstyle',
              'options': (
                ["None", "0"],
                ["None", "1"],
                ["None", "2"],
                ["None", "3"],
                ["None", "4"],
                ["5", "None"],
                ["6-back", "6-front"],
                ["7-back", "7-front"],
                ["8-back", "8-front"]
              )
            },
            {'name': 'Facial Hair', 'title': 'Pick a facial hair style',
              'options': (
                'Mustache-0', 'Mustache-1', 'Mustache-2', 'Mustache-3',
                'Beard-0', 'Beard-1', 'Beard-2', 'Beard-3'
              )},
            {'name': 'Accessories', 'title': 'Pick your accessories',
              'options': (
                ["Glasses-0"],
                ["Glasses-1"],
                ["Glasses-2"],
                ["Glasses-3"],
                ["Glasses-4"],
                ["HatShort-backwardscap"],
                ["HatShort-ballcap"],
                ["HatShort-headphones"],
                ["HatShort-shortbeanie"],
                ["HatShort-tallbeanie"],
                ["Earring-0"],
                ["Earring-1"],
                ["EarringBack-2", "Earring-2"],
                ["Earring-3"],
                ["Earring-4"]
              )
            },
            {'name': 'Background', 'title': 'Pick a background color',
              'options': (
                '25E899', '9AB730', '00A55E', '3FCDFF',
                '3E00FF', '8E2ABE', 'D0021B', 'F9006C',
                'FFCE08', 'F8E71C', '15003E', 'FFFFFF'
              )
            }
        ]
    }
    return TemplateResponse(request, 'onboard.html', params)
=======
        'steps': ['github', 'metamask', 'avatar', 'skills'],
        'flow': 'contributor',
    }
    return TemplateResponse(request, 'ftux/onboard.html', params)
>>>>>>> 26a1e0df


def dashboard(request):
    """Handle displaying the dashboard."""
    params = {
        'active': 'dashboard',
        'title': _('Issue Explorer'),
        'keywords': json.dumps([str(key) for key in Keyword.objects.all().values_list('keyword', flat=True)]),
    }
    return TemplateResponse(request, 'dashboard.html', params)


def gas(request):
    _cts = conf_time_spread()
    recommended_gas_price = recommend_min_gas_price_to_confirm_in_time(confirm_time_minutes_target)
    if recommended_gas_price < 2:
        _cts = conf_time_spread(recommended_gas_price)
    context = {
        'conf_time_spread': _cts,
        'title': 'Live Gas Usage => Predicted Conf Times'
    }
    return TemplateResponse(request, 'gas.html', context)


def new_bounty(request):
    """Create a new bounty."""
    from .utils import clean_bounty_url
    bounty_params = {
        'newsletter_headline': _('Be the first to know about new funded issues.'),
        'issueURL': clean_bounty_url(request.GET.get('source') or request.GET.get('url', '')),
        'amount': request.GET.get('amount'),
    }

    params = get_context(
        user=request.user if request.user.is_authenticated else None,
        confirm_time_minutes_target=confirm_time_minutes_target,
        active='submit_bounty',
        title=_('Create Funded Issue'),
        update=bounty_params,
    )
    return TemplateResponse(request, 'submit_bounty.html', params)


def accept_bounty(request):
    """Process the bounty.

    Args:
        pk (int): The primary key of the bounty to be accepted.

    Raises:
        Http404: The exception is raised if no associated Bounty is found.

    Returns:
        TemplateResponse: The accept bounty view.

    """
    bounty = handle_bounty_views(request)
    bounty_params = {
        'fulfillment_id': request.GET.get('id'),
        'fulfiller_address': request.GET.get('address'),
    }

    params = get_context(
        ref_object=bounty,
        user=request.user if request.user.is_authenticated else None,
        confirm_time_minutes_target=confirm_time_minutes_target,
        active='accept_bounty',
        title=_('Process Issue'),
        update=bounty_params,
    )
    return TemplateResponse(request, 'process_bounty.html', params)


@require_GET
def fulfill_bounty(request):
    """Fulfill a bounty.

    Parameters:
        pk (int): The primary key of the Bounty.
        standard_bounties_id (int): The standard bounties ID of the Bounty.
        network (str): The network of the Bounty.
        githubUsername (str): The Github Username of the referenced user.

    Raises:
        Http404: The exception is raised if no associated Bounty is found.

    Returns:
        TemplateResponse: The fulfill bounty view.

    """
    bounty = handle_bounty_views(request)
    params = get_context(
        ref_object=bounty,
        github_username=request.GET.get('githubUsername'),
        user=request.user if request.user.is_authenticated else None,
        confirm_time_minutes_target=confirm_time_minutes_target,
        active='fulfill_bounty',
        title=_('Submit Work'),
    )
    return TemplateResponse(request, 'fulfill_bounty.html', params)


def increase_bounty(request):
    """Increase a bounty as the funder.

    Args:
        pk (int): The primary key of the bounty to be increased.

    Raises:
        Http404: The exception is raised if no associated Bounty is found.

    Returns:
        TemplateResponse: The increase bounty view.

    """
    bounty = handle_bounty_views(request)
    params = get_context(
        ref_object=bounty,
        user=request.user if request.user.is_authenticated else None,
        confirm_time_minutes_target=confirm_time_minutes_target,
        active='increase_bounty',
        title=_('Increase Bounty'),
    )
    return TemplateResponse(request, 'increase_bounty.html', params)


def cancel_bounty(request):
    """Kill an expired bounty.

    Args:
        pk (int): The primary key of the bounty to be cancelled.

    Raises:
        Http404: The exception is raised if no associated Bounty is found.

    Returns:
        TemplateResponse: The cancel bounty view.

    """
    bounty = handle_bounty_views(request)
    params = get_context(
        ref_object=bounty,
        user=request.user if request.user.is_authenticated else None,
        confirm_time_minutes_target=confirm_time_minutes_target,
        active='kill_bounty',
        title=_('Cancel Bounty'),
    )
    return TemplateResponse(request, 'kill_bounty.html', params)


def helper_handle_snooze(request, bounty):
    snooze_days = int(request.GET.get('snooze', 0))
    if snooze_days:
        is_funder = bounty.is_funder(request.user.username.lower())
        is_staff = request.user.is_staff
        if is_funder or is_staff:
            bounty.snooze_warnings_for_days = snooze_days
            bounty.save()
            messages.success(request, _(f'Warning messages have been snoozed for {snooze_days} days'))
        else:
            messages.warning(request, _('Only the funder of this bounty may snooze warnings.'))


def helper_handle_approvals(request, bounty):
    mutate_worker_action = request.GET.get('mutate_worker_action', None)
    mutate_worker_action_past_tense = 'approved' if mutate_worker_action == 'approve' else "rejected"
    worker = request.GET.get('worker', None)
    if mutate_worker_action:
        is_funder = bounty.is_funder(request.user.username.lower())
        is_staff = request.user.is_staff
        if is_funder or is_staff:
            interests = bounty.interested.filter(pending=True, profile__handle=worker)
            if not interests.exists():
                messages.warning(
                    request,
                    _('This worker does not exist or is not in a pending state. Please check your link and try again.'))
                return
            interest = interests.first()

            if mutate_worker_action == 'approve':
                interest.pending = False
                interest.acceptance_date = timezone.now()
                interest.save()

                start_work_approved(interest, bounty)

                maybe_market_to_github(bounty, 'work_started', profile_pairs=bounty.profile_pairs)
                maybe_market_to_slack(bounty, 'worker_approved')
                maybe_market_to_user_slack(bounty, 'worker_approved')
                maybe_market_to_twitter(bounty, 'worker_approved')

            else:
                start_work_rejected(interest, bounty)

                bounty.interested.remove(interest)
                interest.delete()

                maybe_market_to_slack(bounty, 'worker_rejected')
                maybe_market_to_user_slack(bounty, 'worker_rejected')
                maybe_market_to_twitter(bounty, 'worker_rejected')

            messages.success(request, _(f'{worker} has been {mutate_worker_action_past_tense}'))
        else:
            messages.warning(request, _('Only the funder of this bounty may perform this action.'))


def bounty_details(request, ghuser='', ghrepo='', ghissue=0, stdbounties_id=None):
    """Display the bounty details.

    Args:
        ghuser (str): The Github user. Defaults to an empty string.
        ghrepo (str): The Github repository. Defaults to an empty string.
        ghissue (int): The Github issue number. Defaults to: 0.

    Raises:
        Exception: The exception is raised for any exceptions in the main query block.

    Returns:
        django.template.response.TemplateResponse: The Bounty details template response.

    """
    from .utils import clean_bounty_url
    is_user_authenticated = request.user.is_authenticated
    request_url = clean_bounty_url(request.GET.get('url', ''))
    if is_user_authenticated and hasattr(request.user, 'profile'):
        _access_token = request.user.profile.get_access_token()
    else:
        _access_token = request.session.get('access_token')
    issue_url = 'https://github.com/' + ghuser + '/' + ghrepo + '/issues/' + ghissue if ghissue else request_url

    # try the /pulls url if it doesnt exist in /issues
    try:
        assert Bounty.objects.current().filter(github_url=issue_url).exists()
    except Exception:
        issue_url = 'https://github.com/' + ghuser + '/' + ghrepo + '/pull/' + ghissue if ghissue else request_url

    params = {
        'issueURL': issue_url,
        'title': _('Issue Details'),
        'card_title': _('Funded Issue Details | Gitcoin'),
        'avatar_url': static('v2/images/helmet.png'),
        'active': 'bounty_details',
        'is_github_token_valid': is_github_token_valid(_access_token),
        'github_auth_url': get_auth_url(request.path),
        "newsletter_headline": _("Be the first to know about new funded issues."),
        'is_staff': request.user.is_staff,
    }

    if issue_url:
        try:
            bounties = Bounty.objects.current().filter(github_url=issue_url)
            if stdbounties_id:
                bounties.filter(standard_bounties_id=stdbounties_id)
            if bounties:
                bounty = bounties.order_by('-pk').first()
                if bounties.count() > 1 and bounties.filter(network='mainnet').count() > 1:
                    bounty = bounties.filter(network='mainnet').order_by('-pk').first()
                # Currently its not finding anyting in the database
                if bounty.title and bounty.org_name:
                    params['card_title'] = f'{bounty.title} | {bounty.org_name} Funded Issue Detail | Gitcoin'
                    params['title'] = params['card_title']
                    params['card_desc'] = ellipses(bounty.issue_description_text, 255)

                params['bounty_pk'] = bounty.pk
                params['network'] = bounty.network
                params['stdbounties_id'] = bounty.standard_bounties_id if not stdbounties_id else stdbounties_id
                params['interested_profiles'] = bounty.interested.select_related('profile').all()
                params['avatar_url'] = bounty.get_avatar_url(True)

                helper_handle_snooze(request, bounty)
                helper_handle_approvals(request, bounty)

        except Bounty.DoesNotExist:
            pass
        except Exception as e:
            print(e)
            logging.error(e)

    return TemplateResponse(request, 'bounty_details.html', params)


def quickstart(request):
    """Display quickstart guide."""
    return TemplateResponse(request, 'quickstart.html', {})


class ProfileHiddenException(Exception):
    pass


def profile_helper(handle, suppress_profile_hidden_exception=False):
    """Define the profile helper.

    Args:
        handle (str): The profile handle.

    Raises:
        DoesNotExist: The exception is raised if a Profile isn't found matching the handle.
            Remediation is attempted by syncing the profile data.
        MultipleObjectsReturned: The exception is raised if multiple Profiles are found.
            The latest Profile will be returned.

    Returns:
        dashboard.models.Profile: The Profile associated with the provided handle.

    """
    try:
        profile = Profile.objects.get(handle__iexact=handle)
    except Profile.DoesNotExist:
        profile = sync_profile(handle)
        if not profile:
            raise Http404
    except Profile.MultipleObjectsReturned as e:
        # Handle edge case where multiple Profile objects exist for the same handle.
        # We should consider setting Profile.handle to unique.
        # TODO: Should we handle merging or removing duplicate profiles?
        profile = Profile.objects.filter(handle__iexact=handle).latest('id')
        logging.error(e)

    if profile.hide_profile and not profile.is_org and not suppress_profile_hidden_exception:
        raise ProfileHiddenException

    return profile


def profile_keywords_helper(handle):
    """Define the profile keywords helper.

    Args:
        handle (str): The profile handle.

    """
    profile = profile_helper(handle, True)

    keywords = []
    for repo in profile.repos_data:
        language = repo.get('language') if repo.get('language') else ''
        _keywords = language.split(',')
        for key in _keywords:
            if key != '' and key not in keywords:
                keywords.append(key)
    return keywords


def profile_keywords(request, handle):
    """Display profile keywords.

    Args:
        handle (str): The profile handle.

    """
    keywords = profile_keywords_helper(handle)

    response = {
        'status': 200,
        'keywords': keywords,
    }
    return JsonResponse(response)


def profile(request, handle):
    """Display profile details.

    Args:
        handle (str): The profile handle.

    """
    try:
        if not handle and not request.user.is_authenticated:
            return redirect('index')
        elif not handle:
            handle = request.user.username
            profile = request.user.profile
        else:
            profile = profile_helper(handle)
    except ProfileHiddenException:
        raise Http404

    params = profile.to_dict()

    return TemplateResponse(request, 'profile_details.html', params)


@csrf_exempt
@ratelimit(key='ip', rate='5/m', method=ratelimit.UNSAFE, block=True)
def save_search(request):
    """Save the search."""
    email = request.POST.get('email')
    if email:
        raw_data = request.POST.get('raw_data')
        Subscription.objects.create(
            email=email,
            raw_data=raw_data,
            ip=get_ip(request),
        )
        response = {
            'status': 200,
            'msg': 'Success!',
        }
        return JsonResponse(response)

    context = {
        'active': 'save',
        'title': _('Save Search'),
    }
    return TemplateResponse(request, 'save_search.html', context)


@csrf_exempt
@ratelimit(key='ip', rate='5/m', method=ratelimit.UNSAFE, block=True)
def get_quickstart_video(request):
    """Show quickstart video."""
    context = {
        'active': 'video',
        'title': _('Quickstart Video'),
    }
    return TemplateResponse(request, 'quickstart_video.html', context)


@require_POST
@csrf_exempt
@ratelimit(key='ip', rate='5/s', method=ratelimit.UNSAFE, block=True)
def sync_web3(request):
    """ Sync up web3 with the database.  This function has a few different uses.  It is typically
        called from the front end using the javascript `sync_web3` function.  The `issueURL` is
        passed in first, followed optionally by a `bountydetails` argument.
    """
    # setup
    result = {
        'status': '400',
        'msg': "bad request"
    }

    issue_url = request.POST.get('url')
    txid = request.POST.get('txid')
    network = request.POST.get('network')

    if issue_url and txid and network:
        # confirm txid has mined
        print('* confirming tx has mined')
        if not has_tx_mined(txid, network):
            result = {
                'status': '400',
                'msg': 'tx has not mined yet'
            }
        else:

            # get bounty id
            print('* getting bounty id')
            bounty_id = get_bounty_id(issue_url, network)
            if not bounty_id:
                result = {
                    'status': '400',
                    'msg': 'could not find bounty id'
                }
            else:
                # get/process bounty
                print('* getting bounty')
                bounty = get_bounty(bounty_id, network)
                print('* processing bounty')
                did_change = False
                max_tries_attempted = False
                counter = 0
                url = None
                while not did_change and not max_tries_attempted:
                    did_change, _, new_bounty = web3_process_bounty(bounty)
                    if not did_change:
                        print("RETRYING")
                        time.sleep(3)
                        counter += 1
                        max_tries_attempted = counter > 3
                    if new_bounty:
                        url = new_bounty.url
                result = {
                    'status': '200',
                    'msg': "success",
                    'did_change': did_change,
                    'url': url,
                }

    return JsonResponse(result, status=result['status'])


# LEGAL

def terms(request):
    return TemplateResponse(request, 'legal/terms.txt', {})


def privacy(request):
    return TemplateResponse(request, 'legal/privacy.html', {})


def cookie(request):
    return TemplateResponse(request, 'legal/privacy.html', {})


def prirp(request):
    return TemplateResponse(request, 'legal/privacy.html', {})


def apitos(request):
    return TemplateResponse(request, 'legal/privacy.html', {})


def toolbox(request):
    access_token = request.GET.get('token')
    if access_token and is_github_token_valid(access_token):
        helper_handle_access_token(request, access_token)

    tools = Tool.objects.prefetch_related('votes').all()

    actors = [{
        "title": _("Basics"),
        "description": _("Accelerate your dev workflow with Gitcoin\'s incentivization tools."),
        "tools": tools.filter(category=Tool.CAT_BASIC)
    }, {
        "title": _("Advanced"),
        "description": _("Take your OSS game to the next level!"),
        "tools": tools.filter(category=Tool.CAT_ADVANCED)
    }, {
        "title": _("Community"),
        "description": _("Friendship, mentorship, and community are all part of the process."),
        "tools": tools.filter(category=Tool.CAT_COMMUNITY)
    }, {
        "title": _("Tools to BUIDL Gitcoin"),
        "description": _("Gitcoin is built using Gitcoin.  Purdy cool, huh? "),
        "tools": tools.filter(category=Tool.CAT_BUILD)
    }, {
        "title": _("Tools in Alpha"),
        "description": _("These fresh new tools are looking for someone to test ride them!"),
        "tools": tools.filter(category=Tool.CAT_ALPHA)
    }, {
        "title": _("Tools Coming Soon"),
        "description": _("These tools will be ready soon.  They'll get here sooner if you help BUIDL them :)"),
        "tools": tools.filter(category=Tool.CAT_COMING_SOON)
    }, {
        "title": _("Just for Fun"),
        "description": _("Some tools that the community built *just because* they should exist."),
        "tools": tools.filter(category=Tool.CAT_FOR_FUN)
    }]

    # setup slug
    for key in range(0, len(actors)):
        actors[key]['slug'] = slugify(actors[key]['title'])

    profile_up_votes_tool_ids = ''
    profile_down_votes_tool_ids = ''
    profile_id = request.user.profile.pk if request.user.is_authenticated and hasattr(request.user, 'profile') else None

    if profile_id:
        ups = list(request.user.profile.votes.filter(value=1).values_list('tool', flat=True))
        profile_up_votes_tool_ids = ','.join(str(x) for x in ups)
        downs = list(request.user.profile.votes.filter(value=-1).values_list('tool', flat=True))
        profile_down_votes_tool_ids = ','.join(str(x) for x in downs)

    context = {
        "active": "tools",
        'title': _("Toolbox"),
        'card_title': _("Gitcoin Toolbox"),
        'avatar_url': static('v2/images/tools/api.jpg'),
        "card_desc": _("Accelerate your dev workflow with Gitcoin\'s incentivization tools."),
        'actors': actors,
        'newsletter_headline': _("Don't Miss New Tools!"),
        'profile_up_votes_tool_ids': profile_up_votes_tool_ids,
        'profile_down_votes_tool_ids': profile_down_votes_tool_ids
    }
    return TemplateResponse(request, 'toolbox.html', context)


@csrf_exempt
@require_POST
def vote_tool_up(request, tool_id):
    profile_id = request.user.profile.pk if request.user.is_authenticated and hasattr(request.user, 'profile') else None
    if not profile_id:
        return JsonResponse(
            {'error': 'You must be authenticated via github to use this feature!'},
            status=401)

    tool = Tool.objects.get(pk=tool_id)
    score_delta = 0
    try:
        vote = ToolVote.objects.get(profile_id=profile_id, tool=tool)
        if vote.value == 1:
            vote.delete()
            score_delta = -1
        if vote.value == -1:
            vote.value = 1
            vote.save()
            score_delta = 2
    except ToolVote.DoesNotExist:
        vote = ToolVote.objects.create(profile_id=profile_id, value=1)
        tool.votes.add(vote)
        score_delta = 1
    return JsonResponse({'success': True, 'score_delta': score_delta})


@csrf_exempt
@require_POST
def vote_tool_down(request, tool_id):
    profile_id = request.user.profile.pk if request.user.is_authenticated and hasattr(request.user, 'profile') else None
    if not profile_id:
        return JsonResponse(
            {'error': 'You must be authenticated via github to use this feature!'},
            status=401)

    tool = Tool.objects.get(pk=tool_id)
    score_delta = 0
    try:
        vote = ToolVote.objects.get(profile_id=profile_id, tool=tool)
        if vote.value == -1:
            vote.delete()
            score_delta = 1
        if vote.value == 1:
            vote.value = -1
            vote.save()
            score_delta = -2
    except ToolVote.DoesNotExist:
        vote = ToolVote.objects.create(profile_id=profile_id, value=-1)
        tool.votes.add(vote)
        score_delta = -1
    return JsonResponse({'success': True, 'score_delta': score_delta})


@csrf_exempt
@ratelimit(key='ip', rate='5/m', method=ratelimit.UNSAFE, block=True)
def redeem_coin(request, shortcode):
    if request.body:
        status = 'OK'

        body_unicode = request.body.decode('utf-8')
        body = json.loads(body_unicode)
        address = body['address']

        try:
            coin = CoinRedemption.objects.get(shortcode=shortcode)
            address = Web3.toChecksumAddress(address)

            if hasattr(coin, 'coinredemptionrequest'):
                status = 'error'
                message = 'Bad request'
            else:
                abi = json.loads('[{"constant":true,"inputs":[],"name":"mintingFinished","outputs":[{"name":"","type":"bool"}],"payable":false,"stateMutability":"view","type":"function"},{"constant":true,"inputs":[],"name":"name","outputs":[{"name":"","type":"string"}],"payable":false,"stateMutability":"view","type":"function"},{"constant":false,"inputs":[{"name":"_spender","type":"address"},{"name":"_value","type":"uint256"}],"name":"approve","outputs":[{"name":"","type":"bool"}],"payable":false,"stateMutability":"nonpayable","type":"function"},{"constant":true,"inputs":[],"name":"totalSupply","outputs":[{"name":"","type":"uint256"}],"payable":false,"stateMutability":"view","type":"function"},{"constant":false,"inputs":[{"name":"_from","type":"address"},{"name":"_to","type":"address"},{"name":"_value","type":"uint256"}],"name":"transferFrom","outputs":[{"name":"","type":"bool"}],"payable":false,"stateMutability":"nonpayable","type":"function"},{"constant":true,"inputs":[],"name":"decimals","outputs":[{"name":"","type":"uint8"}],"payable":false,"stateMutability":"view","type":"function"},{"constant":false,"inputs":[{"name":"_to","type":"address"},{"name":"_amount","type":"uint256"}],"name":"mint","outputs":[{"name":"","type":"bool"}],"payable":false,"stateMutability":"nonpayable","type":"function"},{"constant":true,"inputs":[],"name":"version","outputs":[{"name":"","type":"string"}],"payable":false,"stateMutability":"view","type":"function"},{"constant":false,"inputs":[{"name":"_spender","type":"address"},{"name":"_subtractedValue","type":"uint256"}],"name":"decreaseApproval","outputs":[{"name":"","type":"bool"}],"payable":false,"stateMutability":"nonpayable","type":"function"},{"constant":true,"inputs":[{"name":"_owner","type":"address"}],"name":"balanceOf","outputs":[{"name":"balance","type":"uint256"}],"payable":false,"stateMutability":"view","type":"function"},{"constant":false,"inputs":[],"name":"finishMinting","outputs":[{"name":"","type":"bool"}],"payable":false,"stateMutability":"nonpayable","type":"function"},{"constant":true,"inputs":[],"name":"owner","outputs":[{"name":"","type":"address"}],"payable":false,"stateMutability":"view","type":"function"},{"constant":true,"inputs":[],"name":"symbol","outputs":[{"name":"","type":"string"}],"payable":false,"stateMutability":"view","type":"function"},{"constant":false,"inputs":[{"name":"_to","type":"address"},{"name":"_value","type":"uint256"}],"name":"transfer","outputs":[{"name":"","type":"bool"}],"payable":false,"stateMutability":"nonpayable","type":"function"},{"constant":false,"inputs":[{"name":"_spender","type":"address"},{"name":"_addedValue","type":"uint256"}],"name":"increaseApproval","outputs":[{"name":"","type":"bool"}],"payable":false,"stateMutability":"nonpayable","type":"function"},{"constant":true,"inputs":[{"name":"_owner","type":"address"},{"name":"_spender","type":"address"}],"name":"allowance","outputs":[{"name":"","type":"uint256"}],"payable":false,"stateMutability":"view","type":"function"},{"constant":false,"inputs":[{"name":"newOwner","type":"address"}],"name":"transferOwnership","outputs":[],"payable":false,"stateMutability":"nonpayable","type":"function"},{"payable":false,"stateMutability":"nonpayable","type":"fallback"},{"anonymous":false,"inputs":[{"indexed":true,"name":"to","type":"address"},{"indexed":false,"name":"amount","type":"uint256"}],"name":"Mint","type":"event"},{"anonymous":false,"inputs":[],"name":"MintFinished","type":"event"},{"anonymous":false,"inputs":[{"indexed":true,"name":"previousOwner","type":"address"},{"indexed":true,"name":"newOwner","type":"address"}],"name":"OwnershipTransferred","type":"event"},{"anonymous":false,"inputs":[{"indexed":true,"name":"owner","type":"address"},{"indexed":true,"name":"spender","type":"address"},{"indexed":false,"name":"value","type":"uint256"}],"name":"Approval","type":"event"},{"anonymous":false,"inputs":[{"indexed":true,"name":"from","type":"address"},{"indexed":true,"name":"to","type":"address"},{"indexed":false,"name":"value","type":"uint256"}],"name":"Transfer","type":"event"}]')

                # Instantiate Colorado Coin contract
                contract = w3.eth.contract(coin.contract_address, abi=abi)

                tx = contract.functions.transfer(address, coin.amount * 10**18).buildTransaction({
                    'nonce': w3.eth.getTransactionCount(settings.COLO_ACCOUNT_ADDRESS),
                    'gas': 100000,
                    'gasPrice': recommend_min_gas_price_to_confirm_in_time(5) * 10**9
                })

                signed = w3.eth.account.signTransaction(tx, settings.COLO_ACCOUNT_PRIVATE_KEY)
                transaction_id = w3.eth.sendRawTransaction(signed.rawTransaction).hex()

                CoinRedemptionRequest.objects.create(
                    coin_redemption=coin,
                    ip=get_ip(request),
                    sent_on=timezone.now(),
                    txid=transaction_id,
                    txaddress=address
                )

                message = transaction_id
        except CoinRedemption.DoesNotExist:
            status = 'error'
            message = _('Bad request')
        except Exception as e:
            status = 'error'
            message = str(e)

        # http response
        response = {
            'status': status,
            'message': message,
        }

        return JsonResponse(response)

    try:
        coin = CoinRedemption.objects.get(shortcode=shortcode)

        params = {
            'class': 'redeem',
            'title': _('Coin Redemption'),
            'coin_status': _('PENDING')
        }

        try:
            coin_redeem_request = CoinRedemptionRequest.objects.get(coin_redemption=coin)
            params['colo_txid'] = coin_redeem_request.txid
        except CoinRedemptionRequest.DoesNotExist:
            params['coin_status'] = _('INITIAL')

        return TemplateResponse(request, 'yge/redeem_coin.html', params)
    except CoinRedemption.DoesNotExist:
        raise Http404<|MERGE_RESOLUTION|>--- conflicted
+++ resolved
@@ -514,78 +514,10 @@
     """Handle displaying the first time user experience flow."""
     params = {
         'title': _('Onboarding Flow'),
-<<<<<<< HEAD
-        'defaultSkinTone': 'AE7242',
-        'defaultHairColor': '000000',
-        'defaultClothingColor': 'CCCCCC',
-        'defaultBackground': 'FFFFFF',
-        'optionalSections': [ 'HairStyle', 'FacialHair', 'Accessories' ],
-        'sections': [
-            {'name': 'Head', 'title': 'Pick head shape',
-              'options': ('0', '1', '2', '3', '4')},
-            {'name': 'Eyes', 'title': 'Pick eyes shape',
-              'options': ('0', '1', '2', '3', '4')},
-            {'name': 'Nose', 'title': 'Pick nose shape',
-              'options': ('0', '1', '2', '3', '4')},
-            {'name': 'Mouth', 'title': 'Pick mouth shape',
-              'options': ('0', '1', '2', '3', '4')},
-            {'name': 'Ears', 'title': 'Pick ears shape',
-              'options': ('0', '1', '2', '3')},
-            {'name': 'Clothing', 'title': 'Pick your clothing',
-              'options': ('cardigan', 'hoodie', 'knitsweater', 'plaid', 'shirt')},
-            {'name': 'Hair Style', 'title': 'Pick a hairstyle',
-              'options': (
-                ["None", "0"],
-                ["None", "1"],
-                ["None", "2"],
-                ["None", "3"],
-                ["None", "4"],
-                ["5", "None"],
-                ["6-back", "6-front"],
-                ["7-back", "7-front"],
-                ["8-back", "8-front"]
-              )
-            },
-            {'name': 'Facial Hair', 'title': 'Pick a facial hair style',
-              'options': (
-                'Mustache-0', 'Mustache-1', 'Mustache-2', 'Mustache-3',
-                'Beard-0', 'Beard-1', 'Beard-2', 'Beard-3'
-              )},
-            {'name': 'Accessories', 'title': 'Pick your accessories',
-              'options': (
-                ["Glasses-0"],
-                ["Glasses-1"],
-                ["Glasses-2"],
-                ["Glasses-3"],
-                ["Glasses-4"],
-                ["HatShort-backwardscap"],
-                ["HatShort-ballcap"],
-                ["HatShort-headphones"],
-                ["HatShort-shortbeanie"],
-                ["HatShort-tallbeanie"],
-                ["Earring-0"],
-                ["Earring-1"],
-                ["EarringBack-2", "Earring-2"],
-                ["Earring-3"],
-                ["Earring-4"]
-              )
-            },
-            {'name': 'Background', 'title': 'Pick a background color',
-              'options': (
-                '25E899', '9AB730', '00A55E', '3FCDFF',
-                '3E00FF', '8E2ABE', 'D0021B', 'F9006C',
-                'FFCE08', 'F8E71C', '15003E', 'FFFFFF'
-              )
-            }
-        ]
-    }
-    return TemplateResponse(request, 'onboard.html', params)
-=======
         'steps': ['github', 'metamask', 'avatar', 'skills'],
         'flow': 'contributor',
     }
     return TemplateResponse(request, 'ftux/onboard.html', params)
->>>>>>> 26a1e0df
 
 
 def dashboard(request):
