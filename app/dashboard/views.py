--- conflicted
+++ resolved
@@ -4485,11 +4485,7 @@
                 'handle': member_profile.handle,
                 'avatar': member_profile.avatar_url
             } for member_profile in project.profiles.all()],
-<<<<<<< HEAD
-            'grant_url': project.grant_link.url if project.grant_link else ''
-=======
             'grant_url': project.grant_link.url if project.grant_link else False
->>>>>>> ad96c05c
         },
         'hackathon_obj': hackathon_obj[0],
         'hackathon': hackathon,
