# -*- coding: utf-8 -*-
'''
    Copyright (C) 2020 Gitcoin Core

    This program is free software: you can redistribute it and/or modify
    it under the terms of the GNU Affero General Public License as published
    by the Free Software Foundation, either version 3 of the License, or
    (at your option) any later version.

    This program is distributed in the hope that it will be useful,
    but WITHOUT ANY WARRANTY; without even the implied warranty of
    MERCHANTABILITY or FITNESS FOR A PARTICULAR PURPOSE. See the
    GNU Affero General Public License for more details.

    You should have received a copy of the GNU Affero General Public License
    along with this program. If not, see <http://www.gnu.org/licenses/>.

'''
from __future__ import print_function, unicode_literals

import asyncio
import base64
import getpass
import hashlib
import html
import json
import logging
import re
import time
from copy import deepcopy
from datetime import datetime, timedelta
from decimal import Decimal

from django.conf import settings
from django.contrib import messages
from django.contrib.admin.views.decorators import staff_member_required
from django.contrib.auth.decorators import login_required
from django.contrib.auth.models import Group, User
from django.contrib.staticfiles.storage import staticfiles_storage
from django.core.exceptions import ObjectDoesNotExist, PermissionDenied, ValidationError
from django.core.paginator import EmptyPage, PageNotAnInteger, Paginator
from django.core.serializers.json import DjangoJSONEncoder
from django.db.models import Avg, Count, Prefetch, Q, Sum
from django.http import Http404, HttpResponse, JsonResponse
from django.shortcuts import get_object_or_404, redirect
from django.template import loader
from django.template.response import TemplateResponse
from django.templatetags.static import static
from django.urls import reverse
from django.utils import timezone
from django.utils.html import escape, strip_tags
from django.utils.http import is_safe_url
from django.utils.text import slugify
from django.utils.timezone import localtime
from django.utils.translation import gettext_lazy as _
from django.views.decorators.clickjacking import xframe_options_exempt
from django.views.decorators.csrf import csrf_exempt, csrf_protect
from django.views.decorators.http import require_GET, require_POST

<<<<<<< HEAD

import asyncio
import dateutil.parser
=======
import dateutil.parser
import ens
>>>>>>> 4935bbb3
import magic
import pytz
import requests
import tweepy
import asyncio
import getpass

from app.services import RedisService, TwilioService
from app.settings import (
<<<<<<< HEAD
    EMAIL_ACCOUNT_VALIDATION, PHONE_SALT, SMS_COOLDOWN_IN_MINUTES, SMS_MAX_VERIFICATION_ATTEMPTS, TWITTER_ACCESS_SECRET,
    TWITTER_ACCESS_TOKEN, TWITTER_CONSUMER_KEY, TWITTER_CONSUMER_SECRET, ES_USER_ENDPOINT, BMAS_ENDPOINT, ES_CORE_ENDPOINT
=======
    BMAS_ENDPOINT, EMAIL_ACCOUNT_VALIDATION, ES_CORE_ENDPOINT, ES_USER_ENDPOINT, PHONE_SALT, SMS_COOLDOWN_IN_MINUTES,
    SMS_MAX_VERIFICATION_ATTEMPTS, TWITTER_ACCESS_SECRET, TWITTER_ACCESS_TOKEN, TWITTER_CONSUMER_KEY,
    TWITTER_CONSUMER_SECRET,
>>>>>>> 4935bbb3
)
from app.utils import clean_str, ellipses, get_default_network
from avatar.models import AvatarTheme
from avatar.utils import get_avatar_context_for_user
from avatar.views_3d import avatar3dids_helper
from bleach import clean
from bounty_requests.models import BountyRequest
from cacheops import invalidate_obj
from dashboard.brightid_utils import get_brightid_status
from dashboard.context import quickstart as qs
from dashboard.duniter import CERTIFICATIONS_SCHEMA
from dashboard.idena_utils import (
    IdenaNonce, get_handle_by_idena_token, idena_callback_url, next_validation_time, signature_address,
)
from dashboard.tasks import increment_view_count
from dashboard.utils import (
    ProfileHiddenException, ProfileNotFoundException, build_profile_pairs, get_bounty_from_invite_url,
    get_ens_contract_addresss, get_ens_resolver_contract, get_orgs_perms, get_poap_earliest_owned_token_timestamp,
    profile_helper,
)
from economy.utils import ConversionRateNotFoundError, convert_amount, convert_token_to_usdt
from ens.auto import ns
from ens.utils import name_to_hash
from eth_account.messages import defunct_hash_message
from eth_utils import is_address, is_same_address, to_checksum_address, to_normalized_address
from gas.utils import recommend_min_gas_price_to_confirm_in_time
from git.utils import (
    get_auth_url, get_gh_issue_details, get_github_user_data, get_url_dict, is_github_token_valid, search_users,
)
from grants.models import Grant
from kudos.models import KudosTransfer, Token, Wallet
from kudos.utils import humanize_name
from mailchimp3 import MailChimp
from marketing.mails import admin_contact_funder, bounty_uninterested
from marketing.mails import funder_payout_reminder as funder_payout_reminder_mail
from marketing.mails import (
    new_reserved_issue, share_bounty, start_work_approved, start_work_new_applicant, start_work_rejected,
    wall_post_email,
)
from marketing.models import EmailSubscriber, Keyword, UpcomingDate
from oauth2_provider.decorators import protected_resource
from oauthlib.oauth2.rfc6749.errors import InvalidGrantError
from perftools.models import JSONStore
from ptokens.models import PersonalToken, PurchasePToken, RedemptionToken
from pytz import UTC
from ratelimit.decorators import ratelimit
from requests_oauthlib import OAuth2Session
from requests_oauthlib.compliance_fixes import facebook_compliance_fix
from rest_framework.renderers import JSONRenderer
from retail.helpers import get_ip
from retail.utils import programming_languages, programming_languages_full
from townsquare.models import Comment, PinnedPost
from townsquare.views import get_following_tribes, get_tags
from web3 import HTTPProvider, Web3

from .export import (
    ActivityExportSerializer, BountyExportSerializer, CustomAvatarExportSerializer, GrantExportSerializer,
    ProfileExportSerializer, filtered_list_data,
)
from .helpers import (
    bounty_activity_event_adapter, get_bounty_data_for_activity, handle_bounty_views, load_files_in_directory,
)
from .models import (
    Activity, Answer, BlockedURLFilter, Bounty, BountyEvent, BountyFulfillment, BountyInvites, CoinRedemption,
    CoinRedemptionRequest, Coupon, Earning, FeedbackEntry, HackathonEvent, HackathonProject, HackathonRegistration,
    HackathonSponsor, HackathonWorkshop, Interest, LabsResearch, MediaFile, Option, Poll, PortfolioItem, Profile,
    ProfileSerializer, ProfileVerification, ProfileView, Question, SearchHistory, Sponsor, Subscription, Tool, ToolVote,
    TribeMember, UserAction, UserDirectory, UserVerificationModel,
)
from .notifications import (
    maybe_market_tip_to_email, maybe_market_tip_to_github, maybe_market_tip_to_slack, maybe_market_to_email,
    maybe_market_to_github, maybe_market_to_slack, maybe_market_to_user_slack,
)
from .router import HackathonEventSerializer, HackathonProjectSerializer, TribesSerializer, TribesTeamSerializer
from .utils import (
    apply_new_bounty_deadline, get_bounty, get_bounty_id, get_context, get_custom_avatars, get_hackathon_events,
    get_hackathons_page_default_tabs, get_unrated_bounties_count, get_web3, has_tx_mined, is_valid_eth_address,
    re_market_bounty, record_user_action_on_interest, release_bounty_to_the_public, sync_payout, web3_process_bounty,
)

logger = logging.getLogger(__name__)

confirm_time_minutes_target = 4

# web3.py instance
w3 = Web3(HTTPProvider(settings.WEB3_HTTP_PROVIDER))

MODULE = "wot"

CERTIFICATIONS_SCHEMA = {
    "type": "object",
    "properties": {
        "pubkey": {"type": "string"},
        "uid": {"type": "string"},
        "isMember": {"type": "boolean"},
        "certifications": {
            "type": "array",
            "items": {
                "type": "object",
                "properties": {
                    "pubkey": {"type": "string"},
                    "uid": {"type": "string"},
                    "cert_time": {
                        "type": "object",
                        "properties": {
                            "block": {"type": "number"},
                            "medianTime": {"type": "number"},
                        },
                        "required": ["block", "medianTime"],
                    },
                    "sigDate": {"type": "string"},
                    "written": {
                        "oneOf": [
                            {
                                "type": "object",
                                "properties": {
                                    "number": {"type": "number"},
                                    "hash": {"type": "string"},
                                },
                                "required": ["number", "hash"],
                            },
                            {"type": "null"},
                        ]
                    },
                    "isMember": {"type": "boolean"},
                    "wasMember": {"type": "boolean"},
                    "signature": {"type": "string"},
                },
                "required": [
                    "pubkey",
                    "uid",
                    "cert_time",
                    "sigDate",
                    "written",
                    "wasMember",
                    "isMember",
                    "signature",
                ],
            },
        },
    },
    "required": ["pubkey", "uid", "isMember", "certifications"],
}

@protected_resource()
def oauth_connect(request, *args, **kwargs):
    active_user_profile = Profile.objects.filter(user_id=request.user.id).select_related()[0]
    from marketing.utils import should_suppress_notification_email
    user_profile = {
        "login": active_user_profile.handle,
        "email": active_user_profile.user.email,
        "name": active_user_profile.user.get_full_name(),
        "handle": active_user_profile.handle,
        "id": f'{active_user_profile.user.id}',
        "auth_data": f'{active_user_profile.user.id}',
        "auth_service": "gitcoin"
    }
    return JsonResponse(user_profile, status=200, safe=False)


def org_perms(request):
    if request.user.is_authenticated and getattr(request.user, 'profile', None):
        profile = request.user.profile
        response_data = get_orgs_perms(profile)
    else:
        return JsonResponse(
            {'error': _('You must be authenticated via github to use this feature!')},
             status=401)
    return JsonResponse({'orgs': response_data}, safe=False)


def record_user_action(user, event_name, instance):
    instance_class = instance.__class__.__name__.lower()
    kwargs = {
        'action': event_name,
        'metadata': {f'{instance_class}_pk': instance.pk},
    }

    if isinstance(user, User):
        kwargs['user'] = user
    elif isinstance(user, str):
        try:
            user = User.objects.get(username=user)
            kwargs['user'] = user
        except User.DoesNotExist:
            return

    if hasattr(user, 'profile'):
        kwargs['profile'] = user.profile

    try:
        UserAction.objects.create(**kwargs)
    except Exception as e:
        # TODO: sync_profile?
        logger.error(f"error in record_action: {e} - {event_name} - {instance}")


def record_bounty_activity(bounty, user, event_name, interest=None, fulfillment=None):
    """Creates Activity object.

    Args:
        bounty (dashboard.models.Bounty): Bounty
        user (string): User name
        event_name (string): Event name
        interest (dashboard.models.Interest): Interest

    Raises:
        None

    Returns:
        None
    """
    kwargs = {
        'activity_type': event_name,
        'bounty': bounty,
        'metadata': get_bounty_data_for_activity(bounty)
    }
    if isinstance(user, str):
        try:
            user = User.objects.get(username=user)
        except User.DoesNotExist:
            return

    if hasattr(user, 'profile'):
        kwargs['profile'] = user.profile
    else:
        return

    if event_name == 'worker_applied':
        kwargs['metadata']['approve_worker_url'] = bounty.approve_worker_url(user.profile)
        kwargs['metadata']['reject_worker_url'] = bounty.reject_worker_url(user.profile)
    elif event_name in ['worker_approved', 'worker_rejected', 'stop_worker'] and interest:
        kwargs['metadata']['worker_handle'] = interest.profile.handle
    elif event_name == 'worker_paid' and fulfillment:
        kwargs['metadata']['from'] = fulfillment.funder_profile.handle
        kwargs['metadata']['to'] = fulfillment.profile.handle
        kwargs['metadata']['payout_amount'] = fulfillment.payout_amount
        kwargs['metadata']['token_name'] = fulfillment.token_name

    try:
        if event_name in bounty_activity_event_adapter:
            event = BountyEvent.objects.create(bounty=bounty,
                event_type=bounty_activity_event_adapter[event_name],
                created_by=kwargs['profile'])
            bounty.handle_event(event)
        activity = Activity.objects.create(**kwargs)

        # leave a comment on townsquare IFF someone left a start work plan
        if event_name in ['start_work', 'worker_applied'] and interest and interest.issue_message:
            from townsquare.models import Comment
            Comment.objects.create(
                profile=interest.profile,
                activity=activity,
                comment=interest.issue_message,
                )

    except Exception as e:
        logger.error(f"error in record_bounty_activity: {e} - {event_name} - {bounty} - {user}")


def helper_handle_access_token(request, access_token):
    # https://gist.github.com/owocki/614a18fbfec7a5ed87c97d37de70b110
    # interest API via token
    github_user_data = get_github_user_data(access_token)
    request.session['handle'] = github_user_data['login']
    profile = Profile.objects.filter(handle=request.session['handle'].lower()).first()
    request.session['profile_id'] = profile.pk


def create_new_interest_helper(bounty, user, issue_message):
    approval_required = bounty.permission_type == 'approval'
    acceptance_date = timezone.now() if not approval_required else None
    profile_id = user.profile.pk
    interest = Interest.objects.create(
        profile_id=profile_id,
        issue_message=issue_message,
        pending=approval_required,
        acceptance_date=acceptance_date
    )
    record_bounty_activity(bounty, user, 'start_work' if not approval_required else 'worker_applied', interest=interest)
    bounty.interested.add(interest)
    record_user_action(user, 'start_work', interest)
    maybe_market_to_slack(bounty, 'start_work' if not approval_required else 'worker_applied')
    maybe_market_to_user_slack(bounty, 'start_work' if not approval_required else 'worker_applied')
    return interest


@csrf_exempt
def gh_login(request):
    """Attempt to redirect the user to Github for authentication."""
    return redirect('social:begin', backend='github')


@csrf_exempt
def gh_org_login(request):
    """Attempt to redirect the user to Github for authentication."""
    return redirect('social:begin', backend='gh-custom')


def get_interest_modal(request):
    bounty_id = request.GET.get('pk')
    if not bounty_id:
        raise Http404

    try:
        bounty = Bounty.objects.get(pk=bounty_id)
    except Bounty.DoesNotExist:
        raise Http404

    if bounty.event and request.user.is_authenticated:
        is_registered = HackathonRegistration.objects.filter(registrant=request.user.profile, hackathon_id=bounty.event.id) or None
    else:
        is_registered = None

    context = {
        'bounty': bounty,
        'active': 'get_interest_modal',
        'title': _('Add Interest'),
        'user_logged_in': request.user.is_authenticated,
        'is_registered': is_registered,
        'login_link': '/login/github/?next=' + request.GET.get('redirect', '/')
    }
    return TemplateResponse(request, 'addinterest.html', context)


@csrf_exempt
@require_POST
def new_interest(request, bounty_id):
    """Claim Work for a Bounty.

    :request method: POST

    Args:
        bounty_id (int): ID of the Bounty.

    Returns:
        dict: The success key with a boolean value and accompanying error.

    """
    profile_id = request.user.profile.pk if request.user.is_authenticated and hasattr(request.user, 'profile') else None

    access_token = request.GET.get('token')
    if access_token:
        helper_handle_access_token(request, access_token)
        github_user_data = get_github_user_data(access_token)
        profile = Profile.objects.prefetch_related('bounty_set') \
            .filter(handle=github_user_data['login'].lower()).first()
        profile_id = profile.pk
    else:
        profile = request.user.profile if profile_id else None

    if not profile_id:
        return JsonResponse(
            {'error': _('You must be authenticated via github to use this feature!')},
            status=401)

    try:
        bounty = Bounty.objects.get(pk=bounty_id)
    except Bounty.DoesNotExist:
        raise Http404

    if bounty.is_project_type_fulfilled:
        return JsonResponse({
            'error': _(f'There is already someone working on this bounty.'),
            'success': False},
            status=401)

    max_num_issues = profile.max_num_issues_start_work
    currently_working_on = profile.active_bounties.count()

    if currently_working_on >= max_num_issues:
        return JsonResponse(
            {
                'error': _(f'You cannot work on more than {max_num_issues} issues at once'),
                'success': False
            },
            status=401
        )

    if profile.no_times_slashed_by_staff():
        return JsonResponse({
            'error': _('Because a staff member has had to remove you from a bounty in the past, you are unable to start'
                       'more work at this time. Please leave a message on slack if you feel this message is in error.'),
            'success': False},
            status=401)

    try:
        Interest.objects.get(profile_id=profile_id, bounty=bounty)
        return JsonResponse({
            'error': _('You have already started work on this bounty!'),
            'success': False},
            status=401)
    except Interest.DoesNotExist:
        issue_message = request.POST.get("issue_message")
        interest = create_new_interest_helper(bounty, request.user, issue_message)
        if interest.pending:
            start_work_new_applicant(interest, bounty)

    except Interest.MultipleObjectsReturned:
        bounty_ids = bounty.interested \
            .filter(profile_id=profile_id) \
            .values_list('id', flat=True) \
            .order_by('-created')[1:]

        Interest.objects.filter(pk__in=list(bounty_ids)).delete()

        return JsonResponse({
            'error': _('You have already started work on this bounty!'),
            'success': False},
            status=401)

    msg = _("You have started work.")
    approval_required = bounty.permission_type == 'approval'
    if approval_required:
        msg = _("You have applied to start work. If approved, you will be notified via email.")
    elif not approval_required and not bounty.bounty_reserved_for_user:
        msg = _("You have started work.")
    elif not approval_required and bounty.bounty_reserved_for_user != profile:
        msg = _("You have applied to start work, but the bounty is reserved for another user.")
        JsonResponse({
            'error': msg,
            'success': False},
            status=401)
    return JsonResponse({
        'success': True,
        'profile': ProfileSerializer(interest.profile).data,
        'msg': msg,
        'status': 200
    })


@csrf_exempt
@require_POST
def post_comment(request):
    profile_id = request.user.profile if request.user.is_authenticated and hasattr(request.user, 'profile') else None
    if profile_id is None:
        return JsonResponse({
            'success': False,
            'msg': '',
        })

    bounty_id = request.POST.get('bounty_id')
    bountyObj = Bounty.objects.get(pk=bounty_id)
    receiver_profile = Profile.objects.filter(handle=request.POST.get('review[receiver]').lower()).first()
    fbAmount = FeedbackEntry.objects.filter(
        sender_profile=profile_id,
        receiver_profile=receiver_profile,
        bounty=bountyObj
    ).count()
    if fbAmount > 0:
        return JsonResponse({
            'success': False,
            'msg': 'There is already an approval comment',
        })

    kwargs = {
        'bounty': bountyObj,
        'sender_profile': profile_id,
        'receiver_profile': receiver_profile,
        'rating': request.POST.get('review[rating]', '0'),
        'satisfaction_rating': request.POST.get('review[satisfaction_rating]', '0'),
        'private': not bool(request.POST.get('review[public]', '0') == "1"),
        'communication_rating': request.POST.get('review[communication_rating]', '0'),
        'speed_rating': request.POST.get('review[speed_rating]', '0'),
        'code_quality_rating': request.POST.get('review[code_quality_rating]', '0'),
        'recommendation_rating': request.POST.get('review[recommendation_rating]', '0'),
        'comment': request.POST.get('review[comment]', 'No comment.'),
        'feedbackType': request.POST.get('review[reviewType]','approver')
    }

    feedback = FeedbackEntry.objects.create(**kwargs)
    feedback.save()
    return JsonResponse({
            'success': True,
            'msg': 'Finished.'
        })


def rating_modal(request, bounty_id, username):
    # TODO: will be changed to the new share
    """Rating modal.

    Args:
        pk (int): The primary key of the bounty to be rated.

    Raises:
        Http404: The exception is raised if no associated Bounty is found.

    Returns:
        TemplateResponse: The rate bounty view.

    """
    try:
        bounty = Bounty.objects.get(pk=bounty_id)
    except Bounty.DoesNotExist:
        return JsonResponse({'errors': ['Bounty doesn\'t exist!']},
                            status=401)

    params = get_context(
        ref_object=bounty,
    )
    params['receiver']=username
    params['user'] = request.user if request.user.is_authenticated else None

    return TemplateResponse(request, 'rating_modal.html', params)


def rating_capture(request):
    # TODO: will be changed to the new share
    """Rating capture.

    Args:
        pk (int): The primary key of the bounty to be rated.

    Raises:
        Http404: The exception is raised if no associated Bounty is found.

    Returns:
        TemplateResponse: The rate bounty capture modal.

    """
    user = request.user if request.user.is_authenticated else None
    if not user:
        return JsonResponse(
            {'error': _('You must be authenticated via github to use this feature!')},
            status=401)

    return TemplateResponse(request, 'rating_capture.html')


def unrated_bounties(request):
    """Rating capture.

    Args:
        pk (int): The primary key of the bounty to be rated.

    Raises:
        Http404: The exception is raised if no associated Bounty is found.

    Returns:
        TemplateResponse: The rate bounty capture modal.

    """
    # request.user.profile if request.user.is_authenticated and getattr(request.user, 'profile', None) else None
    unrated_count = 0
    user = request.user.profile if request.user.is_authenticated else None
    if not user:
        return JsonResponse(
            {'error': _('You must be authenticated via github to use this feature!')},
            status=401)

    if user:
        unrated_count = get_unrated_bounties_count(user)

    # data = json.dumps(unrated)
    return JsonResponse({
        'unrated': unrated_count,
    }, status=200)


@csrf_exempt
@require_POST
def remove_interest(request, bounty_id):
    """Unclaim work from the Bounty.

    Can only be called by someone who has started work

    :request method: POST

    post_id (int): ID of the Bounty.

    Returns:
        dict: The success key with a boolean value and accompanying error.

    """
    profile_id = request.user.profile.pk if request.user.is_authenticated and getattr(request.user, 'profile', None) else None
    user_handle = request.POST.get('handle')

    access_token = request.GET.get('token')
    if access_token:
        helper_handle_access_token(request, access_token)
        github_user_data = get_github_user_data(access_token)
        profile = Profile.objects.filter(handle=github_user_data['login'].lower()).first()
        profile_id = profile.pk

    if not profile_id:
        return JsonResponse(
            {'error': _('You must be authenticated via github to use this feature!')},
            status=401)

    try:
        bounty = Bounty.objects.get(pk=bounty_id)
    except Bounty.DoesNotExist:
        return JsonResponse({'errors': ['Bounty doesn\'t exist!']},
                            status=401)

    try:
        if user_handle:
            interest = Interest.objects.get(profile__handle=user_handle, bounty=bounty, bounty__bounty_owner_profile_id=profile_id)
            activity_type = 'stop_worker'
        else:
            interest = Interest.objects.get(profile_id=profile_id, bounty=bounty)
            activity_type = 'stop_work'

        record_user_action(request.user, activity_type, interest)
        record_bounty_activity(bounty, request.user, activity_type, interest)

        bounty.interested.remove(interest)
        interest.delete()
        maybe_market_to_slack(bounty, 'stop_work')
        maybe_market_to_user_slack(bounty, 'stop_work')
    except Interest.DoesNotExist:
        return JsonResponse({
            'errors': [_('You haven\'t expressed interest on this bounty.')],
            'success': False},
            status=401)
    except Interest.MultipleObjectsReturned:
        interest_ids = bounty.interested \
            .filter(
                profile_id=profile_id,
                bounty=bounty
            ).values_list('id', flat=True) \
            .order_by('-created')

        bounty.interested.remove(*interest_ids)
        Interest.objects.filter(pk__in=list(interest_ids)).delete()

    return JsonResponse({
        'success': True,
        'msg': _("You've stopped working on this, thanks for letting us know."),
        'status': 200
    })


@csrf_exempt
@require_POST
def extend_expiration(request, bounty_id):
    """Extend expiration of the Bounty.

    Can only be called by funder or staff of the bounty.

    :request method: POST

    post_id (int): ID of the Bounty.

    Returns:
        dict: The success key with a boolean value and accompanying error.

    """
    user = request.user if request.user.is_authenticated else None

    if not user:
        return JsonResponse(
            {'error': _('You must be authenticated via github to use this feature!')},
            status=401)

    try:
        bounty = Bounty.objects.get(pk=bounty_id)
    except Bounty.DoesNotExist:
        return JsonResponse({'errors': ['Bounty doesn\'t exist!']},
                            status=401)

    is_funder = bounty.is_funder(user.username.lower()) if user else False
    if is_funder:
        deadline = round(int(request.POST.get('deadline')))
        result = apply_new_bounty_deadline(bounty, deadline)
        record_user_action(request.user, 'extend_expiration', bounty)
        record_bounty_activity(bounty, request.user, 'extend_expiration')

        return JsonResponse({
            'success': True,
            'msg': _(result['msg']),
        })

    return JsonResponse({
        'error': _("You must be funder to extend expiration"),
    }, status=200)


@csrf_exempt
@require_POST
def cancel_reason(request):
    """Add Cancellation Reason for Bounty during Cancellation

    request method: POST

    Params:
        pk (int): ID of the Bounty.
        canceled_bounty_reason (string): STRING with cancel  reason
    """
    user = request.user if request.user.is_authenticated else None

    if not user:
        return JsonResponse(
            {'error': _('You must be authenticated via github to use this feature!')},
            status=401
        )

    try:
        bounty = Bounty.objects.get(pk=request.POST.get('pk'))
    except Bounty.DoesNotExist:
        return JsonResponse(
            {'errors': ['Bounty not found']},
            status=404
        )

    is_funder = bounty.is_funder(user.username.lower()) if user else False
    if is_funder:
        canceled_bounty_reason = request.POST.get('canceled_bounty_reason', '')
        bounty.canceled_bounty_reason = canceled_bounty_reason
        bounty.save()

        return JsonResponse({
            'success': True,
            'msg': _("cancel reason added."),
        })

    return JsonResponse(
        {
            'error': _('bounty cancellation is bounty funder operatio'),
        },
        status=410
    )


@require_POST
@csrf_exempt
def uninterested(request, bounty_id, profile_id):
    """Remove party from given bounty

    Can only be called by the bounty funder

    :request method: GET

    Args:
        bounty_id (int): ID of the Bounty
        profile_id (int): ID of the interested profile

    Params:
        slashed (str): if the user will be slashed or not

    Returns:
        dict: The success key with a boolean value and accompanying error.
    """
    try:
        bounty = Bounty.objects.get(pk=bounty_id)
    except Bounty.DoesNotExist:
        return JsonResponse({'errors': ['Bounty doesn\'t exist!']},
                            status=401)
    is_logged_in = request.user.is_authenticated
    is_funder = bounty.is_funder(request.user.username.lower())
    is_staff = request.user.is_staff
    is_moderator = request.user.profile.is_moderator if hasattr(request.user, 'profile') else False
    if not is_logged_in or (not is_funder and not is_staff and not is_moderator):
        return JsonResponse(
            {'error': 'Only bounty funders are allowed to remove users!'},
            status=401)

    slashed = request.POST.get('slashed')
    interest = None
    try:
        interest = Interest.objects.get(profile_id=profile_id, bounty=bounty)
        bounty.interested.remove(interest)
        maybe_market_to_slack(bounty, 'stop_work')
        maybe_market_to_user_slack(bounty, 'stop_work')
        if is_staff or is_moderator:
            event_name = "bounty_removed_slashed_by_staff" if slashed else "bounty_removed_by_staff"
        else:
            event_name = "bounty_removed_by_funder"
        record_user_action_on_interest(interest, event_name, None)
        record_bounty_activity(bounty, interest.profile.user, 'stop_work')
        interest.delete()
    except Interest.DoesNotExist:
        return JsonResponse({
            'errors': ['Party haven\'t expressed interest on this bounty.'],
            'success': False},
            status=401)
    except Interest.MultipleObjectsReturned:
        interest_ids = bounty.interested \
            .filter(
                profile_id=profile_id,
                bounty=bounty
            ).values_list('id', flat=True) \
            .order_by('-created')

        bounty.interested.remove(*interest_ids)
        Interest.objects.filter(pk__in=list(interest_ids)).delete()

    profile = Profile.objects.get(id=profile_id)
    if profile.user and profile.user.email and interest:
        bounty_uninterested(profile.user.email, bounty, interest)
    else:
        print("no email sent -- user was not found")

    return JsonResponse({
        'success': True,
        'msg': _("You've stopped working on this, thanks for letting us know."),
    })


def onboard_avatar(request):
    return redirect('/onboard/contributor?steps=avatar')

def onboard(request, flow=None):
    """Handle displaying the first time user experience flow."""
    if flow not in ['funder', 'contributor', 'profile']:
        if not request.user.is_authenticated:
            raise Http404
        target = 'funder' if request.user.profile.persona_is_funder else 'contributor'
        new_url = f'/onboard/{target}'
        return redirect(new_url)
    elif flow == 'funder':
        onboard_steps = ['github', 'metamask', 'avatar']
    elif flow == 'contributor':
        onboard_steps = ['github', 'metamask', 'avatar', 'skills', 'job']
    elif flow == 'profile':
        onboard_steps = ['avatar']

    profile = None
    if request.user.is_authenticated and getattr(request.user, 'profile', None):
        profile = request.user.profile

    steps = []
    if request.GET:
        steps = request.GET.get('steps', [])
        if steps:
            steps = steps.split(',')

    if (steps and 'github' not in steps) or 'github' not in onboard_steps:
        if not request.user.is_authenticated or request.user.is_authenticated and not getattr(
            request.user, 'profile', None
        ):
            login_redirect = redirect('/login/github/?next=' + request.get_full_path())
            return login_redirect

    if request.POST.get('eth_address') and request.user.is_authenticated and getattr(request.user, 'profile', None):
        profile = request.user.profile
        eth_address = request.GET.get('eth_address')
        valid_address = is_valid_eth_address(eth_address)
        if valid_address:
            profile.preferred_payout_address = eth_address
            profile.save()
        return JsonResponse({'OK': True})

    theme = request.GET.get('theme', 'unisex')
    from avatar.views_3d import get_avatar_attrs
    skin_tones = get_avatar_attrs(theme, 'skin_tones')
    hair_tones = get_avatar_attrs(theme, 'hair_tones')
    background_tones = get_avatar_attrs(theme, 'background_tones')

    params = {
        'title': _('Onboarding Flow'),
        'steps': steps or onboard_steps,
        'flow': flow,
        'profile': profile,
        'theme': theme,
        'avatar_options': AvatarTheme.objects.filter(active=True).order_by('-popularity'),
        '3d_avatar_params': None if 'avatar' not in steps else avatar3dids_helper(theme),
        'possible_background_tones': background_tones,
        'possible_skin_tones': skin_tones,
        'possible_hair_tones': hair_tones,
    }
    params.update(get_avatar_context_for_user(request.user))
    return TemplateResponse(request, 'ftux/onboard.html', params)


@login_required
def users_directory(request):
    """Handle displaying users directory page."""
    from retail.utils import programming_languages, programming_languages_full

    keywords = programming_languages + programming_languages_full

    params = {
        'is_staff': request.user.is_staff,
        'avatar_url': request.build_absolute_uri(static('v2/images/twitter_cards/tw_cards-07.png')) ,
        'active': 'users',
        'title': 'Users',
        'meta_title': "",
        'meta_description': "",
        'keywords': keywords
    }

    if request.path == '/tribes/explore':
        params['explore'] = 'explore_tribes'

    return TemplateResponse(request, 'dashboard/users.html', params)

@csrf_exempt
@staff_member_required
def user_lookup(request):

    if not request.user.is_authenticated:
        return HttpResponse(status=404)

    path = request.get_full_path().replace('/user_lookup', '')
    remote_url = f'{settings.HAYSTACK_ELASTIC_SEARCH_URL}{path}'
    from proxy.views import proxy_view
    return proxy_view(request, remote_url)

@staff_member_required
def users_directory_elastic(request):
    """Handle displaying users directory page."""
    from retail.utils import programming_languages, programming_languages_full
    messages.info(request, 'The Andrew-era user directory has been deprecated, please contact the #product-data channel if you need something')
    return redirect('/users')
    keywords = programming_languages + programming_languages_full

    params = {
        'is_staff': request.user.is_staff,
        'avatar_url': request.build_absolute_uri(static('v2/images/twitter_cards/tw_cards-07.png')) ,
        'active': 'users',
        'title': 'Users',
        'meta_title': "",
        'meta_description': "",
        'keywords': keywords
    }

    if request.path == '/tribes/explore':
        params['explore'] = 'explore_tribes'

    return TemplateResponse(request, 'dashboard/users-elastic.html', params)


def users_fetch_filters(profile_list, skills, bounties_completed, leaderboard_rank, rating, organisation, hackathon_id = "", only_with_tokens = False):
    if not settings.DEBUG:
        network = 'mainnet'
    else:
        network = 'rinkeby'

    if skills:
        profile_list = profile_list.filter(keywords__icontains=skills)

    if len(bounties_completed) == 2:
        profile_list = profile_list.annotate(
            count=Count('fulfilled')
        ).filter(
                count__gte=bounties_completed[0],
                count__lte=bounties_completed[1],
            )

    if len(leaderboard_rank) == 2:
        profile_list = profile_list.filter(
            leaderboard_ranks__isnull=False,
            leaderboard_ranks__leaderboard='quarterly_earners',
            leaderboard_ranks__rank__gte=leaderboard_rank[0],
            leaderboard_ranks__rank__lte=leaderboard_rank[1],
            leaderboard_ranks__active=True,
        )

    if rating != 0:
        profile_list = profile_list.filter(average_rating__gte=rating)

    if organisation:
        profile_list1 = profile_list.filter(
            fulfilled__bounty__network=network,
            fulfilled__accepted=True,
            fulfilled__bounty__github_url__icontains=organisation
        )
        profile_list2 = profile_list.filter(
            organizations__contains=[organisation.lower()]
        )
        profile_list = (profile_list1 | profile_list2).distinct()
    if hackathon_id:
        profile_list = profile_list.filter(
            hackathon_registration__hackathon=hackathon_id
        )
    if only_with_tokens:
        token_owners_profile_ids = PersonalToken.objects.filter(network=network).values_list('token_owner_profile_id', flat=True)
        profile_list = profile_list.filter(pk__in=token_owners_profile_ids)
    return profile_list


@require_POST
def set_project_winner(request):

    winner = request.POST.get('winner', False)
    project_id = request.POST.get('project_id', None)
    if not project_id:
        return JsonResponse({
            'message': 'Invalid Project'
        })
    project = HackathonProject.objects.get(pk=project_id)


    if not request.user.is_authenticated and (request.user.is_staff or request.user.profile.handle == project.bounty.bounty_owner_github_username):
        return JsonResponse({
            'message': 'UNAUTHORIZED'
        })

    project.winner = winner
    project.save()

    return JsonResponse({})

@require_POST
def set_project_notes(request):

    notes = request.POST.get('notes', False)
    project_id = request.POST.get('project_id', None)
    if not project_id:
        return JsonResponse({
            'message': 'Invalid Project'
        })
    project = HackathonProject.objects.get(pk=project_id)

    if not request.user.is_authenticated and (request.user.is_staff or request.user.profile.handle == project.bounty.bounty_owner_github_username):
        return JsonResponse({
            'message': 'UNAUTHORIZED'
        })

    project.extra['notes'] = notes
    project.save()

    return JsonResponse({})


@require_GET
def users_autocomplete(request):
    max_items = 5
    q = request.GET.get('q')
    if q:
        from haystack.query import SQ, SearchQuerySet
        sqs = SearchQuerySet().autocomplete((SQ(first_name_auto=q) | SQ(last_name_auto=q) | SQ(handle_auto=q)))
        results = [str(result.object) for result in sqs[:max_items]]
    else:
        results = []

    return JsonResponse({
        'results': results
    })

@csrf_exempt
def output_users_to_csv(request):

    if request.user.is_authenticated and not request.user.is_staff:
        return Http404()
    from .tasks import export_search_to_csv

    export_search_to_csv.delay(body=request.body.decode('utf-8'), user_handle=request.user.profile.handle)

    return JsonResponse({'message' : 'Your request is processing and will be delivered to your email'})

@require_GET
def users_fetch(request):
    """Handle displaying users."""
    q = request.GET.get('search', '')
    skills = request.GET.get('skills', '')
    persona = request.GET.get('persona', '')
    limit = int(request.GET.get('limit', 20))
    page = int(request.GET.get('page', 1))
    default_sort = '-actions_count' if persona != 'tribe' else '-follower_count'
    order_by = request.GET.get('order_by', default_sort)
    bounties_completed = request.GET.get('bounties_completed', '').strip().split(',')
    leaderboard_rank = request.GET.get('leaderboard_rank', '').strip().split(',')
    rating = int(request.GET.get('rating', '0'))
    organisation = request.GET.get('organisation', '')
    tribe = request.GET.get('tribe', '')
    hackathon_id = request.GET.get('hackathon', '')
    user_filter = request.GET.get('user_filter', '')
    only_with_tokens = request.GET.get('only_with_token', '') == 'true'

    user_id = request.GET.get('user', None)
    if user_id:
        current_user = User.objects.get(id=int(user_id))
    else:
        current_user = request.user if hasattr(request, 'user') and request.user.is_authenticated else None

    if not current_user:
        return redirect('/login/github/?next=' + request.get_full_path())
    current_profile = Profile.objects.get(user=current_user)

    if not settings.DEBUG:
        network = 'mainnet'
    else:
        network = 'rinkeby'
    if current_user:
        profile_list = Profile.objects.prefetch_related(
                'fulfilled', 'leaderboard_ranks', 'feedbacks_got'
            ).exclude(hide_profile=True)
    else:
        profile_list = Profile.objects.prefetch_related(
                'fulfilled', 'leaderboard_ranks', 'feedbacks_got'
            ).exclude(hide_profile=True)

    if q:
        profile_list = profile_list.filter(Q(handle__icontains=q) | Q(keywords__icontains=q)).distinct()

    if tribe:

        profile_list = profile_list.filter(Q(follower__org__handle__in=[tribe]) | Q(organizations_fk__handle__in=[tribe])).distinct()

        if user_filter and user_filter != 'all':
            if user_filter == 'owners':
                profile_list = profile_list.filter(Q(organizations_fk__handle__in=[tribe]))
            elif user_filter == 'members':
                profile_list = profile_list.exclude(Q(organizations_fk__handle__in=[tribe]))
            elif user_filter == 'hackers':
                profile_list = profile_list.filter(Q(fulfilled__bounty__github_url__icontains=tribe) | Q(project_profiles__hackathon__sponsor_profiles__handle__in=[tribe]) | Q(hackathon_registration__hackathon__sponsor_profiles__handle__in=[tribe]))


    show_banner = None
    if persona:
        if persona == 'funder':
            profile_list = profile_list.filter(dominant_persona='funder')
        if persona == 'coder':
            profile_list = profile_list.filter(dominant_persona='hunter')
        if persona == 'tribe':
            profile_list = profile_list.filter(data__type='Organization')
            show_banner = static('v2/images/tribes/logo-with-text.svg')

    profile_list = users_fetch_filters(
        profile_list,
        skills,
        bounties_completed,
        leaderboard_rank,
        rating,
        organisation,
        hackathon_id,
        only_with_tokens
    )

    def previous_worked():
        if current_user.profile.persona_is_funder:
            return Count(
                'fulfilled',
                filter=Q(
                    fulfilled__bounty__network=network,
                    fulfilled__accepted=True,
                    fulfilled__bounty__bounty_owner_github_username__iexact=current_user.profile.handle
                )
            )

        return Count(
            'bounties_funded__fulfillments',
            filter=Q(
                bounties_funded__fulfillments__bounty__network=network,
                bounties_funded__fulfillments__accepted=True,
                bounties_funded__fulfillments__profile__handle=current_user.profile.handle
            )
        )

    if request.GET.get('type') == 'explore_tribes':
        profile_list = Profile.objects.filter(is_org=True).order_by('-follower_count', 'id')

        if q:
            profile_list = profile_list.filter(Q(handle__icontains=q) | Q(keywords__icontains=q))

        all_pages = Paginator(profile_list, limit)
        this_page = all_pages.page(page)

        this_page = Profile.objects_full.filter(pk__in=[ele.pk for ele in this_page]).order_by('-follower_count', 'id')

    else:
        if hackathon_id:
            profile_list = profile_list.order_by('-hackathon_registration__created_on', 'id')
        else:
            try:
                profile_list = profile_list.order_by(order_by, '-earnings_count', 'id')
            except profile_list.FieldError:
                profile_list = profile_list.order_by('-earnings_count', 'id')

        profile_list = profile_list.values_list('pk', flat=True)
        all_pages = Paginator(profile_list, limit)
        this_page = all_pages.page(page)

        profile_list = Profile.objects_full.filter(pk__in=[ele for ele in this_page]).order_by('-rank_coder', 'id').exclude(handle__iexact='gitcoinbot')

        this_page = profile_list

    all_users = []
    params = dict()

    for user in this_page:
        if not user:
            continue
        followers = TribeMember.objects.filter(org=user)

        is_following = True if followers.filter(profile=current_profile).count() else False
        profile_json = {
            k: getattr(user, k) for k in
            ['id', 'actions_count', 'created_on', 'handle', 'hide_profile',
            'show_job_status', 'job_location', 'job_salary', 'job_search_status',
            'job_type', 'linkedin_url', 'resume', 'remote', 'keywords',
            'organizations', 'is_org']}

        profile_json['is_following'] = is_following

        follower_count = followers.count()
        profile_json['follower_count'] = follower_count
        profile_json['desc'] = user.desc

        if hackathon_id:
            registration = HackathonRegistration.objects.filter(hackathon_id=hackathon_id, registrant=user).last()
            if registration:
                profile_json['looking_team_members'] = registration.looking_team_members
                profile_json['looking_project'] = registration.looking_project

                activity = Activity.objects.filter(
                    profile=user,
                    hackathonevent_id=hackathon_id,
                    activity_type='hackathon_new_hacker',
                )

                if activity.exists():
                    profile_json['intro'] = activity.metadata['intro_text']

        if hackathon_id and user:
            project = HackathonProject.objects.filter(hackathon_id=hackathon_id, profiles=user).first()
            if project:
                profile_json['project_name'] = project.name
                profile_json['project_logo'] = project.logo.url if project.logo else ''

        if user.data.get('location', ''):
            profile_json['country'] = user.data.get('location', '')


        if user.is_org:
            profile_dict = user.__dict__
            profile_json['count_bounties_on_repo'] = profile_dict.get('as_dict').get('count_bounties_on_repo')
            sum_eth = profile_dict.get('as_dict').get('sum_eth_on_repos')
            profile_json['sum_eth_on_repos'] = round(sum_eth if sum_eth is not None else 0, 2)
            profile_json['tribe_description'] = user.tribe_description
            profile_json['rank_org'] = user.rank_org
        else:
            count_work_completed = user.get_fulfilled_bounties(network=network).count()

            profile_json['job_status'] = user.job_status_verbose if user.job_search_status else None
            profile_json['previously_worked'] = False # user.previous_worked_count > 0
            profile_json['position_contributor'] = user.get_contributor_leaderboard_index()
            profile_json['position_funder'] = user.get_funder_leaderboard_index()
            profile_json['rank_coder'] = user.rank_coder
            profile_json['work_done'] = count_work_completed
            profile_json['verification'] = user.get_my_verified_check
            profile_json['avg_rating'] = user.get_average_star_rating()

            if not user.show_job_status:
                for key in ['job_salary', 'job_location', 'job_type',
                            'linkedin_url', 'resume', 'job_search_status',
                            'remote', 'job_status']:
                    del profile_json[key]

        if user.avatar_baseavatar_related.exists():
            user_avatar = user.avatar_baseavatar_related.first()
            profile_json['avatar_id'] = user_avatar.pk
            profile_json['avatar_url'] = user_avatar.avatar_url
        if user.data:
            user_data = user.data
            profile_json['blog'] = user_data['blog']

        all_users.append(profile_json)

    # dumping and loading the json here quickly passes serialization issues - definitely can be a better solution
    params['data'] = json.loads(json.dumps(all_users, default=str))
    params['has_next'] = all_pages.page(page).has_next()
    params['count'] = all_pages.count
    params['num_pages'] = all_pages.num_pages
    params['show_banner'] = show_banner
    params['persona'] = persona

    # log this search, it might be useful for matching purposes down the line

    # TODO, move this to the worker
    try:
        SearchHistory.objects.update_or_create(
            search_type='users',
            user=request.user,
            data=request.GET,
            ip_address=get_ip(request)
        )
    except Exception as e:
        logger.debug(e)
        pass

    return JsonResponse(params, status=200, safe=False)


@require_POST
def bounty_mentor(request):

    if not request.user.is_authenticated:
        return JsonResponse({'message': 'Request Data invalid'}, status=400)

    body_unicode = request.body.decode('utf-8')
    body = json.loads(body_unicode)
    if body['hackathon_id']:

        hackathon_event = HackathonEvent.objects.get(id=int(body['hackathon_id']))

        if body['bounty_org']:
            sponsor = hackathon_event.sponsor_profiles.get(handle__iexact=body['bounty_org'])
        else:
            sponsor = None

        if not hackathon_event:
            return JsonResponse({'message': 'Event not Found'}, status=404)

        profile = request.user.profile if request.user.is_authenticated and hasattr(request.user, 'profile') else None

        is_sponsor_member = profile.organizations_fk.filter(pk=sponsor.pk)

        if not is_sponsor_member:
            return JsonResponse({'message': 'UNAUTHORIZED'}, status=401)

        bounty_org_default_mentors = Group.objects.get_or_create(name=f'sponsor-org-{sponsor.handle.lower()}-mentors')[0]
        message = f'Mentors Updated Successfully'
        if body['set_default_mentors']:
            current_mentors = Profile.objects.filter(user__groups=bounty_org_default_mentors)
            mentors_to_remove = list(set([current.id for current in current_mentors]) - set(body['new_default_mentors']))

            mentors_to_remove = Profile.objects.filter(id__in=mentors_to_remove)
            for mentor_to_r in mentors_to_remove:
                mentor_to_r.user.groups.remove(bounty_org_default_mentors)

            mentors_to_add = Profile.objects.filter(id__in=body['new_default_mentors'])
            for mentor in mentors_to_add:
                mentor.user.groups.add(bounty_org_default_mentors)

    return JsonResponse({'message': message}, status=200, safe=False)


def get_user_bounties(request):
    """Get user open bounties.

    Args:
        request (int): get user by id or use authenticated.

    Variables:

    Returns:
        json: array of bounties.

    """
    user_id = request.GET.get('user', None)
    if user_id:
        profile = Profile.objects.get(id=int(user_id))
    else:
        profile = request.user.profile if request.user.is_authenticated and hasattr(request.user, 'profile') else None
    if not settings.DEBUG:
        network = 'mainnet'
    else:
        network = 'rinkeby'

    params = dict()
    results = []
    all_bounties = Bounty.objects.current().filter(bounty_owner_github_username__iexact=profile.handle, network=network)

    if len(all_bounties) > 0:
        is_funder = True
    else:
        is_funder = False

    open_bounties = all_bounties.exclude(idx_status='cancelled').exclude(idx_status='done')
    for bounty in open_bounties:
        bounty_json = {}
        bounty_json = bounty.to_standard_dict()
        bounty_json['url'] = bounty.url

        results.append(bounty_json)
    params['data'] = json.loads(json.dumps(results, default=str))
    params['is_funder'] = is_funder
    return JsonResponse(params, status=200, safe=False)


def dashboard(request):
    """Handle displaying the dashboard."""

    keyword = request.GET.get('keywords', False)
    title = keyword.title() + str(_(" Bounties ")) if keyword else str(_('Issue Explorer'))
    params = {
        'active': 'dashboard',
        'title': title,
        'avatar_url': request.build_absolute_uri(static('v2/images/twitter_cards/tw_cards-01 copy.png')),
        'meta_title': "Issue & Open Bug Bounty Marketplace | Gitcoin",
        'meta_description': "Find open bug bounties & freelance development jobs including crypto bounty reward value in USD, expiration date and bounty age.",
        'keywords': json.dumps([str(key) for key in Keyword.objects.all().values_list('keyword', flat=True)]),
    }
    return TemplateResponse(request, 'dashboard/index.html', params)


def ethhack(request):
    """Handle displaying ethhack landing page."""
    from dashboard.context.hackathon import eth_hack

    params = eth_hack

    return TemplateResponse(request, 'dashboard/hackathon/index.html', params)


def beyond_blocks_2019(request):
    """Handle displaying ethhack landing page."""
    from dashboard.context.hackathon import beyond_blocks_2019

    params = beyond_blocks_2019
    params['card_desc'] = params['meta_description']

    return TemplateResponse(request, 'dashboard/hackathon/index.html', params)


def accept_bounty(request):
    """Process the bounty.

    Args:
        pk (int): The primary key of the bounty to be accepted.

    Raises:
        Http404: The exception is raised if no associated Bounty is found.

    Returns:
        TemplateResponse: The accept bounty view.

    """
    bounty = handle_bounty_views(request)
    params = get_context(
        ref_object=bounty,
        user=request.user if request.user.is_authenticated else None,
        confirm_time_minutes_target=confirm_time_minutes_target,
        active='accept_bounty',
        title=_('Process Issue'),
    )
    params['open_fulfillments'] = bounty.fulfillments.filter(accepted=False)
    return TemplateResponse(request, 'process_bounty.html', params)


def invoice(request):
    """invoice view.

    Args:
        pk (int): The primary key of the bounty to be accepted.

    Raises:
        Http404: The exception is raised if no associated Bounty is found.

    Returns:
        TemplateResponse: The invoice  view.

    """
    bounty = handle_bounty_views(request)

    # only allow invoice viewing if admin or iff bounty funder
    is_funder = bounty.is_funder(request.user.username)
    is_staff = request.user.is_staff
    has_view_privs = is_funder or is_staff
    if not has_view_privs:
        raise Http404

    params = get_context(
        ref_object=bounty,
        user=request.user if request.user.is_authenticated else None,
        confirm_time_minutes_target=confirm_time_minutes_target,
        active='invoice_view',
        title=_('Invoice'),
    )

    params['accepted_fulfillments'] = bounty.fulfillments.filter(accepted=True)
    params['web3_type'] = bounty.web3_type

    if bounty.web3_type == 'bounties_network':
        # Legacy Flow
        params['total'] = bounty._val_usd_db if params['accepted_fulfillments'] else 0
        params['tips'] = [
            tip for tip in bounty.tips.send_happy_path() if ((tip.username == request.user.username and tip.username) or (tip.from_username == request.user.username and tip.from_username) or request.user.is_staff)
        ]

        for tip in params['tips']:
            if tip.value_in_usdt:
                params['total'] += Decimal(tip.value_in_usdt)
    else:
        params['total'] = 0
        if params['accepted_fulfillments']:
            for fulfillment in params['accepted_fulfillments']:
                if fulfillment.payout_amount:
                    fulfillment.payout_amount_usd = convert_amount(fulfillment.payout_amount, fulfillment.token_name, 'USDT')
                    params['total'] += fulfillment.payout_amount_usd

    if bounty.fee_amount > 0:
        params['fee_value_in_usdt'] = bounty.fee_amount * Decimal(bounty.get_value_in_usdt) / bounty.value_true
        params['total'] = params['total'] + float(params['fee_value_in_usdt'])

    return TemplateResponse(request, 'bounty/invoice.html', params)


def social_contribution_modal(request):
    # TODO: will be changed to the new share
    """Social Contributuion to the bounty.

    Args:
        pk (int): The primary key of the bounty to be accepted.

    Raises:
        Http404: The exception is raised if no associated Bounty is found.

    Returns:
        TemplateResponse: The accept bounty view.

    """
    from .utils import get_bounty_invite_url
    bounty = handle_bounty_views(request)

    params = get_context(
        ref_object=bounty,
        user=request.user if request.user.is_authenticated else None,
        confirm_time_minutes_target=confirm_time_minutes_target,
        active='social_contribute',
        title=_('Social Contribute'),
    )
    params['invite_url'] = f'{settings.BASE_URL}issue/{get_bounty_invite_url(request.user.username, bounty.pk)}'
    promo_text = str(_("Check out this bounty that pays out ")) + f"{bounty.get_value_true} {bounty.token_name} {params['invite_url']}"
    for keyword in bounty.keywords_list:
        promo_text += f" #{keyword}"
    params['promo_text'] = promo_text
    return TemplateResponse(request, 'social_contribution_modal.html', params)


@csrf_exempt
@require_POST
def bulk_invite(request):
    """Invite users with matching skills to a bounty.

    Args:
        bounty_id (int): The primary key of the bounty to be accepted.
        skills (string): Comma separated list of matching keywords.

    Raises:
        Http403: The exception is raised if the user is not authenticated or
                 the args are missing.
        Http401: The exception is raised if the user is not a staff member.

    Returns:
        Http200: Json response with {'status': 200, 'msg': 'email_sent'}.

    """
    from .utils import get_bounty_invite_url

    if not request.user.is_staff:
        return JsonResponse({'status': 401,
                             'msg': 'Unauthorized'})

    inviter = request.user if request.user.is_authenticated else None
    skills = ','.join(request.POST.getlist('params[skills][]', []))
    bounties_completed = request.POST.get('params[bounties_completed]', '').strip().split(',')
    leaderboard_rank = request.POST.get('params[leaderboard_rank]', '').strip().split(',')
    rating = int(request.POST.get('params[rating]', '0'))
    organisation = request.POST.get('params[organisation]', '')
    bounty_id = request.POST.get('bountyId')

    if None in (bounty_id, inviter):
        return JsonResponse({'success': False}, status=400)

    bounty = Bounty.objects.current().get(id=int(bounty_id))

    profiles = Profile.objects.prefetch_related(
                'fulfilled', 'leaderboard_ranks', 'feedbacks_got'
            ).exclude(hide_profile=True)

    profiles = users_fetch_filters(
        profiles,
        skills,
        bounties_completed,
        leaderboard_rank,
        rating,
        organisation)

    invite_url = f'{settings.BASE_URL}issue/{get_bounty_invite_url(request.user.username, bounty_id)}'

    if len(profiles):
        for profile in profiles:
            try:
                bounty_invite = BountyInvites.objects.create(
                    status='pending'
                )
                bounty_invite.bounty.add(bounty)
                bounty_invite.inviter.add(inviter)
                bounty_invite.invitee.add(profile.user)
                msg = request.POST.get('msg', '')
                share_bounty([profile.email], msg, inviter.profile, invite_url, False)
            except Exception as e:
                logging.exception(e)
    else:
        return JsonResponse({'success': False}, status=403)
    return JsonResponse({'status': 200,
                         'msg': 'email_sent'})


@csrf_exempt
@require_POST
def social_contribution_email(request):
    """Social Contribution Email

    Returns:
        JsonResponse: Success in sending email.
    """
    from .utils import get_bounty_invite_url

    emails = []
    bounty_id = request.POST.get('bountyId')
    user_ids = request.POST.getlist('usersId[]', [])
    invite_url = f'{settings.BASE_URL}issue/{get_bounty_invite_url(request.user.username, bounty_id)}'

    inviter = request.user if request.user.is_authenticated else None
    bounty = Bounty.objects.current().get(id=int(bounty_id))
    for user_id in user_ids:
        profile = Profile.objects.get(id=int(user_id))
        bounty_invite = BountyInvites.objects.create(
            status='pending'
        )
        bounty_invite.bounty.add(bounty)
        bounty_invite.inviter.add(inviter)
        bounty_invite.invitee.add(profile.user)
        emails.append(profile.email)

    msg = request.POST.get('msg', '')

    try:
        share_bounty(emails, msg, request.user.profile, invite_url, True)
        response = {
            'status': 200,
            'msg': 'email_sent',
        }
    except Exception as e:
        logging.exception(e)
        response = {
            'status': 500,
            'msg': 'Email not sent',
        }
    return JsonResponse(response)


@login_required
def payout_bounty(request):
    """Payout the bounty.

    Args:
        pk (int): The primary key of the bounty to be accepted.

    Raises:
        Http404: The exception is raised if no associated Bounty is found.

    Returns:
        TemplateResponse: The accept bounty view.

    """
    bounty = handle_bounty_views(request)

    params = get_context(
        ref_object=bounty,
        user=request.user if request.user.is_authenticated else None,
        confirm_time_minutes_target=confirm_time_minutes_target,
        active='payout_bounty',
        title=_('Payout'),
    )
    return TemplateResponse(request, 'payout_bounty.html', params)


@login_required
def bulk_payout_bounty(request):
    """Payout the bounty.

    Args:
        pk (int): The primary key of the bounty to be accepted.

    Raises:
        Http404: The exception is raised if no associated Bounty is found.

    Returns:
        TemplateResponse: The accept bounty view.

    """
    bounty = handle_bounty_views(request)

    params = get_context(
        ref_object=bounty,
        user=request.user if request.user.is_authenticated else None,
        confirm_time_minutes_target=confirm_time_minutes_target,
        active='payout_bounty',
        title=_('Advanced Payout'),
    )
    params['open_fulfillments'] = bounty.fulfillments.filter(accepted=False)
    return TemplateResponse(request, 'bulk_payout_bounty.html', params)


@require_GET
@login_required
def fulfill_bounty(request):
    """Fulfill a bounty.

    Parameters:
        pk (int): The primary key of the Bounty.
        standard_bounties_id (int): The standard bounties ID of the Bounty.
        network (str): The network of the Bounty.
        githubUsername (str): The Github Username of the referenced user.

    Raises:
        Http404: The exception is raised if no associated Bounty is found.

    Returns:
        TemplateResponse: The fulfill bounty view.

    """
    bounty = handle_bounty_views(request)
    if not bounty.has_started_work(request.user.username):
        raise PermissionDenied
    params = get_context(
        ref_object=bounty,
        github_username=request.GET.get('githubUsername'),
        user=request.user if request.user.is_authenticated else None,
        confirm_time_minutes_target=confirm_time_minutes_target,
        active='fulfill_bounty',
        title=_('Submit Work')
    )
    params['is_bounties_network'] = bounty.is_bounties_network

    if bounty.event:
        params['prize_projects'] = HackathonProject.objects.filter(profiles=request.user.profile, hackathon=bounty.event, bounty=bounty)

    return TemplateResponse(request, 'bounty/fulfill.html', params)


@login_required
def increase_bounty(request):
    """Increase a bounty as the funder.

    Args:
        pk (int): The primary key of the bounty to be increased.

    Raises:
        Http404: The exception is raised if no associated Bounty is found.

    Returns:
        TemplateResponse: The increase bounty view.

    """
    bounty = handle_bounty_views(request)
    user = request.user if request.user.is_authenticated else None
    is_funder = bounty.is_funder(user.username.lower()) if user else False

    params = get_context(
        ref_object=bounty,
        user=user,
        confirm_time_minutes_target=confirm_time_minutes_target,
        active='increase_bounty',
        title=_('Increase Bounty'),
    )

    params['is_funder'] = json.dumps(is_funder)
    params['FEE_PERCENTAGE'] = request.user.profile.fee_percentage if request.user.is_authenticated else 10

    coupon_code = request.GET.get('coupon', False)
    if coupon_code:
        coupon = Coupon.objects.get(code=coupon_code)
        if coupon.expiry_date > datetime.now().date():
            params['FEE_PERCENTAGE'] = coupon.fee_percentage
            params['coupon_code'] = coupon.code
        else:
            params['expired_coupon'] = True

    return TemplateResponse(request, 'bounty/increase.html', params)


def cancel_bounty(request):
    """Kill an expired bounty.

    Args:
        pk (int): The primary key of the bounty to be cancelled.

    Raises:
        Http404: The exception is raised if no associated Bounty is found.

    Returns:
        TemplateResponse: The cancel bounty view.

    """
    bounty = handle_bounty_views(request)
    params = get_context(
        ref_object=bounty,
        user=request.user if request.user.is_authenticated else None,
        confirm_time_minutes_target=confirm_time_minutes_target,
        active='kill_bounty',
        title=_('Cancel Bounty')
    )

    params['is_bounties_network'] = bounty.is_bounties_network

    return TemplateResponse(request, 'bounty/cancel.html', params)


def helper_handle_admin_override_and_hide(request, bounty):
    admin_override_and_hide = request.GET.get('admin_override_and_hide', False)
    if admin_override_and_hide:
        is_moderator = request.user.profile.is_moderator if hasattr(request.user, 'profile') else False
        if getattr(request.user, 'profile', None) and is_moderator or request.user.is_staff:
            bounty.admin_override_and_hide = True
            bounty.save()
            messages.success(request, _('Bounty is now hidden'))
        else:
            messages.warning(request, _('Only moderators may do this.'))


def helper_handle_admin_contact_funder(request, bounty):
    admin_contact_funder_txt = request.GET.get('admin_contact_funder', False)
    if admin_contact_funder_txt:
        is_staff = request.user.is_staff
        is_moderator = request.user.profile.is_moderator if hasattr(request.user, 'profile') else False
        if is_staff or is_moderator:
            # contact funder
            admin_contact_funder(bounty, admin_contact_funder_txt, request.user)
            messages.success(request, _(f'Bounty message has been sent'))
        else:
            messages.warning(request, _('Only moderators or the funder of this bounty may do this.'))


def helper_handle_mark_as_remarket_ready(request, bounty):
    admin_mark_as_remarket_ready = request.GET.get('admin_toggle_as_remarket_ready', False)
    if admin_mark_as_remarket_ready:
        is_staff = request.user.is_staff
        is_moderator = request.user.profile.is_moderator if hasattr(request.user, 'profile') else False
        if is_staff or is_moderator:
            bounty.admin_mark_as_remarket_ready = not bounty.admin_mark_as_remarket_ready
            bounty.save()
            if bounty.admin_mark_as_remarket_ready:
                messages.success(request, _(f'Bounty is now remarket ready'))
            else:
                messages.success(request, _(f'Bounty is now NOT remarket ready'))
        else:
            messages.warning(request, _('Only moderators or the funder of this bounty may do this.'))


def helper_handle_suspend_auto_approval(request, bounty):
    suspend_auto_approval = request.GET.get('suspend_auto_approval', False)
    if suspend_auto_approval:
        is_staff = request.user.is_staff
        is_moderator = request.user.profile.is_moderator if hasattr(request.user, 'profile') else False
        if is_staff or is_moderator:
            bounty.admin_override_suspend_auto_approval = True
            bounty.save()
            messages.success(request, _(f'Bounty auto approvals are now suspended'))
        else:
            messages.warning(request, _('Only moderators or the funder of this bounty may do this.'))


def helper_handle_override_status(request, bounty):
    admin_override_satatus = request.GET.get('admin_override_satatus', False)
    if admin_override_satatus:
        is_staff = request.user.is_staff
        if is_staff:
            valid_statuses = [ele[0] for ele in Bounty.STATUS_CHOICES]
            valid_statuses = valid_statuses + [""]
            valid_statuses_str = ",".join(valid_statuses)
            if admin_override_satatus not in valid_statuses:
                messages.warning(request, str(
                    _('Not a valid status choice.  Please choose a valid status (no quotes): ')) + valid_statuses_str)
            else:
                bounty.override_status = admin_override_satatus
                bounty.save()
                messages.success(request, _(f'Status updated to "{admin_override_satatus}" '))
        else:
            messages.warning(request, _('Only staff or the funder of this bounty may do this.'))


def helper_handle_snooze(request, bounty):
    snooze_days = int(request.GET.get('snooze', 0))
    if snooze_days:
        is_funder = bounty.is_funder(request.user.username.lower())
        is_staff = request.user.is_staff
        is_moderator = request.user.profile.is_moderator if hasattr(request.user, 'profile') else False
        if is_funder or is_staff or is_moderator:
            bounty.snooze_warnings_for_days = snooze_days
            bounty.save()
            messages.success(request, _(f'Warning messages have been snoozed for {snooze_days} days'))
        else:
            messages.warning(request, _('Only moderators or the funder of this bounty may do this.'))


def helper_handle_approvals(request, bounty):
    mutate_worker_action = request.GET.get('mutate_worker_action', None)
    mutate_worker_action_past_tense = 'approved' if mutate_worker_action == 'approve' else 'rejected'
    worker = request.GET.get('worker', None)

    if mutate_worker_action:
        if not request.user.is_authenticated:
            messages.warning(request, _('You must be logged in to approve or reject worker submissions. Please login and try again.'))
            return

        if not worker:
            messages.warning(request, _('You must provide the worker\'s username in order to approve or reject them.'))
            return

        is_funder = bounty.is_funder(request.user.username.lower())
        is_staff = request.user.is_staff
        if is_funder or is_staff:
            pending_interests = bounty.interested.select_related('profile').filter(profile__handle=worker.lower(), pending=True)
            # Check whether or not there are pending interests.
            if not pending_interests.exists():
                messages.warning(
                    request,
                    _('This worker does not exist or is not in a pending state. Perhaps they were already approved or rejected? Please check your link and try again.'))
                return
            interest = pending_interests.first()

            if mutate_worker_action == 'approve':
                interest.pending = False
                interest.acceptance_date = timezone.now()
                interest.save()

                start_work_approved(interest, bounty)

                maybe_market_to_github(bounty, 'work_started', profile_pairs=bounty.profile_pairs)
                maybe_market_to_slack(bounty, 'worker_approved')
                record_bounty_activity(bounty, request.user, 'worker_approved', interest)
                maybe_market_to_user_slack(bounty, 'worker_approved')
            else:
                start_work_rejected(interest, bounty)

                record_bounty_activity(bounty, request.user, 'worker_rejected', interest)
                bounty.interested.remove(interest)
                interest.delete()

                maybe_market_to_slack(bounty, 'worker_rejected')
                maybe_market_to_user_slack(bounty, 'worker_rejected')

            messages.success(request, _(f'{worker} has been {mutate_worker_action_past_tense}'))
        else:
            messages.warning(request, _('Only the funder of this bounty may perform this action.'))


def helper_handle_remarket_trigger(request, bounty):
    trigger_remarket = request.GET.get('trigger_remarket', False)
    if trigger_remarket:
        is_staff = request.user.is_staff
        is_funder = bounty.is_funder(request.user.username.lower())
        if is_staff or is_funder:
            result = re_market_bounty(bounty)
            if result['success']:
                base_result_msg = "This issue has been remarketed."
                messages.success(request, _(base_result_msg + " " + result['msg']))
            else:
                messages.warning(request, _(result['msg']))
        else:
            messages.warning(request, _('Only staff or the funder of this bounty may do this.'))


def helper_handle_release_bounty_to_public(request, bounty):
    release_to_public = request.GET.get('release_to_public', False)
    if release_to_public:
        is_bounty_status_reserved = bounty.status == 'reserved'
        if is_bounty_status_reserved:
            is_staff = request.user.is_staff
            is_bounty_reserved_for_user = bounty.reserved_for_user_handle == request.user.username.lower()
            if is_staff or is_bounty_reserved_for_user:
                success = release_bounty_to_the_public(bounty)
                if success:
                    messages.success(request, _('You have successfully released this bounty to the public'))
                else:
                    messages.warning(request, _('An error has occurred whilst trying to release. Please try again later'))
            else:
                messages.warning(request, _('Only staff or the user that has been reserved can release this bounty'))
        else:
            messages.warning(request, _('This functionality is only for reserved bounties'))



@login_required
def bounty_invite_url(request, invitecode):
    """Decode the bounty details and redirect to correct bounty

    Args:
        invitecode (str): Unique invite code with bounty details and handle

    Returns:
        django.template.response.TemplateResponse: The Bounty details template response.
    """
    try:
        decoded_data = get_bounty_from_invite_url(invitecode)
        bounty = Bounty.objects.current().filter(pk=decoded_data['bounty']).first()
        inviter = User.objects.filter(username=decoded_data['inviter']).first()
        bounty_invite = BountyInvites.objects.filter(
            bounty=bounty,
            inviter=inviter,
            invitee=request.user
        ).first()
        if bounty_invite:
            bounty_invite.status = 'accepted'
            bounty_invite.save()
        else:
            bounty_invite = BountyInvites.objects.create(
                status='accepted'
            )
            bounty_invite.bounty.add(bounty)
            bounty_invite.inviter.add(inviter)
            bounty_invite.invitee.add(request.user)
        return redirect('/funding/details/?url=' + bounty.github_url)
    except Exception as e:
        logger.debug(e)
        raise Http404


def bounty_details(request, ghuser='', ghrepo='', ghissue=0, stdbounties_id=None):
    """Display the bounty details.

    Args:
        ghuser (str): The Github user. Defaults to an empty string.
        ghrepo (str): The Github repository. Defaults to an empty string.
        ghissue (int): The Github issue number. Defaults to: 0.

    Raises:
        Exception: The exception is raised for any exceptions in the main query block.

    Returns:
        django.template.response.TemplateResponse: The Bounty details template response.

    """
    from .utils import clean_bounty_url
    is_user_authenticated = request.user.is_authenticated
    request_url = clean_bounty_url(request.GET.get('url', ''))
    if is_user_authenticated and hasattr(request.user, 'profile'):
        _access_token = request.user.profile.get_access_token()
    else:
        _access_token = request.session.get('access_token')

    try:
        if ghissue:
            issue_url = 'https://github.com/' + ghuser + '/' + ghrepo + '/issues/' + ghissue
            bounties = Bounty.objects.current().filter(github_url=issue_url)
            if not bounties.exists():
                issue_url = 'https://github.com/' + ghuser + '/' + ghrepo + '/pull/' + ghissue
                bounties = Bounty.objects.current().filter(github_url=issue_url)
        else:
            issue_url = request_url
            bounties = Bounty.objects.current().filter(github_url=issue_url)

    except Exception:
        pass

    params = {
        'issueURL': issue_url,
        'title': _('Issue Details'),
        'card_title': _('Funded Issue Details | Gitcoin'),
        'avatar_url': static('v2/images/helmet.png'),
        'active': 'bounty_details',
        'is_github_token_valid': is_github_token_valid(_access_token),
        'github_auth_url': get_auth_url(request.path),
        "newsletter_headline": _("Be the first to know about new funded issues."),
        'is_staff': request.user.is_staff,
        'is_moderator': request.user.profile.is_moderator if hasattr(request.user, 'profile') else False,
    }

    bounty = None

    if issue_url:
        try:
            if stdbounties_id is not None and stdbounties_id == "0":
                new_id = Bounty.objects.current().filter(github_url=issue_url).first().standard_bounties_id
                return redirect('issue_details_new3', ghuser=ghuser, ghrepo=ghrepo, ghissue=ghissue, stdbounties_id=new_id)
            if stdbounties_id and stdbounties_id.isdigit():
                stdbounties_id = clean_str(stdbounties_id)
                bounties = bounties.filter(standard_bounties_id=stdbounties_id)
            if bounties:
                bounty = bounties.order_by('-pk').first()
                if bounties.count() > 1 and bounties.filter(network='mainnet').count() > 1:
                    bounty = bounties.filter(network='mainnet').order_by('-pk').first()
                # Currently its not finding anyting in the database
                if bounty.title and bounty.org_name:
                    params['card_title'] = f'{bounty.title} | {bounty.org_name} Funded Issue Detail | Gitcoin'
                    params['title'] = clean(params['card_title'], strip=True)
                    params['card_desc'] = ellipses(clean(bounty.issue_description_text, strip=True), 255)
                    params['noscript'] = {
                        'title': clean(bounty.title, strip=True),
                        'org_name': bounty.org_name,
                        'issue_description_text': clean(bounty.issue_description_text, strip=True),
                        'keywords': ', '.join(bounty.keywords.split(','))}

                if bounty.event and bounty.event.slug:
                    params['event'] = bounty.event.slug

                params['bounty_pk'] = bounty.pk
                params['network'] = bounty.network
                params['stdbounties_id'] = bounty.standard_bounties_id if not stdbounties_id else stdbounties_id
                params['interested_profiles'] = bounty.interested.select_related('profile').all()
                params['avatar_url'] = bounty.get_avatar_url(True)
                params['canonical_url'] = bounty.canonical_url
                params['is_bounties_network'] = bounty.is_bounties_network
                params['web3_type'] = bounty.web3_type

                if bounty.event:
                    params['event_tag'] = bounty.event.slug
                    params['prize_projects'] = HackathonProject.objects.filter(hackathon=bounty.event, bounty__standard_bounties_id=bounty.standard_bounties_id).exclude(status='invalid').prefetch_related('profiles')

                helper_handle_snooze(request, bounty)
                helper_handle_approvals(request, bounty)
                helper_handle_admin_override_and_hide(request, bounty)
                helper_handle_suspend_auto_approval(request, bounty)
                helper_handle_mark_as_remarket_ready(request, bounty)
                helper_handle_remarket_trigger(request, bounty)
                helper_handle_release_bounty_to_public(request, bounty)
                helper_handle_admin_contact_funder(request, bounty)
                helper_handle_override_status(request, bounty)
        except Bounty.DoesNotExist:
            pass
        except Exception as e:
            logger.error(e)

    if request.GET.get('sb') == '1' or (bounty and bounty.is_bounties_network):
        return TemplateResponse(request, 'bounty/details.html', params)

    params['PYPL_CLIENT_ID'] = settings.PYPL_CLIENT_ID
    return TemplateResponse(request, 'bounty/details2.html', params)


def funder_payout_reminder_modal(request, bounty_network, stdbounties_id):
    bounty = Bounty.objects.current().filter(network=bounty_network, standard_bounties_id=stdbounties_id).first()

    context = {
        'bounty': bounty,
        'active': 'funder_payout_reminder_modal',
        'title': _('Send Payout Reminder')
    }
    return TemplateResponse(request, 'funder_payout_reminder_modal.html', context)


@csrf_exempt
def funder_payout_reminder(request, bounty_network, stdbounties_id):
    if not request.user.is_authenticated:
        return JsonResponse(
            {'error': 'You must be authenticated via github to use this feature!'},
            status=401)

    if hasattr(request.user, 'profile'):
        access_token = request.user.profile.get_access_token()
    else:
        access_token = request.session.get('access_token')
    github_user_data = get_github_user_data(access_token)

    try:
        bounty = Bounty.objects.current().filter(network=bounty_network, standard_bounties_id=stdbounties_id).first()
    except Bounty.DoesNotExist:
        raise Http404

    has_fulfilled = bounty.fulfillments.filter(profile__handle=github_user_data['login']).count()
    if has_fulfilled == 0:
        return JsonResponse({
            'success': False,
          },
          status=403)

    #  410 Gone Indicates that the resource requested is no longer available and will not be available again.
    if bounty.funder_last_messaged_on:
        return JsonResponse({
            'success': False,
          },
          status=410)

    user = request.user
    funder_payout_reminder_mail(to_email=bounty.bounty_owner_email, bounty=bounty, github_username=user, live=True)
    bounty.funder_last_messaged_on = timezone.now()
    bounty.save()
    return JsonResponse({
          'success': True
        },
        status=200)


def quickstart(request):
    """Display Quickstart Guide."""

    activities = Activity.objects.filter(activity_type='new_bounty').order_by('-created')[:5]
    context = deepcopy(qs.quickstart)
    context["activities"] = activities
    context['avatar_url'] = request.build_absolute_uri(static('v2/images/twitter_cards/tw_cards-01.png'))
    return TemplateResponse(request, 'quickstart.html', context)


def load_banners(request):
    """Load profile banners"""
    images = load_files_in_directory('wallpapers')
    response = {
        'status': 200,
        'banners': images
    }
    return JsonResponse(response, safe=False)


@login_required
def profile_details(request, handle):
    """Display profile keywords.

    Args:
        handle (str): The profile handle.

    """
    try:
        profile = profile_helper(handle, True)
    except (ProfileNotFoundException, ProfileHiddenException):
        raise Http404

    if not settings.DEBUG:
        network = 'mainnet'
    else:
        network = 'rinkeby'


    response = {
        'avatar': profile.avatar_url,
        'handle': profile.handle,
        'keywords': profile.keywords,
        'bio': profile.bio,
        'userOptions': profile.products_choose,
        'jobSelected': profile.job_search_status,
        'interestsSelected': profile.interests,
        'contact_email': profile.contact_email,
    }

    return JsonResponse(response, safe=False)


def user_card(request, handle):
    """Display profile keywords.

    Args:
        handle (str): The profile handle.

    """
    try:
        profile = profile_helper(handle, True)
    except (ProfileNotFoundException, ProfileHiddenException):
        raise Http404

    if not settings.DEBUG:
        network = 'mainnet'
    else:
        network = 'rinkeby'

    if request.user.is_authenticated:
        is_following = True if TribeMember.objects.filter(profile=request.user.profile, org=profile).count() else False
    else:
        is_following = False

    profile_dict = profile.as_dict
    followers = TribeMember.objects.filter(org=profile).count()
    following = TribeMember.objects.filter(profile=profile).count()
    purchased_count = PurchasePToken.objects.filter(token_holder_profile=profile, tx_status='success').count()
    redeemed_count = RedemptionToken.objects.filter(redemption_requester=profile, tx_status='success').count()
    has_ptoken = PersonalToken.objects.filter(token_owner_profile=profile).exists()

    response = {
        'is_authenticated': request.user.is_authenticated,
        'is_following': is_following,
        'profile': {
            'avatar_url': profile.avatar_url,
            'handle': profile.handle,
            'orgs' : profile.organizations,
            'created_on' : profile.created_on,
            'keywords' : profile.keywords,
            'data': profile.data,
            'followers':followers,
            'following':following,
            'purchased_count': purchased_count,
            'redeemed_count': redeemed_count,
            'has_ptoken': has_ptoken,
        },
        'profile_dict': profile_dict
    }
    if response.get('profile',{}).get('data',{}).get('email'):
        del response['profile']['data']['email']


    return JsonResponse(response, safe=False)


def profile_keywords(request, handle):
    """Display profile details.

    Args:
        handle (str): The profile handle.

    """
    try:
        profile = profile_helper(handle, True)
    except (ProfileNotFoundException, ProfileHiddenException):
        raise Http404

    response = {
        'status': 200,
        'keywords': profile.keywords,
    }
    return JsonResponse(response)


def profile_quests(request, handle):
    """Display profile quest points details.

    Args:
        handle (str): The profile handle.

    """
    try:
        profile = profile_helper(handle, True)
    except (ProfileNotFoundException, ProfileHiddenException):
        raise Http404

    from quests.models import QuestPointAward
    qpas = QuestPointAward.objects.filter(profile=profile).order_by('created_on')
    history = []

    response = """date,close"""
    balances = {}
    running_balance = 0
    for ele in qpas:
        val = ele.value
        if val:
            running_balance += val
            datestr = ele.created_on.strftime('%d-%b-%y')
            if datestr not in balances.keys():
                balances[datestr] = 0
            balances[datestr] = running_balance

    for datestr, balance in balances.items():
        response += f"\n{datestr},{balance}"

    mimetype = 'text/x-csv'
    return HttpResponse(response)



def profile_grants(request, handle):
    """Display profile grant contribution details.

    Args:
        handle (str): The profile handle.

    """
    try:
        profile = profile_helper(handle, True)
    except (ProfileNotFoundException, ProfileHiddenException):
        raise Http404

    from grants.models import Contribution
    contributions = Contribution.objects.filter(subscription__contributor_profile=profile).order_by('-pk')
    history = []

    response = """date,close"""
    balances = {}
    for ele in contributions:
        val = ele.normalized_data.get('amount_per_period_usdt')
        if val:
            datestr = ele.created_on.strftime('1-%b-%y')
            if datestr not in balances.keys():
                balances[datestr] = 0
            balances[datestr] += val

    for datestr, balance in balances.items():
        response += f"\n{datestr},{balance}"

    mimetype = 'text/x-csv'
    return HttpResponse(response)


def profile_activity(request, handle):
    """Display profile activity details.

    Args:
        handle (str): The profile handle.

    """
    try:
        profile = profile_helper(handle, True)
    except (ProfileNotFoundException, ProfileHiddenException):
        raise Http404

    activities = list(profile.get_various_activities().values_list('created_on', flat=True))
    activities += list(profile.actions.values_list('created_on', flat=True))
    response = {}
    prev_date = timezone.now()
    for i in range(1, 12*30):
        date = timezone.now() - timezone.timedelta(days=i)
        count = len([activity_date for activity_date in activities if (activity_date < prev_date and activity_date > date)])
        if count:
            response[int(date.timestamp())] = count
        prev_date = date
    return JsonResponse(response)


def profile_spent(request, handle):
    """Display profile spent details.

    Args:
        handle (str): The profile handle.

    """
    return profile_earnings(request, handle, 'from')


def profile_ratings(request, handle, attr):
    """Display profile ratings details.

    Args:
        handle (str): The profile handle.

    """
    try:
        profile = profile_helper(handle, True)
    except (ProfileNotFoundException, ProfileHiddenException):
        raise Http404

    response = """date,close"""
    items = list(profile.feedbacks_got.values_list('created_on', attr))
    balances = {}
    for ele in items:
        val = ele[1]
        if val and val > 0:
            datestr = ele[0].strftime('1-%b-%y')
            if datestr not in balances.keys():
                balances[datestr] = {'sum': 0, 'count':0}
            balances[datestr]['sum'] += val
            balances[datestr]['count'] += 1

    for datestr, balance in balances.items():
        balance = balance['sum'] / balance['count']
        response += f"\n{datestr},{balance}"

    mimetype = 'text/x-csv'
    return HttpResponse(response)


def profile_earnings(request, handle, direction='to'):
    """Display profile earnings details.

    Args:
        handle (str): The profile handle.

    """
    try:
        profile = profile_helper(handle, True)
    except (ProfileNotFoundException, ProfileHiddenException):
        raise Http404

    if not request.user.is_authenticated or profile.pk != request.user.profile.pk:
        raise Http404

    earnings = profile.earnings
    if direction == "from":
        earnings = profile.sent_earnings

    response = """date,close"""
    earnings = list(earnings.order_by('created_on').values_list('created_on', 'value_usd'))
    balances = {}
    for earning in earnings:
        val = earning[1]
        if val:
            datestr = earning[0].strftime('1-%b-%y')
            if datestr not in balances.keys():
                balances[datestr] = 0
            balances[datestr] += val

    for datestr, balance in balances.items():
        response += f"\n{datestr},{balance}"

    mimetype = 'text/x-csv'
    return HttpResponse(response)


def profile_viewers(request, handle):
    """Display profile viewers details.

    Args:
        handle (str): The profile handle.

    """
    try:
        profile = profile_helper(handle, True)
    except (ProfileNotFoundException, ProfileHiddenException):
        raise Http404

    if not request.user.is_authenticated or profile.pk != request.user.profile.pk:
        raise Http404

    response = """date,close"""
    items = list(profile.viewed_by.order_by('created_on').values_list('created_on', flat=True))
    balances = {}
    for item in items:
        datestr = item.strftime('%d-%b-%y')
        if datestr not in balances.keys():
            balances[datestr] = 0
        balances[datestr] += 1

    for datestr, balance in balances.items():
        response += f"\n{datestr},{balance}"

    mimetype = 'text/x-csv'
    return HttpResponse(response)


@require_POST
@login_required
def profile_job_opportunity(request, handle):
    """ Save profile job opportunity.

    Args:
        handle (str): The profile handle.
    """
    uploaded_file = request.FILES.get('job_cv')
    error_response = invalid_file_response(uploaded_file, supported=['application/pdf'])
    # 400 is ok because file upload is optional here
    if error_response and error_response['status'] != 400:
        return JsonResponse(error_response)
    try:
        profile = profile_helper(handle, True)
        if request.user.profile.id != profile.id:
            return JsonResponse(
                {'error': 'Bad request'},
                status=401)
        profile.job_search_status = request.POST.get('job_search_status', None)
        profile.show_job_status = request.POST.get('show_job_status', None) == 'true'
        profile.job_type = request.POST.get('job_type', None)
        profile.remote = request.POST.get('remote', None) == 'on'
        profile.job_salary = float(request.POST.get('job_salary', '0').replace(',', ''))
        profile.job_location = json.loads(request.POST.get('locations'))
        profile.linkedin_url = request.POST.get('linkedin_url', None)
        profile.resume = request.FILES.get('job_cv', profile.resume) if not error_response else None
        profile.save()
    except (ProfileNotFoundException, ProfileHiddenException):
        raise Http404

    response = {
        'status': 200,
        'message': 'Job search status saved'
    }
    return JsonResponse(response)

@require_POST
@login_required
def profile_settings(request):
    """ Toggle profile automatic backup flag.

    Args:
        handle (str): The profile handle.
    """

    handle = request.user.profile.handle

    try:
        profile = profile_helper(handle, True)
    except (ProfileNotFoundException, ProfileHiddenException):
        raise Http404

    if not request.user.is_authenticated or profile.pk != request.user.profile.pk:
        raise Http404

    profile.automatic_backup = not profile.automatic_backup
    profile.save()

    response = {
        'status': 200,
        'message': 'Profile automatic backup flag toggled',
        'automatic_backup': profile.automatic_backup
    }

    return JsonResponse(response, status=response.get('status', 200))

@require_POST
@login_required
def profile_backup(request):
    """ Read the profile backup data.

    Args:
        handle (str): The profile handle.
    """

    handle = request.user.profile.handle

    try:
        profile = profile_helper(handle, True)
    except (ProfileNotFoundException, ProfileHiddenException):
        raise Http404

    if not request.user.is_authenticated or profile.pk != request.user.profile.pk:
        raise Http404

    model = request.POST.get('model', None)
    # prepare the exported data for backup
    profile_data = ProfileExportSerializer(profile).data
    data = {}
    keys = ['grants', 'portfolio', 'active_work', 'bounties', 'activities',
        'tips', '_tips.private_fields', 'feedbacks', '_feedbacks.private_items',
        'custom_avatars'] + list(profile_data.keys())

    if model == 'custom avatar': # custom avatar
        custom_avatars = get_custom_avatars(profile)
        data['custom_avatars'] = CustomAvatarExportSerializer(custom_avatars, many=True).data
    elif model == 'grants': # grants
        data["grants"] = GrantExportSerializer(profile.get_my_grants, many=True).data
    elif model == 'portfolio': # portfolio, active work
        portfolio_bounties = profile.get_fulfilled_bounties()
        active_work = Bounty.objects.none()
        interests = profile.active_bounties
        for interest in interests:
            active_work = active_work | Bounty.objects.filter(interested=interest, current_bounty=True)
        data["portfolio"] = BountyExportSerializer(portfolio_bounties, many=True).data
        data["active_work"] = BountyExportSerializer(active_work, many=True).data
    elif model == 'bounties': # bounties
        data["bounties"] = BountyExportSerializer(profile.bounties, many=True).data
    elif model == 'activities': # activities
        data["activities"] = ActivityExportSerializer(profile.activities, many=True).data
    elif model == 'tips': # tips
        data['tips'] = filtered_list_data('tip', profile.tips, private_items=None, private_fields=False)
        data['_tips.private_fields'] = filtered_list_data('tip', profile.tips, private_items=None, private_fields=True)
    elif model == 'feedback': # feedback
        feedbacks = FeedbackEntry.objects.filter(receiver_profile=profile).all()
        data['feedbacks'] = filtered_list_data('feedback', feedbacks, private_items=False, private_fields=None)
        data['_feedbacks.private_items'] = filtered_list_data('feedback', feedbacks, private_items=True, private_fields=None)
    else:
        data = profile_data

    response = {
        'status': 200,
        'data': data,
        'keys': keys
    }

    return JsonResponse(response, status=response.get('status', 200))

@require_POST
@login_required
def profile_tax_settings(request, handle):
    """ Save profile tax info (country location and address).

    Args:
        handle (str): The profile handle.
    """
    try:
        profile = profile_helper(handle, True)
        if request.user.profile.id != profile.id:
            return JsonResponse(
                {'error': 'Bad request'},
                status=401)
        location_component = request.POST.get('locationComponent')
        address_component = request.POST.get('addressComponent')
        if json.loads(location_component):
            profile.location = location_component
        if address_component:
            profile.address = address_component
        profile.save()
    except (ProfileNotFoundException, ProfileHiddenException):
        raise Http404

    response = {
        'status': 200,
        'message': 'Tax settings saved'
    }
    return JsonResponse(response)


def invalid_file_response(uploaded_file, supported):
    response = None
    forbidden_content = ['<script>']
    if not uploaded_file:
        response = {
            'status': 400,
            'message': 'No File Found'
        }
    elif uploaded_file.size > 31457280:
        # 30MB max file size
        response = {
            'status': 413,
            'message': 'File Too Large'
        }
    else:
        file_mime = magic.from_buffer(next(uploaded_file.chunks()), mime=True)
        logger.info('uploaded file: %s' % file_mime)
        if file_mime not in supported:
            response = {
                'status': 415,
                'message': 'Invalid File Type'
            }
        '''
        try:
            forbidden = False
            while forbidden is False:
                chunk = next(uploaded_file.chunks())
                if not chunk:
                    break
                for ele in forbidden_content:
                    # could add in other ways to determine forbidden content
                    q = ele.encode('ascii')

                    if chunk.find(q) != -1:
                        forbidden = True
                        response = {
                            'status': 422,
                            'message': 'Invalid File contents'
                        }
                        break

        except Exception as e:
            print(e)
        '''

    return response


def get_profile_tab(request, profile, tab, prev_context):

    #config
    if not settings.DEBUG:
        network = 'mainnet'
    else:
        network = 'rinkeby'
    status = 200
    order_by = request.GET.get('order_by', '-modified_on')
    context = profile.reassemble_profile_dict

    # all tabs
    active_bounties = context['active_bounties'].order_by('-web3_created')
    context['active_bounties_count'] = active_bounties.cache().count()
    context['portfolio_count'] = len(context['portfolio']) + profile.portfolio_items.cache().count()
    context['projects_count'] = HackathonProject.objects.filter( profiles__id=profile.id).cache().count()
    context['my_kudos'] = profile.get_my_kudos.cache().distinct('kudos_token_cloned_from__name')[0:7]
    context['projects_count'] = HackathonProject.objects.filter(profiles__id=profile.id).cache().count()
    context['personal_tokens_count'] = PurchasePToken.objects.filter(token_holder_profile_id=profile.id).distinct('ptoken').cache().count()
    # specific tabs
    if tab == 'activity':
        all_activities = ['all', 'new_bounty', 'start_work', 'work_submitted', 'work_done', 'new_tip', 'receive_tip', 'new_grant', 'update_grant', 'killed_grant', 'new_grant_contribution', 'new_grant_subscription', 'killed_grant_contribution', 'receive_kudos', 'new_kudos', 'joined', 'updated_avatar']
        activity_tabs = [
            (_('All Activity'), all_activities),
            (_('Bounties'), ['new_bounty', 'start_work', 'work_submitted', 'work_done']),
            (_('Tips'), ['new_tip', 'receive_tip']),
            (_('Kudos'), ['receive_kudos', 'new_kudos']),
            (_('Grants'), ['new_grant', 'update_grant', 'killed_grant', 'new_grant_contribution', 'new_grant_subscription', 'killed_grant_contribution']),
        ]
        if profile.is_org:
            activity_tabs = [
                (_('All Activity'), all_activities),
                (_('Bounties'), ['new_bounty', 'start_work', 'work_submitted', 'work_done']),
            ]

        page = request.GET.get('p', None)

        if page:
            page = int(page)
            activity_type = request.GET.get('a', '')
            if activity_type == 'currently_working':
                currently_working_bounties = Bounty.objects.current().filter(interested__profile=profile).filter(interested__status='okay') \
                    .filter(interested__pending=False).filter(idx_status__in=Bounty.WORK_IN_PROGRESS_STATUSES)
                currently_working_bounties_count = currently_working_bounties.count()
                if currently_working_bounties_count > 0:
                    paginator = Paginator(currently_working_bounties, 10)

                if page > paginator.num_pages:
                    return HttpResponse(status=204)

                context = {}
                context['bounties'] = [bounty for bounty in paginator.get_page(page)]

                return TemplateResponse(request, 'profiles/profile_bounties.html', context, status=status)

            else:

                all_activities = profile.get_various_activities()
                paginator = Paginator(profile_filter_activities(all_activities, activity_type, activity_tabs), 10)

                if page > paginator.num_pages:
                    return HttpResponse(status=204)

                context = {}
                context['activities'] = [ele.view_props_for(request.user) for ele in paginator.get_page(page)]

                return TemplateResponse(request, 'profiles/profile_activities.html', context, status=status)


        all_activities = context.get('activities')
        tabs = []
        counts = context.get('activities_counts', {'joined': 1})
        for name, actions in activity_tabs:

            # this functions as profile_filter_activities does
            # except w. aggregate counts
            activities_count = 0
            for action in actions:
                activities_count += counts.get(action, 0)


            # dont draw a tab where the activities count is 0
            if activities_count == 0:
                continue

            # buidl dict
            obj = {'id': slugify(name),
                   'name': name,
                   'objects': [],
                   'count': activities_count,
                   'type': 'activity'
                   }
            tabs.append(obj)

            context['tabs'] = tabs

        if request.method == 'POST' and request.is_ajax():
            # Update profile address data when new preferred address is sent
            validated = request.user.is_authenticated and request.user.username.lower() == profile.handle.lower()
            if validated and request.POST.get('address'):
                address = request.POST.get('address')
                profile.preferred_payout_address = address
                profile.save()
                msg = {
                    'status': 200,
                    'msg': _('Success!'),
                    'wallets': [profile.preferred_payout_address, ],
                }

                return JsonResponse(msg, status=msg.get('status', 200))
    elif tab == 'orgs':
        pass
    elif tab == 'tribe':
        context['team'] = profile.team_or_none_if_timeout
    elif tab == 'follow':
        pass
    elif tab == 'people':
        if profile.is_org:
            context['team'] = profile.team_or_none_if_timeout
    elif tab == 'hackathons':
        context['projects'] = HackathonProject.objects.filter(profiles__id=profile.id)
    elif tab == 'quests':
        context['quest_wins'] = profile.quest_attempts.filter(success=True)
    elif tab == 'grants':
        from grants.models import Contribution
        contributions = Contribution.objects.filter(subscription__contributor_profile=profile).order_by('-pk')
        if request.user.is_authenticated and request.user.username.lower() == profile.handle.lower():
            pass # dont do anything; its your profile
        else:
            contributions = contributions.filter(anonymous=False)
        history = []
        for ele in contributions:
            history.append(ele.normalized_data)
        context['history'] = history
        context['subs'] = profile.grant_contributor.filter(num_tx_approved__gt=1)
    elif tab == 'active':
        context['active_bounties'] = active_bounties
    elif tab == 'resume':
        if not prev_context['is_editable'] and not profile.show_job_status:
            raise Http404
    elif tab == 'viewers':
        if not prev_context['is_editable']:
            raise Http404
        pass
    elif tab == 'portfolio':
        title = request.POST.get('project_title')
        pk = request.POST.get('project_pk')
        if title:
            if request.POST.get('URL')[0:4] != "http":
                messages.error(request, 'Invalid link.')
            elif not request.POST.get('URL')[0:4]:
                messages.error(request, 'Please enter some tags.')
            elif not request.user.is_authenticated or request.user.profile.pk != profile.pk:
                messages.error(request, 'Not Authorized')
            else:
                PortfolioItem.objects.create(
                    profile=request.user.profile,
                    title=title,
                    link=request.POST.get('URL'),
                    tags=request.POST.get('tags').split(','),
                    )
                messages.info(request, 'Portfolio Item added.')
        if pk:
            # delete portfolio item
            if not request.user.is_authenticated or request.user.profile.pk != profile.pk:
                messages.error(request, 'Not Authorized')
            pi = PortfolioItem.objects.filter(pk=pk).first()
            if pi:
                pi.delete()
                messages.info(request, 'Portfolio Item has been deleted.')
    elif tab == 'earnings':
        context['earnings'] = Earning.objects.filter(to_profile=profile, network='mainnet', value_usd__isnull=False).order_by('-created_on')
    elif tab == 'spent':
        context['spent'] = Earning.objects.filter(from_profile=profile, network='mainnet', value_usd__isnull=False).order_by('-created_on')
    elif tab == 'kudos':
        context['org_kudos'] = profile.get_org_kudos
        owned_kudos = profile.get_my_kudos.order_by('id', order_by)
        sent_kudos = profile.get_sent_kudos.order_by('id', order_by)
        kudos_limit = 8
        context['kudos'] = owned_kudos[0:kudos_limit]
        context['sent_kudos'] = sent_kudos[0:kudos_limit]
        if request.GET.get('failed', 0):
            context['kudos'] = profile.get_failed_kudos
        context['kudos_count'] = owned_kudos.count()
        context['sent_kudos_count'] = sent_kudos.count()
    elif tab == 'ptokens':
        tokens_list = PurchasePToken.objects.filter(token_holder_profile_id=profile.id).distinct('ptoken').values_list('ptoken', flat=True)
        context['buyed_ptokens'] = PersonalToken.objects.filter(pk__in=tokens_list)
    elif tab == 'ratings':
        context['feedbacks_sent'] = [fb for fb in profile.feedbacks_sent.all() if fb.visible_to(request.user)]
        context['feedbacks_got'] = [fb for fb in profile.feedbacks_got.all() if fb.visible_to(request.user)]
        context['unrated_funded_bounties'] = Bounty.objects.current().prefetch_related('fulfillments', 'interested', 'interested__profile', 'feedbacks') \
            .filter(
                bounty_owner_github_username__iexact=profile.handle,
                network=network,
            ).exclude(
                feedbacks__feedbackType='approver',
                feedbacks__sender_profile=profile,
            ).distinct('pk').nocache()
        context['unrated_contributed_bounties'] = Bounty.objects.current().prefetch_related('feedbacks').filter(interested__profile=profile, network=network,) \
                .filter(interested__status='okay') \
                .filter(interested__pending=False).filter(idx_status='submitted') \
                .exclude(
                    feedbacks__feedbackType='worker',
                    feedbacks__sender_profile=profile
                ).distinct('pk').nocache()
    elif tab == 'trust':
        context['is_idena_connected'] = profile.is_idena_connected
        if profile.is_idena_connected:
            context['idena_address'] = profile.idena_address
            context['logout_idena_url'] = reverse(logout_idena, args=(profile.handle,))
            context['recheck_idena_status'] = reverse(recheck_idena_status, args=(profile.handle,))
            context['is_idena_verified'] = profile.is_idena_verified
            context['idena_status'] = profile.idena_status
            if not context['is_idena_verified']:
                context['idena_next_validation'] = localtime(next_validation_time())
        else:
            context['login_idena_url'] = idena_callback_url(request, profile)

        today = datetime.today()

        # states:
        #0. not_connected - start state, user has no brightid_uuid
        #1. unknown - since brightid can take 30s to respond, unknown means that were connected, but we dont know if were verified or not
        #2. not_verified - connected, but not verified
        #3. verified - connected, and verified
        context['brightid_status'] = 'not_connected'
        if profile.brightid_uuid:
            context['brightid_status'] = 'unknown'
        if profile.is_brightid_verified:
            context['brightid_status'] = 'verified'
        if request.GET.get('pull_bright_id_status'):
            context['brightid_status'] = get_brightid_status(profile.brightid_uuid)

        try:
            context['upcoming_calls'] = JSONStore.objects.get(key='brightid_verification_parties', view='brightid_verification_parties').data
        except JSONStore.DoesNotExist:
            context['upcoming_calls'] = []

        context['is_sms_verified'] = profile.sms_verification
        context['is_poap_verified'] = profile.is_poap_verified
        context['is_twitter_verified'] = profile.is_twitter_verified
        context['verify_tweet_text'] = verify_text_for_tweet(profile.handle)
        context['is_google_verified'] = profile.is_google_verified
        context['is_ens_verified'] = profile.is_ens_verified
        context['is_facebook_verified'] = profile.is_facebook_verified
    else:
        raise Http404
    return context

def get_profile_by_idena_token(token):
    handle = get_handle_by_idena_token(token)
    try:
        return Profile.objects.get(handle=handle)
    except ObjectDoesNotExist:
        return None

def logout_idena(request, handle):
    is_logged_in_user = request.user.is_authenticated and request.user.username.lower() == handle.lower()

    if not is_logged_in_user:
        return JsonResponse({
            'ok': False,
            'msg': f'Request must be for the logged in user'
        })

    profile = profile_helper(handle, True)
    if profile.is_idena_connected:
        profile.idena_address = None
        profile.idena_status = None
        profile.is_idena_verified = False
        profile.is_idena_connected = False
        profile.save()

    return redirect(reverse('profile_by_tab', args=(profile.handle, 'trust')))

# Response model differ from rest of project because idena client excepts this shape:
# Using {success, error} instead of {ok, msg}
@csrf_exempt # Call from idena client
@ratelimit(key='ip', rate='5/m', method=ratelimit.UNSAFE, block=True)
@require_POST
def start_session_idena(request, handle):

    try:
        data = json.loads(request.body)
    except json.JSONDecodeError:
        return JsonResponse({
            'success': False,
            'error': 'Invalid json data'
        })


    profile = get_profile_by_idena_token(data.get('token', 'invalid-token'))

    if not profile or profile.handle != handle:
        return JsonResponse({
            'success': False,
            'error': f'Invalid Idena Token'
        })

    idena_address = data.get('address', None)

    if idena_address is None:
        return JsonResponse({
            'success': False,
            'error': f'Address is required'
        })

    idena_address = idena_address.lower()

    if not is_address(idena_address):
        return JsonResponse({
            'success': False,
            'error': f'Address is invalid'
        })

    address_exists = Profile.objects.filter(idena_address=idena_address)\
        .exclude(handle=profile.handle) \
        .exists()

    if address_exists:
        return JsonResponse({
            'success': False,
            'error': f'Address already exists'
        })

    profile.idena_address = idena_address
    profile.save()

    return JsonResponse({
        'success': True,
        'data': {
            'nonce': IdenaNonce(profile.handle).generate(),
        }
    })

# Response model differ from rest of project because idena client excepts this shape:
# Using {success, error} instead of {ok, msg}
@csrf_exempt # Call from idena client
@ratelimit(key='ip', rate='5/m', method=ratelimit.UNSAFE, block=True)
@require_POST
def authenticate_idena(request, handle):
    try:
        data = json.loads(request.body)
    except json.JSONDecodeError:
        return JsonResponse({
            'success': False,
            'error': 'Invalid json data'
        })

    profile = get_profile_by_idena_token(data.get('token', 'invalid-token'))

    if not profile or profile.handle != handle:
        return JsonResponse({
            'success': False,
            'error': f'Invalid Idena Token'
        })

    nonce_controller = IdenaNonce(profile.handle)

    sig = data.get('signature', '0x0')
    sig_addr = signature_address(nonce_controller.get(), sig)

    if not is_address(sig_addr) or not is_same_address(sig_addr, profile.idena_address):
        profile.idena_address = None
        profile.save()

        return JsonResponse({
            'success': True,
            'data': {
                'authenticated': False
            }
        })

    profile.is_idena_connected = True
    profile.update_idena_status()
    profile.save()

    return JsonResponse({
        "success": True,
        "data": {
            "authenticated": True
        }
    })

@login_required
def recheck_idena_status(request, handle):
    is_logged_in_user = request.user.is_authenticated and request.user.username.lower() == handle.lower()
    if not is_logged_in_user:
        return JsonResponse({
            'ok': False,
            'msg': f'Request must be for the logged in user'
        })

    profile = profile_helper(handle, True)
    profile.update_idena_status()
    profile.save()
    return redirect(reverse('profile_by_tab', args=(profile.handle, 'trust')))

def verify_text_for_tweet(handle):
    url = 'https://gitcoin.co/' + handle
    msg = 'I am verifying my identity as ' + handle + ' on @gitcoin'
    full_text = msg + ' ' + url

    return full_text

@login_required
def verify_user_twitter(request, handle):
    MIN_FOLLOWER_COUNT = 100
    MIN_ACCOUNT_AGE_WEEKS = 26 # ~6 months

    twitter_re = re.compile(r'^https?://(www\.)?twitter\.com/(#!/)?([^/]+)(/\w+)*$')

    is_logged_in_user = request.user.is_authenticated and request.user.username.lower() == handle.lower()
    if not is_logged_in_user:
        return JsonResponse({
            'ok': False,
            'msg': f'Request must be for the logged in user'
        })

    profile = profile_helper(handle, True)
    if profile.is_twitter_verified:
        return JsonResponse({
            'ok': True,
            'msg': f'User was verified previously'
        })

    request_data = json.loads(request.body.decode('utf-8'))
    twitter_handle = request_data.get('twitter_handle', '').strip('@')
    match_twitter_url = twitter_re.match(twitter_handle)

    if not match_twitter_url and twitter_handle == '':
        return JsonResponse({
            'ok': False,
            'msg': f'Request must include a Twitter handle'
        })

    if match_twitter_url:
        twitter_handle = match_twitter_url.group(3)

    auth = tweepy.OAuthHandler(TWITTER_CONSUMER_KEY, TWITTER_CONSUMER_SECRET)
    auth.set_access_token(TWITTER_ACCESS_TOKEN, TWITTER_ACCESS_SECRET)

    try:
        api = tweepy.API(auth)

        user = api.get_user(twitter_handle)

        if user.followers_count < MIN_FOLLOWER_COUNT:
            msg = 'Sorry, you must have at least ' + str(MIN_FOLLOWER_COUNT) + ' followers'
            return JsonResponse({
                'ok': False,
                'msg': msg
            })

        age = datetime.now() - user.created_at
        if age < timedelta(days=7 * MIN_ACCOUNT_AGE_WEEKS):
            msg = 'Sorry, your account must be at least ' + str(MIN_ACCOUNT_AGE_WEEKS) + ' weeks old'
            return JsonResponse({
                'ok': False,
                'msg': msg
            })

        last_tweet = api.user_timeline(screen_name=twitter_handle, count=1, tweet_mode="extended",
                                       include_rts=False, exclude_replies=False)[0]
    except tweepy.TweepError:
        return JsonResponse({
            'ok': False,
            'msg': f'Sorry, we couldn\'t get the last tweet from @{twitter_handle}'
        })
    except IndexError:
        return JsonResponse({
            'ok': False,
            'msg': 'Sorry, we couldn\'t retrieve the last tweet from your timeline'
        })

    if last_tweet.retweeted or 'RT @' in last_tweet.full_text:
        return JsonResponse({
            'ok': False,
            'msg': f'We get a retweet from your last status, at this moment we don\'t supported retweets.'
        })

    full_text = html.unescape(last_tweet.full_text)
    expected_msg = verify_text_for_tweet(handle)

    # Twitter replaces the URL with a shortened version, which is what it returns
    # from the API call. So we'll split on the @-mention of gitcoin, and only compare
    # the body of the text
    tweet_split = full_text.split("@gitcoin")
    expected_split = expected_msg.split("@gitcoin")

    if tweet_split[0] != expected_split[0]:
        return JsonResponse({
            'ok': False,
            'msg': f'Sorry, your last Tweet didn\'t match the verification text',
            'found': tweet_split,
            'expected': expected_split
        })

    profile.is_twitter_verified = True
    profile.twitter_handle = twitter_handle
    profile.save()

    return JsonResponse({
        'ok': True,
        'msg': full_text,
        'found': tweet_split,
        'expected': expected_split
    })


@login_required
async def verify_user_duniter(request, handle):
    """This function searches the database for the gitcoin link, from a verified duniter account.

    Args:
        handle (str): The profile handle.

    """
    import asyncio
    from duniterpy.api.client import Client, RESPONSE_AIOHTTP
    from duniterpy.api import bma

    is_logged_in_user = request.user.is_authenticated and request.user.username.lower() == handle.lower()
    if not is_logged_in_user:
        return JsonResponse({
            'ok': False,
            'msg': f'Request must be for the logged in user',
        })

    profile = profile_helper(handle, True)
    if profile.is_duniter_verified:
        return JsonResponse({
            'ok': True,
            'msg': f'User was verified previously'
        })

    request_data = json.loads(request.body.decode('utf-8'))
    gitcoin_handle = request_data.get('gitcoin_handle', '')
    pubkey = request_data.get('publicKey', '')

    if gitcoin_handle == '':
        return JsonResponse({
            'ok': False,
            'msg': f'Request must include gitcoin_handle'
        })

    try:

        #duniter client
        client = Client(ES_USER_ENDPOINT)

        # verify if there is account with same username on duniter
        search_user_duniter_url = await client.get("user/profile/_search?q={0}".format(gitcoin_handle))
        if search_user_duniter_url != 200:
            #try search by publickey
            search_user_duniter_url = await client.get("user/profile/{0}/_source".format(pubkey.strip(" \n")))

        duniter_user_response = requests.get(search_user_duniter_url)

        await client.close()

        # search the user for their gitcoin link, if the search is successful I save the private key in the variable public_key_duniter
        if duniter_user_response.status_code == 200:
            duniter_user_json = duniter_user_response.json()
            position = duniter_user_json.get('hits', {}).get('hits', {})
            # I assume here that the most relevant account has the highest score
            public_key_duniter = next(iter(position)).get('_id', {})

            # checks uid equals gitcoin-username
            client = Client(BMAS_ENDPOINT)
            same_uid_url = await client(bma.wot.lookup, public_key_duniter)
            res_uid = requests.get(same_uid_url)
            uid_duniter = res_uid.json().get('results', {})[0].get('uids', '')[0].get('uid', '')

            if uid_duniter != gitcoin_handle:
                return JsonResponse({
                    'ok': False,
                    'msg': f'Your gitcoin username must be the same as the duniter'
                })

            if not res_uid.status_code == 200:
                return JsonResponse({
                    'ok': False,
                    'msg': f'Your gitcoin username must be the same as the duniter'
                })

            # checks if the user has valid certificates and is a member
            async def certifiers_of(client: client, search: str) -> dict:
                """
                GET UID/Public key certifiers
                :param client: Client to connect to the api
                :param search: UID or public key
                :return:
                """
                return await client.get(
<<<<<<< HEAD
                    MODULE + "/certifiers-of/%s" % search, schema=CERTIFICATIONS_SCHEMA
=======
                    'wot' + "/certifiers-of/%s" % search, schema=CERTIFICATIONS_SCHEMA
>>>>>>> 4935bbb3
                )

            wot = certifiers_of(public_key_duniter)
            res_wot = requests.get(wot)
            if not res_wot.status_code == 200:
                return JsonResponse({
                    'ok': False,
                    'msg': f'You must be a certified duniter member'
                })

            elif res_wot.status_code == 200:
                member_data = res_wot.json()
                isVerified = member_data.get('isMember', {})
                if not isVerified:
                    return JsonResponse({
                        'ok': False,
                        'msg': f'You need 6 certificates to have your account valid'
                    })


        elif duniter_user_response.status_code != 200:
            return JsonResponse({
                'ok': False,
                'msg': f'You need to add your gitcoin link to your duniter social links'
            })



    except IndexError:
        return JsonResponse({
            'ok': False,
            'msg': 'Sorry, not working'
        })

    profile.is_duniter_verified = True
    profile.save()

    return JsonResponse({
        'ok': True,
        'msg': 'Your Duniter Qualified User Check was successful!'
    })



def connect_google():
    import urllib.parse

    return OAuth2Session(
        settings.GOOGLE_CLIENT_ID,
        scope=settings.GOOGLE_SCOPE,
        redirect_uri=urllib.parse.urljoin(settings.BASE_URL, reverse(verify_user_google)),
    )

@login_required
@require_POST
def request_verify_google(request, handle):
<<<<<<< HEAD
    is_logged_in_user = request.user.is_authenticated and request.user.username.lower() == handle.lower()

    if not is_logged_in_user:
        return JsonResponse({
            'ok': False,
            'msg': f'Request must be for the logged in user',
        })
=======
>>>>>>> 4935bbb3

    profile = profile_helper(handle, True)
    if profile.is_google_verified:
        return redirect('profile_by_tab', 'trust')

    google = connect_google()
    authorization_url, state = google.authorization_url(
        settings.GOOGLE_AUTH_BASE_URL,
        access_type='offline',
        prompt="select_account"
    )
    return redirect(authorization_url)

@login_required
@require_GET
def verify_user_google(request):
    try:
        google = connect_google()
        google.fetch_token(
            settings.GOOGLE_TOKEN_URL,
            client_secret=settings.GOOGLE_CLIENT_SECRET,
            code=request.GET['code'],
        )
        r = google.get('https://www.googleapis.com/oauth2/v1/userinfo')
        if r.status_code != 200:
            return JsonResponse({
                'ok': False,
                'message': 'Invalid code',
            })
    except (ConnectionError, InvalidGrantError):
        return JsonResponse({
            'ok': False,
            'message': 'Invalid code',
        })

    profile = profile_helper(request.user.username, True)
    profile.is_google_verified = True
    profile.identity_data_google = r.json()
    profile.save()

    return redirect('profile_by_tab', 'trust')


@login_required
def verify_profile_with_ens(request):
    profile = request.user.profile
    default_address = profile.ens_verification_address or profile.preferred_payout_address
    if request.method == 'GET':
        user_address = request.GET.get('verification_address', default_address)
    else:
        user_address = request.POST.get('verification_address', default_address)

    # 1. Check user has preferred address
    if not is_address(user_address):
        return JsonResponse({
            'error': 'NO_PAYOUT_ADDRESS_ASSOCIATED',
            'msg': 'You don\'t have one preferred payout address associated to your profile',
            'data': {
                'step': 1,
                'verified': profile.is_ens_verified
            }
        })

    # 2. Check Reverse lookup
    web3 = get_web3('mainnet')
    ens_registry_address = get_ens_contract_addresss('mainnet')
    ens_registry = ens.ENS.fromWeb3(web3, ens_registry_address)
    node = ens_registry.name(user_address)

    if not node:
        return JsonResponse({
            'error': 'NO_ENS_NAME_ASSOCIATED',
            'msg': f'You haven\'t set reverse record yet. Please read ENS FAQ page at ',
            'data': {
                'step': 2,
                'verified': profile.is_ens_verified,
                'address': user_address,
                'ens_domain': node,
                'url': 'https://app.ens.domains/faq/#what-is-a-reverse-record',
            }
        })

    # 3. Check Forward lookup
    registered_address = ens_registry.address(node)
    if not is_address(registered_address):
        return JsonResponse({
            'error': 'NO_ADDRESS_ASSOCIATED_TO_ENS',
            'msg': f'You don\'t have associated your address to your domain {node}. Please add your ETH address at ',
            'data': {
                'step': 3,
                'verified': profile.is_ens_verified,
                'address': user_address,
                'ens_domain': node,
                'url': f'https://app.ens.domains/name/{node}'
            }
        })

    # 4. Check if address matches.
    if registered_address.lower() != user_address.lower():
        return JsonResponse({
            'error': 'NO_ADDRESS_DOESNT_MATCH',
            'msg': f'{node} has {registered_address[0:5]}... set as ETH address which is different from the provided address ({user_address[0:5]}...). Please set your correct ETH address at ',
            'data': {
                'step': 4,
                'verified': profile.is_ens_verified,
                'address': user_address,
                'ens_domain': node,
                'url': f'https://app.ens.domains/name/{node}'
            }
        })

    if request.method == 'POST':
        profile.is_ens_verified = True
        profile.ens_verification_address = user_address
        profile.save()

        return JsonResponse({
            'error': False,
            'msg': f'Account verified successfully',
            'data': {
                'step': 5,
                'verified': profile.is_ens_verified,
                'address': user_address,
                'ens_domain': node
            }
        })


    return JsonResponse({
        'error': False,
        'msg': 'Account ready for verification',
        'data': {
            'step': 5,
            'verified': profile.is_ens_verified,
            'address': user_address,
            'ens_domain': node
        }
    })


def connect_facebook():
    import urllib.parse

    facebook = OAuth2Session (
        settings.FACEBOOK_CLIENT_ID,
        redirect_uri=urllib.parse.urljoin(settings.BASE_URL, reverse(verify_user_facebook)),
    )

    return facebook_compliance_fix(facebook)

@login_required
@require_POST
def request_verify_facebook(request, handle):
    is_logged_in_user = request.user.is_authenticated and request.user.username.lower() == handle.lower()
    if not is_logged_in_user:
        return JsonResponse({
            'ok': False,
            'msg': f'Request must be for the logged in user',
        })

    profile = profile_helper(handle, True)
    if profile.is_facebook_verified:
        return redirect('profile_by_tab', 'trust')

    facebook = connect_facebook()
    authorization_url, state = facebook.authorization_url(settings.FACEBOOK_AUTH_BASE_URL)
    return redirect(authorization_url)

@login_required
@require_GET
def verify_user_facebook(request):
    try:
        facebook = connect_facebook()
        if not 'code' in request.GET:
            return redirect('profile_by_tab', 'trust')
        facebook.fetch_token(
            settings.FACEBOOK_TOKEN_URL,
            client_secret=settings.FACEBOOK_CLIENT_SECRET,
            code=request.GET['code'],
        )
        r = facebook.get('https://graph.facebook.com/me?')
        if r.status_code != 200:
            return JsonResponse({
                'ok': False,
                'message': 'Invalid code',
            })
    except (ConnectionError, InvalidGrantError):
        return JsonResponse({
            'ok': False,
            'message': 'Invalid code',
        })

    profile = profile_helper(request.user.username, True)
    profile.is_facebook_verified = True
    profile.identity_data_facebook = r.json()
    profile.save()

    return redirect('profile_by_tab', 'trust')

def profile_filter_activities(activities, activity_name, activity_tabs):
    """A helper function to filter a ActivityQuerySet.

    Args:
        activities (ActivityQuerySet): The ActivityQuerySet.
        activity_name (str): The activity_type to filter.

    Returns:
        ActivityQuerySet: The filtered results.

    """
    if not activity_name or activity_name == 'all-activity':
        return activities
    for name, actions in activity_tabs:
        if slugify(name) == activity_name:
            return activities.filter(activity_type__in=actions)
    return activities.filter(activity_type=activity_name)


def profile(request, handle, tab=None):
    """Display profile details.

    Args:
        handle (str): The profile handle.

    Variables:
        context (dict): The template context to be used for template rendering.
        profile (dashboard.models.Profile): The Profile object to be used.
        status (int): The status code of the response.

    Returns:
        TemplateResponse: The profile templated view.

    """

    # setup
    status = 200
    default_tab = 'activity'
    tab = tab if tab else default_tab
    handle = handle.replace("@", "")
    # perf
    disable_cache = False

    # make sure tab param is correct
    all_tabs = ['bounties', 'projects', 'manage', 'active', 'ratings', 'follow', 'portfolio', 'viewers', 'activity', 'resume', 'kudos', 'earnings', 'spent', 'orgs', 'people', 'grants', 'quests', 'tribe', 'hackathons', 'ptokens', 'trust']
    tab = default_tab if tab not in all_tabs else tab
    if handle in all_tabs and request.user.is_authenticated:
        # someone trying to go to their own profile?
        tab = handle
        handle = request.user.profile.handle

    # user only tabs
    if not handle and request.user.is_authenticated:
        handle = request.user.username
    is_my_profile = request.user.is_authenticated and request.user.username.lower() == handle.lower()
    user_only_tabs = ['viewers', 'earnings', 'spent', 'trust']
    tab = default_tab if tab in user_only_tabs and not is_my_profile else tab

    context = {}
    context['tags'] = [('#announce', 'bullhorn'), ('#mentor', 'terminal'), ('#jobs', 'code'), ('#help', 'laptop-code'), ('#other', 'briefcase'), ]
    # get this user
    try:
        if not handle and not request.user.is_authenticated:
            return redirect('funder_bounties')
        if not handle:
            handle = request.user.username
            profile = None
            if not profile:
                profile = profile_helper(handle.lower(), disable_cache=disable_cache, full_profile=True)
        else:
            if handle.endswith('/'):
                handle = handle[:-1]
            profile = profile_helper(handle.lower(), current_user=request.user, disable_cache=disable_cache)

    except (Http404, ProfileHiddenException, ProfileNotFoundException):
        status = 404
        context = {
            'hidden': True,
            'ratings': range(0,5),
            'followers': TribeMember.objects.filter(org=request.user.profile) if request.user.is_authenticated and hasattr(request.user, 'profile') else [],
            'profile': {
                'handle': handle,
                'avatar_url': f"/dynamic/avatar/Self",
                'data': {
                    'name': f"@{handle}",
                },
            },
        }
        return TemplateResponse(request, 'profiles/profile.html', context, status=status)

    # make sure we're on the right profile route + redirect if we dont
    if request.path not in profile.url and tab == default_tab:
        return redirect(profile.url)

    # setup context for visit
    if not len(profile.tribe_members) and tab == 'tribe':
        tab = 'activity'

    # hack to make sure that if ur looking at ur own profile u see right online status
    # previously this was cached on the session object, and we've not yet found a way to buste that cache
    if request.user.is_authenticated:
        if request.user.username.lower() == profile.handle:
            base = Profile.objects_full
            if disable_cache:
                base = base.nocache()
            profile = base.get(pk=profile.pk)

    context['is_my_org'] = request.user.is_authenticated and any(
        [handle.lower() == org.lower() for org in request.user.profile.organizations])
    if request.user.is_authenticated and hasattr(request.user, 'profile'):
        context['is_on_tribe'] = request.user.profile.tribe_members.filter(org__handle=handle.lower()).exists()
    else:
        context['is_on_tribe'] = False

    if profile.is_org and profile.is_tribe:

        active_tab = 0
        if tab == "townsquare":
            active_tab = 0
        elif tab == "projects":
            active_tab = 1
        elif tab == "people":
            active_tab = 2
        elif tab == "bounties":
            active_tab = 3
        elif tab == "ptokens":
            active_tab = 4
        context['active_panel'] = active_tab

        # record profile view
        if request.user.is_authenticated and not context['is_my_org']:
            ProfileView.objects.create(target=profile, viewer=request.user.profile)
        try:
            context['tags'] = get_tags(request)
            network = get_default_network()
            orgs_bounties = profile.get_orgs_bounties(network)
            context['count_bounties_on_repo'] = orgs_bounties.count()
            context['sum_eth_on_repos'] = profile.get_eth_sum(bounties=orgs_bounties)
            context['works_with_org'] = profile.as_dict.get('works_with_org', [])
            context['currentProfile'] = TribesSerializer(profile, context={'request': request}).data
            what = f'tribe:{profile.handle}'
            try:
                context['pinned'] = PinnedPost.objects.get(what=what)
            except PinnedPost.DoesNotExist:
                context['pinned'] = None
            context['target'] = f'/activity?what={what}'
            context['what'] = what
            context['is_on_tribe'] = json.dumps(context['is_on_tribe'])
            context['is_my_org'] = json.dumps(context['is_my_org'])
            context['profile_handle'] = profile.handle
            context['title'] = profile.handle
            context['card_desc'] = profile.desc


            return TemplateResponse(request, 'profiles/tribes-vue.html', context, status=status)
        except Exception as e:
            raise e # raise so that sentry konws about it and we fix it
            logger.info(str(e))


    if tab == 'tribe':
        context['tribe_priority'] = profile.tribe_priority
        suggested_bounties = BountyRequest.objects.filter(tribe=profile, status='o').order_by('created_on')
        if suggested_bounties:
            context['suggested_bounties'] = suggested_bounties

    context['is_my_profile'] = is_my_profile
    context['show_resume_tab'] = profile.show_job_status or context['is_my_profile']
    context['show_follow_tab'] = True
    context['is_editable'] = context['is_my_profile'] # or context['is_my_org']
    context['tab'] = tab
    context['show_activity'] = request.GET.get('p', False) != False

    context['ratings'] = range(0,5)
    context['feedbacks_sent'] = [fb.pk for fb in profile.feedbacks_sent.all() if fb.visible_to(request.user)]
    context['feedbacks_got'] = [fb.pk for fb in profile.feedbacks_got.all() if fb.visible_to(request.user)]
    context['all_feedbacks'] = context['feedbacks_got'] + context['feedbacks_sent']

    follow_page_size = 10
    page_number = request.GET.get('page', 1)
    context['all_followers'] = TribeMember.objects.filter(org=profile)
    context['all_following'] = TribeMember.objects.filter(profile=profile)
    context['following'] = Paginator(context['all_following'], follow_page_size).get_page(page_number)
    context['followers'] = Paginator(context['all_followers'], follow_page_size).get_page(page_number)
    context['foltab'] = request.GET.get('sub', 'followers')
    context['page_obj'] = context['followers'] if context['foltab'] == 'followers' else context['following']

    tab = get_profile_tab(request, profile, tab, context)
    if type(tab) == dict:
        context.update(tab)
    else:
        return tab

    # record profile view
    if request.user.is_authenticated and not context['is_my_profile']:
        ProfileView.objects.create(target=profile, viewer=request.user.profile)

    if request.user.is_authenticated:
        ptoken = PersonalToken.objects.filter(token_owner_profile=profile).first()

        if ptoken:
            context['ptoken'] = ptoken
            context['total_minted'] = ptoken.total_minted
            context['total_purchases'] = ptoken.ptoken_purchases.count()
            context['total_redemptions'] = RedemptionToken.objects.filter(ptoken=ptoken,
                                                                          redemption_state='completed').count()
            context['total_holders'] = len(ptoken.get_holders())
            context['current_hodling'] = ptoken.get_hodling_amount(request.user.profile)
            context['locked_amount'] = RedemptionToken.objects.filter(ptoken=ptoken,
                                                                      redemption_requester=request.user.profile,
                                                                      redemption_state__in=['request', 'accepted', 'waiting_complete']).aggregate(locked=Sum('total'))['locked'] or 0
            context['available_to_redeem'] = context['current_hodling'] - context['locked_amount']

    return TemplateResponse(request, 'profiles/profile.html', context, status=status)


@staff_member_required
def funders_mailing_list(request):
    profile_list = list(Profile.objects.filter(
        persona_is_funder=True).exclude(email="").values_list('email',
                                                              flat=True))
    return JsonResponse({'funder_emails': profile_list})


@staff_member_required
def hunters_mailing_list(request):
    profile_list = list(Profile.objects.filter(
        persona_is_hunter=True).exclude(email="").values_list('email',
                                                              flat=True))
    return JsonResponse({'hunter_emails': profile_list})


@csrf_exempt
def lazy_load_kudos(request):
    page = request.POST.get('page', 1)
    context = {}
    datarequest = request.POST.get('request')
    order_by = request.GET.get('order_by', '-modified_on')
    limit = int(request.GET.get('limit', 8))
    handle = request.POST.get('handle')

    if handle:
        try:
            profile = Profile.objects.get(handle=handle.lower())
            if datarequest == 'mykudos':
                key = 'kudos'
                context[key] = profile.get_my_kudos.order_by('id', order_by)
            else:
                key = 'sent_kudos'
                context[key] = profile.get_sent_kudos.order_by('id', order_by)
        except Profile.DoesNotExist:
            pass

    paginator = Paginator(context[key], limit)
    kudos = paginator.get_page(page)
    html_context = {}
    html_context[key] = kudos
    html_context['kudos_data'] = key
    kudos_html = loader.render_to_string('shared/kudos_card_profile.html', html_context)
    return JsonResponse({'kudos_html': kudos_html, 'has_next': kudos.has_next()})


@csrf_exempt
@ratelimit(key='ip', rate='5/m', method=ratelimit.UNSAFE, block=True)
def get_quickstart_video(request):
    """Show quickstart video."""
    context = {
        'active': 'video',
        'title': _('Quickstart Video'),
    }
    return TemplateResponse(request, 'quickstart_video.html', context)


@csrf_exempt
@ratelimit(key='ip', rate='5/m', method=ratelimit.UNSAFE, block=True)
def extend_issue_deadline(request):
    """Show quickstart video."""
    bounty = Bounty.objects.get(pk=request.GET.get("pk"))
    context = {
        'active': 'extend_issue_deadline',
        'title': _('Extend Expiration'),
        'bounty': bounty,
        'user_logged_in': request.user.is_authenticated,
        'login_link': '/login/github/?next=' + request.GET.get('redirect', '/')
    }
    return TemplateResponse(request, 'extend_issue_deadline.html', context)


@require_POST
@csrf_exempt
@ratelimit(key='ip', rate='5/s', method=ratelimit.UNSAFE, block=True)
def sync_web3(request):
    """Sync up web3 with the database.

    This function has a few different uses.  It is typically called from the
    front end using the javascript `sync_web3` function.  The `issueURL` is
    passed in first, followed optionally by a `bountydetails` argument.

    Returns:
        JsonResponse: The JSON response following the web3 sync.

    """
    # setup
    result = {
        'status': '400',
        'msg': "bad request"
    }

    issue_url = request.POST.get('url')
    txid = request.POST.get('txid')
    network = request.POST.get('network')

    if issue_url and txid and network:
        # confirm txid has mined
        print('* confirming tx has mined')
        if not has_tx_mined(txid, network):
            result = {
                'status': '400',
                'msg': 'tx has not mined yet'
            }
        else:

            # get bounty id
            print('* getting bounty id')
            bounty_id = get_bounty_id(issue_url, network)
            if not bounty_id:
                result = {
                    'status': '400',
                    'msg': 'could not find bounty id'
                }
            else:
                # get/process bounty
                print('* getting bounty')
                bounty = get_bounty(bounty_id, network)
                print('* processing bounty')
                did_change = False
                max_tries_attempted = False
                counter = 0
                url = None
                while not did_change and not max_tries_attempted:
                    did_change, _, new_bounty = web3_process_bounty(bounty)
                    if not did_change:
                        print("RETRYING")
                        time.sleep(3)
                        counter += 1
                        max_tries_attempted = counter > 3
                    if new_bounty:
                        url = new_bounty.url
                        try:
                            fund_ables = Activity.objects.filter(activity_type='status_update',
                                                                 bounty=None,
                                                                 metadata__fund_able=True,
                                                                 metadata__resource__contains={
                                                                     'provider': issue_url
                                                                 })
                            if fund_ables.exists():
                                comment = f'New Bounty created {new_bounty.get_absolute_url()}'
                                activity = fund_ables.first()
                                activity.bounty = new_bounty
                                activity.save()
                                Comment.objects.create(profile=new_bounty.bounty_owner_profile, activity=activity, comment=comment)
                        except Activity.DoesNotExist as e:
                            print(e)

                result = {
                    'status': '200',
                    'msg': "success",
                    'did_change': did_change,
                    'url': url,
                }

    return JsonResponse(result, status=result['status'])


# LEGAL
@xframe_options_exempt
def terms(request):
    context = {
        'title': _('Terms of Use'),
    }
    return TemplateResponse(request, 'legal/terms.html', context)

def privacy(request):
    return TemplateResponse(request, 'legal/privacy.html', {})


def cookie(request):
    return TemplateResponse(request, 'legal/privacy.html', {})


def prirp(request):
    return TemplateResponse(request, 'legal/privacy.html', {})


def apitos(request):
    return TemplateResponse(request, 'legal/privacy.html', {})


def labs(request):
    labs = LabsResearch.objects.all()
    tools = Tool.objects.prefetch_related('votes').filter(category=Tool.CAT_ALPHA)

    socials = [{
        "name": _("GitHub Repo"),
        "link": "https://github.com/gitcoinco/labs/",
        "class": "fab fa-github fa-2x"
    }, {
        "name": _("Slack"),
        "link": "https://gitcoin.co/slack",
        "class": "fab fa-slack fa-2x"
    }, {
        "name": _("Contact the Team"),
        "link": "mailto:founders@gitcoin.co",
        "class": "fa fa-envelope fa-2x"
    }]

    context = {
        'active': "labs",
        'title': _("Labs"),
        'card_desc': _("Gitcoin Labs provides advanced tools for busy developers"),
        'avatar_url': 'https://c.gitcoin.co/labs/Articles-Announcing_Gitcoin_Labs.png',
        'tools': tools,
        'labs': labs,
        'socials': socials
    }
    return TemplateResponse(request, 'labs.html', context)


@csrf_exempt
@ratelimit(key='ip', rate='5/m', method=ratelimit.UNSAFE, block=True)
def redeem_coin(request, shortcode):
    if request.body:
        status = 'OK'

        body_unicode = request.body.decode('utf-8')
        body = json.loads(body_unicode)
        address = body['address']

        try:
            coin = CoinRedemption.objects.get(shortcode=shortcode)
            address = Web3.toChecksumAddress(address)

            if hasattr(coin, 'coinredemptionrequest'):
                status = 'error'
                message = 'Bad request'
            else:
                abi = json.loads('[{"constant":true,"inputs":[],"name":"mintingFinished","outputs":[{"name":"","type":"bool"}],"payable":false,"stateMutability":"view","type":"function"},{"constant":true,"inputs":[],"name":"name","outputs":[{"name":"","type":"string"}],"payable":false,"stateMutability":"view","type":"function"},{"constant":false,"inputs":[{"name":"_spender","type":"address"},{"name":"_value","type":"uint256"}],"name":"approve","outputs":[{"name":"","type":"bool"}],"payable":false,"stateMutability":"nonpayable","type":"function"},{"constant":true,"inputs":[],"name":"totalSupply","outputs":[{"name":"","type":"uint256"}],"payable":false,"stateMutability":"view","type":"function"},{"constant":false,"inputs":[{"name":"_from","type":"address"},{"name":"_to","type":"address"},{"name":"_value","type":"uint256"}],"name":"transferFrom","outputs":[{"name":"","type":"bool"}],"payable":false,"stateMutability":"nonpayable","type":"function"},{"constant":true,"inputs":[],"name":"decimals","outputs":[{"name":"","type":"uint8"}],"payable":false,"stateMutability":"view","type":"function"},{"constant":false,"inputs":[{"name":"_to","type":"address"},{"name":"_amount","type":"uint256"}],"name":"mint","outputs":[{"name":"","type":"bool"}],"payable":false,"stateMutability":"nonpayable","type":"function"},{"constant":true,"inputs":[],"name":"version","outputs":[{"name":"","type":"string"}],"payable":false,"stateMutability":"view","type":"function"},{"constant":false,"inputs":[{"name":"_spender","type":"address"},{"name":"_subtractedValue","type":"uint256"}],"name":"decreaseApproval","outputs":[{"name":"","type":"bool"}],"payable":false,"stateMutability":"nonpayable","type":"function"},{"constant":true,"inputs":[{"name":"_owner","type":"address"}],"name":"balanceOf","outputs":[{"name":"balance","type":"uint256"}],"payable":false,"stateMutability":"view","type":"function"},{"constant":false,"inputs":[],"name":"finishMinting","outputs":[{"name":"","type":"bool"}],"payable":false,"stateMutability":"nonpayable","type":"function"},{"constant":true,"inputs":[],"name":"owner","outputs":[{"name":"","type":"address"}],"payable":false,"stateMutability":"view","type":"function"},{"constant":true,"inputs":[],"name":"symbol","outputs":[{"name":"","type":"string"}],"payable":false,"stateMutability":"view","type":"function"},{"constant":false,"inputs":[{"name":"_to","type":"address"},{"name":"_value","type":"uint256"}],"name":"transfer","outputs":[{"name":"","type":"bool"}],"payable":false,"stateMutability":"nonpayable","type":"function"},{"constant":false,"inputs":[{"name":"_spender","type":"address"},{"name":"_addedValue","type":"uint256"}],"name":"increaseApproval","outputs":[{"name":"","type":"bool"}],"payable":false,"stateMutability":"nonpayable","type":"function"},{"constant":true,"inputs":[{"name":"_owner","type":"address"},{"name":"_spender","type":"address"}],"name":"allowance","outputs":[{"name":"","type":"uint256"}],"payable":false,"stateMutability":"view","type":"function"},{"constant":false,"inputs":[{"name":"newOwner","type":"address"}],"name":"transferOwnership","outputs":[],"payable":false,"stateMutability":"nonpayable","type":"function"},{"payable":false,"stateMutability":"nonpayable","type":"fallback"},{"anonymous":false,"inputs":[{"indexed":true,"name":"to","type":"address"},{"indexed":false,"name":"amount","type":"uint256"}],"name":"Mint","type":"event"},{"anonymous":false,"inputs":[],"name":"MintFinished","type":"event"},{"anonymous":false,"inputs":[{"indexed":true,"name":"previousOwner","type":"address"},{"indexed":true,"name":"newOwner","type":"address"}],"name":"OwnershipTransferred","type":"event"},{"anonymous":false,"inputs":[{"indexed":true,"name":"owner","type":"address"},{"indexed":true,"name":"spender","type":"address"},{"indexed":false,"name":"value","type":"uint256"}],"name":"Approval","type":"event"},{"anonymous":false,"inputs":[{"indexed":true,"name":"from","type":"address"},{"indexed":true,"name":"to","type":"address"},{"indexed":false,"name":"value","type":"uint256"}],"name":"Transfer","type":"event"}]')

                # Instantiate Colorado Coin contract
                contract = w3.eth.contract(coin.contract_address, abi=abi)

                tx = contract.functions.transfer(address, coin.amount * 10**18).buildTransaction({
                    'nonce': w3.eth.getTransactionCount(settings.COLO_ACCOUNT_ADDRESS),
                    'gas': 100000,
                    'gasPrice': recommend_min_gas_price_to_confirm_in_time(5) * 10**9
                })

                signed = w3.eth.account.signTransaction(tx, settings.COLO_ACCOUNT_PRIVATE_KEY)
                transaction_id = w3.eth.sendRawTransaction(signed.rawTransaction).hex()

                CoinRedemptionRequest.objects.create(
                    coin_redemption=coin,
                    ip=get_ip(request),
                    sent_on=timezone.now(),
                    txid=transaction_id,
                    txaddress=address
                )

                message = transaction_id
        except CoinRedemption.DoesNotExist:
            status = 'error'
            message = _('Bad request')
        except Exception as e:
            status = 'error'
            message = str(e)

        # http response
        response = {
            'status': status,
            'message': message,
        }

        return JsonResponse(response)

    try:
        coin = CoinRedemption.objects.get(shortcode=shortcode)

        params = {
            'class': 'redeem',
            'title': _('Coin Redemption'),
            'coin_status': _('PENDING')
        }

        try:
            coin_redeem_request = CoinRedemptionRequest.objects.get(coin_redemption=coin)
            params['colo_txid'] = coin_redeem_request.txid
        except CoinRedemptionRequest.DoesNotExist:
            params['coin_status'] = _('INITIAL')

        return TemplateResponse(request, 'yge/redeem_coin.html', params)
    except CoinRedemption.DoesNotExist:
        raise Http404


@login_required
def new_bounty(request):
    """Create a new bounty."""
    from .utils import clean_bounty_url

    suggested_developers = []
    if request.user.is_authenticated:
        subscriptions = request.user.profile.active_subscriptions
        suggested_developers = BountyFulfillment.objects.prefetch_related('bounty')\
            .filter(
                bounty__bounty_owner_github_username__iexact=request.user.profile.handle,
                bounty__idx_status='done'
            ).values('profile__handle', 'profile__id').annotate(fulfillment_count=Count('bounty')) \
            .order_by('-fulfillment_count')[:5]
    bounty_params = {
        'newsletter_headline': _('Be the first to know about new funded issues.'),
        'issueURL': clean_bounty_url(request.GET.get('source') or request.GET.get('url', '')),
        'amount': request.GET.get('amount'),
        'subscriptions': subscriptions,
        'suggested_developers': suggested_developers
    }

    params = get_context(
        user=request.user if request.user.is_authenticated else None,
        confirm_time_minutes_target=confirm_time_minutes_target,
        active='submit_bounty',
        title=_('Create Funded Issue'),
        update=bounty_params,
    )
    params['blocked_urls'] = json.dumps(list(BlockedURLFilter.objects.all().values_list('expression', flat=True)))
    params['FEE_PERCENTAGE'] = request.user.profile.fee_percentage if request.user.is_authenticated else 10

    coupon_code = request.GET.get('coupon', False)
    if coupon_code:
        coupon = Coupon.objects.get(code=coupon_code)
        if coupon.expiry_date > datetime.now().date():
            params['FEE_PERCENTAGE'] = coupon.fee_percentage
            params['coupon_code'] = coupon.code
        else:
            params['expired_coupon'] = True

    activity_ref = request.GET.get('activity', False)
    try:
        activity_id = int(activity_ref)
        params['activity'] = Activity.objects.get(id=activity_id)
    except (ValueError, Activity.DoesNotExist):
        pass

    params['avatar_url'] = request.build_absolute_uri(static('v2/images/twitter_cards/tw_cards-01.png'))
    return TemplateResponse(request, 'bounty/new_bounty.html', params)


@login_required
def new_hackathon_bounty(request, hackathon=''):
    """Create a new hackathon bounty."""
    from .utils import clean_bounty_url

    try:
        hackathon_event = HackathonEvent.objects.filter(slug__iexact=hackathon).prefetch_related('sponsor_profiles').latest('id')
    except HackathonEvent.DoesNotExist:
        return redirect(reverse('get_hackathons'))

    bounty_params = {
        'newsletter_headline': _('Be the first to know about new funded issues.'),
        'issueURL': clean_bounty_url(request.GET.get('source') or request.GET.get('url', '')),
        'amount': request.GET.get('amount'),
        'hackathon':hackathon_event
    }

    params = get_context(
        user=request.user if request.user.is_authenticated else None,
        confirm_time_minutes_target=confirm_time_minutes_target,
        active='submit_bounty',
        title=_('Create Funded Issue'),
        update=bounty_params
    )
    return TemplateResponse(request, 'dashboard/hackathon/new_bounty.html', params)

@csrf_exempt
def get_suggested_contributors(request):
    previously_worked_developers = []
    users_invite = []
    keywords = request.GET.get('keywords', '').split(',')
    invitees = [int(x) for x in request.GET.get('invite', '').split(',') if x]

    if request.user.is_authenticated:
        previously_worked_developers = BountyFulfillment.objects.prefetch_related('bounty', 'profile')\
            .filter(
                bounty__bounty_owner_github_username__iexact=request.user.profile.handle,
                bounty__idx_status='done'
            ).values('profile__handle', 'profile__id').annotate(fulfillment_count=Count('bounty')) \
            .order_by('-fulfillment_count')

    keywords_filter = Q()
    for keyword in keywords:
        keywords_filter = keywords_filter | Q(bounty__metadata__issueKeywords__icontains=keyword) | \
        Q(bounty__title__icontains=keyword) | \
        Q(bounty__issue_description__icontains=keyword)

    recommended_developers = BountyFulfillment.objects.prefetch_related('bounty', 'profile') \
        .filter(keywords_filter).values('profile__handle', 'profile__id') \
        .exclude(profile__handle__isnull=True) \
        .exclude(profile__handle__exact='').distinct()[:10]

    verified_developers = UserVerificationModel.objects.filter(verified=True).values('user__profile__handle', 'user__profile__id')

    if invitees:
        invitees_filter = Q()
        for invite in invitees:
            invitees_filter = invitees_filter | Q(pk=invite)

        users_invite = Profile.objects.filter(invitees_filter).values('id', 'handle', 'email').distinct()

    return JsonResponse(
                {
                    'contributors': list(previously_worked_developers),
                    'recommended_developers': list(recommended_developers),
                    'verified_developers': list(verified_developers),
                    'invites': list(users_invite)
                },
                status=200)


@csrf_exempt
@login_required
@ratelimit(key='ip', rate='5/m', method=ratelimit.UNSAFE, block=True)
def change_bounty(request, bounty_id):
    # ETC-TODO: ADD UPDATE AMOUNT for ETC
    user = request.user if request.user.is_authenticated else None

    if not user:
        if request.body:
            return JsonResponse(
                {'error': _('You must be authenticated via github to use this feature!')},
                status=401)
        else:
            return redirect('/login/github/?next=' + request.get_full_path())

    try:
        bounty_id = int(bounty_id)
        bounty = Bounty.objects.get(pk=bounty_id)
    except:
        if request.body:
            return JsonResponse({'error': _('Bounty doesn\'t exist!')}, status=404)
        else:
            raise Http404

    keys = [
        'title',
        'experience_level',
        'project_length',
        'bounty_type',
        'featuring_date',
        'bounty_categories',
        'issue_description',
        'permission_type',
        'project_type',
        'reserved_for_user_handle',
        'is_featured',
        'admin_override_suspend_auto_approval',
        'keywords'
    ]

    if request.body:
        can_change = (bounty.status in Bounty.OPEN_STATUSES) or \
                (bounty.can_submit_after_expiration_date and bounty.status is 'expired')
        if not can_change:
            return JsonResponse({
                'error': _('The bounty can not be changed anymore.')
            }, status=405)

        is_funder = bounty.is_funder(user.username.lower()) if user else False
        is_staff = request.user.is_staff if user else False
        if not is_funder and not is_staff:
            return JsonResponse({
                'error': _('You are not authorized to change the bounty.')
            }, status=401)

        try:
            params = json.loads(request.body)
        except Exception:
            return JsonResponse({'error': 'Invalid JSON.'}, status=400)

        bounty_changed = False
        new_reservation = False
        for key in keys:
            value = params.get(key, 0)
            if value != 0:
                if key == 'featuring_date':
                    value = timezone.make_aware(
                        timezone.datetime.fromtimestamp(int(value)),
                        timezone=UTC)

                if key == 'bounty_categories':
                    value = value.split(',')
                old_value = getattr(bounty, key)

                if value != old_value:
                    if key == 'keywords':
                        bounty.metadata['issueKeywords'] = value
                    else:
                        setattr(bounty, key, value)
                    bounty_changed = True
                    if key == 'reserved_for_user_handle' and value:
                        new_reservation = True

        bounty_increased = False
        if not bounty.is_bounties_network:
            current_amount = float(bounty.value_true)
            new_amount = float(params.get('amount')) if params.get('amount') else None
            if new_amount and current_amount != new_amount:
                bounty.value_true = new_amount
                value_in_token = params.get('value_in_token')
                bounty.value_in_token = value_in_token
                bounty.balance = value_in_token
                try:
                    bounty.token_value_in_usdt = convert_token_to_usdt(bounty.token_name)
                    bounty.value_in_usdt = convert_amount(bounty.value_true, bounty.token_name, 'USDT')
                    bounty.value_in_usdt_now = bounty.value_in_usdt
                    bounty.value_in_eth = convert_amount(bounty.value_true, bounty.token_name, 'ETH')
                    bounty_increased = True
                except ConversionRateNotFoundError as e:
                    logger.debug(e)

            current_hours = int(bounty.estimated_hours)
            new_hours = int(params.get('hours')) if params.get('hours') else None
            if new_hours and current_hours != new_hours:
                bounty.estimated_hours = new_hours
                bounty.metadata['estimatedHours'] = new_hours
                bounty_changed = True

        if not bounty_changed and not bounty_increased:
            return JsonResponse({
                'success': True,
                'msg': _('Bounty details are unchanged.'),
                'url': bounty.absolute_url,
            })

        bounty.save()

        if bounty_changed:
            event = 'bounty_changed'
            record_bounty_activity(bounty, user, event)
            record_user_action(user, event, bounty)
            maybe_market_to_email(bounty, event)
        if bounty_increased:
            event = 'increased_bounty'
            record_bounty_activity(bounty, user, event)
            record_user_action(user, event, bounty)
            maybe_market_to_email(bounty, event)



        # notify a user that a bounty has been reserved for them
        if new_reservation and bounty.bounty_reserved_for_user:
            new_reserved_issue('founders@gitcoin.co', bounty.bounty_reserved_for_user, bounty)

        return JsonResponse({
            'success': True,
            'msg': _('You successfully changed bounty details.'),
            'url': bounty.absolute_url,
        })

    result = {}
    for key in keys:
        result[key] = getattr(bounty, key)
    del result['featuring_date']

    params = {
        'title': _('Change Bounty Details'),
        'pk': bounty.pk,
        'result': json.dumps(result),
        'is_bounties_network': bounty.is_bounties_network,
        'token_name': bounty.token_name,
        'token_address': bounty.token_address,
        'amount': bounty.get_value_true,
        'estimated_hours': bounty.estimated_hours
    }

    return TemplateResponse(request, 'bounty/change.html', params)


def get_users(request):
    token = request.GET.get('token', None)
    add_non_gitcoin_users = not request.GET.get('suppress_non_gitcoiners', None)

    if request.is_ajax():
        q = request.GET.get('term', '').lower()
        profiles = Profile.objects.filter(handle__startswith=q)
        results = []
        # try gitcoin
        for user in profiles:
            profile_json = {}
            profile_json['id'] = user.id
            profile_json['text'] = user.handle
            profile_json['avatar_url'] = user.avatar_url
            if user.avatar_baseavatar_related.filter(active=True).exists():
                profile_json['avatar_id'] = user.avatar_baseavatar_related.filter(active=True).first().pk
                profile_json['avatar_url'] = user.avatar_baseavatar_related.filter(active=True).first().avatar_url
            profile_json['preferred_payout_address'] = user.preferred_payout_address
            results.append(profile_json)
        # try github
        if not len(results) and add_non_gitcoin_users:
            search_results = search_users(q, token=token)
            for result in search_results:
                profile_json = {}
                profile_json['id'] = -1
                profile_json['text'] = result.login
                profile_json['email'] = None
                profile_json['avatar_id'] = None
                profile_json['avatar_url'] = result.avatar_url
                profile_json['preferred_payout_address'] = None
                # dont dupe github profiles and gitcoin profiles in user search
                if profile_json['text'].lower() not in [p['text'].lower() for p in profiles]:
                    results.append(profile_json)
        # just take users word for it
        if not len(results) and add_non_gitcoin_users:
            profile_json = {}
            profile_json['id'] = -1
            profile_json['text'] = q
            profile_json['email'] = None
            profile_json['avatar_id'] = None
            profile_json['preferred_payout_address'] = None
            results.append(profile_json)
        data = json.dumps(results)
    else:
        raise Http404
    mimetype = 'application/json'
    return HttpResponse(data, mimetype)


def get_kudos(request):
    autocomplete_kudos = {
        'copy': "No results found.  Try these categories: ",
        'autocomplete': ['rare','common','ninja','soft skills','programming']
    }
    if request.is_ajax():
        q = request.GET.get('term')
        network = request.GET.get('network', None)
        filter_by_address = request.GET.get('filter_by_address', '')
        eth_to_usd = convert_token_to_usdt('ETH')
        kudos_by_name = Token.objects.filter(name__icontains=q)
        kudos_by_desc = Token.objects.filter(description__icontains=q)
        kudos_by_tags = Token.objects.filter(tags__icontains=q)
        kudos_pks = (kudos_by_desc | kudos_by_name | kudos_by_tags).values_list('pk', flat=True)
        kudos = Token.objects.filter(pk__in=kudos_pks, hidden=False, num_clones_allowed__gt=0).order_by('name')
        if filter_by_address:
            kudos = kudos.filter(owner_address=filter_by_address)
        is_staff = request.user.is_staff if request.user.is_authenticated else False
        if not is_staff:
            kudos = kudos.filter(send_enabled_for_non_gitcoin_admins=True)
        if network:
            kudos = kudos.filter(contract__network=network)
        results = []
        for token in kudos:
            kudos_json = {}
            kudos_json['id'] = token.id
            kudos_json['token_id'] = token.token_id
            kudos_json['name'] = token.name
            kudos_json['name_human'] = humanize_name(token.name)
            kudos_json['description'] = token.description
            kudos_json['image'] = token.preview_img_url

            kudos_json['price_finney'] = token.price_finney / 1000
            kudos_json['price_usd'] = eth_to_usd * kudos_json['price_finney']
            kudos_json['price_usd_humanized'] = f"${round(kudos_json['price_usd'], 2)}"

            results.append(kudos_json)
        if not results:
            results = [autocomplete_kudos]
        data = json.dumps(results)
    else:
        raise Http404
    mimetype = 'application/json'
    return HttpResponse(data, mimetype)

@login_required
def hackathon_prizes(request, hackathon=''):
    profile = request.user.profile
    hackathon_event = get_object_or_404(HackathonEvent, slug__iexact=hackathon)
    sponsors = hackathon_event.sponsor_profiles.all().values_list('id', flat=True)
    is_sponsor_member = profile.organizations_fk.filter(pk__in=sponsors)
    funded_bounties = profile.bounties_funded.filter(event=hackathon_event)

    if profile.is_staff:
        query_prizes = Bounty.objects.filter(event=hackathon_event, current_bounty=True)
    elif is_sponsor_member.exists():
        sponsor = is_sponsor_member.first()
        profiles = list(sponsor.team.values_list('id', flat=True)) + [sponsor.id]
        query_prizes = Bounty.objects.filter(event=hackathon_event, current_bounty=True).filter(Q(bounty_owner_profile__in=profiles) |
                                                                           Q(admin_override_org_name__in=[
                                                                               sponsor.name,
                                                                               sponsor.handle
                                                                           ]))
    elif funded_bounties.exists():
        query_prizes = funded_bounties.filter(current_bounty=True)
    else:
        raise Http404("You need fund one prize in this hackathon to access the dashboard.")

    prizes = []
    for prize in query_prizes:
        paid = BountyFulfillment.objects.filter(bounty=prize, payout_status='done')
        total_submitted = BountyEvent.objects.filter(bounty=prize, event_type='submit_work').count()
        prize_in_json = {
            'pk': prize.pk,
            'title': prize.title_or_desc,
            'url': prize.get_absolute_url(),
            'value_eth': prize.get_value_in_eth,
            'values_usdt': prize.get_value_in_usdt_now,
            'paid': paid.exists(),
            'submissions': [project.to_json() for project in prize.project_bounty.all()],
            'total_projects': prize.project_bounty.count(),
            'total_submitted': total_submitted,
        }

        prizes.append(prize_in_json)

    return JsonResponse({
        'prizes': prizes
    })


@login_required
def dashboard_sponsors(request, hackathon='', panel='prizes'):
    """Handle rendering of HackathonEvents. Reuses the dashboard template."""
    profile = request.user.profile
    hackathon_event = get_object_or_404(HackathonEvent, slug__iexact=hackathon)
    sponsors = hackathon_event.sponsor_profiles.all().values_list('id', flat=True)
    is_sponsor_member = profile.organizations_fk.filter(pk__in=sponsors)
    founded_bounties = profile.bounties_funded.filter(event=hackathon_event)

    if profile.is_staff:
        sponsor_profile = is_sponsor_member.first() or profile
        query_prizes = Bounty.objects.filter(event=hackathon_event, current_bounty=True)
    elif is_sponsor_member.exists():
        sponsor_profile = is_sponsor_member.first()
        sponsor = is_sponsor_member.first()
        profiles = list(sponsor.team.values_list('id', flat=True)) + [sponsor.id]
        query_prizes = Bounty.objects.filter(event=hackathon_event, current_bounty=True).filter(Q(bounty_owner_profile__in=profiles) |
                                                                           Q(admin_override_org_name__in=[
                                                                               sponsor.name,
                                                                               sponsor.handle
                                                                           ]))
    elif founded_bounties.exists():
        sponsor_profile = profile
        query_prizes = Bounty.objects.filter(event=hackathon_event, bounty_owner_profile=profile, current_bounty=True)
    else:
        raise Http404("You need fund one prize in this hackathon to access the dashboard.")

    title = hackathon_event.name.title()
    description = f"{title} | Gitcoin Virtual Hackathon"
    avatar_url = hackathon_event.logo.url if hackathon_event.logo else request.build_absolute_uri(
        static('v2/images/twitter_cards/tw_cards-02.png'))
    network = get_default_network()
    hackathon_not_started = timezone.now() < hackathon_event.start_date and not request.user.is_staff
    org = {
        'display_name': sponsor_profile.name,
        'avatar_url': sponsor_profile.avatar_url,
        'org_name': sponsor_profile.handle,
        'follower_count': sponsor_profile.tribe_members.all().count(),
        'bounty_count': sponsor_profile.bounties.count()
    }

    view_tags = get_tags(request)
    active_tab = 0
    if panel == "prizes":
        active_tab = 0
    elif panel == "stats":
        active_tab = 1
    elif panel == "mentors":
        active_tab = 2

    filter = ''
    if request.GET.get('filter'):
        filter = f':{request.GET.get("filter")}'

    what = f'hackathon:{hackathon_event.id}{filter}'

    num_participants = BountyEvent.objects.filter(bounty__event_id=hackathon_event.id, event_type='express_interest', bounty__in=query_prizes).count()
    num_submissions = BountyEvent.objects.filter(bounty__event_id=hackathon_event.id, event_type='submit_work', bounty__in=query_prizes).count()

    profile = request.user.profile if request.user.is_authenticated and hasattr(request.user, 'profile') else None

    default_mentors = []
    if profile:
        default_mentors = Profile.objects.filter(
            user__groups__name=f'sponsor-org-{profile.handle}-mentors'
        )

    params = {
        'default_mentors': default_mentors,
        'active': 'dashboard',
        'prize_count': query_prizes.count(),
        'type': 'hackathon',
        'title': title,
        'card_desc': description,
        'what': what,
        'user_orgs': org,
        'keywords': json.dumps([str(key) for key in Keyword.objects.all().values_list('keyword', flat=True)]),
        'hackathon': hackathon_event,
        'hackathon_obj': HackathonEventSerializer(hackathon_event).data,
        'hackathon_not_started': hackathon_not_started,
        'user': request.user,
        'avatar_url': avatar_url,
        'tags': view_tags,
        'activities': [],
        'use_pic_card': True,
        'projects': [],
        'panel': active_tab,
        'num_participants': num_participants,
        'num_submissions': num_submissions
    }

    return TemplateResponse(request, 'dashboard/sponsors.html', params)


def hackathon(request, hackathon='', panel='prizes'):
    """Handle rendering of HackathonEvents. Reuses the dashboard template."""

    try:
        hackathon_event = HackathonEvent.objects.filter(slug__iexact=hackathon).prefetch_related('sponsor_profiles').latest('id')
        increment_view_count.delay([hackathon_event.pk], hackathon_event.content_type, request.user.id, 'individual')
    except HackathonEvent.DoesNotExist:
        return redirect(reverse('get_hackathons'))

    title = hackathon_event.name.title()
    description = f"{title} | Gitcoin Virtual Hackathon"
    avatar_url = hackathon_event.logo.url if hackathon_event.logo else request.build_absolute_uri(static('v2/images/twitter_cards/tw_cards-02.png'))
    network = get_default_network()
    hackathon_not_started = timezone.now() < hackathon_event.start_date and not request.user.is_staff
    # if hackathon_not_started:
        # return redirect(reverse('hackathon_onboard', args=(hackathon_event.slug,)))
    is_sponsor = False

    following_tribes = []
    sponsors = hackathon_event.sponsor_profiles.all()

    if request.user and hasattr(request.user, 'profile'):
        profile = request.user.profile
        following_tribes = profile.tribe_members.filter(
            org__in=sponsors
        ).values_list('org__handle', flat=True)

        is_member = profile.organizations_fk.filter(pk__in=sponsors.values_list('id', flat=True)).exists()
        is_founder = profile.bounties_funded.filter(event=hackathon_event).exists()
        is_sponsor = is_member or is_founder or request.user.is_staff

    orgs = hackathon_event.metadata.get('orgs', [])
    for _i in range(0, len(orgs)):
        orgs[_i]['followed'] = orgs[_i]['handle'] in following_tribes

    if hasattr(request.user, 'profile') == False:
        is_registered = False
    else:
        is_registered = HackathonRegistration.objects.filter(registrant=request.user.profile,
                                                             hackathon=hackathon_event) if request.user and request.user.profile else None

    hacker_count = HackathonRegistration.objects.filter(hackathon=hackathon_event).distinct('registrant').count()
    projects_count = HackathonProject.objects.filter(hackathon=hackathon_event).all().count()
    view_tags = get_tags(request)
    active_tab = 0
    if panel == "prizes":
        active_tab = 0
    elif panel == "townsquare":
        active_tab = 1
    elif panel == "projects":
        active_tab = 2
    elif panel == "participants":
        active_tab = 3
    elif panel == "events":
        active_tab = 4
    elif panel == "showcase":
        active_tab = 5

    filter = ''
    if request.GET.get('filter'):
        filter = f':{request.GET.get("filter")}'

    what = f'hackathon:{hackathon_event.id}{filter}'
    from townsquare.utils import can_pin
    try:
        pinned = PinnedPost.objects.get(what=what)
    except PinnedPost.DoesNotExist:
        pinned = None
    params = {
        'active': 'dashboard',
        'prize_count': hackathon_event.get_current_bounties.count(),
        'type': 'hackathon',
        'title': title,
        'card_desc': description,
        'what': what,
        'can_pin': can_pin(request, what),
        'pinned': pinned,
        'target': f'/activity?what={what}',
        'orgs': orgs,
        'keywords': json.dumps([str(key) for key in Keyword.objects.all().values_list('keyword', flat=True)]),
        'hackathon': hackathon_event,
        'hacker_count': hacker_count,
        'projects_count': projects_count,
        'hackathon_obj': HackathonEventSerializer(hackathon_event).data,
        'prize_founders': list(
            Bounty.objects.filter(event=hackathon_event).values_list('bounty_owner_profile__handle', flat=True).distinct()),
        'is_registered': json.dumps(True if is_registered else False),
        'hackathon_not_started': hackathon_not_started,
        'user': request.user,
        'avatar_url': avatar_url,
        'tags': view_tags,
        'activities': [],
        'SHOW_DRESSING': False,
        'use_pic_card': True,
        'projects': [],
        'panel': active_tab,
        'is_sponsor': is_sponsor
    }

    if hackathon_event.identifier == 'grow-ethereum-2019':
        params['card_desc'] = "The ‘Grow Ethereum’ Hackathon runs from Jul 29, 2019 - Aug 15, 2019 and features over $10,000 in bounties"

    elif hackathon_event.identifier == 'beyondblockchain_2019':
        from dashboard.context.hackathon_explorer import beyondblockchain_2019
        params['sponsors'] = beyondblockchain_2019

    elif hackathon_event.identifier == 'eth_hack':
        from dashboard.context.hackathon_explorer import eth_hack
        params['sponsors'] = eth_hack

    params['keywords'] = programming_languages + programming_languages_full
    params['active'] = 'users'

    return TemplateResponse(request, 'dashboard/index-vue.html', params)


def hackathon_onboard(request, hackathon=''):
    referer = request.META.get('HTTP_REFERER', '')
    sponsors = {}
    is_registered = False
    try:
        hackathon_event = HackathonEvent.objects.filter(slug__iexact=hackathon).latest('id')
        hackathon_sponsors = HackathonSponsor.objects.filter(hackathon=hackathon_event)
        profile = request.user.profile if request.user.is_authenticated and hasattr(request.user, 'profile') else None
        is_registered = HackathonRegistration.objects.filter(registrant=profile, hackathon=hackathon_event) if profile else None

        if hackathon_sponsors:
            sponsors_gold = []
            sponsors_silver = []
            for hackathon_sponsor in hackathon_sponsors:
                sponsor = Sponsor.objects.get(name=hackathon_sponsor.sponsor)
                sponsor_obj = {
                    'name': sponsor.name,
                }
                if sponsor.tribe:
                    sponsor_obj['members'] = TribeMember.objects.filter(profile=sponsor.tribe).count()
                    sponsor_obj['handle'] = sponsor.tribe.handle

                if sponsor.logo_svg:
                    sponsor_obj['logo'] = sponsor.logo_svg.url
                elif sponsor.logo:
                    sponsor_obj['logo'] = sponsor.logo.url

                if hackathon_sponsor.sponsor_type == 'G':
                    sponsors_gold.append(sponsor_obj)
                else:
                    sponsors_silver.append(sponsor_obj)

            sponsors = {
                'sponsors_gold': sponsors_gold,
                'sponsors_silver': sponsors_silver
            }

    except HackathonEvent.DoesNotExist:
        hackathon_event = HackathonEvent.objects.last()

    avatar_url = hackathon_event.logo.url if hackathon_event.logo else request.build_absolute_uri(static('v2/images/twitter_cards/tw_cards-02.png'))
    params = {
        'active': 'hackathon_onboard',
        'title': f'{hackathon_event.name.title()} Onboard',
        'hackathon': hackathon_event,
        'referer': referer,
        'avatar_url': avatar_url,
        'is_registered': is_registered,
        'sponsors': sponsors,
        'onboard': True
    }

    if Poll.objects.filter(hackathon=hackathon_event).exists():
        params['poll'] = Poll.objects.filter(hackathon=hackathon_event).order_by('created_on').last()

    return TemplateResponse(request, 'dashboard/hackathon/onboard.html', params)


@csrf_exempt
@require_POST
def save_hackathon(request, hackathon):
    description = clean(
        request.POST.get('description'),
        tags=['a', 'abbr', 'acronym', 'b', 'blockquote', 'code', 'em', 'p', 's' 'u', 'br', 'i', 'li', 'ol', 'strong', 'ul', 'img', 'h1', 'h2', 'h3', 'h4', 'h5', 'h6', 'iframe', 'pre'],
        attributes={
            'a': ['href', 'title'],
            'abbr': ['title'],
            'acronym': ['title'],
            'img': ['src'],
            'iframe': ['src', 'frameborder', 'allowfullscreen'],
            '*': ['class', 'style']},
        styles=['background-color', 'color'],
        protocols=['http', 'https', 'mailto'],
        strip=True,
        strip_comments=True
    )

    if request.user.is_authenticated and request.user.is_staff:
        profile = request.user.profile if hasattr(request.user, 'profile') else None

        hackathon_event = HackathonEvent.objects.filter(slug__iexact=hackathon).latest('id')
        hackathon_event.description = description
        hackathon_event.save()
        return JsonResponse(
            {
                'success': True,
                'is_my_org': True,
            },
            status=200)
    else:
        return JsonResponse(
            {
                'success': False,
                'is_my_org': False,
            },
            status=401)


def hackathon_project(request, hackathon='', project=''):
    return hackathon_projects(request, hackathon, project)


def hackathon_projects(request, hackathon='', specify_project=''):
    q = clean(request.GET.get('q', ''), strip=True)
    order_by = clean(request.GET.get('order_by', '-created_on'), strip=True)
    filters = clean(request.GET.get('filters', ''), strip=True)
    sponsor = clean(request.GET.get('sponsor', ''), strip=True)
    page = request.GET.get('page', 1)

    try:
        hackathon_event = HackathonEvent.objects.filter(slug__iexact=hackathon).latest('id')
    except HackathonEvent.DoesNotExist:
        hackathon_event = HackathonEvent.objects.last()

    title = f'{hackathon_event.name.title()} Projects'
    desc = f"{title} in the recent Gitcoin Virtual Hackathon"
    avatar_url = hackathon_event.logo.url if hackathon_event.logo else request.build_absolute_uri(static('v2/images/twitter_cards/tw_cards-02.png'))

    if order_by not in {'created_on', '-created_on'}:
        order_by = '-created_on'

    projects = HackathonProject.objects.filter(hackathon=hackathon_event).exclude(status='invalid').prefetch_related('profiles').order_by(order_by).select_related('bounty')

    sponsors_list = []
    for project in projects:
        sponsor_item = {
            'avatar_url': project.bounty.avatar_url,
            'org_name': project.bounty.org_name
        }
        sponsors_list.append(sponsor_item)

    sponsors_list = list({v['org_name']:v for v in sponsors_list}.values())

    if q:
        projects = projects.filter(
            Q(name__icontains=q) |
            Q(summary__icontains=q) |
            Q(profiles__handle__icontains=q)
        )

    if sponsor:
        projects_sponsor=[]
        for project in projects:
            if sponsor == project.bounty.org_name:
                projects_sponsor.append(project)
        projects = projects_sponsor

    if filters == 'winners':
        projects = projects.filter(
            Q(badge__isnull=False)
        )

    if filters == 'grants':
        projects = projects.filter(
            Q(grant_obj__isnull=False)
        )

    if specify_project:
        projects = projects.filter(name__iexact=specify_project.replace('-', ' '))
        if projects.exists():
            project = projects.first()
            title = project.name
            desc = f'This project was created in the Gitcoin {hackathon_event.name.title()} Virtual Hackathon'
            if project.logo:
                avatar_url = project.logo.url


    projects_paginator = Paginator(projects, 9)

    try:
        projects_paginated = projects_paginator.page(page)
    except PageNotAnInteger:
        projects_paginated = projects_paginator.page(1)
    except EmptyPage:
        projects_paginated = projects_paginator.page(projects_paginator.num_pages)

    params = {
        'active': 'hackathon_onboard',
        'title': title,
        'card_desc': desc,
        'hackathon': hackathon_event,
        'sponsors_list': sponsors_list,
        'sponsor': sponsor,
        'avatar_url': avatar_url,
        'projects': projects_paginated,
        'order_by': order_by,
        'filters': filters,
        'query': q.split
    }

    return TemplateResponse(request, 'dashboard/hackathon/projects.html', params)


@csrf_exempt
def hackathon_get_project(request, bounty_id, project_id=None):
    profile = request.user.profile if request.user.is_authenticated and hasattr(request.user, 'profile') else None

    try:
        bounty = Bounty.objects.get(id=bounty_id)
        projects = HackathonProject.objects.filter(bounty__standard_bounties_id=bounty.standard_bounties_id, profiles__id=profile.id).nocache()
    except HackathonProject.DoesNotExist:
        pass

    if project_id:
        project_selected = projects.filter(id=project_id).first()
    else:
        project_selected = None

    params = {
        'bounty_id': bounty_id,
        'bounty': bounty,
        'projects': projects,
        'project_selected': project_selected,
        'avatar_url': request.build_absolute_uri(static('v2/images/twitter_cards/tw_cards-02.png')),
    }
    return TemplateResponse(request, 'dashboard/hackathon/project_new.html', params)


@csrf_exempt
@require_POST
def hackathon_save_project(request):

    project_id = request.POST.get('project_id')
    bounty_id = request.POST.get('bounty_id')
    profiles = request.POST.getlist('profiles[]')
    logo = request.FILES.get('logo')
    looking_members = request.POST.get('looking-members', '') == 'on'
    message = request.POST.get('looking-members-message', '')[:150]
    profile = request.user.profile if request.user.is_authenticated and hasattr(request.user, 'profile') else None
    error_response = invalid_file_response(logo, supported=['image/png', 'image/jpeg', 'image/jpg'])
    video_provider = request.POST.get('videodemo-provider', '')
    video_url = request.POST.get('videodemo-url', '')
    categories = request.POST.getlist('categories[]')
    tech_stack = request.POST.getlist('tech-stack[]')

    if error_response and error_response['status'] != 400:
        return JsonResponse(error_response)

    if profile is None:
        return JsonResponse({
            'success': False,
            'msg': '',
        })

    bounty_obj = Bounty.objects.get(pk=bounty_id)

    kwargs = {
        'name': clean(request.POST.get('name'),  strip=True),
        'hackathon': bounty_obj.event,
        'logo': request.FILES.get('logo'),
        'bounty': bounty_obj,
        'summary': clean(request.POST.get('summary'), strip=True),
        'work_url': clean(request.POST.get('work_url'), strip=True),
        'looking_members': looking_members,
        'message': '',
        'extra': {
            'has_gitcoin_chat': False,
            'has_other_contact_method': False,
            'other_contact_method': '',
        }
    }

    if video_url and video_provider:
        kwargs['extra']['video_provider'] = video_provider
        kwargs['extra']['video_url'] = video_url
    elif video_url:
        # fallback to remove later when JS spaghetti is fixed
        kwargs['extra']['video_url'] = video_url
        for p in ['loom', 'youtube', 'vimeo']:
            if p in video_url:
                kwargs['extra']['video_provider'] = p


    if categories:
        kwargs['categories'] = categories

    if tech_stack:
        kwargs['tech_stack'] = tech_stack

    if looking_members:
        has_gitcoin_chat = request.POST.get('has_gitcoin_chat', '') == 'on'
        has_other_contact_method = request.POST.get('has_other_contact_method', '') == 'on'
        other_contact_method = request.POST.get('other_contact_method', '')[:150]
        kwargs['message'] = message

        kwargs['extra'].update({
            'has_gitcoin_chat': has_gitcoin_chat,
            'has_other_contact_method': has_other_contact_method,
            'other_contact_method': other_contact_method,
            'message': message,
        })

    if project_id:
        try:

            project = HackathonProject.objects.filter(id=project_id, profiles__id=profile.id)

            kwargs.update({
                'logo': request.FILES.get('logo', project.first().logo)
            })

            project.update(**kwargs)
            profiles.append(str(profile.id))
            project.first().profiles.set(profiles)

            invalidate_obj(project.first())


        except Exception as e:
            logger.error(f"error in record_action: {e}")
            return JsonResponse({'error': _('Error trying to save project')},
            status=401)
    else:

        project = HackathonProject.objects.create(**kwargs)
        project.save()
        profiles.append(str(profile.id))
        project.profiles.add(*list(filter(lambda profile_id: profile_id > 0, map(int, profiles))))
        invalidate_obj(project)

    return JsonResponse({
            'success': True,
            'msg': _('Project saved.')
        })


def get_project(request, project_id):
    params = project_data(project_id)
    if not params:
        raise Http404("The project doesnt exists.")

    return JsonResponse(params)


def project_data(project_id):
    project = HackathonProject.objects.filter(pk=project_id).nocache().first()
    if not project:
        return None

    hackathon_obj = HackathonEventSerializer(project.hackathon).data,
    comments = Activity.objects.filter(activity_type='wall_post', project=project).count()

    params = {
        'project': {
            'name': project.name,
            'id': project.id,
            'summary': project.summary,
            'status': project.status,
            'winner': project.winner,
            'looking_members': project.looking_members,
            'work_url': project.work_url,
            'url': reverse('hackathon_project_page', args=[project.hackathon.slug, project_id, slugify(project.name)]),
            'demo': {
                'url': project.extra.get('video_url', None),
                'provider': project.extra.get('video_provider', None),
            },
            'logo_url': project.logo.url if project.logo else staticfiles_storage.url(
                f'v2/images/projects/logos/${project.id}.png'),
            'prize': {
                'id': project.bounty.id,
                'title': project.bounty.title,
                'avatar': project.bounty.avatar_url,
                'org': project.bounty.org_display_name,
                'org_url': project.bounty.org_profile.url if project.bounty.org_profile else '',
                'url': project.bounty.url
            },
            'categories': project.categories,
            'stack': project.tech_stack,
            'team_members': [{
                'url': member_profile.url,
                'handle': member_profile.handle,
                'avatar': member_profile.avatar_url
            } for member_profile in project.profiles.all()],
        },
        'comments': comments,
        'hackathon': hackathon_obj[0],
    }

    return params


def hackathon_project_page(request, hackathon, project_id, project_name='', tab=''):
    profile = request.user.profile if request.user.is_authenticated and hasattr(request.user, 'profile') else None

    project = HackathonProject.objects.filter(pk=project_id).nocache().first()

    if not project:
        raise Http404("No Hackathon Project matches the given query.")

    active = 0
    if tab == 'activity':
        active = 1

    if not hackathon:
        hackathon = project.hackathon

    title = project.name
    desc = project.summary
    avatar_url = project.logo.url if project.logo else project.bounty.avatar_url
    hackathon_obj = HackathonEventSerializer(project.hackathon).data,
    comments = Activity.objects.filter(activity_type='wall_post', project=project).count()
    what = f'project:{project_id}'
    params = {
        'title': title,
        'card_desc': desc,
        'avatar_url': avatar_url,
        'target': f'/activity?what={what}',
        'what': what,
        'tab': active,
        'currentProfile': TribesSerializer(profile, context={'request': request}).data,
        'is_member': project.profiles.filter(pk=profile.id).exists() if profile else False,
        'project_obj': {
            'name': project.name,
            'id': project.id,
            'summary': project.summary,
            'url': reverse('hackathon_project_page', args=[project.hackathon.slug, project_id, slugify(project.name)]),
            'status': project.status,
            'winner': project.winner,
            'looking_members': project.looking_members,
            'work_url': project.work_url,
            'logo_url': project.logo.url if project.logo else '',
            'demo': {
                'url': project.extra.get('video_url', None),
                'provider': project.extra.get('video_provider', None),
            },
            'prize': {
                'id': project.bounty.id,
                'title': project.bounty.title,
                'avatar': project.bounty.avatar_url,
                'org': project.bounty.org_display_name,
                'org_url': project.bounty.org_profile.url if project.bounty.org_profile else '',
                'url': project.bounty.url
            },
            'comments': comments,
            'categories': project.categories,
            'stack': project.tech_stack,
            'team_members': [{
                'url': member_profile.url,
                'handle': member_profile.handle,
                'avatar': member_profile.avatar_url
            } for member_profile in project.profiles.all()],
            'grant_url': project.grant_obj.url if project.grant_obj else False
        },
        'hackathon_obj': hackathon_obj[0],
        'hackathon': hackathon,
        'profile': profile,
    }
    return TemplateResponse(request, 'dashboard/hackathon/project_page.html', params)


@csrf_exempt
@require_POST
def hackathon_registration(request):
    profile = request.user.profile if request.user.is_authenticated and hasattr(request.user, 'profile') else None
    hackathon = request.POST.get('name')
    referer = request.POST.get('referer')
    poll = request.POST.get('poll')
    email = request.user.email

    if not profile:
        return JsonResponse(
            {'error': _('You must be authenticated via github to use this feature!')},
            status=401)
    try:
        hackathon_event = HackathonEvent.objects.filter(slug__iexact=hackathon).latest('id')

        if HackathonRegistration.objects.filter(hackathon=hackathon_event, registrant=profile).exists():
            return JsonResponse({'error': _('Already registered.')}, status=401)

        HackathonRegistration.objects.create(
            name=hackathon,
            hackathon=hackathon_event,
            referer=referer,
            registrant=profile
        )

        if poll:
            poll = json.loads(poll)
            set_questions = {}
            for entry in poll:
                question = get_object_or_404(Question, id=int(entry['name']))

                if question.question_type == 'SINGLE_OPTION':
                    answer, status = Answer.objects.get_or_create(user=request.user, question=question,
                                                                  hackathon=hackathon_event)
                    answer.checked = entry['value'] == 'on'
                    answer.save()
                elif question.question_type == 'SINGLE_CHOICE':
                    option = get_object_or_404(Option, id=int(entry['value']))
                    answer = Answer.objects.filter(user=request.user, question=question,
                                                   hackathon=hackathon_event).first()
                    if not answer:
                        answer = Answer(user=request.user, question=question, hackathon=hackathon_event)

                    answer.choice = option
                    answer.save()
                elif question.question_type == 'MULTIPLE_CHOICE':
                    option = get_object_or_404(Option, id=int(entry['value']))
                    Answer.objects.get_or_create(user=request.user, question=question, choice=option,
                                                 hackathon=hackathon_event)
                    values = set_questions.get(entry['name'], []) or []
                    values.append(int(entry['value']))
                    set_questions[entry['name']] = values
                else:
                    text = entry.get('value', '').strip()
                    if question.minimum_character_count and not len(text) > question.minimum_character_count:
                        raise ValidationError(f'{question.minimum_character_count} characters required')
                    answer, status = Answer.objects.get_or_create(user=request.user, open_response=text,
                                                                  hackathon=hackathon_event, question=question)
                    answer.save()

            for (question, choices) in set_questions.items():
                Answer.objects.filter(user=request.user, question__id=int(question),
                                      hackathon=hackathon_event).exclude(choice__in=choices).delete()

    except Exception as e:
        logger.error('Error while saving registration', e)

    try:
        client = MailChimp(mc_api=settings.MAILCHIMP_API_KEY, mc_user=settings.MAILCHIMP_USER)
        mailchimp_data = {
                'email_address': email,
                'status_if_new': 'subscribed',
                'status': 'subscribed',

                'merge_fields': {
                    'HANDLE': profile.handle,
                    'HACKATHON': hackathon,
                },
            }

        user_email_hash = hashlib.md5(email.encode('utf')).hexdigest()

        client.lists.members.create_or_update(settings.MAILCHIMP_LIST_ID_HACKERS, user_email_hash, mailchimp_data)

        client.lists.members.tags.update(
            settings.MAILCHIMP_LIST_ID_HACKERS,
            user_email_hash,
            {
                'tags': [
                    {'name': hackathon, 'status': 'active'},
                ],
            }
        )
        print('pushed_to_list')
    except Exception as e:
        logger.error(f"error in record_action: {e}")
        pass

    if referer and '/issue/' in referer and is_safe_url(referer, request.get_host()):
        messages.success(request, _(f'You have successfully registered to {hackathon_event.name}. Happy hacking!'))
        redirect = referer
    else:
        messages.success(request, _(f'You have successfully registered to {hackathon_event.name}. Happy hacking!'))
        redirect = f'/hackathon/{hackathon}'

    return JsonResponse({'redirect': redirect})


def get_hackathons(request):
    """Handle rendering all Hackathons."""

    if settings.DEBUG:
        from perftools.management.commands import create_page_cache

        create_page_cache.create_hackathon_list_page_cache()

    tabs = [
        ('current', 'happening now'),
        ('upcoming', 'upcoming'),
        ('finished', 'completed'),
    ]

    params = {
        'active': 'hackathons',
        'title': 'Hackathons',
        'avatar_url': request.build_absolute_uri(static('v2/images/twitter_cards/tw_cards-02.png')),
        'card_desc': "Gitcoin runs Virtual Hackathons. Learn, earn, and connect with the best hackers in the space -- only on Gitcoin.",
        'tabs': tabs,
        'events': get_hackathon_events(),
        'default_tab': get_hackathons_page_default_tabs(),
    }

    return TemplateResponse(request, 'dashboard/hackathon/hackathons.html', params)


@login_required
def board(request):
    """Handle the board view."""

    user = request.user if request.user.is_authenticated else None
    has_ptoken_auth = user.has_perm('auth.add_pToken_auth')
    keywords = user.profile.keywords
    ptoken = PersonalToken.objects.filter(token_owner_profile=user.profile).first()

    context = {
        'is_outside': True,
        'active': 'dashboard',
        'title': 'Dashboard',
        'card_title': _('Dashboard'),
        'card_desc': _('Manage all your activity.'),
        'avatar_url': static('v2/images/helmet.png'),
        'keywords': keywords,
        'ptoken': ptoken,
        'has_ptoken_auth': has_ptoken_auth,
    }
    return TemplateResponse(request, 'board/index.html', context)


def funder_dashboard_bounty_info(request, bounty_id):
    """Per-bounty JSON data for the user dashboard"""

    user = request.user if request.user.is_authenticated else None
    if not user:
        return JsonResponse(
            {'error': _('You must be authenticated via github to use this feature!')},
            status=401)

    bounty = Bounty.objects.get(id=bounty_id)

    if bounty.status == 'open':
        interests = Interest.objects.prefetch_related('profile').filter(status='okay', bounty=bounty).all()
        profiles = [
            {'interest': {'id': i.id,
                          'issue_message': i.issue_message,
                          'pending': i.pending},
             'handle': i.profile.handle,
             'avatar_url': i.profile.avatar_url,
             'star_rating': i.profile.get_average_star_rating['overall'],
             'total_rating': i.profile.get_average_star_rating['total_rating'],
             'fulfilled_bounties': len(
                [b for b in i.profile.get_fulfilled_bounties()]),
             'leaderboard_rank': i.profile.get_contributor_leaderboard_index(),
             'id': i.profile.id} for i in interests]
    elif bounty.status == 'started':
        interests = Interest.objects.prefetch_related('profile').filter(status='okay', bounty=bounty).all()
        profiles = [
            {'interest': {'id': i.id,
                          'issue_message': i.issue_message,
                          'pending': i.pending},
             'handle': i.profile.handle,
             'avatar_url': i.profile.avatar_url,
             'star_rating': i.profile.get_average_star_rating()['overall'],
             'total_rating': i.profile.get_average_star_rating()['total_rating'],
             'fulfilled_bounties': len(
                [b for b in i.profile.get_fulfilled_bounties()]),
             'leaderboard_rank': i.profile.get_contributor_leaderboard_index(),
             'id': i.profile.id} for i in interests]
    elif bounty.status == 'submitted':
        fulfillments = bounty.fulfillments.prefetch_related('profile').all()
        profiles = []
        for f in fulfillments:
            profile = {'fulfiller_metadata': f.fulfiller_metadata, 'created_on': f.created_on}
            if f.profile:
                profile.update(
                    {'handle': f.profile.handle,
                     'avatar_url': f.profile.avatar_url,
                     'preferred_payout_address': f.profile.preferred_payout_address,
                     'id': f.profile.id})
            profiles.append(profile)
    else:
        profiles = []

    return JsonResponse({
                         'id': bounty.id,
                         'profiles': profiles})


def serialize_funder_dashboard_open_rows(bounties, interests):
    return [{'users_count': len([i for i in interests if b.pk in [i_b.pk for i_b in i.bounties]]),
             'title': b.title,
             'id': b.id,
             'standard_bounties_id': b.standard_bounties_id,
             'token_name': b.token_name,
             'value_in_token': b.value_in_token,
             'value_true': b.value_true,
             'value_in_usd': b.get_value_in_usdt,
             'github_url': b.github_url,
             'absolute_url': b.absolute_url,
             'avatar_url': b.avatar_url,
             'project_type': b.project_type,
             'expires_date': b.expires_date,
             'keywords': b.keywords,
             'interested_comment': b.interested_comment,
             'bounty_owner_github_username': b.bounty_owner_github_username,
             'submissions_comment': b.submissions_comment} for b in bounties]


def serialize_funder_dashboard_submitted_rows(bounties):
    return [{'users_count': b.fulfillments.count(),
             'title': b.title,
             'id': b.id,
             'token_name': b.token_name,
             'value_in_token': b.value_in_token,
             'value_true': b.value_true,
             'value_in_usd': b.get_value_in_usdt,
             'github_url': b.github_url,
             'absolute_url': b.absolute_url,
             'avatar_url': b.avatar_url,
             'project_type': b.project_type,
             'expires_date': b.expires_date,
             'interested_comment': b.interested_comment,
             'bounty_owner_github_username': b.bounty_owner_github_username,
             'submissions_comment': b.submissions_comment} for b in bounties]


def clean_dupe(data):
    result = []

    for d in data:
        if d not in result:
            result.append(d)
    return result


def funder_dashboard(request, bounty_type):
    """JSON data for the funder dashboard"""

    if not settings.DEBUG:
        network = 'mainnet'
    else:
        network = 'rinkeby'

    user = request.user if request.user.is_authenticated else None
    if not user:
        return JsonResponse(
            {'error': _('You must be authenticated via github to use this feature!')},
            status=401)

    profile = request.user.profile

    if bounty_type == 'open':
        bounties = list(Bounty.objects.filter(
            Q(idx_status='open') | Q(override_status='open'),
            current_bounty=True,
            network=network,
            bounty_owner_github_username__iexact=profile.handle,
            ).order_by('-interested__created', '-web3_created'))
        interests = list(Interest.objects.filter(
            bounty__pk__in=[b.pk for b in bounties],
            status='okay'))
        return JsonResponse(clean_dupe(serialize_funder_dashboard_open_rows(bounties, interests)), safe=False)

    elif bounty_type == 'started':
        bounties = list(Bounty.objects.filter(
            Q(idx_status='started') | Q(override_status='started'),
            current_bounty=True,
            network=network,
            bounty_owner_github_username__iexact=profile.handle,
            ).order_by('-interested__created', '-web3_created'))
        interests = list(Interest.objects.filter(
            bounty__pk__in=[b.pk for b in bounties],
            status='okay'))
        return JsonResponse(clean_dupe(serialize_funder_dashboard_open_rows(bounties, interests)), safe=False)

    elif bounty_type == 'submitted':
        bounties = Bounty.objects.prefetch_related('fulfillments').distinct('id').filter(
            Q(idx_status='submitted') | Q(override_status='submitted'),
            current_bounty=True,
            network=network,
            fulfillments__accepted=False,
            bounty_owner_github_username__iexact=profile.handle,
            )
        bounties.order_by('-fulfillments__created_on')
        return JsonResponse(serialize_funder_dashboard_submitted_rows(bounties), safe=False)

    elif bounty_type == 'expired':
        bounties = Bounty.objects.filter(
            Q(idx_status='expired') | Q(override_status='expired'),
            current_bounty=True,
            network=network,
            bounty_owner_github_username__iexact=profile.handle,
            ).order_by('-expires_date')

        return JsonResponse([{'title': b.title,
                              'token_name': b.token_name,
                              'value_in_token': b.value_in_token,
                              'value_true': b.value_true,
                              'value_in_usd': b.get_value_in_usdt,
                              'github_url': b.github_url,
                              'absolute_url': b.absolute_url,
                              'avatar_url': b.avatar_url,
                              'project_type': b.project_type,
                              'expires_date': b.expires_date,
                              'interested_comment': b.interested_comment,
                              'submissions_comment': b.submissions_comment}
                              for b in bounties], safe=False)



def contributor_dashboard(request, bounty_type):
    """JSON data for the contributor dashboard"""

    if not settings.DEBUG:
        network = 'mainnet'
    else:
        network = 'rinkeby'

    user = request.user if request.user.is_authenticated else None

    if not user:
        return JsonResponse(
            {'error': _('You must be authenticated via github to use this feature!')},
            status=401)

    profile = request.user.profile
    if bounty_type == 'work_in_progress':
        status = ['open', 'started']
        pending = False

    elif bounty_type == 'interested':
        status = ['open']
        pending = True

    elif bounty_type == 'work_submitted':
        status = ['submitted']
        pending = False

    if status:
        bounties = Bounty.objects.current().filter(
            interested__profile=profile,
            interested__status='okay',
            interested__pending=pending,
            idx_status__in=status,
            network=network,
            current_bounty=True).order_by('-interested__created')

        return JsonResponse([{'title': b.title,
                                'id': b.id,
                                'token_name': b.token_name,
                                'value_in_token': b.value_in_token,
                                'value_true': b.value_true,
                                'value_in_usd': b.get_value_in_usdt,
                                'github_url': b.github_url,
                                'absolute_url': b.absolute_url,
                                'avatar_url': b.avatar_url,
                                'project_type': b.project_type,
                                'expires_date': b.expires_date,
                                'interested_comment': b.interested_comment,
                                'submissions_comment': b.submissions_comment}
                                for b in bounties], safe=False)


@require_POST
@login_required
def change_user_profile_banner(request):
    """Handle Profile Banner Uploads"""

    filename = request.POST.get('banner')

    handle = request.user.profile.handle

    try:
        profile = profile_helper(handle, True)
        is_valid = request.user.profile.id == profile.id
        if filename[0:7] != '/static' or filename.split('/')[-1] not in load_files_in_directory('wallpapers'):
            is_valid = False
        if not is_valid:
            return JsonResponse(
                {'error': 'Bad request'},
                status=401)
        profile.profile_wallpaper = filename
        profile.save()
    except (ProfileNotFoundException, ProfileHiddenException):
        raise Http404

    response = {
        'status': 200,
        'message': 'User banner image has been updated.'
    }
    return JsonResponse(response)


@csrf_exempt
@require_POST
def choose_persona(request):

    if request.user.is_authenticated:
        profile = request.user.profile if hasattr(request.user, 'profile') else None
        if not profile:
            return JsonResponse(
                { 'error': _('You must be authenticated') },
                status=401
            )
        persona = request.POST.get('persona')
        if persona == 'persona_is_funder':
            profile.persona_is_funder = True
            profile.selected_persona = 'funder'
        elif persona == 'persona_is_hunter':
            profile.persona_is_hunter = True
            profile.selected_persona = 'hunter'
        profile.save()
    else:
        return JsonResponse(
            { 'error': _('You must be authenticated') },
            status=401
        )


    return JsonResponse(
        {
            'success': True,
            'persona': persona,
        },
        status=200
    )


def is_my_tribe_member(leader_profile, tribe_member):
    return any([tribe_member.org.handle.lower() == org.lower()
                for org in leader_profile.organizations])


@require_POST
def set_tribe_title(request):
    if request.user.is_authenticated:
        leader_profile = request.user.profile if hasattr(request.user,
                                                         'profile') else None
        member = request.POST.get('member')
        tribe_member = TribeMember.objects.get(pk=member)
        if not tribe_member:
            raise Http404
        if not is_my_tribe_member(leader_profile, tribe_member):
            return HttpResponse(status=403)
        tribe_member.title = request.POST.get('title')
        tribe_member.save()
        return JsonResponse({'success': True}, status=200)
    else:
        raise Http404


@csrf_exempt
@require_POST
def join_tribe(request, handle):
    if request.user.is_authenticated:
        profile = request.user.profile if hasattr(request.user, 'profile') else None
        try:
            try:
                TribeMember.objects.get(profile=profile, org__handle=handle.lower()).delete()
            except TribeMember.MultipleObjectsReturned:
                TribeMember.objects.filter(profile=profile, org__handle=handle.lower()).delete()

            return JsonResponse(
                {
                    'success': True,
                    'is_member': False,
                },
                status=200
            )
        except TribeMember.DoesNotExist:
            kwargs = {
                'org': Profile.objects.filter(handle=handle.lower()).first(),
                'profile': profile,
                'why': 'api',
            }
            tribemember = TribeMember.objects.create(**kwargs)
            tribemember.save()

            return JsonResponse(
                {
                    'success': True,
                    'is_member': True,
                },
                status=200
            )
    else:
        return JsonResponse(
            {
                'error': _('You must be authenticated via github to use this feature!')
            },
            status=401
        )




@csrf_exempt
@require_POST
def tribe_leader(request):
    if request.user.is_authenticated:
        member = request.POST.get('member')
        try:
            tribemember = TribeMember.objects.get(pk=member)
            is_my_org = request.user.is_authenticated and any([tribemember.org.handle.lower() == org.lower() for org in request.user.profile.organizations ])

            if is_my_org:
                tribemember.leader = True
                tribemember.save()
                return JsonResponse(
                    {
                        'success': True,
                        'is_leader': True,
                    },
                    status=200
                )
            else:
                return JsonResponse(
                    {
                        'success': False,
                        'is_my_org': False,
                    },
                    status=401
                )

        except Exception:

            return JsonResponse(
                {
                    'success': False,
                    'is_leader': False,
                },
                status=401
            )


@csrf_exempt
@require_POST
def save_tribe(request,handle):

    if not request.user.is_authenticated:
        return JsonResponse(
            {
                'success': False,
                'is_my_org': False,
                'message': 'user needs to be authenticated to use this'
            },
            status=405
        )

    try:
        is_my_org = request.user.is_authenticated and any([handle.lower() == org.lower() for org in request.user.profile.organizations ])
        if not is_my_org:
            return JsonResponse(
                {
                    'success': False,
                    'is_my_org': False,
                    'message': 'this operation is permitted to tribe owners only'
                },
                status=405
            )

        if request.POST.get('tribe_description'):

            tribe_description = clean(
                request.POST.get('tribe_description'),
                tags=['a', 'abbr', 'acronym', 'b', 'blockquote', 'code', 'em', 'p', 'u', 'br', 'i', 'li', 'ol', 'strong', 'ul', 'img', 'h1', 'h2'],
                attributes={'a': ['href', 'title'], 'abbr': ['title'], 'acronym': ['title'], 'img': ['src'], '*': ['class']},
                styles=[],
                protocols=['http', 'https', 'mailto'],
                strip=True,
                strip_comments=True
            )
            tribe = Profile.objects.filter(handle=handle.lower()).first()
            tribe.tribe_description = tribe_description
            tribe.save()

        if request.FILES.get('cover_image'):

            cover_image = request.FILES.get('cover_image', None)

            error_response = invalid_file_response(cover_image, supported=['image/png', 'image/jpeg', 'image/jpg'])

            if error_response:
                return JsonResponse(error_response)
            tribe = Profile.objects.filter(handle=handle.lower()).first()
            tribe.tribes_cover_image = cover_image
            tribe.save()

        if request.POST.get('tribe_priority'):

            tribe_priority = clean(
                request.POST.get('tribe_priority'),
                tags=['a', 'abbr', 'acronym', 'b', 'blockquote', 'code', 'em', 'p', 'u', 'br', 'i', 'li', 'ol', 'strong', 'ul', 'img', 'h1', 'h2'],
                attributes={'a': ['href', 'title'], 'abbr': ['title'], 'acronym': ['title'], 'img': ['src'], '*': ['class']},
                styles=[],
                protocols=['http', 'https', 'mailto'],
                strip=True,
                strip_comments=True
            )
            tribe = Profile.objects.filter(handle=handle.lower()).first()
            tribe.tribe_priority = tribe_priority
            tribe.save()

            if request.POST.get('publish_to_ts'):
                title = 'updated their priority to ' + request.POST.get('priority_html_text')
                kwargs = {
                    'profile': tribe,
                    'activity_type': 'status_update',
                    'metadata': {
                        'title': title,
                        'ask': '#announce'
                    }
                }
                activity = Activity.objects.create(**kwargs)
                wall_post_email(activity)

        return JsonResponse(
            {
                'success': True,
                'is_my_org': True,
            },
            status=200
        )

    except Exception:
        return JsonResponse(
            {
                'success': False,
                'is_leader': False,
                'message': 'something went wrong'
            },
            status=500
        )

@csrf_exempt
@require_POST
def create_bounty_v1(request):

    '''
        ETC-TODO
        - evaluate validity of duplicate / redundant data in models
        - wire in email (invite + successful creation)
    '''
    response = {
        'status': 400,
        'message': 'error: Bad Request. Unable to create bounty'
    }

    user = request.user if request.user.is_authenticated else None
    network = request.POST.get("network", 'mainnet')

    if not user:
        response['message'] = 'error: user needs to be authenticated to create bounty'
        return JsonResponse(response)

    profile = request.user.profile if hasattr(request.user, 'profile') else None

    if not profile:
        response['message'] = 'error: no matching profile found'
        return JsonResponse(response)

    if not request.method == 'POST':
        response['message'] = 'error: create bounty is a POST operation'
        return JsonResponse(response)

    github_url = request.POST.get("github_url", None)
    if Bounty.objects.filter(github_url=github_url, network=network).exists():
        response = {
            'status': 303,
            'message': 'bounty already exists for this github issue'
        }
        return JsonResponse(response)

    bounty = Bounty()

    bounty.bounty_owner_profile = profile
    bounty.bounty_state = 'open'
    bounty.title = request.POST.get("title", '')
    bounty.token_name = request.POST.get("token_name", '')
    bounty.bounty_type = request.POST.get("bounty_type", '')
    bounty.project_length = request.POST.get("project_length", '')
    bounty.estimated_hours = request.POST.get("estimated_hours")
    bounty.experience_level = request.POST.get("experience_level", '')
    bounty.github_url = github_url
    bounty.bounty_owner_github_username = request.POST.get("bounty_owner_github_username")
    bounty.is_open = True
    bounty.current_bounty = True
    bounty.issue_description = request.POST.get("issue_description", '')
    bounty.attached_job_description = request.POST.get("attached_job_description", '')
    bounty.fee_amount = request.POST.get("fee_amount")
    bounty.fee_tx_id = request.POST.get("fee_tx_id")
    bounty.metadata = json.loads(request.POST.get("metadata"))
    bounty.privacy_preferences = json.loads(request.POST.get("privacy_preferences", {}))
    bounty.funding_organisation = request.POST.get("funding_organisation")
    bounty.repo_type = request.POST.get("repo_type", 'public')
    bounty.project_type = request.POST.get("project_type", 'traditional')
    bounty.permission_type = request.POST.get("permission_type", 'permissionless')
    bounty.bounty_categories = request.POST.get("bounty_categories", '').split(',')
    bounty.network = request.POST.get("network", 'mainnet')
    bounty.admin_override_suspend_auto_approval = False if request.POST.get("auto_approve_workers") == 'true' else True
    bounty.value_in_token = float(request.POST.get("value_in_token", 0))
    bounty.token_address = request.POST.get("token_address")
    bounty.bounty_owner_email = request.POST.get("bounty_owner_email")
    bounty.bounty_owner_name = request.POST.get("bounty_owner_name", '') # ETC-TODO: REMOVE ?
    bounty.contract_address = bounty.token_address          # ETC-TODO: REMOVE ?
    bounty.balance = bounty.value_in_token                  # ETC-TODO: REMOVE ?
    bounty.raw_data = request.POST.get("raw_data", {})      # ETC-TODO: REMOVE ?
    bounty.web3_type = request.POST.get("web3_type", '')
    bounty.value_true = request.POST.get("amount", 0)
    bounty.bounty_owner_address = request.POST.get("bounty_owner_address", 0)

    current_time = timezone.now()

    bounty.web3_created = current_time
    bounty.last_remarketed = current_time

    try:
        bounty.token_value_in_usdt = convert_token_to_usdt(bounty.token_name)
        bounty.value_in_usdt = convert_amount(bounty.value_true, bounty.token_name, 'USDT')
        bounty.value_in_usdt_now = bounty.value_in_usdt
        bounty.value_in_eth = convert_amount(bounty.value_true, bounty.token_name, 'ETH')

    except ConversionRateNotFoundError as e:
        logger.debug(e)

    # bounty expiry date
    expires_date = int(request.POST.get("expires_date", 9999999999))
    bounty.expires_date = timezone.make_aware(
        timezone.datetime.fromtimestamp(expires_date),
        timezone=UTC
    )

    # bounty github data
    try:
        kwargs = get_url_dict(bounty.github_url)
        bounty.github_issue_details = get_gh_issue_details(**kwargs)
    except Exception as e:
        logger.error(e)

    # bounty is featured bounty
    bounty.is_featured = request.POST.get("is_featured", False)
    if bounty.is_featured:
        bounty.featuring_date = current_time

    # bounty is reserved for a user
    reserved_for_username = request.POST.get("bounty_reserved_for")
    if reserved_for_username:
        bounty.bounty_reserved_for_user = Profile.objects.get(handle=reserved_for_username.lower())
        if bounty.bounty_reserved_for_user:
            bounty.reserved_for_user_from = current_time
            release_to_public_after = request.POST.get("release_to_public")

            if release_to_public_after == "3-days":
                bounty.reserved_for_user_expiration = bounty.reserved_for_user_from + timezone.timedelta(days=3)
            elif release_to_public_after == "1-week":
                bounty.reserved_for_user_expiration = bounty.reserved_for_user_from + timezone.timedelta(weeks=1)

    # bounty is mapped to a hackathon
    event_tag = request.POST.get('eventTag')
    if event_tag:
        try:
            event = HackathonEvent.objects.filter(name__iexact=event_tag).latest('id')
            bounty.event = event
        except Exception as e:
            logger.error(e)

    if bounty.web3_type == 'manual' and not bounty.event:
        response['message'] = 'error: web3_type manual is eligible only for hackathons'
        return JsonResponse(response)

    # coupon code
    coupon_code = request.POST.get("coupon_code")
    try:
        if coupon_code:
            coupon = Coupon.objects.get(code=coupon_code)
            if coupon:
                bounty.coupon_code = coupon
    except Exception as e:
        logger.error(e)

    bounty.save()

    # save again so we have the primary key set and now we can set the
    # standard_bounties_id

    bounty.save()

    activity_ref = request.POST.get('activity', False)
    if activity_ref:
        try:
            comment = f'New Bounty created {bounty.get_absolute_url()}'
            activity_id = int(activity_ref)
            activity = Activity.objects.get(id=activity_id)
            activity.bounty = bounty
            activity.save()
            Comment.objects.create(profile=bounty.bounty_owner_profile, activity=activity, comment=comment)
        except (ValueError, Activity.DoesNotExist) as e:
            print(e)

    event_name = 'new_bounty'
    record_bounty_activity(bounty, user, event_name)
    maybe_market_to_email(bounty, event_name)
    maybe_market_to_github(bounty, event_name)

    response = {
        'status': 204,
        'message': 'bounty successfully created',
        'bounty_url': bounty.url
    }

    return JsonResponse(response)


@csrf_exempt
@require_POST
def cancel_bounty_v1(request):
    '''
        ETC-TODO
        - wire in email (invite + successful cancellation)
    '''
    response = {
        'status': 400,
        'message': 'error: Bad Request. Unable to cancel bounty'
    }

    user = request.user if request.user.is_authenticated else None

    if not user:
        response['message'] = 'error: user needs to be authenticated to cancel bounty'
        return JsonResponse(response)

    profile = request.user.profile if hasattr(request.user, 'profile') else None

    if not profile:
        response['message'] = 'error: no matching profile found'
        return JsonResponse(response)

    if not request.method == 'POST':
        response['message'] = 'error: cancel bounty is a POST operation'
        return JsonResponse(response)

    try:
       bounty = Bounty.objects.get(pk=request.POST.get('pk'))
    except Bounty.DoesNotExist:
        response['message'] = 'error: bounty not found'
        return JsonResponse(response)

    if bounty.bounty_state in ['cancelled', 'done']:
        response['message'] = 'error: bounty in ' + bounty.bounty_state + ' state cannot be cancelled'
        return JsonResponse(response)

    is_funder = bounty.is_funder(user.username.lower()) if user else False

    if not is_funder:
        response['message'] = 'error: bounty cancellation is bounty funder operation'
        return JsonResponse(response)

    canceled_bounty_reason = request.POST.get('canceled_bounty_reason')
    if not canceled_bounty_reason:
        response['message'] = 'error: missing canceled_bounty_reason'
        return JsonResponse(response)

    event_name = 'killed_bounty'
    record_bounty_activity(bounty, user, event_name)
    maybe_market_to_email(bounty, event_name)
    maybe_market_to_github(bounty, event_name)

    bounty.bounty_state = 'cancelled'
    bounty.idx_status = 'cancelled'
    bounty.is_open = False
    bounty.canceled_on = timezone.now()
    bounty.canceled_bounty_reason = canceled_bounty_reason
    bounty.save()

    response = {
        'status': 204,
        'message': 'bounty successfully cancelled',
        'bounty_url': bounty.url
    }

    return JsonResponse(response)


@csrf_exempt
@require_POST
def fulfill_bounty_v1(request):
    '''
        ETC-TODO
        - wire in email (invite + successful fulfillment)
        - evalute BountyFulfillment unused fields
    '''
    response = {
        'status': 400,
        'message': 'error: Bad Request. Unable to fulfill bounty'
    }

    user = request.user if request.user.is_authenticated else None

    if not user:
        response['message'] = 'error: user needs to be authenticated to fulfill bounty'
        return JsonResponse(response)

    profile = request.user.profile if hasattr(request.user, 'profile') else None

    if not profile:
        response['message'] = 'error: no matching profile found'
        return JsonResponse(response)

    if not request.method == 'POST':
        response['message'] = 'error: fulfill bounty is a POST operation'
        return JsonResponse(response)

    try:
        bounty = Bounty.objects.get(pk=request.POST.get('bountyPk'))
    except Bounty.DoesNotExist:
        response['message'] = 'error: bounty not found'
        return JsonResponse(response)

    project = None
    if bounty.event:
        try:
            project = HackathonProject.objects.get(pk=request.POST.get('projectId'))
            demo_provider = request.POST.get('videoDemoProvider')
            demo_link = request.POST.get('videoDemoLink')
            if demo_link:
                project.extra['video_url'] = demo_link
                project.extra['video_provider'] = demo_provider if demo_provider in ('loom', 'youtube', 'vimeo') else 'generic'
        except HackathonProject.DoesNotExist:
            response['message'] = 'error: Project not found'
            return JsonResponse(response)

    if bounty.bounty_state in ['cancelled', 'done']:
        response['message'] = 'error: bounty in ' + bounty.bounty_state + ' state cannot be fulfilled'
        return JsonResponse(response)

    if BountyFulfillment.objects.filter(bounty=bounty, profile=profile):
        response['message'] = 'error: user can submit once per bounty'
        return JsonResponse(response)

    hours_worked = request.POST.get('hoursWorked')
    if not hours_worked:
        response['message'] = 'error: missing hoursWorked'
        return JsonResponse(response)

    fulfiller_github_url = request.POST.get('githubPRLink')
    if not fulfiller_github_url:
        response['message'] = 'error: missing githubPRLink'
        return JsonResponse(response)

    payout_type = request.POST.get('payout_type')
    if not payout_type:
        response['message'] = 'error: missing payout_type'
        return JsonResponse(response)

    fulfiller_identifier = request.POST.get('fulfiller_identifier', None)
    fulfiller_address = request.POST.get('fulfiller_address', None)

    if payout_type == 'fiat' and not fulfiller_identifier:
        response['message'] = 'error: missing fulfiller_identifier'
        return JsonResponse(response)
    elif payout_type in ['qr', 'polkadot_ext', 'harmony_ext', 'binance_ext', 'rsk_ext'] and not fulfiller_address:
        response['message'] = 'error: missing fulfiller_address'
        return JsonResponse(response)

    event_name = 'work_submitted'
    record_bounty_activity(bounty, user, event_name)
    maybe_market_to_email(bounty, event_name)
    profile_pairs = build_profile_pairs(bounty)
    maybe_market_to_github(bounty, event_name, profile_pairs)

    if bounty.bounty_state != 'work_submitted':
        bounty.bounty_state = 'work_submitted'
        bounty.idx_status = 'submitted'

    bounty.num_fulfillments += 1
    bounty.save()

    fulfillment = BountyFulfillment()

    fulfillment.bounty = bounty
    fulfillment.profile = profile

    now = timezone.now()
    fulfillment.created_on = now
    fulfillment.modified_on = now
    fulfillment.funder_last_notified_on = now
    fulfillment.token_name = bounty.token_name
    fulfillment.payout_type = payout_type
    fulfillment.project = project

    if fulfiller_identifier:
        fulfillment.fulfiller_identifier = fulfiller_identifier
        fulfillment.tenant = 'PYPL'
    elif fulfiller_address:
        fulfillment.fulfiller_address = fulfiller_address

    # fulfillment.fulfillment_id    ETC-TODO: REMOVE ?

    fulfillment.fulfiller_hours_worked = hours_worked
    fulfillment.fulfiller_github_url = fulfiller_github_url

    fulfiller_metadata = request.POST.get('metadata', {})
    fulfillment.fulfiller_metadata = json.loads(fulfiller_metadata)

    fulfillment.save()

    if project:
        project.save()

    response = {
        'status': 204,
        'message': 'bounty successfully fulfilled',
        'bounty_url': bounty.url
    }

    return JsonResponse(response)


@csrf_exempt
@require_POST
def payout_bounty_v1(request, fulfillment_id):
    '''
        ETC-TODO
        - wire in email (invite + successful payout)

        {
            amount: <integer>,
            bounty_owner_address : <char>,
            token_name : <char>
        }
    '''
    response = {
        'status': 400,
        'message': 'error: Bad Request. Unable to payout bounty'
    }

    user = request.user if request.user.is_authenticated else None

    if not user:
        response['message'] = 'error: user needs to be authenticated to fulfill bounty'
        return JsonResponse(response)

    profile = request.user.profile if hasattr(request.user, 'profile') else None

    if not profile:
        response['message'] = 'error: no matching profile found'
        return JsonResponse(response)

    if not request.method == 'POST':
        response['message'] = 'error: fulfill bounty is a POST operation'
        return JsonResponse(response)

    if not fulfillment_id:
        response['message'] = 'error: missing parameter fulfillment_id'
        return JsonResponse(response)

    try:
        fulfillment = BountyFulfillment.objects.get(pk=str(fulfillment_id))
        bounty = fulfillment.bounty
    except BountyFulfillment.DoesNotExist:
        response['message'] = 'error: bounty fulfillment not found'
        return JsonResponse(response)

    if bounty.bounty_state in ['cancelled', 'done']:
        response['message'] = 'error: bounty in ' + bounty.bounty_state + ' state cannot be paid out'
        return JsonResponse(response)

    is_funder = bounty.is_funder(user.username.lower()) if user else False

    if not is_funder:
        response['message'] = 'error: payout is bounty funder operation'
        return JsonResponse(response)

    payout_type = request.POST.get('payout_type')
    if not payout_type:
        response['message'] = 'error: missing parameter payout_type'
        return JsonResponse(response)
    if payout_type not in ['fiat', 'qr', 'web3_modal', 'polkadot_ext', 'harmony_ext' , 'binance_ext', 'rsk_ext', 'manual']:
        response['message'] = 'error: parameter payout_type must be fiat / qr / web_modal / polkadot_ext / harmony_ext / binance_ext / rsk_ext / manual'
        return JsonResponse(response)
    if payout_type == 'manual' and not bounty.event:
        response['message'] = 'error: payout_type manual is eligible only for hackathons'
        return JsonResponse(response)

    tenant = request.POST.get('tenant')
    if not tenant:
        response['message'] = 'error: missing parameter tenant'
        return JsonResponse(response)

    amount = request.POST.get('amount')
    if not amount:
        response['message'] = 'error: missing parameter amount'
        return JsonResponse(response)

    token_name = request.POST.get('token_name')
    if not token_name:
        response['message'] = 'error: missing parameter token_name'
        return JsonResponse(response)

    if payout_type == 'fiat':

        payout_status = request.POST.get('payout_status')
        if not payout_status :
            response['message'] = 'error: missing parameter payout_status for fiat payment'
            return JsonResponse(response)

        funder_identifier = request.POST.get('funder_identifier')
        if not funder_identifier :
            response['message'] = 'error: missing parameter funder_identifier for fiat payment'
            return JsonResponse(response)

        fulfillment.funder_identifier = funder_identifier
        fulfillment.payout_status = payout_status

    else:

        funder_address = request.POST.get('funder_address')
        if not funder_address :
            response['message'] = f'error: missing parameter funder_address for payout_type ${payout_type}'
            return JsonResponse(response)

        fulfillment.funder_address = funder_address

    payout_tx_id = request.POST.get('payout_tx_id')
    if payout_tx_id:
        fulfillment.payout_tx_id = payout_tx_id

    fulfillment.funder_profile = profile
    fulfillment.payout_type = payout_type
    fulfillment.tenant = tenant
    fulfillment.payout_amount = amount
    fulfillment.token_name = token_name

    if payout_type in ['fiat', 'manual']:
        if not payout_tx_id:
            response['message'] = f'error: missing parameter payout_tx_id for payout_type ${payout_type}'
            return JsonResponse(response)

        fulfillment.payout_status = 'done'
        fulfillment.accepted_on = timezone.now()
        fulfillment.accepted = True
        fulfillment.save()
        record_bounty_activity(bounty, user, 'worker_paid', None, fulfillment)

    elif payout_type in ['qr', 'web3_modal', 'polkadot_ext', 'harmony_ext', 'binance_ext', 'rsk_ext']:
        fulfillment.payout_status = 'pending'
        fulfillment.save()
        sync_payout(fulfillment)

    response = {
        'status': 204,
        'message': 'bounty payment recorded. verification pending',
        'fulfillment_id': fulfillment_id
    }

    return JsonResponse(response)


@csrf_exempt
@require_POST
def close_bounty_v1(request, bounty_id):
    '''
        ETC-TODO
        - wire in email

    '''
    response = {
        'status': 400,
        'message': 'error: Bad Request. Unable to close bounty'
    }

    user = request.user if request.user.is_authenticated else None

    if not user:
        response['message'] = 'error: user needs to be authenticated to fulfill bounty'
        return JsonResponse(response)

    profile = request.user.profile if hasattr(request.user, 'profile') else None

    if not profile:
        response['message'] = 'error: no matching profile found'
        return JsonResponse(response)

    if not request.method == 'POST':
        response['message'] = 'error: close bounty is a POST operation'
        return JsonResponse(response)

    if not bounty_id:
        response['message'] = 'error: missing parameter bounty_id'
        return JsonResponse(response)

    try:
        bounty = Bounty.objects.get(pk=str(bounty_id))
        accepted_fulfillments = BountyFulfillment.objects.filter(bounty=bounty, accepted=True, payout_status='done')
    except Bounty.DoesNotExist:
        response['message'] = 'error: bounty not found'
        return JsonResponse(response)

    if bounty.bounty_state in ['cancelled', 'done']:
        response['message'] = 'error: bounty in ' + bounty.bounty_state + ' state cannot be closed'
        return JsonResponse(response)

    is_funder = bounty.is_funder(user.username.lower()) if user else False

    if not is_funder:
        response['message'] = 'error: closing a bounty funder operation'
        return JsonResponse(response)

    if accepted_fulfillments.count() == 0:
        response['message'] = 'error: cannot close a bounty without making a payment'
        return JsonResponse(response)

    event_name = 'work_done'
    record_bounty_activity(bounty, user, event_name)
    maybe_market_to_email(bounty, event_name)
    maybe_market_to_github(bounty, event_name)

    bounty.bounty_state = 'done'
    bounty.idx_status = 'done' # TODO: RETIRE
    bounty.is_open = False # TODO: fixup logic in status calculated property on bounty model
    bounty.accepted = True
    bounty.save()

    response = {
        'status': 204,
        'message': 'bounty is closed'
    }

    return JsonResponse(response)



@staff_member_required
def bulkemail(request):
    handles = request.POST.get('handles', '')
    message = request.POST.get('message', '')
    subject = request.POST.get('subject', '')
    from_name = request.POST.get('from_name', '')
    from_email = request.POST.get('from_email', '')

    if handles and message and subject:
        from marketing.mails import send_mail
        _handles = list(set(handles.split(',')))
        for handle in _handles:
            handle = handle.strip()
            profile = Profile.objects.filter(handle=handle).first()
            if profile:
                to_email = profile.email
                body = message
                send_mail(from_email, to_email, subject, body, False, from_name)

            messages.success(request, 'sent')

    context = {
        'message': message,
        'subject': subject,
        'handles': handles,
    }

    return TemplateResponse(request, 'bulk_email.html', context)


def validate_number(user, twilio, phone, redis, delivery_method='sms'):
    profile = user.profile
    hash_number = hashlib.pbkdf2_hmac('sha256', phone.encode(), PHONE_SALT.encode(), 100000).hex()

    if user.profile.sms_verification:
        return JsonResponse({
            'success': False,
            'msg': 'Your account has been validated previously.'
        }, status=401)

    if Profile.objects.filter(encoded_number=hash_number, sms_verification=True).exclude(pk=user.profile.id).exists():
        return JsonResponse({
            'success': False,
            'msg': 'The phone number has been associated with other account.'
        }, status=401)

    validation = twilio.lookups.phone_numbers(phone).fetch(type=['caller-name', 'carrier'])
    country_code = validation.carrier['mobile_country_code'] if validation.carrier['mobile_country_code'] else 0
    pv = ProfileVerification.objects.create(profile=user.profile,
                                       caller_type=validation.caller_name[
                                           "caller_type"] if validation.caller_name else '',
                                       carrier_error_code=validation.carrier['error_code'],
                                       mobile_network_code=validation.carrier['mobile_network_code'],
                                       mobile_country_code=country_code,
                                       carrier_name=validation.carrier['name'],
                                       carrier_type=validation.carrier['type'],
                                       country_code=validation.country_code,
                                       phone_number=hash_number,
                                       delivery_method=delivery_method)

    redis.set(f'verification:{user.id}:pv', pv.pk)

    validate_consumer_number = False
    validate_carrier = False

    if validation.caller_name and validation.caller_name["caller_type"] == 'BUSINESS':
        pv.validation_passed = False
        pv.validation_comment = 'Only support consumer numbers, not business or cloud numbers.'
        pv.save()
        if validate_consumer_number:
            return JsonResponse({
                'success': False,
                'msg': pv.validation_comment
            }, status=401)

    if validation.carrier and validation.carrier['type'] != 'mobile':
        pv.validation_passed = False
        pv.validation_comment = 'Phone type isn\'t supported'
        pv.save()
        if validate_carrier:
            return JsonResponse({
                'success': False,
                'msg': pv.validation_comment
            }, status=401)

    if delivery_method == 'email':
        twilio.verify.verifications.create(to=user.profile.email, channel='email')
    else:
        twilio.verify.verifications.create(to=phone, channel='sms')

    pv.validation_passed = True
    pv.save()

    profile.last_validation_request = timezone.now()
    profile.validation_attempts += 1
    profile.encoded_number = hash_number
    profile.save()

    redis.set(f'verification:{user.id}:phone', hash_number)


@login_required
def send_verification(request):
    user = request.user
    profile = user.profile
    phone = request.POST.get('phone')
    delivery_method = request.POST.get('delivery_method', 'sms')
    delivery_method = 'sms' # always SMS, not email
    redis = RedisService().redis
    twilio = TwilioService()
    has_previous_validation = profile.last_validation_request and profile.last_validation_request.replace(tzinfo=pytz.utc)
    validation_attempts = profile.validation_attempts
    allow_email = False

    if not has_previous_validation:
        response = validate_number(request.user, twilio, phone, redis, delivery_method)
        if response:
            return response
    else:
        cooldown = has_previous_validation + timedelta(minutes=SMS_COOLDOWN_IN_MINUTES)

        if cooldown > datetime.now().replace(tzinfo=pytz.utc):
            return JsonResponse({
                'success': False,
                'msg': 'Wait a minute to try again.'
            }, status=401)

        if validation_attempts > SMS_MAX_VERIFICATION_ATTEMPTS:
            return JsonResponse({
                'success': False,
                'msg': 'Attempt numbers exceeded.'
            }, status=401)

        response = validate_number(request.user, twilio, phone, redis, delivery_method)
        if response:
            return response

    return JsonResponse({
        'success': True,
        'allow_email': EMAIL_ACCOUNT_VALIDATION and validation_attempts > 1,
        'msg': 'The verification number was sent.'
    })


@login_required
def validate_verification(request):
    redis = RedisService().redis
    twilio = TwilioService().verify
    code = request.POST.get('code')
    phone = request.POST.get('phone')
    profile = request.user.profile

    has_previous_validation = profile.last_validation_request
    hash_number = redis.get(f'verification:{request.user.id}:phone').decode('utf-8')

    if Profile.objects.filter(encoded_number=hash_number, sms_verification=True).exclude(
        pk=profile.id).exists():
        return JsonResponse({
            'success': False,
            'msg': 'The phone number has been associated with other account.'
        }, status=401)

    if has_previous_validation:
        verification = twilio.verification_checks.create(to=phone, code=code)
        if verification.status == 'approved':
            redis.delete(f'verification:{request.user.id}:phone')
            request.user.profile.sms_verification = True
            request.user.profile.save()

            pv_id = redis.get(f'verification:{request.user.id}:pv').decode('utf-8')
            pv = ProfileVerification.objects.get(pk=int(pv_id))
            pv.success = True
            pv.save()

            return JsonResponse({
                    'success': True,
                    'msg': 'Verification completed'
            })

        return JsonResponse({
            'success': False,
            'msg': 'Failed verification'
        }, status=401)

    return JsonResponse({
        'success': False,
        'msg': 'No verification process associated'
    }, status=401)


@staff_member_required
def showcase(request, hackathon):
    hackathon_event = get_object_or_404(HackathonEvent, id=hackathon)

    showcase = json.loads(request.body)
    hackathon_event.showcase = showcase
    hackathon_event.save()

    return JsonResponse({
        'success': True,
    })


def get_keywords(request):

    if request.is_ajax():
        q = request.GET.get('term', '').lower()
        results = [str(key) for key in Keyword.objects.filter(keyword__istartswith=q).cache().values_list('keyword', flat=True)]

        data = json.dumps(results)
    else:
        raise Http404
    mimetype = 'application/json'
    return HttpResponse(data, mimetype)


@csrf_exempt
@require_POST
def onboard_save(request):

    if request.user.is_authenticated:
        profile = request.user.profile if hasattr(request.user, 'profile') else None
        if not profile:
            return JsonResponse(
                { 'error': _('You must be authenticated') },
                status=401
            )
        print(request.POST)
        keywords = request.POST.getlist('skillsSelected[]')
        bio = request.POST.get('bio')
        interests = request.POST.getlist('interestsSelected[]')
        userOptions = request.POST.getlist('userOptions[]')
        jobSelected = request.POST.get('jobSelected', None)

        orgSelected = request.POST.get('orgSelected')
        if orgSelected:
            profile.selected_persona = 'funder'
            profile.persona_is_funder = True

            orgOptions = request.POST.getlist('orgOptions[]')
            email = request.POST.get('email')
            try:
                orgProfile = profile_helper(orgSelected.lower(), disable_cache=True)
                orgProfile.products_choose = orgOptions
                orgProfile.contact_email = email
                orgProfile.save()
            except (ProfileNotFoundException, ProfileHiddenException):
                pass
        else:
            profile.persona_is_hunter = True
            profile.selected_persona = 'hunter'


        profile.products_choose = userOptions
        profile.job_search_status = jobSelected
        profile.keywords = keywords
        profile.interests = interests
        profile.bio = bio
        profile.save()

    else:
        return JsonResponse(
            { 'error': _('You must be authenticated') },
            status=401
        )

    return JsonResponse(
        {
            'success': True,
        },
        status=200
    )


def events(request, hackathon):
    hackathon_event = HackathonEvent.objects.filter(pk=hackathon).first()

    if not hackathon_event:
        return JsonResponse({
            'error': True,
            'msg': f'No exists Hackathon Event with id {hackathon}'
        }, status=404)

    if not hackathon_event.calendar_id:
        return JsonResponse({
            'error': True,
            'msg': f'No exists calendar associated to Hackathon {hackathon}'
        }, status=404)

    calendar_unique = hackathon_event.calendar_id
    token = settings.ADDEVENT_API_TOKEN
    endpoint = f'https://www.addevent.com/api/v1/oe/events/list/'
    calendar_endpoint = 'https://www.addevent.com/api/v1/me/calendars/list/'

    calendar_response = requests.get(calendar_endpoint, {
        'token': token,
    })

    calendars = calendar_response.json().get("calendars", [])
    calendar_id = None

    for calendar in calendars:
        if calendar['uniquekey'] == calendar_unique:
            calendar_id = calendar['id']
            break

    upcoming = hackathon_event.start_date.strftime('%Y-%m-%d %H:%M:%S')
    response = requests.get(endpoint, {
        'token': token,
        'calendar_id': calendar_id,
        'upcoming': upcoming
    })

    events = response.json()

    return JsonResponse({
        'events': events,
    })


@login_required
@require_POST
def verify_user_poap(request, handle):
    is_logged_in_user = request.user.is_authenticated and request.user.username.lower() == handle.lower()
    if not is_logged_in_user:
        return JsonResponse({
            'ok': False,
            'msg': f'Request must be for the logged in user'
        })

    profile = profile_helper(handle, True)
    if profile.is_poap_verified:
        return JsonResponse({
            'ok': True,
            'msg': f'User was verified previously'
        })

    request_data = json.loads(request.body.decode('utf-8'))
    signature = request_data.get('signature', '')
    eth_address = request_data.get('eth_address', '')
    if eth_address == '' or signature == '':
        return JsonResponse({
            'ok': False,
            'msg': 'Empty signature or Ethereum address',
        })

    message_hash = defunct_hash_message(text="verify_poap_badges")
    signer = w3.eth.account.recoverHash(message_hash, signature=signature)
    if eth_address != signer:
        return JsonResponse({
            'ok': False,
            'msg': 'Invalid signature',
        })

    # commented out because network = get_default_network() results in dashboard.utils.UnsupportedNetworkException: rinkeby
    # network = get_default_network()
    network = "mainnet"
    fifteen_days_ago = datetime.now()-timedelta(days=15)

    timestamp = get_poap_earliest_owned_token_timestamp(network, eth_address)
    if timestamp is None or timestamp > fifteen_days_ago.timestamp():
        # We couldn't find any POAP badge for this ethereum address
        return JsonResponse({
            'ok': False,
            'msg': 'No qualifying POAP badges (ERC721 NFTs held for at least 15 days) found for this account.',
        })

    profile = profile_helper(handle, True)
    profile.is_poap_verified = True
    profile.save()
    return JsonResponse({
                'ok': True,
                'msg': 'Found a POAP badge that has been sitting in this wallet more than 15 days'
            }
    )


@csrf_protect
def file_upload(request):

    uploaded_file = request.FILES.get('img')
    error_response = invalid_file_response(uploaded_file, supported=['image/png', 'image/jpeg', 'image/jpg', 'application/pdf'])

    if error_response and error_response['status'] != 400:
        return JsonResponse(error_response)
    try:
        media_file = MediaFile.objects.create(file=uploaded_file)
        media_file.filename = uploaded_file.name
        media_file.save()
        data = {'is_valid': True, 'name': f'{media_file.filename}', 'url': f'{media_file.file.url}'}
    except Exception as e:
        logger.error(f"error in record_action: {e} ")
        data = {'is_valid': False}

    return JsonResponse(data)

@csrf_exempt
def mautic_api(request, endpoint=''):

    if request.user.is_authenticated:
        response = mautic_proxy(request, endpoint)
        return response
    else:
        return JsonResponse(
            { 'error': _('You must be authenticated') },
            status=401
        )


def mautic_proxy(request, endpoint=''):
    params = request.GET
    credential = f"{settings.MAUTIC_USER}:{settings.MAUTIC_PASSWORD}"
    token = base64.b64encode(credential.encode("utf-8")).decode("utf-8")
    headers = {"Authorization": f"Basic {token}"}

    if request.body:
        body_unicode = request.body.decode('utf-8')
        payload = json.loads(body_unicode)

    url = f"https://gitcoin-5fd8db9bd56c8.mautic.net/api/{endpoint}"
    if request.method == 'GET':
        response = requests.get(url=url, headers=headers, params=params).json()
    elif request.method == 'POST':
        response = requests.post(url=url, headers=headers, params=params, data=json.dumps(payload)).json()
    elif request.method == 'PUT':
        response = requests.put(url=url, headers=headers, params=params, data=json.dumps(payload)).json()
    elif request.method == 'PUT':
        response = requests.put(url=url, headers=headers, params=params, data=json.dumps(payload)).json()
    elif request.method == 'PATCH':
        response = requests.patch(url=url, headers=headers, params=params, data=json.dumps(payload)).json()

    return JsonResponse(response)



@csrf_exempt
@require_POST
def mautic_profile_save(request):

    if request.user.is_authenticated:
        profile = request.user.profile if hasattr(request.user, 'profile') else None
        if not profile:
            return JsonResponse(
                { 'error': _('You must be authenticated') },
                status=401
            )
        mautic_id = request.POST.get('mtcId')
        profile.mautic_id = mautic_id
        profile.save()

    else:
        return JsonResponse(
            { 'error': _('You must be authenticated') },
            status=401
        )

    return JsonResponse(
        {
            'success': True,
            'msg': 'Data saved'
        },
        status=200
    )<|MERGE_RESOLUTION|>--- conflicted
+++ resolved
@@ -57,31 +57,20 @@
 from django.views.decorators.csrf import csrf_exempt, csrf_protect
 from django.views.decorators.http import require_GET, require_POST
 
-<<<<<<< HEAD
-
-import asyncio
-import dateutil.parser
-=======
+from duniterpy.api.client import Client, RESPONSE_AIOHTTP
+from duniterpy.api import bma
+
 import dateutil.parser
 import ens
->>>>>>> 4935bbb3
 import magic
 import pytz
 import requests
 import tweepy
-import asyncio
-import getpass
-
 from app.services import RedisService, TwilioService
 from app.settings import (
-<<<<<<< HEAD
-    EMAIL_ACCOUNT_VALIDATION, PHONE_SALT, SMS_COOLDOWN_IN_MINUTES, SMS_MAX_VERIFICATION_ATTEMPTS, TWITTER_ACCESS_SECRET,
-    TWITTER_ACCESS_TOKEN, TWITTER_CONSUMER_KEY, TWITTER_CONSUMER_SECRET, ES_USER_ENDPOINT, BMAS_ENDPOINT, ES_CORE_ENDPOINT
-=======
     BMAS_ENDPOINT, EMAIL_ACCOUNT_VALIDATION, ES_CORE_ENDPOINT, ES_USER_ENDPOINT, PHONE_SALT, SMS_COOLDOWN_IN_MINUTES,
     SMS_MAX_VERIFICATION_ATTEMPTS, TWITTER_ACCESS_SECRET, TWITTER_ACCESS_TOKEN, TWITTER_CONSUMER_KEY,
     TWITTER_CONSUMER_SECRET,
->>>>>>> 4935bbb3
 )
 from app.utils import clean_str, ellipses, get_default_network
 from avatar.models import AvatarTheme
@@ -169,62 +158,6 @@
 # web3.py instance
 w3 = Web3(HTTPProvider(settings.WEB3_HTTP_PROVIDER))
 
-MODULE = "wot"
-
-CERTIFICATIONS_SCHEMA = {
-    "type": "object",
-    "properties": {
-        "pubkey": {"type": "string"},
-        "uid": {"type": "string"},
-        "isMember": {"type": "boolean"},
-        "certifications": {
-            "type": "array",
-            "items": {
-                "type": "object",
-                "properties": {
-                    "pubkey": {"type": "string"},
-                    "uid": {"type": "string"},
-                    "cert_time": {
-                        "type": "object",
-                        "properties": {
-                            "block": {"type": "number"},
-                            "medianTime": {"type": "number"},
-                        },
-                        "required": ["block", "medianTime"],
-                    },
-                    "sigDate": {"type": "string"},
-                    "written": {
-                        "oneOf": [
-                            {
-                                "type": "object",
-                                "properties": {
-                                    "number": {"type": "number"},
-                                    "hash": {"type": "string"},
-                                },
-                                "required": ["number", "hash"],
-                            },
-                            {"type": "null"},
-                        ]
-                    },
-                    "isMember": {"type": "boolean"},
-                    "wasMember": {"type": "boolean"},
-                    "signature": {"type": "string"},
-                },
-                "required": [
-                    "pubkey",
-                    "uid",
-                    "cert_time",
-                    "sigDate",
-                    "written",
-                    "wasMember",
-                    "isMember",
-                    "signature",
-                ],
-            },
-        },
-    },
-    "required": ["pubkey", "uid", "isMember", "certifications"],
-}
 
 @protected_resource()
 def oauth_connect(request, *args, **kwargs):
@@ -3300,10 +3233,6 @@
         handle (str): The profile handle.
 
     """
-    import asyncio
-    from duniterpy.api.client import Client, RESPONSE_AIOHTTP
-    from duniterpy.api import bma
-
     is_logged_in_user = request.user.is_authenticated and request.user.username.lower() == handle.lower()
     if not is_logged_in_user:
         return JsonResponse({
@@ -3377,11 +3306,7 @@
                 :return:
                 """
                 return await client.get(
-<<<<<<< HEAD
-                    MODULE + "/certifiers-of/%s" % search, schema=CERTIFICATIONS_SCHEMA
-=======
                     'wot' + "/certifiers-of/%s" % search, schema=CERTIFICATIONS_SCHEMA
->>>>>>> 4935bbb3
                 )
 
             wot = certifiers_of(public_key_duniter)
@@ -3438,7 +3363,6 @@
 @login_required
 @require_POST
 def request_verify_google(request, handle):
-<<<<<<< HEAD
     is_logged_in_user = request.user.is_authenticated and request.user.username.lower() == handle.lower()
 
     if not is_logged_in_user:
@@ -3446,8 +3370,6 @@
             'ok': False,
             'msg': f'Request must be for the logged in user',
         })
-=======
->>>>>>> 4935bbb3
 
     profile = profile_helper(handle, True)
     if profile.is_google_verified:
