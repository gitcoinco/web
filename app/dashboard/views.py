--- conflicted
+++ resolved
@@ -958,7 +958,6 @@
     return JsonResponse({})
 
 
-<<<<<<< HEAD
 @require_GET
 def users_autocomplete(request):
     max_items = 5
@@ -1181,9 +1180,6 @@
 
     return JsonResponse(params, status=200, safe=False)
 
-
-=======
->>>>>>> ec4adaee
 def get_user_bounties(request):
     """Get user open bounties.
 
