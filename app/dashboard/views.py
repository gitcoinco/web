# -*- coding: utf-8 -*-
'''
    Copyright (C) 2017 Gitcoin Core

    This program is free software: you can redistribute it and/or modify
    it under the terms of the GNU Affero General Public License as published
    by the Free Software Foundation, either version 3 of the License, or
    (at your option) any later version.

    This program is distributed in the hope that it will be useful,
    but WITHOUT ANY WARRANTY; without even the implied warranty of
    MERCHANTABILITY or FITNESS FOR A PARTICULAR PURPOSE. See the
    GNU Affero General Public License for more details.

    You should have received a copy of the GNU Affero General Public License
    along with this program. If not, see <http://www.gnu.org/licenses/>.

'''
from __future__ import print_function, unicode_literals

import json
import logging
import time

from django.conf import settings
from django.contrib import messages
from django.contrib.admin.views.decorators import staff_member_required
from django.contrib.auth.models import User
from django.core.cache import cache
from django.http import Http404, JsonResponse
from django.shortcuts import redirect
from django.template.response import TemplateResponse
<<<<<<< HEAD
from django.templatetags.static import static
from django.urls import reverse
=======
>>>>>>> 2f0068ec
from django.utils import timezone
from django.utils.text import slugify
from django.utils.translation import gettext_lazy as _
from django.views.decorators.csrf import csrf_exempt
from django.views.decorators.http import require_GET, require_POST

from app.utils import ellipses, sync_profile
from avatar.utils import get_avatar_context
from economy.utils import convert_amount
from gas.utils import conf_time_spread, gas_advisories, gas_history, recommend_min_gas_price_to_confirm_in_time
from git.utils import get_auth_url, get_github_user_data, is_github_token_valid
from marketing.mails import (
    admin_contact_funder, bounty_uninterested, start_work_approved, start_work_new_applicant, start_work_rejected,
)
from marketing.models import Keyword
from ratelimit.decorators import ratelimit
from retail.helpers import get_ip
from web3 import HTTPProvider, Web3

from .helpers import get_bounty_data_for_activity, handle_bounty_views
from .models import (
    Activity, Bounty, CoinRedemption, CoinRedemptionRequest, Interest, Profile, ProfileSerializer, Subscription, Tip,
    Tool, ToolVote, UserAction,
)
from .notifications import (
    maybe_market_tip_to_email, maybe_market_tip_to_github, maybe_market_tip_to_slack, maybe_market_to_github,
    maybe_market_to_slack, maybe_market_to_twitter, maybe_market_to_user_discord, maybe_market_to_user_slack,
)
from .utils import (
    get_bounty, get_bounty_id, get_context, has_tx_mined, record_user_action_on_interest, web3_process_bounty,
)

logging.basicConfig(level=logging.DEBUG)

confirm_time_minutes_target = 4

# web3.py instance
w3 = Web3(HTTPProvider(settings.WEB3_HTTP_PROVIDER))


def record_user_action(user, event_name, instance):
    instance_class = instance.__class__.__name__.lower()
    kwargs = {
        'action': event_name,
        'metadata': {f'{instance_class}_pk': instance.pk},
    }

    if isinstance(user, User):
        kwargs['user'] = user
    elif isinstance(user, str):
        try:
            user = User.objects.get(username=user)
            kwargs['user'] = user
        except User.DoesNotExist:
            return

    if hasattr(user, 'profile'):
        kwargs['profile'] = user.profile

    try:
        UserAction.objects.create(**kwargs)
    except Exception as e:
        # TODO: sync_profile?
        logging.error(f"error in record_action: {e} - {event_name} - {instance}")


def record_bounty_activity(bounty, user, event_name, interest=None):
    """Creates Activity object.

    Args:
        bounty (dashboard.models.Bounty): Bounty
        user (string): User name
        event_name (string): Event name
        interest (dashboard.models.Interest): Interest

    Raises:
        None

    Returns:
        None
    """
    kwargs = {
        'activity_type': event_name,
        'bounty': bounty,
        'metadata': get_bounty_data_for_activity(bounty)
    }
    if isinstance(user, str):
        try:
            user = User.objects.get(username=user)
        except User.DoesNotExist:
            return

    if hasattr(user, 'profile'):
        kwargs['profile'] = user.profile
    else:
        return

    if event_name == 'worker_applied':
        kwargs['metadata']['approve_worker_url'] = bounty.approve_worker_url(user.profile)
        kwargs['metadata']['reject_worker_url'] = bounty.reject_worker_url(user.profile)
    if event_name in ['worker_approved', 'worker_rejected'] and interest:
        kwargs['metadata']['worker_handle'] = interest.profile.handle

    try:
        return Activity.objects.create(**kwargs)
    except Exception as e:
        logging.error(f"error in record_bounty_activity: {e} - {event_name} - {bounty} - {user}")



def helper_handle_access_token(request, access_token):
    # https://gist.github.com/owocki/614a18fbfec7a5ed87c97d37de70b110
    # interest API via token
    github_user_data = get_github_user_data(access_token)
    request.session['handle'] = github_user_data['login']
    profile = Profile.objects.filter(handle__iexact=request.session['handle']).first()
    request.session['profile_id'] = profile.pk


def create_new_interest_helper(bounty, user, issue_message):
    approval_required = bounty.permission_type == 'approval'
    acceptance_date = timezone.now() if not approval_required else None
    profile_id = user.profile.pk
    record_bounty_activity(bounty, user, 'start_work' if not approval_required else 'worker_applied')
    interest = Interest.objects.create(
        profile_id=profile_id,
        issue_message=issue_message,
        pending=approval_required,
        acceptance_date=acceptance_date,
    )
    bounty.interested.add(interest)
    record_user_action(user, 'start_work', interest)
    maybe_market_to_slack(bounty, 'start_work')
    maybe_market_to_user_slack(bounty, 'start_work')
    maybe_market_to_user_discord(bounty, 'start_work')
    maybe_market_to_twitter(bounty, 'start_work')
    return interest


@csrf_exempt
def gh_login(request):
    """Attempt to redirect the user to Github for authentication."""
    return redirect('social:begin', backend='github')


def get_interest_modal(request):

    bounty = Bounty.objects.get(pk=request.GET.get("pk"))

    context = {
        'bounty': bounty,
        'active': 'get_interest_modal',
        'title': _('Add Interest'),
        'user_logged_in': request.user.is_authenticated,
        'login_link': '/login/github?next=' + request.GET.get('redirect', '/')
    }
    return TemplateResponse(request, 'addinterest.html', context)


@csrf_exempt
@require_POST
def new_interest(request, bounty_id):
    """Claim Work for a Bounty.

    :request method: POST

    Args:
        bounty_id (int): ID of the Bounty.

    Returns:
        dict: The success key with a boolean value and accompanying error.

    """
    profile_id = request.user.profile.pk if request.user.is_authenticated and hasattr(request.user, 'profile') else None

    access_token = request.GET.get('token')
    if access_token:
        helper_handle_access_token(request, access_token)
        github_user_data = get_github_user_data(access_token)
        profile = Profile.objects.prefetch_related('bounty_set') \
            .filter(handle=github_user_data['login']).first()
        profile_id = profile.pk
    else:
        profile = request.user.profile if profile_id else None

    if not profile_id:
        return JsonResponse(
            {'error': _('You must be authenticated via github to use this feature!')},
            status=401)

    try:
        bounty = Bounty.objects.get(pk=bounty_id)
    except Bounty.DoesNotExist:
        raise Http404

    if bounty.is_project_type_fulfilled:
        return JsonResponse({
            'error': _(f'There is already someone working on this bounty.'),
            'success': False},
            status=401)

    num_issues = profile.max_num_issues_start_work
    active_bounties = Bounty.objects.current().filter(idx_status__in=['open', 'started'])
    num_active = Interest.objects.filter(profile_id=profile_id, bounty__in=active_bounties).count()
    is_working_on_too_much_stuff = num_active >= num_issues
    if is_working_on_too_much_stuff:
        return JsonResponse({
            'error': _(f'You may only work on max of {num_issues} issues at once.'),
            'success': False},
            status=401)

    if profile.no_times_slashed_by_staff():
        return JsonResponse({
            'error': _('Because a staff member has had to remove you from a bounty in the past, you are unable to start'
                       'more work at this time. Please leave a message on slack if you feel this message is in error.'),
            'success': False},
            status=401)

    try:
        Interest.objects.get(profile_id=profile_id, bounty=bounty)
        return JsonResponse({
            'error': _('You have already started work on this bounty!'),
            'success': False},
            status=401)
    except Interest.DoesNotExist:
        issue_message = request.POST.get("issue_message")
        interest = create_new_interest_helper(bounty, request.user, issue_message)
        if interest.pending:
            start_work_new_applicant(interest, bounty)

    except Interest.MultipleObjectsReturned:
        bounty_ids = bounty.interested \
            .filter(profile_id=profile_id) \
            .values_list('id', flat=True) \
            .order_by('-created')[1:]

        Interest.objects.filter(pk__in=list(bounty_ids)).delete()

        return JsonResponse({
            'error': _('You have already started work on this bounty!'),
            'success': False},
            status=401)

    msg = _("You have started work.")
    approval_required = bounty.permission_type == 'approval'
    if approval_required:
        msg = _("You have applied to start work.  If approved, you will be notified via email.")

    return JsonResponse({
        'success': True,
        'profile': ProfileSerializer(interest.profile).data,
        'msg': msg,
    })


@csrf_exempt
@require_POST
def remove_interest(request, bounty_id):
    """Unclaim work from the Bounty.

    Can only be called by someone who has started work

    :request method: POST

    post_id (int): ID of the Bounty.

    Returns:
        dict: The success key with a boolean value and accompanying error.

    """
    profile_id = request.user.profile.pk if request.user.is_authenticated and hasattr(request.user, 'profile') else None

    access_token = request.GET.get('token')
    if access_token:
        helper_handle_access_token(request, access_token)
        github_user_data = get_github_user_data(access_token)
        profile = Profile.objects.filter(handle=github_user_data['login']).first()
        profile_id = profile.pk

    if not profile_id:
        return JsonResponse(
            {'error': _('You must be authenticated via github to use this feature!')},
            status=401)

    try:
        bounty = Bounty.objects.get(pk=bounty_id)
    except Bounty.DoesNotExist:
        return JsonResponse({'errors': ['Bounty doesn\'t exist!']},
                            status=401)

    try:
        interest = Interest.objects.get(profile_id=profile_id, bounty=bounty)
        record_user_action(request.user, 'stop_work', interest)
        record_bounty_activity(bounty, request.user, 'stop_work')
        bounty.interested.remove(interest)
        interest.delete()
        maybe_market_to_slack(bounty, 'stop_work')
        maybe_market_to_user_slack(bounty, 'stop_work')
        maybe_market_to_user_discord(bounty, 'stop_work')
        maybe_market_to_twitter(bounty, 'stop_work')
    except Interest.DoesNotExist:
        return JsonResponse({
            'errors': [_('You haven\'t expressed interest on this bounty.')],
            'success': False},
            status=401)
    except Interest.MultipleObjectsReturned:
        interest_ids = bounty.interested \
            .filter(
                profile_id=profile_id,
                bounty=bounty
            ).values_list('id', flat=True) \
            .order_by('-created')

        bounty.interested.remove(*interest_ids)
        Interest.objects.filter(pk__in=list(interest_ids)).delete()

    return JsonResponse({
        'success': True,
        'msg': _("You've stopped working on this, thanks for letting us know."),
    })


@require_POST
@csrf_exempt
def uninterested(request, bounty_id, profile_id):
    """Remove party from given bounty

    Can only be called by the bounty funder

    :request method: GET

    Args:
        bounty_id (int): ID of the Bounty
        profile_id (int): ID of the interested profile

    Params:
        slashed (str): if the user will be slashed or not

    Returns:
        dict: The success key with a boolean value and accompanying error.
    """
    try:
        bounty = Bounty.objects.get(pk=bounty_id)
    except Bounty.DoesNotExist:
        return JsonResponse({'errors': ['Bounty doesn\'t exist!']},
                            status=401)
    is_funder = bounty.is_funder(request.user.username.lower())
    is_staff = request.user.is_staff
    is_moderator = request.user.profile.is_moderator if hasattr(request.user, 'profile') else False
    if not is_funder and not is_staff and not is_moderator:
        return JsonResponse(
            {'error': 'Only bounty funders are allowed to remove users!'},
            status=401)

    slashed = request.POST.get('slashed')
    try:
        interest = Interest.objects.get(profile_id=profile_id, bounty=bounty)
        bounty.interested.remove(interest)
        maybe_market_to_slack(bounty, 'stop_work')
        maybe_market_to_user_slack(bounty, 'stop_work')
        maybe_market_to_user_discord(bounty, 'stop_work')
        if is_staff or is_moderator:
            event_name = "bounty_removed_slashed_by_staff" if slashed else "bounty_removed_by_staff"
        else:
            event_name = "bounty_removed_by_funder"
        record_user_action_on_interest(interest, event_name, None)
        record_bounty_activity(bounty, interest.profile.user, 'stop_work')
        interest.delete()
    except Interest.DoesNotExist:
        return JsonResponse({
            'errors': ['Party haven\'t expressed interest on this bounty.'],
            'success': False},
            status=401)
    except Interest.MultipleObjectsReturned:
        interest_ids = bounty.interested \
            .filter(
                profile_id=profile_id,
                bounty=bounty
            ).values_list('id', flat=True) \
            .order_by('-created')

        bounty.interested.remove(*interest_ids)
        Interest.objects.filter(pk__in=list(interest_ids)).delete()

    profile = Profile.objects.get(id=profile_id)
    if profile.user and profile.user.email and interest:
        bounty_uninterested(profile.user.email, bounty, interest)
    else:
        print("no email sent -- user was not found")

    return JsonResponse({
        'success': True,
        'msg': _("You've stopped working on this, thanks for letting us know."),
    })


def onboard_avatar(request):
    return redirect('/onboard/contributor?steps=avatar')


def onboard(request, flow):
    """Handle displaying the first time user experience flow."""
    if flow not in ['funder', 'contributor', 'profile']:
        raise Http404
    elif flow == 'funder':
        onboard_steps = ['github', 'metamask', 'avatar']
    elif flow == 'contributor':
        onboard_steps = ['github', 'metamask', 'avatar', 'skills']
    elif flow == 'profile':
        onboard_steps = ['avatar']

    steps = []
    if request.GET:
        steps = request.GET.get('steps', [])
        if steps:
            steps = steps.split(',')

    if (steps and 'github' not in steps) or 'github' not in onboard_steps:
        if not request.user.is_authenticated or request.user.is_authenticated and not getattr(request.user, 'profile'):
            login_redirect = redirect('/login/github?next=' + request.get_full_path())
            return login_redirect

    if request.GET.get('eth_address') and request.user.is_authenticated and getattr(request.user, 'profile'):
        profile = request.user.profile
        eth_address = request.GET.get('eth_address')
        profile.preferred_payout_address = eth_address
        profile.save()
        return JsonResponse({'OK': True})

    params = {
        'title': _('Onboarding Flow'),
        'steps': steps or onboard_steps,
        'flow': flow,
    }
    params.update(get_avatar_context())
    return TemplateResponse(request, 'ftux/onboard.html', params)


def dashboard(request):
    """Handle displaying the dashboard."""
    params = {
        'active': 'dashboard',
        'title': _('Issue Explorer'),
        'keywords': json.dumps([str(key) for key in Keyword.objects.all().values_list('keyword', flat=True)]),
    }
    return TemplateResponse(request, 'dashboard/index.html', params)


def accept_bounty(request):
    """Process the bounty.

    Args:
        pk (int): The primary key of the bounty to be accepted.

    Raises:
        Http404: The exception is raised if no associated Bounty is found.

    Returns:
        TemplateResponse: The accept bounty view.

    """
    bounty = handle_bounty_views(request)
    bounty_params = {
        'fulfillment_id': request.GET.get('id'),
        'fulfiller_address': request.GET.get('address'),
    }

    params = get_context(
        ref_object=bounty,
        user=request.user if request.user.is_authenticated else None,
        confirm_time_minutes_target=confirm_time_minutes_target,
        active='accept_bounty',
        title=_('Process Issue'),
        update=bounty_params,
    )
    return TemplateResponse(request, 'process_bounty.html', params)


def contribute(request):
    """Contribute to the bounty.

    Args:
        pk (int): The primary key of the bounty to be accepted.

    Raises:
        Http404: The exception is raised if no associated Bounty is found.

    Returns:
        TemplateResponse: The accept bounty view.

    """
    bounty = handle_bounty_views(request)

    params = get_context(
        ref_object=bounty,
        user=request.user if request.user.is_authenticated else None,
        confirm_time_minutes_target=confirm_time_minutes_target,
        active='contribute_bounty',
        title=_('Contribute'),
    )
    return TemplateResponse(request, 'contribute_bounty.html', params)


def social_contribution(request):
    """Social Contributuion to the bounty.

    Args:
        pk (int): The primary key of the bounty to be accepted.

    Raises:
        Http404: The exception is raised if no associated Bounty is found.

    Returns:
        TemplateResponse: The accept bounty view.

    """
    bounty = handle_bounty_views(request)
    promo_text = str(_("Check out this bounty that pays out ")) + f"{bounty.get_value_true} {bounty.token_name} {bounty.url}"
    for keyword in bounty.keywords_list:
        promo_text += f" #{keyword}"

    params = get_context(
        ref_object=bounty,
        user=request.user if request.user.is_authenticated else None,
        confirm_time_minutes_target=confirm_time_minutes_target,
        active='social_contribute',
        title=_('Social Contribute'),
    )
    params['promo_text'] = promo_text
    return TemplateResponse(request, 'social_contribution.html', params)


def payout_bounty(request):
    """Payout the bounty.

    Args:
        pk (int): The primary key of the bounty to be accepted.

    Raises:
        Http404: The exception is raised if no associated Bounty is found.

    Returns:
        TemplateResponse: The accept bounty view.

    """
    bounty = handle_bounty_views(request)

    params = get_context(
        ref_object=bounty,
        user=request.user if request.user.is_authenticated else None,
        confirm_time_minutes_target=confirm_time_minutes_target,
        active='payout_bounty',
        title=_('Payout'),
    )
    return TemplateResponse(request, 'payout_bounty.html', params)


def bulk_payout_bounty(request):
    """Payout the bounty.

    Args:
        pk (int): The primary key of the bounty to be accepted.

    Raises:
        Http404: The exception is raised if no associated Bounty is found.

    Returns:
        TemplateResponse: The accept bounty view.

    """
    bounty = handle_bounty_views(request)

    params = get_context(
        ref_object=bounty,
        user=request.user if request.user.is_authenticated else None,
        confirm_time_minutes_target=confirm_time_minutes_target,
        active='payout_bounty',
        title=_('Multi-Party Payout'),
    )
    return TemplateResponse(request, 'bulk_payout_bounty.html', params)


@require_GET
def fulfill_bounty(request):
    """Fulfill a bounty.

    Parameters:
        pk (int): The primary key of the Bounty.
        standard_bounties_id (int): The standard bounties ID of the Bounty.
        network (str): The network of the Bounty.
        githubUsername (str): The Github Username of the referenced user.

    Raises:
        Http404: The exception is raised if no associated Bounty is found.

    Returns:
        TemplateResponse: The fulfill bounty view.

    """
    bounty = handle_bounty_views(request)
    params = get_context(
        ref_object=bounty,
        github_username=request.GET.get('githubUsername'),
        user=request.user if request.user.is_authenticated else None,
        confirm_time_minutes_target=confirm_time_minutes_target,
        active='fulfill_bounty',
        title=_('Submit Work'),
    )
    return TemplateResponse(request, 'fulfill_bounty.html', params)


def increase_bounty(request):
    """Increase a bounty as the funder.

    Args:
        pk (int): The primary key of the bounty to be increased.

    Raises:
        Http404: The exception is raised if no associated Bounty is found.

    Returns:
        TemplateResponse: The increase bounty view.

    """
    bounty = handle_bounty_views(request)
    user = request.user if request.user.is_authenticated else None
    is_funder = bounty.is_funder(user.username.lower()) if user else False

    params = get_context(
        ref_object=bounty,
        user=user,
        confirm_time_minutes_target=confirm_time_minutes_target,
        active='increase_bounty',
        title=_('Increase Bounty'),
    )

    params['is_funder'] = json.dumps(is_funder)

    return TemplateResponse(request, 'increase_bounty.html', params)


def cancel_bounty(request):
    """Kill an expired bounty.

    Args:
        pk (int): The primary key of the bounty to be cancelled.

    Raises:
        Http404: The exception is raised if no associated Bounty is found.

    Returns:
        TemplateResponse: The cancel bounty view.

    """
    bounty = handle_bounty_views(request)
    params = get_context(
        ref_object=bounty,
        user=request.user if request.user.is_authenticated else None,
        confirm_time_minutes_target=confirm_time_minutes_target,
        active='kill_bounty',
        title=_('Cancel Bounty'),
    )
    return TemplateResponse(request, 'kill_bounty.html', params)


def helper_handle_admin_override_and_hide(request, bounty):
    admin_override_and_hide = request.GET.get('admin_override_and_hide', False)
    if admin_override_and_hide:
        is_moderator = request.user.profile.is_moderator if hasattr(request.user, 'profile') else False
        if getattr(request.user, 'profile') and is_moderator or request.user.is_staff:
            bounty.admin_override_and_hide = True
            bounty.save()
            messages.success(request, _('Bounty is now hidden'))
        else:
            messages.warning(request, _('Only moderators may do this.'))


def helper_handle_admin_contact_funder(request, bounty):
    admin_contact_funder_txt = request.GET.get('admin_contact_funder', False)
    if admin_contact_funder_txt:
        is_staff = request.user.is_staff
        is_moderator = request.user.profile.is_moderator if hasattr(request.user, 'profile') else False
        if is_staff or is_moderator:
            # contact funder
            admin_contact_funder(bounty, admin_contact_funder_txt, request.user)
            messages.success(request, _(f'Bounty message has been sent'))
        else:
            messages.warning(request, _('Only moderators or the funder of this bounty may do this.'))


def helper_handle_mark_as_remarket_ready(request, bounty):
    admin_mark_as_remarket_ready = request.GET.get('admin_toggle_as_remarket_ready', False)
    if admin_mark_as_remarket_ready:
        is_staff = request.user.is_staff
        is_moderator = request.user.profile.is_moderator if hasattr(request.user, 'profile') else False
        if is_staff or is_moderator:
            bounty.admin_mark_as_remarket_ready = not bounty.admin_mark_as_remarket_ready
            bounty.save()
            if bounty.admin_mark_as_remarket_ready:
                messages.success(request, _(f'Bounty is now remarket ready'))
            else:
                messages.success(request, _(f'Bounty is now NOT remarket ready'))
        else:
            messages.warning(request, _('Only moderators or the funder of this bounty may do this.'))


def helper_handle_suspend_auto_approval(request, bounty):
    suspend_auto_approval = request.GET.get('suspend_auto_approval', False)
    if suspend_auto_approval:
        is_staff = request.user.is_staff
        is_moderator = request.user.profile.is_moderator if hasattr(request.user, 'profile') else False
        if is_staff or is_moderator:
            bounty.admin_override_suspend_auto_approval = True
            bounty.save()
            messages.success(request, _(f'Bounty auto approvals are now suspended'))
        else:
            messages.warning(request, _('Only moderators or the funder of this bounty may do this.'))


def helper_handle_override_status(request, bounty):
    admin_override_satatus = request.GET.get('admin_override_satatus', False)
    if admin_override_satatus != False:
        is_staff = request.user.is_staff
        if is_staff:
            valid_statuses = [ele[0] for ele in Bounty.STATUS_CHOICES]
            valid_statuses = valid_statuses + [""]
            valid_statuses_str = ",".join(valid_statuses)
            if admin_override_satatus not in valid_statuses:
                messages.warning(request, str(
                    _('Not a valid status choice.  Please choose a valid status (no quotes): ')) + valid_statuses_str)
            else:
                bounty.override_status = admin_override_satatus
                bounty.save()
                messages.success(request, _(f'Status updated to "{admin_override_satatus}" '))
        else:
            messages.warning(request, _('Only staff or the funder of this bounty may do this.'))


def helper_handle_snooze(request, bounty):
    snooze_days = int(request.GET.get('snooze', 0))
    if snooze_days:
        is_funder = bounty.is_funder(request.user.username.lower())
        is_staff = request.user.is_staff
        is_moderator = request.user.profile.is_moderator if hasattr(request.user, 'profile') else False
        if is_funder or is_staff or is_moderator:
            bounty.snooze_warnings_for_days = snooze_days
            bounty.save()
            messages.success(request, _(f'Warning messages have been snoozed for {snooze_days} days'))
        else:
            messages.warning(request, _('Only moderators or the funder of this bounty may do this.'))


def helper_handle_approvals(request, bounty):
    mutate_worker_action = request.GET.get('mutate_worker_action', None)
    mutate_worker_action_past_tense = 'approved' if mutate_worker_action == 'approve' else 'rejected'
    worker = request.GET.get('worker', None)
    if mutate_worker_action:
        if not request.user.is_authenticated:
            messages.warning(request, _('You must be logged in to approve or reject worker submissions. Please login and try again.'))
            return
        is_funder = bounty.is_funder(request.user.username.lower())
        is_staff = request.user.is_staff
        if is_funder or is_staff:
            interests = bounty.interested.filter(profile__handle=worker)
            is_interest_invalid = (not interests.filter(pending=True).exists() and mutate_worker_action == 'rejected') or (not interests.exists())
            if is_interest_invalid:
                messages.warning(
                    request,
                    _('This worker does not exist or is not in a pending state. Perhaps they were already approved or rejected? Please check your link and try again.'))
                return
            interest = interests.first()

            if mutate_worker_action == 'approve':
                interest.pending = False
                interest.acceptance_date = timezone.now()
                interest.save()

                start_work_approved(interest, bounty)

                maybe_market_to_github(bounty, 'work_started', profile_pairs=bounty.profile_pairs)
                maybe_market_to_slack(bounty, 'worker_approved')
                maybe_market_to_user_slack(bounty, 'worker_approved')
                maybe_market_to_twitter(bounty, 'worker_approved')
                record_bounty_activity(bounty, request.user, 'worker_approved', interest)

            else:
                start_work_rejected(interest, bounty)

                record_bounty_activity(bounty, request.user, 'worker_rejected', interest)
                bounty.interested.remove(interest)
                interest.delete()

                maybe_market_to_slack(bounty, 'worker_rejected')
                maybe_market_to_user_slack(bounty, 'worker_rejected')
                maybe_market_to_twitter(bounty, 'worker_rejected')

            messages.success(request, _(f'{worker} has been {mutate_worker_action_past_tense}'))
        else:
            messages.warning(request, _('Only the funder of this bounty may perform this action.'))


def bounty_details(request, ghuser='', ghrepo='', ghissue=0, stdbounties_id=None):
    """Display the bounty details.

    Args:
        ghuser (str): The Github user. Defaults to an empty string.
        ghrepo (str): The Github repository. Defaults to an empty string.
        ghissue (int): The Github issue number. Defaults to: 0.

    Raises:
        Exception: The exception is raised for any exceptions in the main query block.

    Returns:
        django.template.response.TemplateResponse: The Bounty details template response.

    """
    from .utils import clean_bounty_url
    is_user_authenticated = request.user.is_authenticated
    request_url = clean_bounty_url(request.GET.get('url', ''))
    if is_user_authenticated and hasattr(request.user, 'profile'):
        _access_token = request.user.profile.get_access_token()
    else:
        _access_token = request.session.get('access_token')
    issue_url = 'https://github.com/' + ghuser + '/' + ghrepo + '/issues/' + ghissue if ghissue else request_url

    # try the /pulls url if it doesn't exist in /issues
    try:
        assert Bounty.objects.current().filter(github_url=issue_url).exists()
    except Exception:
        issue_url = 'https://github.com/' + ghuser + '/' + ghrepo + '/pull/' + ghissue if ghissue else request_url

    params = {
        'issueURL': issue_url,
        'title': _('Issue Details'),
        'card_title': _('Funded Issue Details | Gitcoin'),
        'avatar_url': static('v2/images/helmet.png'),
        'active': 'bounty_details',
        'is_github_token_valid': is_github_token_valid(_access_token),
        'github_auth_url': get_auth_url(request.path),
        "newsletter_headline": _("Be the first to know about new funded issues."),
        'is_staff': request.user.is_staff,
        'is_moderator': request.user.profile.is_moderator if hasattr(request.user, 'profile') else False,
    }
    if issue_url:
        try:
            bounties = Bounty.objects.current().filter(github_url=issue_url)
            if stdbounties_id:
                bounties = bounties.filter(standard_bounties_id=stdbounties_id)
            if bounties:
                bounty = bounties.order_by('-pk').first()
                if bounties.count() > 1 and bounties.filter(network='mainnet').count() > 1:
                    bounty = bounties.filter(network='mainnet').order_by('-pk').first()
                # Currently its not finding anyting in the database
                if bounty.title and bounty.org_name:
                    params['card_title'] = f'{bounty.title} | {bounty.org_name} Funded Issue Detail | Gitcoin'
                    params['title'] = params['card_title']
                    params['card_desc'] = ellipses(bounty.issue_description_text, 255)

                params['bounty_pk'] = bounty.pk
                params['network'] = bounty.network
                params['stdbounties_id'] = bounty.standard_bounties_id if not stdbounties_id else stdbounties_id
                params['interested_profiles'] = bounty.interested.select_related('profile').all()
                params['avatar_url'] = bounty.get_avatar_url(True)

                helper_handle_snooze(request, bounty)
                helper_handle_approvals(request, bounty)
                helper_handle_admin_override_and_hide(request, bounty)
                helper_handle_suspend_auto_approval(request, bounty)
                helper_handle_mark_as_remarket_ready(request, bounty)
                helper_handle_admin_contact_funder(request, bounty)
                helper_handle_override_status(request, bounty)
        except Bounty.DoesNotExist:
            pass
        except Exception as e:
            print(e)
            logging.error(e)

    return TemplateResponse(request, 'bounty_details.html', params)


def quickstart(request):
    """Display quickstart guide."""
    return TemplateResponse(request, 'quickstart.html', {})


class ProfileHiddenException(Exception):
    pass


def profile_helper(handle, suppress_profile_hidden_exception=False):
    """Define the profile helper.

    Args:
        handle (str): The profile handle.

    Raises:
        DoesNotExist: The exception is raised if a Profile isn't found matching the handle.
            Remediation is attempted by syncing the profile data.
        MultipleObjectsReturned: The exception is raised if multiple Profiles are found.
            The latest Profile will be returned.

    Returns:
        dashboard.models.Profile: The Profile associated with the provided handle.

    """
    try:
        profile = Profile.objects.get(handle__iexact=handle)
    except Profile.DoesNotExist:
        profile = sync_profile(handle)
        if not profile:
            raise Http404
    except Profile.MultipleObjectsReturned as e:
        # Handle edge case where multiple Profile objects exist for the same handle.
        # We should consider setting Profile.handle to unique.
        # TODO: Should we handle merging or removing duplicate profiles?
        profile = Profile.objects.filter(handle__iexact=handle).latest('id')
        logging.error(e)

    if profile.hide_profile and not profile.is_org and not suppress_profile_hidden_exception:
        raise ProfileHiddenException

    return profile


def profile_keywords_helper(handle):
    """Define the profile keywords helper.

    Args:
        handle (str): The profile handle.

    """
    profile = profile_helper(handle, True)

    keywords = []
    for repo in profile.repos_data:
        language = repo.get('language') if repo.get('language') else ''
        _keywords = language.split(',')
        for key in _keywords:
            if key != '' and key not in keywords:
                keywords.append(key)
    return keywords


def profile_keywords(request, handle):
    """Display profile keywords.

    Args:
        handle (str): The profile handle.

    """
    keywords = profile_keywords_helper(handle)

    response = {
        'status': 200,
        'keywords': keywords,
    }
    return JsonResponse(response)


def profile(request, handle):
    """Display profile details.

    Args:
        handle (str): The profile handle.

    """
    show_hidden_profile = False
    try:
        if not handle and not request.user.is_authenticated:
            return redirect('index')
        elif not handle:
            handle = request.user.username
            profile = request.user.profile
        else:
            profile = profile_helper(handle)
    except Http404:
        show_hidden_profile = True
    except ProfileHiddenException:
        show_hidden_profile = True
    if show_hidden_profile:
        params = {
            'hidden': True,
            'profile': {
                'handle': handle,
                'avatar_url': f"/static/avatar/Self",
                'data': {
                    'name': f"@{handle}",
                },
            },
        }
        return TemplateResponse(request, 'profiles/profile.html', params)

    params = profile.to_dict()

    return TemplateResponse(request, 'profiles/profile.html', params)


@csrf_exempt
@ratelimit(key='ip', rate='5/m', method=ratelimit.UNSAFE, block=True)
def save_search(request):
    """Save the search."""
    email = request.POST.get('email')
    if email:
        raw_data = request.POST.get('raw_data')
        Subscription.objects.create(
            email=email,
            raw_data=raw_data,
            ip=get_ip(request),
        )
        response = {
            'status': 200,
            'msg': 'Success!',
        }
        return JsonResponse(response)

    context = {
        'active': 'save',
        'title': _('Save Search'),
    }
    return TemplateResponse(request, 'save_search.html', context)


@csrf_exempt
@ratelimit(key='ip', rate='5/m', method=ratelimit.UNSAFE, block=True)
def get_quickstart_video(request):
    """Show quickstart video."""
    context = {
        'active': 'video',
        'title': _('Quickstart Video'),
    }
    return TemplateResponse(request, 'quickstart_video.html', context)


@require_POST
@csrf_exempt
@ratelimit(key='ip', rate='5/s', method=ratelimit.UNSAFE, block=True)
def sync_web3(request):
    """ Sync up web3 with the database.  This function has a few different uses.  It is typically
        called from the front end using the javascript `sync_web3` function.  The `issueURL` is
        passed in first, followed optionally by a `bountydetails` argument.
    """
    # setup
    result = {
        'status': '400',
        'msg': "bad request"
    }

    issue_url = request.POST.get('url')
    txid = request.POST.get('txid')
    network = request.POST.get('network')

    if issue_url and txid and network:
        # confirm txid has mined
        print('* confirming tx has mined')
        if not has_tx_mined(txid, network):
            result = {
                'status': '400',
                'msg': 'tx has not mined yet'
            }
        else:

            # get bounty id
            print('* getting bounty id')
            bounty_id = get_bounty_id(issue_url, network)
            if not bounty_id:
                result = {
                    'status': '400',
                    'msg': 'could not find bounty id'
                }
            else:
                # get/process bounty
                print('* getting bounty')
                bounty = get_bounty(bounty_id, network)
                print('* processing bounty')
                did_change = False
                max_tries_attempted = False
                counter = 0
                url = None
                while not did_change and not max_tries_attempted:
                    did_change, _, new_bounty = web3_process_bounty(bounty)
                    if not did_change:
                        print("RETRYING")
                        time.sleep(3)
                        counter += 1
                        max_tries_attempted = counter > 3
                    if new_bounty:
                        url = new_bounty.url
                result = {
                    'status': '200',
                    'msg': "success",
                    'did_change': did_change,
                    'url': url,
                }

    return JsonResponse(result, status=result['status'])


# LEGAL

def terms(request):
    return TemplateResponse(request, 'legal/terms.txt', {})


def privacy(request):
    return TemplateResponse(request, 'legal/privacy.html', {})


def cookie(request):
    return TemplateResponse(request, 'legal/privacy.html', {})


def prirp(request):
    return TemplateResponse(request, 'legal/privacy.html', {})


def apitos(request):
    return TemplateResponse(request, 'legal/privacy.html', {})


def toolbox(request):
    access_token = request.GET.get('token')
    if access_token and is_github_token_valid(access_token):
        helper_handle_access_token(request, access_token)

    tools = Tool.objects.prefetch_related('votes').all()

    actors = [{
        "title": _("Basics"),
        "description": _("Accelerate your dev workflow with Gitcoin\'s incentivization tools."),
        "tools": tools.filter(category=Tool.CAT_BASIC)
    }, {
        "title": _("Gas Tools"),
        "description": _("Paying Gas is a part of using Ethereum.  It's much easier with our suite of gas tools."),
        "tools": tools.filter(category=Tool.GAS_TOOLS)
    }, {
        "title": _("Advanced"),
        "description": _("Take your OSS game to the next level!"),
        "tools": tools.filter(category=Tool.CAT_ADVANCED)
    }, {
        "title": _("Community"),
        "description": _("Friendship, mentorship, and community are all part of the process."),
        "tools": tools.filter(category=Tool.CAT_COMMUNITY)
    }, {
        "title": _("Tools to BUIDL Gitcoin"),
        "description": _("Gitcoin is built using Gitcoin.  Purdy cool, huh? "),
        "tools": tools.filter(category=Tool.CAT_BUILD)
    }, {
        "title": _("Tools in Alpha"),
        "description": _("These fresh new tools are looking for someone to test ride them!"),
        "tools": tools.filter(category=Tool.CAT_ALPHA)
    }, {
        "title": _("Tools Coming Soon"),
        "description": _("These tools will be ready soon.  They'll get here sooner if you help BUIDL them :)"),
        "tools": tools.filter(category=Tool.CAT_COMING_SOON)
    }, {
        "title": _("Just for Fun"),
        "description": _("Some tools that the community built *just because* they should exist."),
        "tools": tools.filter(category=Tool.CAT_FOR_FUN)
    }]

    # setup slug
    for key in range(0, len(actors)):
        actors[key]['slug'] = slugify(actors[key]['title'])

    profile_up_votes_tool_ids = ''
    profile_down_votes_tool_ids = ''
    profile_id = request.user.profile.pk if request.user.is_authenticated and hasattr(request.user, 'profile') else None

    if profile_id:
        ups = list(request.user.profile.votes.filter(value=1).values_list('tool', flat=True))
        profile_up_votes_tool_ids = ','.join(str(x) for x in ups)
        downs = list(request.user.profile.votes.filter(value=-1).values_list('tool', flat=True))
        profile_down_votes_tool_ids = ','.join(str(x) for x in downs)

    context = {
        "active": "tools",
        'title': _("Toolbox"),
        'card_title': _("Gitcoin Toolbox"),
        'avatar_url': static('v2/images/tools/api.jpg'),
        "card_desc": _("Accelerate your dev workflow with Gitcoin\'s incentivization tools."),
        'actors': actors,
        'newsletter_headline': _("Don't Miss New Tools!"),
        'profile_up_votes_tool_ids': profile_up_votes_tool_ids,
        'profile_down_votes_tool_ids': profile_down_votes_tool_ids
    }
    return TemplateResponse(request, 'toolbox.html', context)


@csrf_exempt
@require_POST
def vote_tool_up(request, tool_id):
    profile_id = request.user.profile.pk if request.user.is_authenticated and hasattr(request.user, 'profile') else None
    if not profile_id:
        return JsonResponse(
            {'error': 'You must be authenticated via github to use this feature!'},
            status=401)

    tool = Tool.objects.get(pk=tool_id)
    score_delta = 0
    try:
        vote = ToolVote.objects.get(profile_id=profile_id, tool=tool)
        if vote.value == 1:
            vote.delete()
            score_delta = -1
        if vote.value == -1:
            vote.value = 1
            vote.save()
            score_delta = 2
    except ToolVote.DoesNotExist:
        vote = ToolVote.objects.create(profile_id=profile_id, value=1)
        tool.votes.add(vote)
        score_delta = 1
    return JsonResponse({'success': True, 'score_delta': score_delta})


@csrf_exempt
@require_POST
def vote_tool_down(request, tool_id):
    profile_id = request.user.profile.pk if request.user.is_authenticated and hasattr(request.user, 'profile') else None
    if not profile_id:
        return JsonResponse(
            {'error': 'You must be authenticated via github to use this feature!'},
            status=401)

    tool = Tool.objects.get(pk=tool_id)
    score_delta = 0
    try:
        vote = ToolVote.objects.get(profile_id=profile_id, tool=tool)
        if vote.value == -1:
            vote.delete()
            score_delta = 1
        if vote.value == 1:
            vote.value = -1
            vote.save()
            score_delta = -2
    except ToolVote.DoesNotExist:
        vote = ToolVote.objects.create(profile_id=profile_id, value=-1)
        tool.votes.add(vote)
        score_delta = -1
    return JsonResponse({'success': True, 'score_delta': score_delta})


@csrf_exempt
@ratelimit(key='ip', rate='5/m', method=ratelimit.UNSAFE, block=True)
def redeem_coin(request, shortcode):
    if request.body:
        status = 'OK'

        body_unicode = request.body.decode('utf-8')
        body = json.loads(body_unicode)
        address = body['address']

        try:
            coin = CoinRedemption.objects.get(shortcode=shortcode)
            address = Web3.toChecksumAddress(address)

            if hasattr(coin, 'coinredemptionrequest'):
                status = 'error'
                message = 'Bad request'
            else:
                abi = json.loads('[{"constant":true,"inputs":[],"name":"mintingFinished","outputs":[{"name":"","type":"bool"}],"payable":false,"stateMutability":"view","type":"function"},{"constant":true,"inputs":[],"name":"name","outputs":[{"name":"","type":"string"}],"payable":false,"stateMutability":"view","type":"function"},{"constant":false,"inputs":[{"name":"_spender","type":"address"},{"name":"_value","type":"uint256"}],"name":"approve","outputs":[{"name":"","type":"bool"}],"payable":false,"stateMutability":"nonpayable","type":"function"},{"constant":true,"inputs":[],"name":"totalSupply","outputs":[{"name":"","type":"uint256"}],"payable":false,"stateMutability":"view","type":"function"},{"constant":false,"inputs":[{"name":"_from","type":"address"},{"name":"_to","type":"address"},{"name":"_value","type":"uint256"}],"name":"transferFrom","outputs":[{"name":"","type":"bool"}],"payable":false,"stateMutability":"nonpayable","type":"function"},{"constant":true,"inputs":[],"name":"decimals","outputs":[{"name":"","type":"uint8"}],"payable":false,"stateMutability":"view","type":"function"},{"constant":false,"inputs":[{"name":"_to","type":"address"},{"name":"_amount","type":"uint256"}],"name":"mint","outputs":[{"name":"","type":"bool"}],"payable":false,"stateMutability":"nonpayable","type":"function"},{"constant":true,"inputs":[],"name":"version","outputs":[{"name":"","type":"string"}],"payable":false,"stateMutability":"view","type":"function"},{"constant":false,"inputs":[{"name":"_spender","type":"address"},{"name":"_subtractedValue","type":"uint256"}],"name":"decreaseApproval","outputs":[{"name":"","type":"bool"}],"payable":false,"stateMutability":"nonpayable","type":"function"},{"constant":true,"inputs":[{"name":"_owner","type":"address"}],"name":"balanceOf","outputs":[{"name":"balance","type":"uint256"}],"payable":false,"stateMutability":"view","type":"function"},{"constant":false,"inputs":[],"name":"finishMinting","outputs":[{"name":"","type":"bool"}],"payable":false,"stateMutability":"nonpayable","type":"function"},{"constant":true,"inputs":[],"name":"owner","outputs":[{"name":"","type":"address"}],"payable":false,"stateMutability":"view","type":"function"},{"constant":true,"inputs":[],"name":"symbol","outputs":[{"name":"","type":"string"}],"payable":false,"stateMutability":"view","type":"function"},{"constant":false,"inputs":[{"name":"_to","type":"address"},{"name":"_value","type":"uint256"}],"name":"transfer","outputs":[{"name":"","type":"bool"}],"payable":false,"stateMutability":"nonpayable","type":"function"},{"constant":false,"inputs":[{"name":"_spender","type":"address"},{"name":"_addedValue","type":"uint256"}],"name":"increaseApproval","outputs":[{"name":"","type":"bool"}],"payable":false,"stateMutability":"nonpayable","type":"function"},{"constant":true,"inputs":[{"name":"_owner","type":"address"},{"name":"_spender","type":"address"}],"name":"allowance","outputs":[{"name":"","type":"uint256"}],"payable":false,"stateMutability":"view","type":"function"},{"constant":false,"inputs":[{"name":"newOwner","type":"address"}],"name":"transferOwnership","outputs":[],"payable":false,"stateMutability":"nonpayable","type":"function"},{"payable":false,"stateMutability":"nonpayable","type":"fallback"},{"anonymous":false,"inputs":[{"indexed":true,"name":"to","type":"address"},{"indexed":false,"name":"amount","type":"uint256"}],"name":"Mint","type":"event"},{"anonymous":false,"inputs":[],"name":"MintFinished","type":"event"},{"anonymous":false,"inputs":[{"indexed":true,"name":"previousOwner","type":"address"},{"indexed":true,"name":"newOwner","type":"address"}],"name":"OwnershipTransferred","type":"event"},{"anonymous":false,"inputs":[{"indexed":true,"name":"owner","type":"address"},{"indexed":true,"name":"spender","type":"address"},{"indexed":false,"name":"value","type":"uint256"}],"name":"Approval","type":"event"},{"anonymous":false,"inputs":[{"indexed":true,"name":"from","type":"address"},{"indexed":true,"name":"to","type":"address"},{"indexed":false,"name":"value","type":"uint256"}],"name":"Transfer","type":"event"}]')

                # Instantiate Colorado Coin contract
                contract = w3.eth.contract(coin.contract_address, abi=abi)

                tx = contract.functions.transfer(address, coin.amount * 10**18).buildTransaction({
                    'nonce': w3.eth.getTransactionCount(settings.COLO_ACCOUNT_ADDRESS),
                    'gas': 100000,
                    'gasPrice': recommend_min_gas_price_to_confirm_in_time(5) * 10**9
                })

                signed = w3.eth.account.signTransaction(tx, settings.COLO_ACCOUNT_PRIVATE_KEY)
                transaction_id = w3.eth.sendRawTransaction(signed.rawTransaction).hex()

                CoinRedemptionRequest.objects.create(
                    coin_redemption=coin,
                    ip=get_ip(request),
                    sent_on=timezone.now(),
                    txid=transaction_id,
                    txaddress=address
                )

                message = transaction_id
        except CoinRedemption.DoesNotExist:
            status = 'error'
            message = _('Bad request')
        except Exception as e:
            status = 'error'
            message = str(e)

        # http response
        response = {
            'status': status,
            'message': message,
        }

        return JsonResponse(response)

    try:
        coin = CoinRedemption.objects.get(shortcode=shortcode)

        params = {
            'class': 'redeem',
            'title': _('Coin Redemption'),
            'coin_status': _('PENDING')
        }

        try:
            coin_redeem_request = CoinRedemptionRequest.objects.get(coin_redemption=coin)
            params['colo_txid'] = coin_redeem_request.txid
        except CoinRedemptionRequest.DoesNotExist:
            params['coin_status'] = _('INITIAL')

        return TemplateResponse(request, 'yge/redeem_coin.html', params)
    except CoinRedemption.DoesNotExist:
        raise Http404

def new_bounty(request):
    """Create a new bounty."""
    from .utils import clean_bounty_url
    bounty_params = {
        'newsletter_headline': _('Be the first to know about new funded issues.'),
        'issueURL': clean_bounty_url(request.GET.get('source') or request.GET.get('url', '')),
        'amount': request.GET.get('amount'),
    }

    params = get_context(
        user=request.user if request.user.is_authenticated else None,
        confirm_time_minutes_target=confirm_time_minutes_target,
        active='submit_bounty',
        title=_('Create Funded Issue'),
        update=bounty_params,
    )
    return TemplateResponse(request, 'submit_bounty.html', params)<|MERGE_RESOLUTION|>--- conflicted
+++ resolved
@@ -30,11 +30,8 @@
 from django.http import Http404, JsonResponse
 from django.shortcuts import redirect
 from django.template.response import TemplateResponse
-<<<<<<< HEAD
 from django.templatetags.static import static
 from django.urls import reverse
-=======
->>>>>>> 2f0068ec
 from django.utils import timezone
 from django.utils.text import slugify
 from django.utils.translation import gettext_lazy as _
