--- conflicted
+++ resolved
@@ -4493,21 +4493,13 @@
 def get_project(request, project_id):
     profile = request.user.profile if request.user.is_authenticated and hasattr(request.user, 'profile') else None
 
-<<<<<<< HEAD
-    params = project(project_id)
-=======
     params = project_data(project_id)
->>>>>>> 0c495b50
     if not params:
         raise Http404("The project doesnt exists.")
 
     return JsonResponse(params)
 
-<<<<<<< HEAD
-def project(project_id):
-=======
 def project_data(project_id):
->>>>>>> 0c495b50
     project = HackathonProject.objects.filter(pk=project_id).nocache().first()
     if not project:
         return None
@@ -4538,11 +4530,7 @@
                 'handle': member_profile.handle,
                 'avatar': member_profile.avatar_url
             } for member_profile in project.profiles.all()],
-<<<<<<< HEAD
-            'team_members_profile': [member_profile for member_profile in project.profiles.all()]
-=======
             'team_members_profile': project.profiles.all()
->>>>>>> 0c495b50
         },
         'hackathon': hackathon_obj[0],
     }
