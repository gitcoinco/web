# -*- coding: utf-8 -*-
'''
    Copyright (C) 2020 Gitcoin Core

    This program is free software: you can redistribute it and/or modify
    it under the terms of the GNU Affero General Public License as published
    by the Free Software Foundation, either version 3 of the License, or
    (at your option) any later version.

    This program is distributed in the hope that it will be useful,
    but WITHOUT ANY WARRANTY; without even the implied warranty of
    MERCHANTABILITY or FITNESS FOR A PARTICULAR PURPOSE. See the
    GNU Affero General Public License for more details.

    You should have received a copy of the GNU Affero General Public License
    along with this program. If not, see <http://www.gnu.org/licenses/>.

'''
from __future__ import print_function, unicode_literals

import hashlib
import html
import json
import logging
import os
import time
from copy import deepcopy
from datetime import datetime, timedelta
from decimal import Decimal

from django.conf import settings
from django.contrib import messages
from django.contrib.admin.views.decorators import staff_member_required
from django.contrib.auth.decorators import login_required
from django.contrib.auth.models import Group, User
from django.contrib.staticfiles.storage import staticfiles_storage
from django.core.exceptions import PermissionDenied, ValidationError
from django.core.paginator import EmptyPage, PageNotAnInteger, Paginator
from django.core.serializers.json import DjangoJSONEncoder
from django.db.models import Avg, Count, Prefetch, Q, Sum
from django.http import Http404, HttpResponse, JsonResponse
from django.shortcuts import get_object_or_404, redirect
from django.template import loader
from django.template.response import TemplateResponse
from django.templatetags.static import static
from django.urls import reverse
from django.utils import timezone
from django.utils.html import escape, strip_tags
from django.utils.http import is_safe_url
from django.utils.text import slugify
from django.utils.translation import gettext_lazy as _
from django.views.decorators.clickjacking import xframe_options_exempt
from django.views.decorators.csrf import csrf_exempt
from django.views.decorators.http import require_GET, require_POST

import dateutil.parser
import magic
import pytz
import requests
import tweepy
from app.services import RedisService, TwilioService
from app.settings import (
    EMAIL_ACCOUNT_VALIDATION, PHONE_SALT, SMS_COOLDOWN_IN_MINUTES, SMS_MAX_VERIFICATION_ATTEMPTS, TWITTER_ACCESS_SECRET,
    TWITTER_ACCESS_TOKEN, TWITTER_CONSUMER_KEY, TWITTER_CONSUMER_SECRET,
)
from app.utils import clean_str, ellipses, get_default_network
from avatar.models import AvatarTheme
from avatar.utils import get_avatar_context_for_user
from avatar.views_3d import avatar3dids_helper
from bleach import clean
from bounty_requests.models import BountyRequest
from cacheops import invalidate_obj
from chat.tasks import (
    add_to_channel, associate_chat_to_profile, chat_notify_default_props, create_channel_if_not_exists,
)
from dashboard.brightid_utils import get_brightid_status
from dashboard.context import quickstart as qs
from dashboard.tasks import increment_view_count
from dashboard.utils import (
    ProfileHiddenException, ProfileNotFoundException, build_profile_pairs, get_bounty_from_invite_url, get_orgs_perms,
    profile_helper,
)
from economy.utils import ConversionRateNotFoundError, convert_amount, convert_token_to_usdt
from eth_utils import to_checksum_address, to_normalized_address
from gas.utils import recommend_min_gas_price_to_confirm_in_time
from git.utils import (
    get_auth_url, get_gh_issue_details, get_github_user_data, get_url_dict, is_github_token_valid, search_users,
)
from grants.models import Grant
from kudos.models import KudosTransfer, Token, Wallet
from kudos.utils import humanize_name
from mailchimp3 import MailChimp
from marketing.mails import admin_contact_funder, bounty_uninterested
from marketing.mails import funder_payout_reminder as funder_payout_reminder_mail
from marketing.mails import (
    new_reserved_issue, share_bounty, start_work_approved, start_work_new_applicant, start_work_rejected,
    wall_post_email,
)
from marketing.models import EmailSubscriber, Keyword, UpcomingDate
from oauth2_provider.decorators import protected_resource
from perftools.models import JSONStore
from ptokens.models import PersonalToken, PurchasePToken, RedemptionToken
from pytz import UTC
from ratelimit.decorators import ratelimit
from rest_framework.renderers import JSONRenderer
from retail.helpers import get_ip
from retail.utils import programming_languages, programming_languages_full
from townsquare.models import Comment, PinnedPost
from townsquare.views import get_following_tribes, get_tags
from web3 import HTTPProvider, Web3

from .export import (
    ActivityExportSerializer, BountyExportSerializer, CustomAvatarExportSerializer, GrantExportSerializer,
    ProfileExportSerializer, filtered_list_data,
)
from .helpers import (
    bounty_activity_event_adapter, get_bounty_data_for_activity, handle_bounty_views, load_files_in_directory,
)
from .models import (
    Activity, Answer, BlockedURLFilter, Bounty, BountyEvent, BountyFulfillment, BountyInvites, CoinRedemption,
    CoinRedemptionRequest, Coupon, Earning, FeedbackEntry, HackathonEvent, HackathonProject, HackathonRegistration,
    HackathonSponsor, HackathonWorkshop, Interest, LabsResearch, Option, Poll, PortfolioItem, Profile,
    ProfileSerializer, ProfileVerification, ProfileView, Question, SearchHistory, Sponsor, Subscription, Tool, ToolVote,
    TribeMember, UserAction, UserDirectory, UserVerificationModel,
)
from .notifications import (
    maybe_market_tip_to_email, maybe_market_tip_to_github, maybe_market_tip_to_slack, maybe_market_to_email,
    maybe_market_to_github, maybe_market_to_slack, maybe_market_to_user_slack,
)
from .router import HackathonEventSerializer, HackathonProjectSerializer, TribesSerializer, TribesTeamSerializer
from .utils import (
    apply_new_bounty_deadline, get_bounty, get_bounty_id, get_context, get_custom_avatars, get_hackathon_events,
    get_hackathons_page_default_tabs, get_unrated_bounties_count, get_web3, has_tx_mined, is_valid_eth_address,
    re_market_bounty, record_user_action_on_interest, release_bounty_to_the_public, sync_payout, web3_process_bounty,
)

logger = logging.getLogger(__name__)

confirm_time_minutes_target = 4

# web3.py instance
w3 = Web3(HTTPProvider(settings.WEB3_HTTP_PROVIDER))


@protected_resource()
def oauth_connect(request, *args, **kwargs):
    active_user_profile = Profile.objects.filter(user_id=request.user.id).select_related()[0]
    from marketing.utils import should_suppress_notification_email
    user_profile = {
        "login": active_user_profile.handle,
        "email": active_user_profile.user.email,
        "name": active_user_profile.user.get_full_name(),
        "handle": active_user_profile.handle,
        "id": f'{active_user_profile.user.id}',
        "auth_data": f'{active_user_profile.user.id}',
        "auth_service": "gitcoin",
        "notify_props": chat_notify_default_props(active_user_profile)
    }
    return JsonResponse(user_profile, status=200, safe=False)


def org_perms(request):
    if request.user.is_authenticated and getattr(request.user, 'profile', None):
        profile = request.user.profile
        response_data = get_orgs_perms(profile)
    else:
        return JsonResponse(
            {'error': _('You must be authenticated via github to use this feature!')},
             status=401)
    return JsonResponse({'orgs': response_data}, safe=False)


def record_user_action(user, event_name, instance):
    instance_class = instance.__class__.__name__.lower()
    kwargs = {
        'action': event_name,
        'metadata': {f'{instance_class}_pk': instance.pk},
    }

    if isinstance(user, User):
        kwargs['user'] = user
    elif isinstance(user, str):
        try:
            user = User.objects.get(username=user)
            kwargs['user'] = user
        except User.DoesNotExist:
            return

    if hasattr(user, 'profile'):
        kwargs['profile'] = user.profile

    try:
        UserAction.objects.create(**kwargs)
    except Exception as e:
        # TODO: sync_profile?
        logger.error(f"error in record_action: {e} - {event_name} - {instance}")


def record_bounty_activity(bounty, user, event_name, interest=None, fulfillment=None):
    """Creates Activity object.

    Args:
        bounty (dashboard.models.Bounty): Bounty
        user (string): User name
        event_name (string): Event name
        interest (dashboard.models.Interest): Interest

    Raises:
        None

    Returns:
        None
    """
    kwargs = {
        'activity_type': event_name,
        'bounty': bounty,
        'metadata': get_bounty_data_for_activity(bounty)
    }
    if isinstance(user, str):
        try:
            user = User.objects.get(username=user)
        except User.DoesNotExist:
            return

    if hasattr(user, 'profile'):
        kwargs['profile'] = user.profile
    else:
        return

    if event_name == 'worker_applied':
        kwargs['metadata']['approve_worker_url'] = bounty.approve_worker_url(user.profile)
        kwargs['metadata']['reject_worker_url'] = bounty.reject_worker_url(user.profile)
    elif event_name in ['worker_approved', 'worker_rejected'] and interest:
        kwargs['metadata']['worker_handle'] = interest.profile.handle
    elif event_name == 'worker_paid' and fulfillment:
        kwargs['metadata']['from'] = fulfillment.funder_profile.handle
        kwargs['metadata']['to'] = fulfillment.profile.handle
        kwargs['metadata']['payout_amount'] = fulfillment.payout_amount
        kwargs['metadata']['token_name'] = fulfillment.token_name

    try:
        if event_name in bounty_activity_event_adapter:
            event = BountyEvent.objects.create(bounty=bounty,
                event_type=bounty_activity_event_adapter[event_name],
                created_by=kwargs['profile'])
            bounty.handle_event(event)
        activity = Activity.objects.create(**kwargs)

        # leave a comment on townsquare IFF someone left a start work plan
        if event_name in ['start_work', 'worker_applied'] and interest and interest.issue_message:
            from townsquare.models import Comment
            Comment.objects.create(
                profile=interest.profile,
                activity=activity,
                comment=interest.issue_message,
                )

    except Exception as e:
        logger.error(f"error in record_bounty_activity: {e} - {event_name} - {bounty} - {user}")


def helper_handle_access_token(request, access_token):
    # https://gist.github.com/owocki/614a18fbfec7a5ed87c97d37de70b110
    # interest API via token
    github_user_data = get_github_user_data(access_token)
    request.session['handle'] = github_user_data['login']
    profile = Profile.objects.filter(handle=request.session['handle'].lower()).first()
    request.session['profile_id'] = profile.pk


def create_new_interest_helper(bounty, user, issue_message):
    approval_required = bounty.permission_type == 'approval'
    acceptance_date = timezone.now() if not approval_required else None
    profile_id = user.profile.pk
    interest = Interest.objects.create(
        profile_id=profile_id,
        issue_message=issue_message,
        pending=approval_required,
        acceptance_date=acceptance_date
    )
    record_bounty_activity(bounty, user, 'start_work' if not approval_required else 'worker_applied', interest=interest)
    bounty.interested.add(interest)
    record_user_action(user, 'start_work', interest)
    maybe_market_to_slack(bounty, 'start_work' if not approval_required else 'worker_applied')
    maybe_market_to_user_slack(bounty, 'start_work' if not approval_required else 'worker_applied')
    return interest


@csrf_exempt
def gh_login(request):
    """Attempt to redirect the user to Github for authentication."""
    return redirect('social:begin', backend='github')


@csrf_exempt
def gh_org_login(request):
    """Attempt to redirect the user to Github for authentication."""
    return redirect('social:begin', backend='gh-custom')


def get_interest_modal(request):
    bounty_id = request.GET.get('pk')
    if not bounty_id:
        raise Http404

    try:
        bounty = Bounty.objects.get(pk=bounty_id)
    except Bounty.DoesNotExist:
        raise Http404

    if bounty.event and request.user.is_authenticated:
        is_registered = HackathonRegistration.objects.filter(registrant=request.user.profile, hackathon_id=bounty.event.id) or None
    else:
        is_registered = None

    context = {
        'bounty': bounty,
        'active': 'get_interest_modal',
        'title': _('Add Interest'),
        'user_logged_in': request.user.is_authenticated,
        'is_registered': is_registered,
        'login_link': '/login/github?next=' + request.GET.get('redirect', '/')
    }
    return TemplateResponse(request, 'addinterest.html', context)


@csrf_exempt
@require_POST
def new_interest(request, bounty_id):
    """Claim Work for a Bounty.

    :request method: POST

    Args:
        bounty_id (int): ID of the Bounty.

    Returns:
        dict: The success key with a boolean value and accompanying error.

    """
    profile_id = request.user.profile.pk if request.user.is_authenticated and hasattr(request.user, 'profile') else None

    access_token = request.GET.get('token')
    if access_token:
        helper_handle_access_token(request, access_token)
        github_user_data = get_github_user_data(access_token)
        profile = Profile.objects.prefetch_related('bounty_set') \
            .filter(handle=github_user_data['login'].lower()).first()
        profile_id = profile.pk
    else:
        profile = request.user.profile if profile_id else None

    if not profile_id:
        return JsonResponse(
            {'error': _('You must be authenticated via github to use this feature!')},
            status=401)

    try:
        bounty = Bounty.objects.get(pk=bounty_id)
    except Bounty.DoesNotExist:
        raise Http404

    if bounty.is_project_type_fulfilled:
        return JsonResponse({
            'error': _(f'There is already someone working on this bounty.'),
            'success': False},
            status=401)

    max_num_issues = profile.max_num_issues_start_work
    currently_working_on = profile.active_bounties.count()

    if currently_working_on >= max_num_issues:
        return JsonResponse(
            {
                'error': _(f'You cannot work on more than {max_num_issues} issues at once'),
                'success': False
            },
            status=401
        )

    if profile.no_times_slashed_by_staff():
        return JsonResponse({
            'error': _('Because a staff member has had to remove you from a bounty in the past, you are unable to start'
                       'more work at this time. Please leave a message on slack if you feel this message is in error.'),
            'success': False},
            status=401)

    try:
        Interest.objects.get(profile_id=profile_id, bounty=bounty)
        return JsonResponse({
            'error': _('You have already started work on this bounty!'),
            'success': False},
            status=401)
    except Interest.DoesNotExist:
        issue_message = request.POST.get("issue_message")
        interest = create_new_interest_helper(bounty, request.user, issue_message)
        if interest.pending:
            start_work_new_applicant(interest, bounty)

    except Interest.MultipleObjectsReturned:
        bounty_ids = bounty.interested \
            .filter(profile_id=profile_id) \
            .values_list('id', flat=True) \
            .order_by('-created')[1:]

        Interest.objects.filter(pk__in=list(bounty_ids)).delete()

        return JsonResponse({
            'error': _('You have already started work on this bounty!'),
            'success': False},
            status=401)

    msg = _("You have started work.")
    approval_required = bounty.permission_type == 'approval'
    if approval_required:
        msg = _("You have applied to start work. If approved, you will be notified via email.")
    elif not approval_required and not bounty.bounty_reserved_for_user:
        msg = _("You have started work.")
    elif not approval_required and bounty.bounty_reserved_for_user != profile:
        msg = _("You have applied to start work, but the bounty is reserved for another user.")
        JsonResponse({
            'error': msg,
            'success': False},
            status=401)
    return JsonResponse({
        'success': True,
        'profile': ProfileSerializer(interest.profile).data,
        'msg': msg,
        'status': 200
    })


@csrf_exempt
@require_POST
def post_comment(request):
    profile_id = request.user.profile if request.user.is_authenticated and hasattr(request.user, 'profile') else None
    if profile_id is None:
        return JsonResponse({
            'success': False,
            'msg': '',
        })

    bounty_id = request.POST.get('bounty_id')
    bountyObj = Bounty.objects.get(pk=bounty_id)
    receiver_profile = Profile.objects.filter(handle=request.POST.get('review[receiver]').lower()).first()
    fbAmount = FeedbackEntry.objects.filter(
        sender_profile=profile_id,
        receiver_profile=receiver_profile,
        bounty=bountyObj
    ).count()
    if fbAmount > 0:
        return JsonResponse({
            'success': False,
            'msg': 'There is already an approval comment',
        })

    kwargs = {
        'bounty': bountyObj,
        'sender_profile': profile_id,
        'receiver_profile': receiver_profile,
        'rating': request.POST.get('review[rating]', '0'),
        'satisfaction_rating': request.POST.get('review[satisfaction_rating]', '0'),
        'private': not bool(request.POST.get('review[public]', '0') == "1"),
        'communication_rating': request.POST.get('review[communication_rating]', '0'),
        'speed_rating': request.POST.get('review[speed_rating]', '0'),
        'code_quality_rating': request.POST.get('review[code_quality_rating]', '0'),
        'recommendation_rating': request.POST.get('review[recommendation_rating]', '0'),
        'comment': request.POST.get('review[comment]', 'No comment.'),
        'feedbackType': request.POST.get('review[reviewType]','approver')
    }

    feedback = FeedbackEntry.objects.create(**kwargs)
    feedback.save()
    return JsonResponse({
            'success': True,
            'msg': 'Finished.'
        })


def rating_modal(request, bounty_id, username):
    # TODO: will be changed to the new share
    """Rating modal.

    Args:
        pk (int): The primary key of the bounty to be rated.

    Raises:
        Http404: The exception is raised if no associated Bounty is found.

    Returns:
        TemplateResponse: The rate bounty view.

    """
    try:
        bounty = Bounty.objects.get(pk=bounty_id)
    except Bounty.DoesNotExist:
        return JsonResponse({'errors': ['Bounty doesn\'t exist!']},
                            status=401)

    params = get_context(
        ref_object=bounty,
    )
    params['receiver']=username
    params['user'] = request.user if request.user.is_authenticated else None

    return TemplateResponse(request, 'rating_modal.html', params)


def rating_capture(request):
    # TODO: will be changed to the new share
    """Rating capture.

    Args:
        pk (int): The primary key of the bounty to be rated.

    Raises:
        Http404: The exception is raised if no associated Bounty is found.

    Returns:
        TemplateResponse: The rate bounty capture modal.

    """
    user = request.user if request.user.is_authenticated else None
    if not user:
        return JsonResponse(
            {'error': _('You must be authenticated via github to use this feature!')},
            status=401)

    return TemplateResponse(request, 'rating_capture.html')


def unrated_bounties(request):
    """Rating capture.

    Args:
        pk (int): The primary key of the bounty to be rated.

    Raises:
        Http404: The exception is raised if no associated Bounty is found.

    Returns:
        TemplateResponse: The rate bounty capture modal.

    """
    # request.user.profile if request.user.is_authenticated and getattr(request.user, 'profile', None) else None
    unrated_count = 0
    user = request.user.profile if request.user.is_authenticated else None
    if not user:
        return JsonResponse(
            {'error': _('You must be authenticated via github to use this feature!')},
            status=401)

    if user:
        unrated_count = get_unrated_bounties_count(user)

    # data = json.dumps(unrated)
    return JsonResponse({
        'unrated': unrated_count,
    }, status=200)


@csrf_exempt
@require_POST
def remove_interest(request, bounty_id):
    """Unclaim work from the Bounty.

    Can only be called by someone who has started work

    :request method: POST

    post_id (int): ID of the Bounty.

    Returns:
        dict: The success key with a boolean value and accompanying error.

    """
    profile_id = request.user.profile.pk if request.user.is_authenticated and getattr(request.user, 'profile', None) else None

    access_token = request.GET.get('token')
    if access_token:
        helper_handle_access_token(request, access_token)
        github_user_data = get_github_user_data(access_token)
        profile = Profile.objects.filter(handle=github_user_data['login'].lower()).first()
        profile_id = profile.pk

    if not profile_id:
        return JsonResponse(
            {'error': _('You must be authenticated via github to use this feature!')},
            status=401)

    try:
        bounty = Bounty.objects.get(pk=bounty_id)
    except Bounty.DoesNotExist:
        return JsonResponse({'errors': ['Bounty doesn\'t exist!']},
                            status=401)

    try:
        interest = Interest.objects.get(profile_id=profile_id, bounty=bounty)
        record_user_action(request.user, 'stop_work', interest)
        record_bounty_activity(bounty, request.user, 'stop_work')
        bounty.interested.remove(interest)
        interest.delete()
        maybe_market_to_slack(bounty, 'stop_work')
        maybe_market_to_user_slack(bounty, 'stop_work')
    except Interest.DoesNotExist:
        return JsonResponse({
            'errors': [_('You haven\'t expressed interest on this bounty.')],
            'success': False},
            status=401)
    except Interest.MultipleObjectsReturned:
        interest_ids = bounty.interested \
            .filter(
                profile_id=profile_id,
                bounty=bounty
            ).values_list('id', flat=True) \
            .order_by('-created')

        bounty.interested.remove(*interest_ids)
        Interest.objects.filter(pk__in=list(interest_ids)).delete()

    return JsonResponse({
        'success': True,
        'msg': _("You've stopped working on this, thanks for letting us know."),
        'status': 200
    })


@csrf_exempt
@require_POST
def extend_expiration(request, bounty_id):
    """Extend expiration of the Bounty.

    Can only be called by funder or staff of the bounty.

    :request method: POST

    post_id (int): ID of the Bounty.

    Returns:
        dict: The success key with a boolean value and accompanying error.

    """
    user = request.user if request.user.is_authenticated else None

    if not user:
        return JsonResponse(
            {'error': _('You must be authenticated via github to use this feature!')},
            status=401)

    try:
        bounty = Bounty.objects.get(pk=bounty_id)
    except Bounty.DoesNotExist:
        return JsonResponse({'errors': ['Bounty doesn\'t exist!']},
                            status=401)

    is_funder = bounty.is_funder(user.username.lower()) if user else False
    if is_funder:
        deadline = round(int(request.POST.get('deadline')))
        result = apply_new_bounty_deadline(bounty, deadline)
        record_user_action(request.user, 'extend_expiration', bounty)
        record_bounty_activity(bounty, request.user, 'extend_expiration')

        return JsonResponse({
            'success': True,
            'msg': _(result['msg']),
        })

    return JsonResponse({
        'error': _("You must be funder to extend expiration"),
    }, status=200)


@csrf_exempt
@require_POST
def cancel_reason(request):
    """Add Cancellation Reason for Bounty during Cancellation

    request method: POST

    Params:
        pk (int): ID of the Bounty.
        canceled_bounty_reason (string): STRING with cancel  reason
    """
    user = request.user if request.user.is_authenticated else None

    if not user:
        return JsonResponse(
            {'error': _('You must be authenticated via github to use this feature!')},
            status=401
        )

    try:
        bounty = Bounty.objects.get(pk=request.POST.get('pk'))
    except Bounty.DoesNotExist:
        return JsonResponse(
            {'errors': ['Bounty not found']},
            status=404
        )

    is_funder = bounty.is_funder(user.username.lower()) if user else False
    if is_funder:
        canceled_bounty_reason = request.POST.get('canceled_bounty_reason', '')
        bounty.canceled_bounty_reason = canceled_bounty_reason
        bounty.save()

        return JsonResponse({
            'success': True,
            'msg': _("cancel reason added."),
        })

    return JsonResponse(
        {
            'error': _('bounty cancellation is bounty funder operatio'),
        },
        status=410
    )


@require_POST
@csrf_exempt
def uninterested(request, bounty_id, profile_id):
    """Remove party from given bounty

    Can only be called by the bounty funder

    :request method: GET

    Args:
        bounty_id (int): ID of the Bounty
        profile_id (int): ID of the interested profile

    Params:
        slashed (str): if the user will be slashed or not

    Returns:
        dict: The success key with a boolean value and accompanying error.
    """
    try:
        bounty = Bounty.objects.get(pk=bounty_id)
    except Bounty.DoesNotExist:
        return JsonResponse({'errors': ['Bounty doesn\'t exist!']},
                            status=401)
    is_logged_in = request.user.is_authenticated
    is_funder = bounty.is_funder(request.user.username.lower())
    is_staff = request.user.is_staff
    is_moderator = request.user.profile.is_moderator if hasattr(request.user, 'profile') else False
    if not is_logged_in or (not is_funder and not is_staff and not is_moderator):
        return JsonResponse(
            {'error': 'Only bounty funders are allowed to remove users!'},
            status=401)

    slashed = request.POST.get('slashed')
    interest = None
    try:
        interest = Interest.objects.get(profile_id=profile_id, bounty=bounty)
        bounty.interested.remove(interest)
        maybe_market_to_slack(bounty, 'stop_work')
        maybe_market_to_user_slack(bounty, 'stop_work')
        if is_staff or is_moderator:
            event_name = "bounty_removed_slashed_by_staff" if slashed else "bounty_removed_by_staff"
        else:
            event_name = "bounty_removed_by_funder"
        record_user_action_on_interest(interest, event_name, None)
        record_bounty_activity(bounty, interest.profile.user, 'stop_work')
        interest.delete()
    except Interest.DoesNotExist:
        return JsonResponse({
            'errors': ['Party haven\'t expressed interest on this bounty.'],
            'success': False},
            status=401)
    except Interest.MultipleObjectsReturned:
        interest_ids = bounty.interested \
            .filter(
                profile_id=profile_id,
                bounty=bounty
            ).values_list('id', flat=True) \
            .order_by('-created')

        bounty.interested.remove(*interest_ids)
        Interest.objects.filter(pk__in=list(interest_ids)).delete()

    profile = Profile.objects.get(id=profile_id)
    if profile.user and profile.user.email and interest:
        bounty_uninterested(profile.user.email, bounty, interest)
    else:
        print("no email sent -- user was not found")

    return JsonResponse({
        'success': True,
        'msg': _("You've stopped working on this, thanks for letting us know."),
    })


def onboard_avatar(request):
    return redirect('/onboard/contributor?steps=avatar')

def onboard(request, flow=None):
    """Handle displaying the first time user experience flow."""
    if flow not in ['funder', 'contributor', 'profile']:
        if not request.user.is_authenticated:
            raise Http404
        target = 'funder' if request.user.profile.persona_is_funder else 'contributor'
        new_url = f'/onboard/{target}'
        return redirect(new_url)
    elif flow == 'funder':
        onboard_steps = ['github', 'metamask', 'avatar']
    elif flow == 'contributor':
        onboard_steps = ['github', 'metamask', 'avatar', 'skills', 'job']
    elif flow == 'profile':
        onboard_steps = ['avatar']

    profile = None
    if request.user.is_authenticated and getattr(request.user, 'profile', None):
        profile = request.user.profile

    steps = []
    if request.GET:
        steps = request.GET.get('steps', [])
        if steps:
            steps = steps.split(',')

    if (steps and 'github' not in steps) or 'github' not in onboard_steps:
        if not request.user.is_authenticated or request.user.is_authenticated and not getattr(
            request.user, 'profile', None
        ):
            login_redirect = redirect('/login/github?next=' + request.get_full_path())
            return login_redirect

    if request.POST.get('eth_address') and request.user.is_authenticated and getattr(request.user, 'profile', None):
        profile = request.user.profile
        eth_address = request.GET.get('eth_address')
        valid_address = is_valid_eth_address(eth_address)
        if valid_address:
            profile.preferred_payout_address = eth_address
            profile.save()
        return JsonResponse({'OK': True})

    theme = request.GET.get('theme', 'unisex')
    from avatar.views_3d import get_avatar_attrs
    skin_tones = get_avatar_attrs(theme, 'skin_tones')
    hair_tones = get_avatar_attrs(theme, 'hair_tones')
    background_tones = get_avatar_attrs(theme, 'background_tones')

    params = {
        'title': _('Onboarding Flow'),
        'steps': steps or onboard_steps,
        'flow': flow,
        'profile': profile,
        'theme': theme,
        'avatar_options': AvatarTheme.objects.filter(active=True).order_by('-popularity'),
        '3d_avatar_params': None if 'avatar' not in steps else avatar3dids_helper(theme),
        'possible_background_tones': background_tones,
        'possible_skin_tones': skin_tones,
        'possible_hair_tones': hair_tones,
    }
    params.update(get_avatar_context_for_user(request.user))
    return TemplateResponse(request, 'ftux/onboard.html', params)


@login_required
def users_directory(request):
    """Handle displaying users directory page."""
    from retail.utils import programming_languages, programming_languages_full

    keywords = programming_languages + programming_languages_full

    params = {
        'is_staff': request.user.is_staff,
        'avatar_url': request.build_absolute_uri(static('v2/images/twitter_cards/tw_cards-07.png')) ,
        'active': 'users',
        'title': 'Users',
        'meta_title': "",
        'meta_description': "",
        'keywords': keywords
    }

    if request.path == '/tribes/explore':
        params['explore'] = 'explore_tribes'

    return TemplateResponse(request, 'dashboard/users.html', params)

@csrf_exempt
@staff_member_required
def user_lookup(request):

    if not request.user.is_authenticated:
        return HttpResponse(status=404)

    path = request.get_full_path().replace('/user_lookup', '')
    remote_url = f'{settings.HAYSTACK_ELASTIC_SEARCH_URL}{path}'
    from proxy.views import proxy_view
    return proxy_view(request, remote_url)

@staff_member_required
def users_directory_elastic(request):
    """Handle displaying users directory page."""
    from retail.utils import programming_languages, programming_languages_full

    keywords = programming_languages + programming_languages_full

    params = {
        'is_staff': request.user.is_staff,
        'avatar_url': request.build_absolute_uri(static('v2/images/twitter_cards/tw_cards-07.png')) ,
        'active': 'users',
        'title': 'Users',
        'meta_title': "",
        'meta_description': "",
        'keywords': keywords
    }

    if request.path == '/tribes/explore':
        params['explore'] = 'explore_tribes'

    return TemplateResponse(request, 'dashboard/users-elastic.html', params)


def users_fetch_filters(profile_list, skills, bounties_completed, leaderboard_rank, rating, organisation, hackathon_id = "", only_with_tokens = False):
    if not settings.DEBUG:
        network = 'mainnet'
    else:
        network = 'rinkeby'

    if skills:
        profile_list = profile_list.filter(keywords__icontains=skills)

    if len(bounties_completed) == 2:
        profile_list = profile_list.annotate(
            count=Count('fulfilled')
        ).filter(
                count__gte=bounties_completed[0],
                count__lte=bounties_completed[1],
            )

    if len(leaderboard_rank) == 2:
        profile_list = profile_list.filter(
            leaderboard_ranks__isnull=False,
            leaderboard_ranks__leaderboard='quarterly_earners',
            leaderboard_ranks__rank__gte=leaderboard_rank[0],
            leaderboard_ranks__rank__lte=leaderboard_rank[1],
            leaderboard_ranks__active=True,
        )

    if rating != 0:
        profile_list = profile_list.filter(average_rating__gte=rating)

    if organisation:
        profile_list1 = profile_list.filter(
            fulfilled__bounty__network=network,
            fulfilled__accepted=True,
            fulfilled__bounty__github_url__icontains=organisation
        )
        profile_list2 = profile_list.filter(
            organizations__contains=[organisation.lower()]
        )
        profile_list = (profile_list1 | profile_list2).distinct()
    if hackathon_id:
        profile_list = profile_list.filter(
            hackathon_registration__hackathon=hackathon_id
        )
    if only_with_tokens:
        token_owners_profile_ids = PersonalToken.objects.filter(network=network).values_list('token_owner_profile_id', flat=True)
        profile_list = profile_list.filter(pk__in=token_owners_profile_ids)
    return profile_list


@require_POST
def set_project_winner(request):

    winner = request.POST.get('winner', False)
    project_id = request.POST.get('project_id', None)
    if not project_id:
        return JsonResponse({
            'message': 'Invalid Project'
        })
    project = HackathonProject.objects.get(pk=project_id)


    if not request.user.is_authenticated and (request.user.is_staff or request.user.profile.handle == project.bounty.bounty_owner_github_username):
        return JsonResponse({
            'message': 'UNAUTHORIZED'
        })

    project.winner = winner
    project.save()

    return JsonResponse({})

@require_POST
def set_project_notes(request):

    notes = request.POST.get('notes', False)
    project_id = request.POST.get('project_id', None)
    if not project_id:
        return JsonResponse({
            'message': 'Invalid Project'
        })
    project = HackathonProject.objects.get(pk=project_id)

    if not request.user.is_authenticated and (request.user.is_staff or request.user.profile.handle == project.bounty.bounty_owner_github_username):
        return JsonResponse({
            'message': 'UNAUTHORIZED'
        })

    project.extra['notes'] = notes
    project.save()

    return JsonResponse({})


@require_GET
def users_autocomplete(request):
    max_items = 5
    q = request.GET.get('q')
    if q:
        from haystack.query import SQ, SearchQuerySet
        sqs = SearchQuerySet().autocomplete((SQ(first_name_auto=q) | SQ(last_name_auto=q) | SQ(handle_auto=q)))
        results = [str(result.object) for result in sqs[:max_items]]
    else:
        results = []

    return JsonResponse({
        'results': results
    })

@csrf_exempt
def output_users_to_csv(request):

    if request.user.is_authenticated and not request.user.is_staff:
        return Http404()
    from .tasks import export_search_to_csv

    export_search_to_csv.delay(body=request.body.decode('utf-8'), user_handle=request.user.profile.handle)

    return JsonResponse({'message' : 'Your request is processing and will be delivered to your email'})

@require_GET
def users_fetch(request):
    """Handle displaying users."""
    q = request.GET.get('search', '')
    skills = request.GET.get('skills', '')
    persona = request.GET.get('persona', '')
    limit = int(request.GET.get('limit', 20))
    page = int(request.GET.get('page', 1))
    default_sort = '-actions_count' if persona != 'tribe' else '-follower_count'
    order_by = request.GET.get('order_by', default_sort)
    bounties_completed = request.GET.get('bounties_completed', '').strip().split(',')
    leaderboard_rank = request.GET.get('leaderboard_rank', '').strip().split(',')
    rating = int(request.GET.get('rating', '0'))
    organisation = request.GET.get('organisation', '')
    tribe = request.GET.get('tribe', '')
    hackathon_id = request.GET.get('hackathon', '')
    user_filter = request.GET.get('user_filter', '')
    only_with_tokens = request.GET.get('only_with_token', '') == 'true'

    user_id = request.GET.get('user', None)
    if user_id:
        current_user = User.objects.get(id=int(user_id))
    else:
        current_user = request.user if hasattr(request, 'user') and request.user.is_authenticated else None

    if not current_user:
        return redirect('/login/github?next=' + request.get_full_path())
    current_profile = Profile.objects.get(user=current_user)

    if not settings.DEBUG:
        network = 'mainnet'
    else:
        network = 'rinkeby'
    if current_user:
        profile_list = Profile.objects.prefetch_related(
                'fulfilled', 'leaderboard_ranks', 'feedbacks_got'
            ).exclude(hide_profile=True)
    else:
        profile_list = Profile.objects.prefetch_related(
                'fulfilled', 'leaderboard_ranks', 'feedbacks_got'
            ).exclude(hide_profile=True)

    if q:
        profile_list = profile_list.filter(Q(handle__icontains=q) | Q(keywords__icontains=q)).distinct()

    if tribe:

        profile_list = profile_list.filter(Q(follower__org__handle__in=[tribe]) | Q(organizations_fk__handle__in=[tribe])).distinct()

        if user_filter and user_filter != 'all':
            if user_filter == 'owners':
                profile_list = profile_list.filter(Q(organizations_fk__handle__in=[tribe]))
            elif user_filter == 'members':
                profile_list = profile_list.exclude(Q(organizations_fk__handle__in=[tribe]))
            elif user_filter == 'hackers':
                profile_list = profile_list.filter(Q(fulfilled__bounty__github_url__icontains=tribe) | Q(project_profiles__hackathon__sponsor_profiles__handle__in=[tribe]) | Q(hackathon_registration__hackathon__sponsor_profiles__handle__in=[tribe]))


    show_banner = None
    if persona:
        if persona == 'funder':
            profile_list = profile_list.filter(dominant_persona='funder')
        if persona == 'coder':
            profile_list = profile_list.filter(dominant_persona='hunter')
        if persona == 'tribe':
            profile_list = profile_list.filter(data__type='Organization')
            show_banner = static('v2/images/tribes/logo-with-text.svg')

    profile_list = users_fetch_filters(
        profile_list,
        skills,
        bounties_completed,
        leaderboard_rank,
        rating,
        organisation,
        hackathon_id,
        only_with_tokens
    )

    def previous_worked():
        if current_user.profile.persona_is_funder:
            return Count(
                'fulfilled',
                filter=Q(
                    fulfilled__bounty__network=network,
                    fulfilled__accepted=True,
                    fulfilled__bounty__bounty_owner_github_username__iexact=current_user.profile.handle
                )
            )

        return Count(
            'bounties_funded__fulfillments',
            filter=Q(
                bounties_funded__fulfillments__bounty__network=network,
                bounties_funded__fulfillments__accepted=True,
                bounties_funded__fulfillments__profile__handle=current_user.profile.handle
            )
        )

    if request.GET.get('type') == 'explore_tribes':
        profile_list = Profile.objects.filter(is_org=True).order_by('-follower_count', 'id')

        if q:
            profile_list = profile_list.filter(Q(handle__icontains=q) | Q(keywords__icontains=q))

        all_pages = Paginator(profile_list, limit)
        this_page = all_pages.page(page)

        this_page = Profile.objects_full.filter(pk__in=[ele.pk for ele in this_page]).order_by('-follower_count', 'id')

    else:
        if hackathon_id:
            profile_list = profile_list.order_by('-hackathon_registration__created_on', 'id')
        else:
            try:
                profile_list = profile_list.order_by(order_by, '-earnings_count', 'id')
            except profile_list.FieldError:
                profile_list = profile_list.order_by('-earnings_count', 'id')

        profile_list = profile_list.values_list('pk', flat=True)
        all_pages = Paginator(profile_list, limit)
        this_page = all_pages.page(page)

        profile_list = Profile.objects_full.filter(pk__in=[ele for ele in this_page]).order_by('-rank_coder', 'id').exclude(handle__iexact='gitcoinbot')

        this_page = profile_list

    all_users = []
    params = dict()

    for user in this_page:
        if not user:
            continue
        followers = TribeMember.objects.filter(org=user)

        is_following = True if followers.filter(profile=current_profile).count() else False
        profile_json = {
            k: getattr(user, k) for k in
            ['id', 'actions_count', 'created_on', 'handle', 'hide_profile',
            'show_job_status', 'job_location', 'job_salary', 'job_search_status',
            'job_type', 'linkedin_url', 'resume', 'remote', 'keywords',
            'organizations', 'is_org', 'last_chat_status', 'chat_id']}

        profile_json['is_following'] = is_following

        follower_count = followers.count()
        profile_json['follower_count'] = follower_count
        profile_json['desc'] = user.desc

        if hackathon_id:
            registration = HackathonRegistration.objects.filter(hackathon_id=hackathon_id, registrant=user).last()
            if registration:
                profile_json['looking_team_members'] = registration.looking_team_members
                profile_json['looking_project'] = registration.looking_project

                activity = Activity.objects.filter(
                    profile=user,
                    hackathonevent_id=hackathon_id,
                    activity_type='hackathon_new_hacker',
                )

                if activity.exists():
                    profile_json['intro'] = activity.metadata['intro_text']

        if hackathon_id and user:
            project = HackathonProject.objects.filter(hackathon_id=hackathon_id, profiles=user).first()
            if project:
                profile_json['project_name'] = project.name
                profile_json['project_logo'] = project.logo.url if project.logo else ''

        if user.data.get('location', ''):
            profile_json['country'] = user.data.get('location', '')


        if user.is_org:
            profile_dict = user.__dict__
            profile_json['count_bounties_on_repo'] = profile_dict.get('as_dict').get('count_bounties_on_repo')
            sum_eth = profile_dict.get('as_dict').get('sum_eth_on_repos')
            profile_json['sum_eth_on_repos'] = round(sum_eth if sum_eth is not None else 0, 2)
            profile_json['tribe_description'] = user.tribe_description
            profile_json['rank_org'] = user.rank_org
        else:
            count_work_completed = user.get_fulfilled_bounties(network=network).count()

            profile_json['job_status'] = user.job_status_verbose if user.job_search_status else None
            profile_json['previously_worked'] = False # user.previous_worked_count > 0
            profile_json['position_contributor'] = user.get_contributor_leaderboard_index()
            profile_json['position_funder'] = user.get_funder_leaderboard_index()
            profile_json['rank_coder'] = user.rank_coder
            profile_json['work_done'] = count_work_completed
            profile_json['verification'] = user.get_my_verified_check
            profile_json['avg_rating'] = user.get_average_star_rating()

            if not user.show_job_status:
                for key in ['job_salary', 'job_location', 'job_type',
                            'linkedin_url', 'resume', 'job_search_status',
                            'remote', 'job_status']:
                    del profile_json[key]

        if user.avatar_baseavatar_related.exists():
            user_avatar = user.avatar_baseavatar_related.first()
            profile_json['avatar_id'] = user_avatar.pk
            profile_json['avatar_url'] = user_avatar.avatar_url
        if user.data:
            user_data = user.data
            profile_json['blog'] = user_data['blog']

        all_users.append(profile_json)

    # dumping and loading the json here quickly passes serialization issues - definitely can be a better solution
    params['data'] = json.loads(json.dumps(all_users, default=str))
    params['has_next'] = all_pages.page(page).has_next()
    params['count'] = all_pages.count
    params['num_pages'] = all_pages.num_pages
    params['show_banner'] = show_banner
    params['persona'] = persona

    # log this search, it might be useful for matching purposes down the line

    # TODO, move this to the worker
    try:
        SearchHistory.objects.update_or_create(
            search_type='users',
            user=request.user,
            data=request.GET,
            ip_address=get_ip(request)
        )
    except Exception as e:
        logger.debug(e)
        pass

    return JsonResponse(params, status=200, safe=False)


@require_POST
def bounty_mentor(request):

    if not request.user.is_authenticated:
        return JsonResponse({'message': 'Request Data invalid'}, status=400)

    body_unicode = request.body.decode('utf-8')
    body = json.loads(body_unicode)
    if body['hackathon_id']:

        hackathon_event = HackathonEvent.objects.get(id=int(body['hackathon_id']))

        if body['bounty_org']:
            sponsor = hackathon_event.sponsor_profiles.get(handle__iexact=body['bounty_org'])
        else:
            sponsor = None

        if not hackathon_event:
            return JsonResponse({'message': 'Event not Found'}, status=404)

        profile = request.user.profile if request.user.is_authenticated and hasattr(request.user, 'profile') else None

        print(sponsor)
        is_sponsor_member = profile.organizations_fk.filter(pk=sponsor.pk)

        if not is_sponsor_member:
            return JsonResponse({'message': 'UNAUTHORIZED'}, status=401)

        bounty_org_default_mentors = Group.objects.get_or_create(name=f'sponsor-org-{sponsor.handle.lower()}-mentors')[0]
        message = f'Mentors Updated Successfully'
        if body['set_default_mentors']:
            current_mentors = Profile.objects.filter(user__groups=bounty_org_default_mentors)
            mentors_to_remove = list(set([current.id for current in current_mentors]) - set(body['new_default_mentors']))

            mentors_to_remove = Profile.objects.filter(id__in=mentors_to_remove)
            for mentor_to_r in mentors_to_remove:
                mentor_to_r.user.groups.remove(bounty_org_default_mentors)

            mentors_to_add = Profile.objects.filter(id__in=body['new_default_mentors'])
            for mentor in mentors_to_add:
                mentor.user.groups.add(bounty_org_default_mentors)

            try:
                from chat.tasks import hackathon_chat_sync
                hackathon_chat_sync.delay(hackathon_id=hackathon_event.id)
            except Exception as e:
                message = 'Hackathon does not exist'
                logger.info(str(e))

    return JsonResponse({'message': message}, status=200, safe=False)


def get_user_bounties(request):
    """Get user open bounties.

    Args:
        request (int): get user by id or use authenticated.

    Variables:

    Returns:
        json: array of bounties.

    """
    user_id = request.GET.get('user', None)
    if user_id:
        profile = Profile.objects.get(id=int(user_id))
    else:
        profile = request.user.profile if request.user.is_authenticated and hasattr(request.user, 'profile') else None
    if not settings.DEBUG:
        network = 'mainnet'
    else:
        network = 'rinkeby'

    params = dict()
    results = []
    all_bounties = Bounty.objects.current().filter(bounty_owner_github_username__iexact=profile.handle, network=network)

    if len(all_bounties) > 0:
        is_funder = True
    else:
        is_funder = False

    open_bounties = all_bounties.exclude(idx_status='cancelled').exclude(idx_status='done')
    for bounty in open_bounties:
        bounty_json = {}
        bounty_json = bounty.to_standard_dict()
        bounty_json['url'] = bounty.url

        results.append(bounty_json)
    params['data'] = json.loads(json.dumps(results, default=str))
    params['is_funder'] = is_funder
    return JsonResponse(params, status=200, safe=False)


def dashboard(request):
    """Handle displaying the dashboard."""

    keyword = request.GET.get('keywords', False)
    title = keyword.title() + str(_(" Bounties ")) if keyword else str(_('Issue Explorer'))
    params = {
        'active': 'dashboard',
        'title': title,
        'avatar_url': request.build_absolute_uri(static('v2/images/twitter_cards/tw_cards-01 copy.png')),
        'meta_title': "Issue & Open Bug Bounty Marketplace | Gitcoin",
        'meta_description': "Find open bug bounties & freelance development jobs including crypto bounty reward value in USD, expiration date and bounty age.",
        'keywords': json.dumps([str(key) for key in Keyword.objects.all().values_list('keyword', flat=True)]),
    }
    return TemplateResponse(request, 'dashboard/index.html', params)


def ethhack(request):
    """Handle displaying ethhack landing page."""
    from dashboard.context.hackathon import eth_hack

    params = eth_hack

    return TemplateResponse(request, 'dashboard/hackathon/index.html', params)


def beyond_blocks_2019(request):
    """Handle displaying ethhack landing page."""
    from dashboard.context.hackathon import beyond_blocks_2019

    params = beyond_blocks_2019
    params['card_desc'] = params['meta_description']

    return TemplateResponse(request, 'dashboard/hackathon/index.html', params)


def accept_bounty(request):
    """Process the bounty.

    Args:
        pk (int): The primary key of the bounty to be accepted.

    Raises:
        Http404: The exception is raised if no associated Bounty is found.

    Returns:
        TemplateResponse: The accept bounty view.

    """
    bounty = handle_bounty_views(request)
    params = get_context(
        ref_object=bounty,
        user=request.user if request.user.is_authenticated else None,
        confirm_time_minutes_target=confirm_time_minutes_target,
        active='accept_bounty',
        title=_('Process Issue'),
    )
    params['open_fulfillments'] = bounty.fulfillments.filter(accepted=False)
    return TemplateResponse(request, 'process_bounty.html', params)


def invoice(request):
    """invoice view.

    Args:
        pk (int): The primary key of the bounty to be accepted.

    Raises:
        Http404: The exception is raised if no associated Bounty is found.

    Returns:
        TemplateResponse: The invoice  view.

    """
    bounty = handle_bounty_views(request)

    # only allow invoice viewing if admin or iff bounty funder
    is_funder = bounty.is_funder(request.user.username)
    is_staff = request.user.is_staff
    has_view_privs = is_funder or is_staff
    if not has_view_privs:
        raise Http404

    params = get_context(
        ref_object=bounty,
        user=request.user if request.user.is_authenticated else None,
        confirm_time_minutes_target=confirm_time_minutes_target,
        active='invoice_view',
        title=_('Invoice'),
    )

    params['accepted_fulfillments'] = bounty.fulfillments.filter(accepted=True)
    params['web3_type'] = bounty.web3_type

    if bounty.web3_type == 'bounties_network':
        # Legacy Flow
        params['total'] = bounty._val_usd_db if params['accepted_fulfillments'] else 0
        params['tips'] = [
            tip for tip in bounty.tips.send_happy_path() if ((tip.username == request.user.username and tip.username) or (tip.from_username == request.user.username and tip.from_username) or request.user.is_staff)
        ]

        for tip in params['tips']:
            if tip.value_in_usdt:
                params['total'] += Decimal(tip.value_in_usdt)
    else:
        params['total'] = 0
        if params['accepted_fulfillments']:
            for fulfillment in params['accepted_fulfillments']:
                if fulfillment.payout_amount:
                    fulfillment.payout_amount_usd = convert_amount(fulfillment.payout_amount, fulfillment.token_name, 'USDT')
                    params['total'] += fulfillment.payout_amount_usd

    if bounty.fee_amount > 0:
        params['fee_value_in_usdt'] = bounty.fee_amount * Decimal(bounty.get_value_in_usdt) / bounty.value_true
        params['total'] = params['total'] + params['fee_value_in_usdt']

    return TemplateResponse(request, 'bounty/invoice.html', params)


def social_contribution_modal(request):
    # TODO: will be changed to the new share
    """Social Contributuion to the bounty.

    Args:
        pk (int): The primary key of the bounty to be accepted.

    Raises:
        Http404: The exception is raised if no associated Bounty is found.

    Returns:
        TemplateResponse: The accept bounty view.

    """
    from .utils import get_bounty_invite_url
    bounty = handle_bounty_views(request)

    params = get_context(
        ref_object=bounty,
        user=request.user if request.user.is_authenticated else None,
        confirm_time_minutes_target=confirm_time_minutes_target,
        active='social_contribute',
        title=_('Social Contribute'),
    )
    params['invite_url'] = f'{settings.BASE_URL}issue/{get_bounty_invite_url(request.user.username, bounty.pk)}'
    promo_text = str(_("Check out this bounty that pays out ")) + f"{bounty.get_value_true} {bounty.token_name} {params['invite_url']}"
    for keyword in bounty.keywords_list:
        promo_text += f" #{keyword}"
    params['promo_text'] = promo_text
    return TemplateResponse(request, 'social_contribution_modal.html', params)


@csrf_exempt
@require_POST
def bulk_invite(request):
    """Invite users with matching skills to a bounty.

    Args:
        bounty_id (int): The primary key of the bounty to be accepted.
        skills (string): Comma separated list of matching keywords.

    Raises:
        Http403: The exception is raised if the user is not authenticated or
                 the args are missing.
        Http401: The exception is raised if the user is not a staff member.

    Returns:
        Http200: Json response with {'status': 200, 'msg': 'email_sent'}.

    """
    from .utils import get_bounty_invite_url

    if not request.user.is_staff:
        return JsonResponse({'status': 401,
                             'msg': 'Unauthorized'})

    inviter = request.user if request.user.is_authenticated else None
    skills = ','.join(request.POST.getlist('params[skills][]', []))
    bounties_completed = request.POST.get('params[bounties_completed]', '').strip().split(',')
    leaderboard_rank = request.POST.get('params[leaderboard_rank]', '').strip().split(',')
    rating = int(request.POST.get('params[rating]', '0'))
    organisation = request.POST.get('params[organisation]', '')
    bounty_id = request.POST.get('bountyId')

    if None in (bounty_id, inviter):
        return JsonResponse({'success': False}, status=400)

    bounty = Bounty.objects.current().get(id=int(bounty_id))

    profiles = Profile.objects.prefetch_related(
                'fulfilled', 'leaderboard_ranks', 'feedbacks_got'
            ).exclude(hide_profile=True)

    profiles = users_fetch_filters(
        profiles,
        skills,
        bounties_completed,
        leaderboard_rank,
        rating,
        organisation)

    invite_url = f'{settings.BASE_URL}issue/{get_bounty_invite_url(request.user.username, bounty_id)}'

    if len(profiles):
        for profile in profiles:
            try:
                bounty_invite = BountyInvites.objects.create(
                    status='pending'
                )
                bounty_invite.bounty.add(bounty)
                bounty_invite.inviter.add(inviter)
                bounty_invite.invitee.add(profile.user)
                msg = request.POST.get('msg', '')
                share_bounty([profile.email], msg, inviter.profile, invite_url, False)
            except Exception as e:
                logging.exception(e)
    else:
        return JsonResponse({'success': False}, status=403)
    return JsonResponse({'status': 200,
                         'msg': 'email_sent'})


@csrf_exempt
@require_POST
def social_contribution_email(request):
    """Social Contribution Email

    Returns:
        JsonResponse: Success in sending email.
    """
    from .utils import get_bounty_invite_url

    emails = []
    bounty_id = request.POST.get('bountyId')
    user_ids = request.POST.getlist('usersId[]', [])
    invite_url = f'{settings.BASE_URL}issue/{get_bounty_invite_url(request.user.username, bounty_id)}'

    inviter = request.user if request.user.is_authenticated else None
    bounty = Bounty.objects.current().get(id=int(bounty_id))
    for user_id in user_ids:
        profile = Profile.objects.get(id=int(user_id))
        bounty_invite = BountyInvites.objects.create(
            status='pending'
        )
        bounty_invite.bounty.add(bounty)
        bounty_invite.inviter.add(inviter)
        bounty_invite.invitee.add(profile.user)
        emails.append(profile.email)

    msg = request.POST.get('msg', '')

    try:
        share_bounty(emails, msg, request.user.profile, invite_url, True)
        response = {
            'status': 200,
            'msg': 'email_sent',
        }
    except Exception as e:
        logging.exception(e)
        response = {
            'status': 500,
            'msg': 'Email not sent',
        }
    return JsonResponse(response)


@login_required
def payout_bounty(request):
    """Payout the bounty.

    Args:
        pk (int): The primary key of the bounty to be accepted.

    Raises:
        Http404: The exception is raised if no associated Bounty is found.

    Returns:
        TemplateResponse: The accept bounty view.

    """
    bounty = handle_bounty_views(request)

    params = get_context(
        ref_object=bounty,
        user=request.user if request.user.is_authenticated else None,
        confirm_time_minutes_target=confirm_time_minutes_target,
        active='payout_bounty',
        title=_('Payout'),
    )
    return TemplateResponse(request, 'payout_bounty.html', params)


@login_required
def bulk_payout_bounty(request):
    """Payout the bounty.

    Args:
        pk (int): The primary key of the bounty to be accepted.

    Raises:
        Http404: The exception is raised if no associated Bounty is found.

    Returns:
        TemplateResponse: The accept bounty view.

    """
    bounty = handle_bounty_views(request)

    params = get_context(
        ref_object=bounty,
        user=request.user if request.user.is_authenticated else None,
        confirm_time_minutes_target=confirm_time_minutes_target,
        active='payout_bounty',
        title=_('Advanced Payout'),
    )
    params['open_fulfillments'] = bounty.fulfillments.filter(accepted=False)
    return TemplateResponse(request, 'bulk_payout_bounty.html', params)


@require_GET
@login_required
def fulfill_bounty(request):
    """Fulfill a bounty.

    Parameters:
        pk (int): The primary key of the Bounty.
        standard_bounties_id (int): The standard bounties ID of the Bounty.
        network (str): The network of the Bounty.
        githubUsername (str): The Github Username of the referenced user.

    Raises:
        Http404: The exception is raised if no associated Bounty is found.

    Returns:
        TemplateResponse: The fulfill bounty view.

    """
    bounty = handle_bounty_views(request)
    if not bounty.has_started_work(request.user.username):
        raise PermissionDenied
    params = get_context(
        ref_object=bounty,
        github_username=request.GET.get('githubUsername'),
        user=request.user if request.user.is_authenticated else None,
        confirm_time_minutes_target=confirm_time_minutes_target,
        active='fulfill_bounty',
        title=_('Submit Work')
    )
    params['is_bounties_network'] = bounty.is_bounties_network

    if bounty.event:
        params['prize_projects'] = HackathonProject.objects.filter(profiles=request.user.profile, hackathon=bounty.event, bounty=bounty)

    return TemplateResponse(request, 'bounty/fulfill.html', params)


@login_required
def increase_bounty(request):
    """Increase a bounty as the funder.

    Args:
        pk (int): The primary key of the bounty to be increased.

    Raises:
        Http404: The exception is raised if no associated Bounty is found.

    Returns:
        TemplateResponse: The increase bounty view.

    """
    bounty = handle_bounty_views(request)
    user = request.user if request.user.is_authenticated else None
    is_funder = bounty.is_funder(user.username.lower()) if user else False

    params = get_context(
        ref_object=bounty,
        user=user,
        confirm_time_minutes_target=confirm_time_minutes_target,
        active='increase_bounty',
        title=_('Increase Bounty'),
    )

    params['is_funder'] = json.dumps(is_funder)
    params['FEE_PERCENTAGE'] = request.user.profile.fee_percentage if request.user.is_authenticated else 10

    coupon_code = request.GET.get('coupon', False)
    if coupon_code:
        coupon = Coupon.objects.get(code=coupon_code)
        if coupon.expiry_date > datetime.now().date():
            params['FEE_PERCENTAGE'] = coupon.fee_percentage
            params['coupon_code'] = coupon.code
        else:
            params['expired_coupon'] = True

    return TemplateResponse(request, 'bounty/increase.html', params)


def cancel_bounty(request):
    """Kill an expired bounty.

    Args:
        pk (int): The primary key of the bounty to be cancelled.

    Raises:
        Http404: The exception is raised if no associated Bounty is found.

    Returns:
        TemplateResponse: The cancel bounty view.

    """
    bounty = handle_bounty_views(request)
    params = get_context(
        ref_object=bounty,
        user=request.user if request.user.is_authenticated else None,
        confirm_time_minutes_target=confirm_time_minutes_target,
        active='kill_bounty',
        title=_('Cancel Bounty')
    )

    params['is_bounties_network'] = bounty.is_bounties_network

    return TemplateResponse(request, 'bounty/cancel.html', params)


def helper_handle_admin_override_and_hide(request, bounty):
    admin_override_and_hide = request.GET.get('admin_override_and_hide', False)
    if admin_override_and_hide:
        is_moderator = request.user.profile.is_moderator if hasattr(request.user, 'profile') else False
        if getattr(request.user, 'profile', None) and is_moderator or request.user.is_staff:
            bounty.admin_override_and_hide = True
            bounty.save()
            messages.success(request, _('Bounty is now hidden'))
        else:
            messages.warning(request, _('Only moderators may do this.'))


def helper_handle_admin_contact_funder(request, bounty):
    admin_contact_funder_txt = request.GET.get('admin_contact_funder', False)
    if admin_contact_funder_txt:
        is_staff = request.user.is_staff
        is_moderator = request.user.profile.is_moderator if hasattr(request.user, 'profile') else False
        if is_staff or is_moderator:
            # contact funder
            admin_contact_funder(bounty, admin_contact_funder_txt, request.user)
            messages.success(request, _(f'Bounty message has been sent'))
        else:
            messages.warning(request, _('Only moderators or the funder of this bounty may do this.'))


def helper_handle_mark_as_remarket_ready(request, bounty):
    admin_mark_as_remarket_ready = request.GET.get('admin_toggle_as_remarket_ready', False)
    if admin_mark_as_remarket_ready:
        is_staff = request.user.is_staff
        is_moderator = request.user.profile.is_moderator if hasattr(request.user, 'profile') else False
        if is_staff or is_moderator:
            bounty.admin_mark_as_remarket_ready = not bounty.admin_mark_as_remarket_ready
            bounty.save()
            if bounty.admin_mark_as_remarket_ready:
                messages.success(request, _(f'Bounty is now remarket ready'))
            else:
                messages.success(request, _(f'Bounty is now NOT remarket ready'))
        else:
            messages.warning(request, _('Only moderators or the funder of this bounty may do this.'))


def helper_handle_suspend_auto_approval(request, bounty):
    suspend_auto_approval = request.GET.get('suspend_auto_approval', False)
    if suspend_auto_approval:
        is_staff = request.user.is_staff
        is_moderator = request.user.profile.is_moderator if hasattr(request.user, 'profile') else False
        if is_staff or is_moderator:
            bounty.admin_override_suspend_auto_approval = True
            bounty.save()
            messages.success(request, _(f'Bounty auto approvals are now suspended'))
        else:
            messages.warning(request, _('Only moderators or the funder of this bounty may do this.'))


def helper_handle_override_status(request, bounty):
    admin_override_satatus = request.GET.get('admin_override_satatus', False)
    if admin_override_satatus:
        is_staff = request.user.is_staff
        if is_staff:
            valid_statuses = [ele[0] for ele in Bounty.STATUS_CHOICES]
            valid_statuses = valid_statuses + [""]
            valid_statuses_str = ",".join(valid_statuses)
            if admin_override_satatus not in valid_statuses:
                messages.warning(request, str(
                    _('Not a valid status choice.  Please choose a valid status (no quotes): ')) + valid_statuses_str)
            else:
                bounty.override_status = admin_override_satatus
                bounty.save()
                messages.success(request, _(f'Status updated to "{admin_override_satatus}" '))
        else:
            messages.warning(request, _('Only staff or the funder of this bounty may do this.'))


def helper_handle_snooze(request, bounty):
    snooze_days = int(request.GET.get('snooze', 0))
    if snooze_days:
        is_funder = bounty.is_funder(request.user.username.lower())
        is_staff = request.user.is_staff
        is_moderator = request.user.profile.is_moderator if hasattr(request.user, 'profile') else False
        if is_funder or is_staff or is_moderator:
            bounty.snooze_warnings_for_days = snooze_days
            bounty.save()
            messages.success(request, _(f'Warning messages have been snoozed for {snooze_days} days'))
        else:
            messages.warning(request, _('Only moderators or the funder of this bounty may do this.'))


def helper_handle_approvals(request, bounty):
    mutate_worker_action = request.GET.get('mutate_worker_action', None)
    mutate_worker_action_past_tense = 'approved' if mutate_worker_action == 'approve' else 'rejected'
    worker = request.GET.get('worker', None)

    if mutate_worker_action:
        if not request.user.is_authenticated:
            messages.warning(request, _('You must be logged in to approve or reject worker submissions. Please login and try again.'))
            return

        if not worker:
            messages.warning(request, _('You must provide the worker\'s username in order to approve or reject them.'))
            return

        is_funder = bounty.is_funder(request.user.username.lower())
        is_staff = request.user.is_staff
        if is_funder or is_staff:
            pending_interests = bounty.interested.select_related('profile').filter(profile__handle=worker.lower(), pending=True)
            # Check whether or not there are pending interests.
            if not pending_interests.exists():
                messages.warning(
                    request,
                    _('This worker does not exist or is not in a pending state. Perhaps they were already approved or rejected? Please check your link and try again.'))
                return
            interest = pending_interests.first()

            if mutate_worker_action == 'approve':
                interest.pending = False
                interest.acceptance_date = timezone.now()
                interest.save()

                start_work_approved(interest, bounty)

                maybe_market_to_github(bounty, 'work_started', profile_pairs=bounty.profile_pairs)
                maybe_market_to_slack(bounty, 'worker_approved')
                record_bounty_activity(bounty, request.user, 'worker_approved', interest)
                maybe_market_to_user_slack(bounty, 'worker_approved')
            else:
                start_work_rejected(interest, bounty)

                record_bounty_activity(bounty, request.user, 'worker_rejected', interest)
                bounty.interested.remove(interest)
                interest.delete()

                maybe_market_to_slack(bounty, 'worker_rejected')
                maybe_market_to_user_slack(bounty, 'worker_rejected')

            messages.success(request, _(f'{worker} has been {mutate_worker_action_past_tense}'))
        else:
            messages.warning(request, _('Only the funder of this bounty may perform this action.'))


def helper_handle_remarket_trigger(request, bounty):
    trigger_remarket = request.GET.get('trigger_remarket', False)
    if trigger_remarket:
        is_staff = request.user.is_staff
        is_funder = bounty.is_funder(request.user.username.lower())
        if is_staff or is_funder:
            result = re_market_bounty(bounty)
            if result['success']:
                base_result_msg = "This issue has been remarketed."
                messages.success(request, _(base_result_msg + " " + result['msg']))
            else:
                messages.warning(request, _(result['msg']))
        else:
            messages.warning(request, _('Only staff or the funder of this bounty may do this.'))


def helper_handle_release_bounty_to_public(request, bounty):
    release_to_public = request.GET.get('release_to_public', False)
    if release_to_public:
        is_bounty_status_reserved = bounty.status == 'reserved'
        if is_bounty_status_reserved:
            is_staff = request.user.is_staff
            is_bounty_reserved_for_user = bounty.reserved_for_user_handle == request.user.username.lower()
            if is_staff or is_bounty_reserved_for_user:
                success = release_bounty_to_the_public(bounty)
                if success:
                    messages.success(request, _('You have successfully released this bounty to the public'))
                else:
                    messages.warning(request, _('An error has occurred whilst trying to release. Please try again later'))
            else:
                messages.warning(request, _('Only staff or the user that has been reserved can release this bounty'))
        else:
            messages.warning(request, _('This functionality is only for reserved bounties'))



@login_required
def bounty_invite_url(request, invitecode):
    """Decode the bounty details and redirect to correct bounty

    Args:
        invitecode (str): Unique invite code with bounty details and handle

    Returns:
        django.template.response.TemplateResponse: The Bounty details template response.
    """
    try:
        decoded_data = get_bounty_from_invite_url(invitecode)
        bounty = Bounty.objects.current().filter(pk=decoded_data['bounty']).first()
        inviter = User.objects.filter(username=decoded_data['inviter']).first()
        bounty_invite = BountyInvites.objects.filter(
            bounty=bounty,
            inviter=inviter,
            invitee=request.user
        ).first()
        if bounty_invite:
            bounty_invite.status = 'accepted'
            bounty_invite.save()
        else:
            bounty_invite = BountyInvites.objects.create(
                status='accepted'
            )
            bounty_invite.bounty.add(bounty)
            bounty_invite.inviter.add(inviter)
            bounty_invite.invitee.add(request.user)
        return redirect('/funding/details/?url=' + bounty.github_url)
    except Exception as e:
        logger.debug(e)
        raise Http404


def bounty_details(request, ghuser='', ghrepo='', ghissue=0, stdbounties_id=None):
    """Display the bounty details.

    Args:
        ghuser (str): The Github user. Defaults to an empty string.
        ghrepo (str): The Github repository. Defaults to an empty string.
        ghissue (int): The Github issue number. Defaults to: 0.

    Raises:
        Exception: The exception is raised for any exceptions in the main query block.

    Returns:
        django.template.response.TemplateResponse: The Bounty details template response.

    """
    from .utils import clean_bounty_url
    is_user_authenticated = request.user.is_authenticated
    request_url = clean_bounty_url(request.GET.get('url', ''))
    if is_user_authenticated and hasattr(request.user, 'profile'):
        _access_token = request.user.profile.get_access_token()
    else:
        _access_token = request.session.get('access_token')

    try:
        if ghissue:
            issue_url = 'https://github.com/' + ghuser + '/' + ghrepo + '/issues/' + ghissue
            bounties = Bounty.objects.current().filter(github_url=issue_url)
            if not bounties.exists():
                issue_url = 'https://github.com/' + ghuser + '/' + ghrepo + '/pull/' + ghissue
                bounties = Bounty.objects.current().filter(github_url=issue_url)
        else:
            issue_url = request_url
            bounties = Bounty.objects.current().filter(github_url=issue_url)

    except Exception:
        pass

    params = {
        'issueURL': issue_url,
        'title': _('Issue Details'),
        'card_title': _('Funded Issue Details | Gitcoin'),
        'avatar_url': static('v2/images/helmet.png'),
        'active': 'bounty_details',
        'is_github_token_valid': is_github_token_valid(_access_token),
        'github_auth_url': get_auth_url(request.path),
        "newsletter_headline": _("Be the first to know about new funded issues."),
        'is_staff': request.user.is_staff,
        'is_moderator': request.user.profile.is_moderator if hasattr(request.user, 'profile') else False,
    }

    bounty = None

    if issue_url:
        try:
            if stdbounties_id is not None and stdbounties_id == "0":
                new_id = Bounty.objects.current().filter(github_url=issue_url).first().standard_bounties_id
                return redirect('issue_details_new3', ghuser=ghuser, ghrepo=ghrepo, ghissue=ghissue, stdbounties_id=new_id)
            if stdbounties_id and stdbounties_id.isdigit():
                stdbounties_id = clean_str(stdbounties_id)
                bounties = bounties.filter(standard_bounties_id=stdbounties_id)
            if bounties:
                bounty = bounties.order_by('-pk').first()
                if bounties.count() > 1 and bounties.filter(network='mainnet').count() > 1:
                    bounty = bounties.filter(network='mainnet').order_by('-pk').first()
                # Currently its not finding anyting in the database
                if bounty.title and bounty.org_name:
                    params['card_title'] = f'{bounty.title} | {bounty.org_name} Funded Issue Detail | Gitcoin'
                    params['title'] = clean(params['card_title'], strip=True)
                    params['card_desc'] = ellipses(clean(bounty.issue_description_text, strip=True), 255)
                    params['noscript'] = {
                        'title': clean(bounty.title, strip=True),
                        'org_name': bounty.org_name,
                        'issue_description_text': clean(bounty.issue_description_text, strip=True),
                        'keywords': ', '.join(bounty.keywords.split(','))}

                if bounty.event and bounty.event.slug:
                    params['event'] = bounty.event.slug

                params['bounty_pk'] = bounty.pk
                params['network'] = bounty.network
                params['stdbounties_id'] = bounty.standard_bounties_id if not stdbounties_id else stdbounties_id
                params['interested_profiles'] = bounty.interested.select_related('profile').all()
                params['avatar_url'] = bounty.get_avatar_url(True)
                params['canonical_url'] = bounty.canonical_url
                params['is_bounties_network'] = bounty.is_bounties_network
                params['web3_type'] = bounty.web3_type

                if bounty.event:
                    params['event_tag'] = bounty.event.slug
                    params['prize_projects'] = HackathonProject.objects.filter(hackathon=bounty.event, bounty__standard_bounties_id=bounty.standard_bounties_id).exclude(status='invalid').prefetch_related('profiles')

                helper_handle_snooze(request, bounty)
                helper_handle_approvals(request, bounty)
                helper_handle_admin_override_and_hide(request, bounty)
                helper_handle_suspend_auto_approval(request, bounty)
                helper_handle_mark_as_remarket_ready(request, bounty)
                helper_handle_remarket_trigger(request, bounty)
                helper_handle_release_bounty_to_public(request, bounty)
                helper_handle_admin_contact_funder(request, bounty)
                helper_handle_override_status(request, bounty)
        except Bounty.DoesNotExist:
            pass
        except Exception as e:
            logger.error(e)

    if request.GET.get('sb') == '1' or (bounty and bounty.is_bounties_network):
        return TemplateResponse(request, 'bounty/details.html', params)

    params['PYPL_CLIENT_ID'] = settings.PYPL_CLIENT_ID
    return TemplateResponse(request, 'bounty/details2.html', params)


def funder_payout_reminder_modal(request, bounty_network, stdbounties_id):
    bounty = Bounty.objects.current().filter(network=bounty_network, standard_bounties_id=stdbounties_id).first()

    context = {
        'bounty': bounty,
        'active': 'funder_payout_reminder_modal',
        'title': _('Send Payout Reminder')
    }
    return TemplateResponse(request, 'funder_payout_reminder_modal.html', context)


@csrf_exempt
def funder_payout_reminder(request, bounty_network, stdbounties_id):
    if not request.user.is_authenticated:
        return JsonResponse(
            {'error': 'You must be authenticated via github to use this feature!'},
            status=401)

    if hasattr(request.user, 'profile'):
        access_token = request.user.profile.get_access_token()
    else:
        access_token = request.session.get('access_token')
    github_user_data = get_github_user_data(access_token)

    try:
        bounty = Bounty.objects.current().filter(network=bounty_network, standard_bounties_id=stdbounties_id).first()
    except Bounty.DoesNotExist:
        raise Http404

    has_fulfilled = bounty.fulfillments.filter(profile__handle=github_user_data['login']).count()
    if has_fulfilled == 0:
        return JsonResponse({
            'success': False,
          },
          status=403)

    #  410 Gone Indicates that the resource requested is no longer available and will not be available again.
    if bounty.funder_last_messaged_on:
        return JsonResponse({
            'success': False,
          },
          status=410)

    user = request.user
    funder_payout_reminder_mail(to_email=bounty.bounty_owner_email, bounty=bounty, github_username=user, live=True)
    bounty.funder_last_messaged_on = timezone.now()
    bounty.save()
    return JsonResponse({
          'success': True
        },
        status=200)


def quickstart(request):
    """Display Quickstart Guide."""

    activities = Activity.objects.filter(activity_type='new_bounty').order_by('-created')[:5]
    context = deepcopy(qs.quickstart)
    context["activities"] = activities
    context['avatar_url'] = request.build_absolute_uri(static('v2/images/twitter_cards/tw_cards-01.png'))
    return TemplateResponse(request, 'quickstart.html', context)


def load_banners(request):
    """Load profile banners"""
    images = load_files_in_directory('wallpapers')
    response = {
        'status': 200,
        'banners': images
    }
    return JsonResponse(response, safe=False)


@login_required
def profile_details(request, handle):
    """Display profile keywords.

    Args:
        handle (str): The profile handle.

    """
    try:
        profile = profile_helper(handle, True)
    except (ProfileNotFoundException, ProfileHiddenException):
        raise Http404

    if not settings.DEBUG:
        network = 'mainnet'
    else:
        network = 'rinkeby'


    response = {
        'avatar': profile.avatar_url,
        'handle': profile.handle,
        'keywords': profile.keywords,
        'bio': profile.bio,
        'userOptions': profile.products_choose,
        'jobSelected': profile.job_search_status,
        'interestsSelected': profile.interests,
        'contact_email': profile.contact_email,
    }

    return JsonResponse(response, safe=False)


def user_card(request, handle):
    """Display profile keywords.

    Args:
        handle (str): The profile handle.

    """
    try:
        profile = profile_helper(handle, True)
    except (ProfileNotFoundException, ProfileHiddenException):
        raise Http404

    if not settings.DEBUG:
        network = 'mainnet'
    else:
        network = 'rinkeby'

    if request.user.is_authenticated:
        is_following = True if TribeMember.objects.filter(profile=request.user.profile, org=profile).count() else False
    else:
        is_following = False

    profile_dict = profile.as_dict
    followers = TribeMember.objects.filter(org=profile).count()
    following = TribeMember.objects.filter(profile=profile).count()
    purchased_count = PurchasePToken.objects.filter(token_holder_profile=profile, tx_status='success').count()
    redeemed_count = RedemptionToken.objects.filter(redemption_requester=profile, tx_status='success').count()
    has_ptoken = PersonalToken.objects.filter(token_owner_profile=profile).exists()

    response = {
        'is_authenticated': request.user.is_authenticated,
        'is_following': is_following,
        'profile': {
            'avatar_url': profile.avatar_url,
            'handle': profile.handle,
            'orgs' : profile.organizations,
            'created_on' : profile.created_on,
            'keywords' : profile.keywords,
            'data': profile.data,
            'followers':followers,
            'following':following,
            'purchased_count': purchased_count,
            'redeemed_count': redeemed_count,
            'has_ptoken': has_ptoken,
        },
        'profile_dict': profile_dict
    }
    if response.get('profile',{}).get('data',{}).get('email'):
        del response['profile']['data']['email']


    return JsonResponse(response, safe=False)


def profile_keywords(request, handle):
    """Display profile details.

    Args:
        handle (str): The profile handle.

    """
    try:
        profile = profile_helper(handle, True)
    except (ProfileNotFoundException, ProfileHiddenException):
        raise Http404

    response = {
        'status': 200,
        'keywords': profile.keywords,
    }
    return JsonResponse(response)


def profile_quests(request, handle):
    """Display profile quest points details.

    Args:
        handle (str): The profile handle.

    """
    try:
        profile = profile_helper(handle, True)
    except (ProfileNotFoundException, ProfileHiddenException):
        raise Http404

    from quests.models import QuestPointAward
    qpas = QuestPointAward.objects.filter(profile=profile).order_by('created_on')
    history = []

    response = """date,close"""
    balances = {}
    running_balance = 0
    for ele in qpas:
        val = ele.value
        if val:
            running_balance += val
            datestr = ele.created_on.strftime('%d-%b-%y')
            if datestr not in balances.keys():
                balances[datestr] = 0
            balances[datestr] = running_balance

    for datestr, balance in balances.items():
        response += f"\n{datestr},{balance}"

    mimetype = 'text/x-csv'
    return HttpResponse(response)



def profile_grants(request, handle):
    """Display profile grant contribution details.

    Args:
        handle (str): The profile handle.

    """
    try:
        profile = profile_helper(handle, True)
    except (ProfileNotFoundException, ProfileHiddenException):
        raise Http404

    from grants.models import Contribution
    contributions = Contribution.objects.filter(subscription__contributor_profile=profile).order_by('-pk')
    history = []

    response = """date,close"""
    balances = {}
    for ele in contributions:
        val = ele.normalized_data.get('amount_per_period_usdt')
        if val:
            datestr = ele.created_on.strftime('1-%b-%y')
            if datestr not in balances.keys():
                balances[datestr] = 0
            balances[datestr] += val

    for datestr, balance in balances.items():
        response += f"\n{datestr},{balance}"

    mimetype = 'text/x-csv'
    return HttpResponse(response)


def profile_activity(request, handle):
    """Display profile activity details.

    Args:
        handle (str): The profile handle.

    """
    try:
        profile = profile_helper(handle, True)
    except (ProfileNotFoundException, ProfileHiddenException):
        raise Http404

    activities = list(profile.get_various_activities().values_list('created_on', flat=True))
    activities += list(profile.actions.values_list('created_on', flat=True))
    response = {}
    prev_date = timezone.now()
    for i in range(1, 12*30):
        date = timezone.now() - timezone.timedelta(days=i)
        count = len([activity_date for activity_date in activities if (activity_date < prev_date and activity_date > date)])
        if count:
            response[int(date.timestamp())] = count
        prev_date = date
    return JsonResponse(response)


def profile_spent(request, handle):
    """Display profile spent details.

    Args:
        handle (str): The profile handle.

    """
    return profile_earnings(request, handle, 'from')


def profile_ratings(request, handle, attr):
    """Display profile ratings details.

    Args:
        handle (str): The profile handle.

    """
    try:
        profile = profile_helper(handle, True)
    except (ProfileNotFoundException, ProfileHiddenException):
        raise Http404

    response = """date,close"""
    items = list(profile.feedbacks_got.values_list('created_on', attr))
    balances = {}
    for ele in items:
        val = ele[1]
        if val and val > 0:
            datestr = ele[0].strftime('1-%b-%y')
            if datestr not in balances.keys():
                balances[datestr] = {'sum': 0, 'count':0}
            balances[datestr]['sum'] += val
            balances[datestr]['count'] += 1

    for datestr, balance in balances.items():
        balance = balance['sum'] / balance['count']
        response += f"\n{datestr},{balance}"

    mimetype = 'text/x-csv'
    return HttpResponse(response)


def profile_earnings(request, handle, direction='to'):
    """Display profile earnings details.

    Args:
        handle (str): The profile handle.

    """
    try:
        profile = profile_helper(handle, True)
    except (ProfileNotFoundException, ProfileHiddenException):
        raise Http404

    if not request.user.is_authenticated or profile.pk != request.user.profile.pk:
        raise Http404

    earnings = profile.earnings
    if direction == "from":
        earnings = profile.sent_earnings

    response = """date,close"""
    earnings = list(earnings.order_by('created_on').values_list('created_on', 'value_usd'))
    balances = {}
    for earning in earnings:
        val = earning[1]
        if val:
            datestr = earning[0].strftime('1-%b-%y')
            if datestr not in balances.keys():
                balances[datestr] = 0
            balances[datestr] += val

    for datestr, balance in balances.items():
        response += f"\n{datestr},{balance}"

    mimetype = 'text/x-csv'
    return HttpResponse(response)


def profile_viewers(request, handle):
    """Display profile viewers details.

    Args:
        handle (str): The profile handle.

    """
    try:
        profile = profile_helper(handle, True)
    except (ProfileNotFoundException, ProfileHiddenException):
        raise Http404

    if not request.user.is_authenticated or profile.pk != request.user.profile.pk:
        raise Http404

    response = """date,close"""
    items = list(profile.viewed_by.order_by('created_on').values_list('created_on', flat=True))
    balances = {}
    for item in items:
        datestr = item.strftime('%d-%b-%y')
        if datestr not in balances.keys():
            balances[datestr] = 0
        balances[datestr] += 1

    for datestr, balance in balances.items():
        response += f"\n{datestr},{balance}"

    mimetype = 'text/x-csv'
    return HttpResponse(response)


@require_POST
@login_required
def profile_job_opportunity(request, handle):
    """ Save profile job opportunity.

    Args:
        handle (str): The profile handle.
    """
    uploaded_file = request.FILES.get('job_cv')
    error_response = invalid_file_response(uploaded_file, supported=['application/pdf'])
    # 400 is ok because file upload is optional here
    if error_response and error_response['status'] != 400:
        return JsonResponse(error_response)
    try:
        profile = profile_helper(handle, True)
        if request.user.profile.id != profile.id:
            return JsonResponse(
                {'error': 'Bad request'},
                status=401)
        profile.job_search_status = request.POST.get('job_search_status', None)
        profile.show_job_status = request.POST.get('show_job_status', None) == 'true'
        profile.job_type = request.POST.get('job_type', None)
        profile.remote = request.POST.get('remote', None) == 'on'
        profile.job_salary = float(request.POST.get('job_salary', '0').replace(',', ''))
        profile.job_location = json.loads(request.POST.get('locations'))
        profile.linkedin_url = request.POST.get('linkedin_url', None)
        profile.resume = request.FILES.get('job_cv', profile.resume) if not error_response else None
        profile.save()
    except (ProfileNotFoundException, ProfileHiddenException):
        raise Http404

    response = {
        'status': 200,
        'message': 'Job search status saved'
    }
    return JsonResponse(response)

@require_POST
@login_required
def profile_settings(request):
    """ Toggle profile automatic backup flag.

    Args:
        handle (str): The profile handle.
    """

    handle = request.user.profile.handle

    try:
        profile = profile_helper(handle, True)
    except (ProfileNotFoundException, ProfileHiddenException):
        raise Http404

    if not request.user.is_authenticated or profile.pk != request.user.profile.pk:
        raise Http404

    profile.automatic_backup = not profile.automatic_backup
    profile.save()

    response = {
        'status': 200,
        'message': 'Profile automatic backup flag toggled',
        'automatic_backup': profile.automatic_backup
    }

    return JsonResponse(response, status=response.get('status', 200))

@require_POST
@login_required
def profile_backup(request):
    """ Read the profile backup data.

    Args:
        handle (str): The profile handle.
    """

    handle = request.user.profile.handle

    try:
        profile = profile_helper(handle, True)
    except (ProfileNotFoundException, ProfileHiddenException):
        raise Http404

    if not request.user.is_authenticated or profile.pk != request.user.profile.pk:
        raise Http404

    model = request.POST.get('model', None)
    # prepare the exported data for backup
    profile_data = ProfileExportSerializer(profile).data
    data = {}
    keys = ['grants', 'portfolio', 'active_work', 'bounties', 'activities',
        'tips', '_tips.private_fields', 'feedbacks', '_feedbacks.private_items',
        'custom_avatars'] + list(profile_data.keys())

    if model == 'custom avatar': # custom avatar
        custom_avatars = get_custom_avatars(profile)
        data['custom_avatars'] = CustomAvatarExportSerializer(custom_avatars, many=True).data
    elif model == 'grants': # grants
        data["grants"] = GrantExportSerializer(profile.get_my_grants, many=True).data
    elif model == 'portfolio': # portfolio, active work
        portfolio_bounties = profile.get_fulfilled_bounties()
        active_work = Bounty.objects.none()
        interests = profile.active_bounties
        for interest in interests:
            active_work = active_work | Bounty.objects.filter(interested=interest, current_bounty=True)
        data["portfolio"] = BountyExportSerializer(portfolio_bounties, many=True).data
        data["active_work"] = BountyExportSerializer(active_work, many=True).data
    elif model == 'bounties': # bounties
        data["bounties"] = BountyExportSerializer(profile.bounties, many=True).data
    elif model == 'activities': # activities
        data["activities"] = ActivityExportSerializer(profile.activities, many=True).data
    elif model == 'tips': # tips
        data['tips'] = filtered_list_data('tip', profile.tips, private_items=None, private_fields=False)
        data['_tips.private_fields'] = filtered_list_data('tip', profile.tips, private_items=None, private_fields=True)
    elif model == 'feedback': # feedback
        feedbacks = FeedbackEntry.objects.filter(receiver_profile=profile).all()
        data['feedbacks'] = filtered_list_data('feedback', feedbacks, private_items=False, private_fields=None)
        data['_feedbacks.private_items'] = filtered_list_data('feedback', feedbacks, private_items=True, private_fields=None)
    else:
        data = profile_data

    response = {
        'status': 200,
        'data': data,
        'keys': keys
    }

    return JsonResponse(response, status=response.get('status', 200))

@require_POST
@login_required
def profile_tax_settings(request, handle):
    """ Save profile tax info (country location and address).

    Args:
        handle (str): The profile handle.
    """
    try:
        profile = profile_helper(handle, True)
        if request.user.profile.id != profile.id:
            return JsonResponse(
                {'error': 'Bad request'},
                status=401)
        location_component = request.POST.get('locationComponent')
        address_component = request.POST.get('addressComponent')
        if json.loads(location_component):
            profile.location = location_component
        if address_component:
            profile.address = address_component
        profile.save()
    except (ProfileNotFoundException, ProfileHiddenException):
        raise Http404

    response = {
        'status': 200,
        'message': 'Tax settings saved'
    }
    return JsonResponse(response)


def invalid_file_response(uploaded_file, supported):
    response = None
    forbidden_content = ['<script>']
    if not uploaded_file:
        response = {
            'status': 400,
            'message': 'No File Found'
        }
    elif uploaded_file.size > 31457280:
        # 30MB max file size
        response = {
            'status': 413,
            'message': 'File Too Large'
        }
    else:
        file_mime = magic.from_buffer(next(uploaded_file.chunks()), mime=True)
        logger.info('uploaded file: %s' % file_mime)
        if file_mime not in supported:
            response = {
                'status': 415,
                'message': 'Invalid File Type'
            }
        '''
        try:
            forbidden = False
            while forbidden is False:
                chunk = next(uploaded_file.chunks())
                if not chunk:
                    break
                for ele in forbidden_content:
                    # could add in other ways to determine forbidden content
                    q = ele.encode('ascii')

                    if chunk.find(q) != -1:
                        forbidden = True
                        response = {
                            'status': 422,
                            'message': 'Invalid File contents'
                        }
                        break

        except Exception as e:
            print(e)
        '''

    return response


def get_profile_tab(request, profile, tab, prev_context):

    #config
    if not settings.DEBUG:
        network = 'mainnet'
    else:
        network = 'rinkeby'
    status = 200
    order_by = request.GET.get('order_by', '-modified_on')
    context = profile.reassemble_profile_dict

    # all tabs
    active_bounties = context['active_bounties'].order_by('-web3_created')
    context['active_bounties_count'] = active_bounties.cache().count()
    context['portfolio_count'] = len(context['portfolio']) + profile.portfolio_items.cache().count()
    context['projects_count'] = HackathonProject.objects.filter( profiles__id=profile.id).cache().count()
    context['my_kudos'] = profile.get_my_kudos.cache().distinct('kudos_token_cloned_from__name')[0:7]
    context['projects_count'] = HackathonProject.objects.filter(profiles__id=profile.id).cache().count()
    context['personal_tokens_count'] = PurchasePToken.objects.filter(token_holder_profile_id=profile.id).distinct('ptoken').cache().count()
    # specific tabs
    if tab == 'activity':
        all_activities = ['all', 'new_bounty', 'start_work', 'work_submitted', 'work_done', 'new_tip', 'receive_tip', 'new_grant', 'update_grant', 'killed_grant', 'new_grant_contribution', 'new_grant_subscription', 'killed_grant_contribution', 'receive_kudos', 'new_kudos', 'joined', 'updated_avatar']
        activity_tabs = [
            (_('All Activity'), all_activities),
            (_('Bounties'), ['new_bounty', 'start_work', 'work_submitted', 'work_done']),
            (_('Tips'), ['new_tip', 'receive_tip']),
            (_('Kudos'), ['receive_kudos', 'new_kudos']),
            (_('Grants'), ['new_grant', 'update_grant', 'killed_grant', 'new_grant_contribution', 'new_grant_subscription', 'killed_grant_contribution']),
        ]
        if profile.is_org:
            activity_tabs = [
                (_('All Activity'), all_activities),
                (_('Bounties'), ['new_bounty', 'start_work', 'work_submitted', 'work_done']),
            ]

        page = request.GET.get('p', None)

        if page:
            page = int(page)
            activity_type = request.GET.get('a', '')
            if activity_type == 'currently_working':
                currently_working_bounties = Bounty.objects.current().filter(interested__profile=profile).filter(interested__status='okay') \
                    .filter(interested__pending=False).filter(idx_status__in=Bounty.WORK_IN_PROGRESS_STATUSES)
                currently_working_bounties_count = currently_working_bounties.count()
                if currently_working_bounties_count > 0:
                    paginator = Paginator(currently_working_bounties, 10)

                if page > paginator.num_pages:
                    return HttpResponse(status=204)

                context = {}
                context['bounties'] = [bounty for bounty in paginator.get_page(page)]

                return TemplateResponse(request, 'profiles/profile_bounties.html', context, status=status)

            else:

                all_activities = profile.get_various_activities()
                paginator = Paginator(profile_filter_activities(all_activities, activity_type, activity_tabs), 10)

                if page > paginator.num_pages:
                    return HttpResponse(status=204)

                context = {}
                context['activities'] = [ele.view_props_for(request.user) for ele in paginator.get_page(page)]

                return TemplateResponse(request, 'profiles/profile_activities.html', context, status=status)


        all_activities = context.get('activities')
        tabs = []
        counts = context.get('activities_counts', {'joined': 1})
        for name, actions in activity_tabs:

            # this functions as profile_filter_activities does
            # except w. aggregate counts
            activities_count = 0
            for action in actions:
                activities_count += counts.get(action, 0)


            # dont draw a tab where the activities count is 0
            if activities_count == 0:
                continue

            # buidl dict
            obj = {'id': slugify(name),
                   'name': name,
                   'objects': [],
                   'count': activities_count,
                   'type': 'activity'
                   }
            tabs.append(obj)

            context['tabs'] = tabs

        if request.method == 'POST' and request.is_ajax():
            # Update profile address data when new preferred address is sent
            validated = request.user.is_authenticated and request.user.username.lower() == profile.handle.lower()
            if validated and request.POST.get('address'):
                address = request.POST.get('address')
                profile.preferred_payout_address = address
                profile.save()
                msg = {
                    'status': 200,
                    'msg': _('Success!'),
                    'wallets': [profile.preferred_payout_address, ],
                }

                return JsonResponse(msg, status=msg.get('status', 200))
    elif tab == 'orgs':
        pass
    elif tab == 'tribe':
        context['team'] = profile.team_or_none_if_timeout
    elif tab == 'follow':
        pass
    elif tab == 'people':
        if profile.is_org:
            context['team'] = profile.team_or_none_if_timeout
    elif tab == 'hackathons':
        context['projects'] = HackathonProject.objects.filter( profiles__id=profile.id)
    elif tab == 'quests':
        context['quest_wins'] = profile.quest_attempts.filter(success=True)
    elif tab == 'grants':
        from grants.models import Contribution
        contributions = Contribution.objects.filter(subscription__contributor_profile=profile).order_by('-pk')
        history = []
        for ele in contributions:
            history.append(ele.normalized_data)
        context['history'] = history
        context['subs'] = profile.grant_contributor.filter(num_tx_approved__gt=1)
    elif tab == 'active':
        context['active_bounties'] = active_bounties
    elif tab == 'resume':
        if not prev_context['is_editable'] and not profile.show_job_status:
            raise Http404
    elif tab == 'viewers':
        if not prev_context['is_editable']:
            raise Http404
        pass
    elif tab == 'portfolio':
        title = request.POST.get('project_title')
        pk = request.POST.get('project_pk')
        if title:
            if request.POST.get('URL')[0:4] != "http":
                messages.error(request, 'Invalid link.')
            elif not request.POST.get('URL')[0:4]:
                messages.error(request, 'Please enter some tags.')
            elif not request.user.is_authenticated or request.user.profile.pk != profile.pk:
                messages.error(request, 'Not Authorized')
            else:
                PortfolioItem.objects.create(
                    profile=request.user.profile,
                    title=title,
                    link=request.POST.get('URL'),
                    tags=request.POST.get('tags').split(','),
                    )
                messages.info(request, 'Portfolio Item added.')
        if pk:
            # delete portfolio item
            if not request.user.is_authenticated or request.user.profile.pk != profile.pk:
                messages.error(request, 'Not Authorized')
            pi = PortfolioItem.objects.filter(pk=pk).first()
            if pi:
                pi.delete()
                messages.info(request, 'Portfolio Item has been deleted.')
    elif tab == 'earnings':
        context['earnings'] = Earning.objects.filter(to_profile=profile, network='mainnet', value_usd__isnull=False).order_by('-created_on')
    elif tab == 'spent':
        context['spent'] = Earning.objects.filter(from_profile=profile, network='mainnet', value_usd__isnull=False).order_by('-created_on')
    elif tab == 'kudos':
        context['org_kudos'] = profile.get_org_kudos
        owned_kudos = profile.get_my_kudos.order_by('id', order_by)
        sent_kudos = profile.get_sent_kudos.order_by('id', order_by)
        kudos_limit = 8
        context['kudos'] = owned_kudos[0:kudos_limit]
        context['sent_kudos'] = sent_kudos[0:kudos_limit]
        context['kudos_count'] = owned_kudos.count()
        context['sent_kudos_count'] = sent_kudos.count()
    elif tab == 'ptokens':
        tokens_list = PurchasePToken.objects.filter(token_holder_profile_id=profile.id).distinct('ptoken').values_list('ptoken', flat=True)
        context['buyed_ptokens'] = PersonalToken.objects.filter(pk__in=tokens_list)
    elif tab == 'ratings':
        context['feedbacks_sent'] = [fb for fb in profile.feedbacks_sent.all() if fb.visible_to(request.user)]
        context['feedbacks_got'] = [fb for fb in profile.feedbacks_got.all() if fb.visible_to(request.user)]
        context['unrated_funded_bounties'] = Bounty.objects.current().prefetch_related('fulfillments', 'interested', 'interested__profile', 'feedbacks') \
            .filter(
                bounty_owner_github_username__iexact=profile.handle,
                network=network,
            ).exclude(
                feedbacks__feedbackType='approver',
                feedbacks__sender_profile=profile,
            ).distinct('pk').nocache()
        context['unrated_contributed_bounties'] = Bounty.objects.current().prefetch_related('feedbacks').filter(interested__profile=profile, network=network,) \
                .filter(interested__status='okay') \
                .filter(interested__pending=False).filter(idx_status='submitted') \
                .exclude(
                    feedbacks__feedbackType='worker',
                    feedbacks__sender_profile=profile
                ).distinct('pk').nocache()
    elif tab == 'trust':
        today = datetime.today()
        context['brightid_status'] = get_brightid_status(profile.brightid_uuid)
        if settings.DEBUG:
            context['brightid_status'] = 'not_verified'

        try:
            context['upcoming_calls'] = JSONStore.objects.get(key='brightid_verification_parties', view='brightid_verification_parties').data
        except JSONStore.DoesNotExist:
            context['upcoming_calls'] = []

        context['is_sms_verified'] = profile.sms_verification
        context['is_twitter_verified'] = profile.is_twitter_verified
        context['verify_tweet_text'] = verify_text_for_tweet(profile.handle)
    else:
        raise Http404
    return context

def verify_text_for_tweet(handle):
    url = 'https://gitcoin.co/' + handle
    msg = 'I am verifying my identity as ' + handle + ' on @gitcoin'
    full_text = msg + ' ' + url

    return full_text

@login_required
def verify_user_twitter(request, handle):
    MIN_FOLLOWER_COUNT = 100
    MIN_ACCOUNT_AGE_WEEKS = 26 # ~6 months

    is_logged_in_user = request.user.is_authenticated and request.user.username.lower() == handle.lower()
    if not is_logged_in_user:
        return JsonResponse({
            'ok': False,
            'msg': f'Request must be for the logged in user'
        })

    profile = profile_helper(handle, True)
    if profile.is_twitter_verified:
        return JsonResponse({
            'ok': True,
            'msg': f'User was verified previously'
        })

    request_data = json.loads(request.body.decode('utf-8'))
    twitter_handle = request_data.get('twitter_handle', '')

    if twitter_handle == '':
        return JsonResponse({
            'ok': False,
            'msg': f'Request must include a Twitter handle'
        })

    auth = tweepy.OAuthHandler(TWITTER_CONSUMER_KEY, TWITTER_CONSUMER_SECRET)
    auth.set_access_token(TWITTER_ACCESS_TOKEN, TWITTER_ACCESS_SECRET)

    try:
        api = tweepy.API(auth)

        user = api.get_user(twitter_handle)

        if user.followers_count < MIN_FOLLOWER_COUNT:
            msg = 'Sorry, you must have at least ' + str(MIN_FOLLOWER_COUNT) + ' followers'
            return JsonResponse({
                'ok': False,
                'msg': msg
            })

        age = datetime.now() - user.created_at
        if age < timedelta(days=7 * MIN_ACCOUNT_AGE_WEEKS):
            msg = 'Sorry, your account must be at least ' + str(MIN_ACCOUNT_AGE_WEEKS) + ' weeks old'
            return JsonResponse({
                'ok': False,
                'msg': msg
            })

        last_tweet = api.user_timeline(screen_name=twitter_handle, count=1, tweet_mode="extended",
                                       include_rts=False, exclude_replies=False)[0]
    except tweepy.TweepError:
        return JsonResponse({
            'ok': False,
            'msg': f'Sorry, we couldn\'t get the last tweet from @{twitter_handle}'
        })
    except IndexError:
        return JsonResponse({
            'ok': False,
            'msg': 'Sorry, we couldn\'t retrieve the last tweet from your timeline'
        })

    if last_tweet.retweeted or 'RT @' in last_tweet.full_text:
        return JsonResponse({
            'ok': False,
            'msg': f'We get a retweet from your last status, at this moment we don\'t supported retweets.'
        })

    full_text = html.unescape(last_tweet.full_text)
    expected_msg = verify_text_for_tweet(handle)

    # Twitter replaces the URL with a shortened version, which is what it returns
    # from the API call. So we'll split on the @-mention of gitcoin, and only compare
    # the body of the text
    tweet_split = full_text.split("@gitcoin")
    expected_split = expected_msg.split("@gitcoin")

    if tweet_split[0] != expected_split[0]:
        return JsonResponse({
            'ok': False,
            'msg': f'Sorry, your last Tweet didn\'t match the verification text',
            'found': tweet_split,
            'expected': expected_split
        })

    profile.is_twitter_verified = True
    profile.twitter_handle = twitter_handle
    profile.save()

    return JsonResponse({
        'ok': True,
        'msg': full_text,
        'found': tweet_split,
        'expected': expected_split
    })

def profile_filter_activities(activities, activity_name, activity_tabs):
    """A helper function to filter a ActivityQuerySet.

    Args:
        activities (ActivityQuerySet): The ActivityQuerySet.
        activity_name (str): The activity_type to filter.

    Returns:
        ActivityQuerySet: The filtered results.

    """
    if not activity_name or activity_name == 'all-activity':
        return activities
    for name, actions in activity_tabs:
        if slugify(name) == activity_name:
            return activities.filter(activity_type__in=actions)
    return activities.filter(activity_type=activity_name)


def profile(request, handle, tab=None):
    """Display profile details.

    Args:
        handle (str): The profile handle.

    Variables:
        context (dict): The template context to be used for template rendering.
        profile (dashboard.models.Profile): The Profile object to be used.
        status (int): The status code of the response.

    Returns:
        TemplateResponse: The profile templated view.

    """

    # setup
    status = 200
    default_tab = 'activity'
    tab = tab if tab else default_tab
    handle = handle.replace("@", "")
    # perf
    disable_cache = False

    # make sure tab param is correct
    all_tabs = ['bounties', 'projects', 'manage', 'active', 'ratings', 'follow', 'portfolio', 'viewers', 'activity', 'resume', 'kudos', 'earnings', 'spent', 'orgs', 'people', 'grants', 'quests', 'tribe', 'hackathons', 'ptokens', 'trust']
    tab = default_tab if tab not in all_tabs else tab
    if handle in all_tabs and request.user.is_authenticated:
        # someone trying to go to their own profile?
        tab = handle
        handle = request.user.profile.handle

    # user only tabs
    if not handle and request.user.is_authenticated:
        handle = request.user.username
    is_my_profile = request.user.is_authenticated and request.user.username.lower() == handle.lower()
    user_only_tabs = ['viewers', 'earnings', 'spent', 'trust']
    tab = default_tab if tab in user_only_tabs and not is_my_profile else tab

    context = {}
    context['tags'] = [('#announce', 'bullhorn'), ('#mentor', 'terminal'), ('#jobs', 'code'), ('#help', 'laptop-code'), ('#other', 'briefcase'), ]
    # get this user
    try:
        if not handle and not request.user.is_authenticated:
            return redirect('funder_bounties')
        if not handle:
            handle = request.user.username
            profile = None
            if not profile:
                profile = profile_helper(handle.lower(), disable_cache=disable_cache, full_profile=True)
        else:
            if handle.endswith('/'):
                handle = handle[:-1]
            profile = profile_helper(handle.lower(), current_user=request.user, disable_cache=disable_cache)

    except (Http404, ProfileHiddenException, ProfileNotFoundException):
        status = 404
        context = {
            'hidden': True,
            'ratings': range(0,5),
            'followers': TribeMember.objects.filter(org=request.user.profile) if request.user.is_authenticated and hasattr(request.user, 'profile') else [],
            'profile': {
                'handle': handle,
                'avatar_url': f"/dynamic/avatar/Self",
                'data': {
                    'name': f"@{handle}",
                },
            },
        }
        return TemplateResponse(request, 'profiles/profile.html', context, status=status)

    # make sure we're on the right profile route + redirect if we dont
    if request.path not in profile.url and tab == default_tab:
        return redirect(profile.url)

    # setup context for visit
    if not len(profile.tribe_members) and tab == 'tribe':
        tab = 'activity'

    # hack to make sure that if ur looking at ur own profile u see right online status
    # previously this was cached on the session object, and we've not yet found a way to buste that cache
    if request.user.is_authenticated:
        if request.user.username.lower() == profile.handle:
            base = Profile.objects_full
            if disable_cache:
                base = base.nocache()
            profile = base.get(pk=profile.pk)

    context['is_my_org'] = request.user.is_authenticated and any(
        [handle.lower() == org.lower() for org in request.user.profile.organizations])
    if request.user.is_authenticated and hasattr(request.user, 'profile'):
        context['is_on_tribe'] = request.user.profile.tribe_members.filter(org__handle=handle.lower()).exists()
    else:
        context['is_on_tribe'] = False

    if profile.is_org and profile.is_tribe:

        active_tab = 0
        if tab == "townsquare":
            active_tab = 0
        elif tab == "projects":
            active_tab = 1
        elif tab == "people":
            active_tab = 2
        elif tab == "bounties":
            active_tab = 3
        elif tab == "ptokens":
            active_tab = 4
        context['active_panel'] = active_tab

        # record profile view
        if request.user.is_authenticated and not context['is_my_org']:
            ProfileView.objects.create(target=profile, viewer=request.user.profile)
        try:
            context['tags'] = get_tags(request)
            network = get_default_network()
            orgs_bounties = profile.get_orgs_bounties(network)
            context['count_bounties_on_repo'] = orgs_bounties.count()
            context['sum_eth_on_repos'] = profile.get_eth_sum(bounties=orgs_bounties)
            context['works_with_org'] = profile.as_dict.get('works_with_org', [])
            context['currentProfile'] = TribesSerializer(profile, context={'request': request}).data
            what = f'tribe:{profile.handle}'
            try:
                context['pinned'] = PinnedPost.objects.get(what=what)
            except PinnedPost.DoesNotExist:
                context['pinned'] = None
            context['target'] = f'/activity?what={what}'
            context['what'] = what
            context['is_on_tribe'] = json.dumps(context['is_on_tribe'])
            context['is_my_org'] = json.dumps(context['is_my_org'])
            context['profile_handle'] = profile.handle
            context['title'] = profile.handle
            context['card_desc'] = profile.desc


            return TemplateResponse(request, 'profiles/tribes-vue.html', context, status=status)
        except Exception as e:
            raise e # raise so that sentry konws about it and we fix it
            logger.info(str(e))


    if tab == 'tribe':
        context['tribe_priority'] = profile.tribe_priority
        suggested_bounties = BountyRequest.objects.filter(tribe=profile, status='o').order_by('created_on')
        if suggested_bounties:
            context['suggested_bounties'] = suggested_bounties

    context['is_my_profile'] = is_my_profile
    context['show_resume_tab'] = profile.show_job_status or context['is_my_profile']
    context['show_follow_tab'] = True
    context['is_editable'] = context['is_my_profile'] # or context['is_my_org']
    context['tab'] = tab
    context['show_activity'] = request.GET.get('p', False) != False

    context['ratings'] = range(0,5)
    context['feedbacks_sent'] = [fb.pk for fb in profile.feedbacks_sent.all() if fb.visible_to(request.user)]
    context['feedbacks_got'] = [fb.pk for fb in profile.feedbacks_got.all() if fb.visible_to(request.user)]
    context['all_feedbacks'] = context['feedbacks_got'] + context['feedbacks_sent']

    follow_page_size = 10
    page_number = request.GET.get('page', 1)
    context['all_followers'] = TribeMember.objects.filter(org=profile)
    context['all_following'] = TribeMember.objects.filter(profile=profile)
    context['following'] = Paginator(context['all_following'], follow_page_size).get_page(page_number)
    context['followers'] = Paginator(context['all_followers'], follow_page_size).get_page(page_number)
    context['foltab'] = request.GET.get('sub', 'followers')
    context['page_obj'] = context['followers'] if context['foltab'] == 'followers' else context['following']

    tab = get_profile_tab(request, profile, tab, context)
    if type(tab) == dict:
        context.update(tab)
    else:
        return tab

    # record profile view
    if request.user.is_authenticated and not context['is_my_profile']:
        ProfileView.objects.create(target=profile, viewer=request.user.profile)

    if request.user.is_authenticated:
        ptoken = PersonalToken.objects.filter(token_owner_profile=profile).first()

        if ptoken:
            context['ptoken'] = ptoken
            context['total_minted'] = ptoken.total_minted
            context['total_purchases'] = ptoken.ptoken_purchases.count()
            context['total_redemptions'] = RedemptionToken.objects.filter(ptoken=ptoken,
                                                                          redemption_state='completed').count()
            context['total_holders'] = len(ptoken.get_holders())
            context['current_hodling'] = ptoken.get_hodling_amount(request.user.profile)
            context['locked_amount'] = RedemptionToken.objects.filter(ptoken=ptoken,
                                                                      redemption_requester=request.user.profile,
                                                                      redemption_state__in=['request', 'accepted', 'waiting_complete']).aggregate(locked=Sum('total'))['locked'] or 0
            context['available_to_redeem'] = context['current_hodling'] - context['locked_amount']

    return TemplateResponse(request, 'profiles/profile.html', context, status=status)


@staff_member_required
def funders_mailing_list(request):
    profile_list = list(Profile.objects.filter(
        persona_is_funder=True).exclude(email="").values_list('email',
                                                              flat=True))
    return JsonResponse({'funder_emails': profile_list})


@staff_member_required
def hunters_mailing_list(request):
    profile_list = list(Profile.objects.filter(
        persona_is_hunter=True).exclude(email="").values_list('email',
                                                              flat=True))
    return JsonResponse({'hunter_emails': profile_list})


@csrf_exempt
def lazy_load_kudos(request):
    page = request.POST.get('page', 1)
    context = {}
    datarequest = request.POST.get('request')
    order_by = request.GET.get('order_by', '-modified_on')
    limit = int(request.GET.get('limit', 8))
    handle = request.POST.get('handle')

    if handle:
        try:
            profile = Profile.objects.get(handle=handle.lower())
            if datarequest == 'mykudos':
                key = 'kudos'
                context[key] = profile.get_my_kudos.order_by('id', order_by)
            else:
                key = 'sent_kudos'
                context[key] = profile.get_sent_kudos.order_by('id', order_by)
        except Profile.DoesNotExist:
            pass

    paginator = Paginator(context[key], limit)
    kudos = paginator.get_page(page)
    html_context = {}
    html_context[key] = kudos
    html_context['kudos_data'] = key
    kudos_html = loader.render_to_string('shared/kudos_card_profile.html', html_context)
    return JsonResponse({'kudos_html': kudos_html, 'has_next': kudos.has_next()})


@csrf_exempt
@ratelimit(key='ip', rate='5/m', method=ratelimit.UNSAFE, block=True)
def get_quickstart_video(request):
    """Show quickstart video."""
    context = {
        'active': 'video',
        'title': _('Quickstart Video'),
    }
    return TemplateResponse(request, 'quickstart_video.html', context)


@csrf_exempt
@ratelimit(key='ip', rate='5/m', method=ratelimit.UNSAFE, block=True)
def extend_issue_deadline(request):
    """Show quickstart video."""
    bounty = Bounty.objects.get(pk=request.GET.get("pk"))
    context = {
        'active': 'extend_issue_deadline',
        'title': _('Extend Expiration'),
        'bounty': bounty,
        'user_logged_in': request.user.is_authenticated,
        'login_link': '/login/github?next=' + request.GET.get('redirect', '/')
    }
    return TemplateResponse(request, 'extend_issue_deadline.html', context)


@require_POST
@csrf_exempt
@ratelimit(key='ip', rate='5/s', method=ratelimit.UNSAFE, block=True)
def sync_web3(request):
    """Sync up web3 with the database.

    This function has a few different uses.  It is typically called from the
    front end using the javascript `sync_web3` function.  The `issueURL` is
    passed in first, followed optionally by a `bountydetails` argument.

    Returns:
        JsonResponse: The JSON response following the web3 sync.

    """
    # setup
    result = {
        'status': '400',
        'msg': "bad request"
    }

    issue_url = request.POST.get('url')
    txid = request.POST.get('txid')
    network = request.POST.get('network')

    if issue_url and txid and network:
        # confirm txid has mined
        print('* confirming tx has mined')
        if not has_tx_mined(txid, network):
            result = {
                'status': '400',
                'msg': 'tx has not mined yet'
            }
        else:

            # get bounty id
            print('* getting bounty id')
            bounty_id = get_bounty_id(issue_url, network)
            if not bounty_id:
                result = {
                    'status': '400',
                    'msg': 'could not find bounty id'
                }
            else:
                # get/process bounty
                print('* getting bounty')
                bounty = get_bounty(bounty_id, network)
                print('* processing bounty')
                did_change = False
                max_tries_attempted = False
                counter = 0
                url = None
                while not did_change and not max_tries_attempted:
                    did_change, _, new_bounty = web3_process_bounty(bounty)
                    if not did_change:
                        print("RETRYING")
                        time.sleep(3)
                        counter += 1
                        max_tries_attempted = counter > 3
                    if new_bounty:
                        url = new_bounty.url
                        try:
                            fund_ables = Activity.objects.filter(activity_type='status_update',
                                                                 bounty=None,
                                                                 metadata__fund_able=True,
                                                                 metadata__resource__contains={
                                                                     'provider': issue_url
                                                                 })
                            if fund_ables.exists():
                                comment = f'New Bounty created {new_bounty.get_absolute_url()}'
                                activity = fund_ables.first()
                                activity.bounty = new_bounty
                                activity.save()
                                Comment.objects.create(profile=new_bounty.bounty_owner_profile, activity=activity, comment=comment)
                        except Activity.DoesNotExist as e:
                            print(e)

                result = {
                    'status': '200',
                    'msg': "success",
                    'did_change': did_change,
                    'url': url,
                }

    return JsonResponse(result, status=result['status'])


# LEGAL
@xframe_options_exempt
def terms(request):
    context = {
        'title': _('Terms of Use'),
    }
    return TemplateResponse(request, 'legal/terms.html', context)

def privacy(request):
    return TemplateResponse(request, 'legal/privacy.html', {})


def cookie(request):
    return TemplateResponse(request, 'legal/privacy.html', {})


def prirp(request):
    return TemplateResponse(request, 'legal/privacy.html', {})


def apitos(request):
    return TemplateResponse(request, 'legal/privacy.html', {})


def labs(request):
    labs = LabsResearch.objects.all()
    tools = Tool.objects.prefetch_related('votes').filter(category=Tool.CAT_ALPHA)

    socials = [{
        "name": _("GitHub Repo"),
        "link": "https://github.com/gitcoinco/labs/",
        "class": "fab fa-github fa-2x"
    }, {
        "name": _("Slack"),
        "link": "https://gitcoin.co/slack",
        "class": "fab fa-slack fa-2x"
    }, {
        "name": _("Contact the Team"),
        "link": "mailto:founders@gitcoin.co",
        "class": "fa fa-envelope fa-2x"
    }]

    context = {
        'active': "labs",
        'title': _("Labs"),
        'card_desc': _("Gitcoin Labs provides advanced tools for busy developers"),
        'avatar_url': 'https://c.gitcoin.co/labs/Articles-Announcing_Gitcoin_Labs.png',
        'tools': tools,
        'labs': labs,
        'socials': socials
    }
    return TemplateResponse(request, 'labs.html', context)


@csrf_exempt
@ratelimit(key='ip', rate='5/m', method=ratelimit.UNSAFE, block=True)
def redeem_coin(request, shortcode):
    if request.body:
        status = 'OK'

        body_unicode = request.body.decode('utf-8')
        body = json.loads(body_unicode)
        address = body['address']

        try:
            coin = CoinRedemption.objects.get(shortcode=shortcode)
            address = Web3.toChecksumAddress(address)

            if hasattr(coin, 'coinredemptionrequest'):
                status = 'error'
                message = 'Bad request'
            else:
                abi = json.loads('[{"constant":true,"inputs":[],"name":"mintingFinished","outputs":[{"name":"","type":"bool"}],"payable":false,"stateMutability":"view","type":"function"},{"constant":true,"inputs":[],"name":"name","outputs":[{"name":"","type":"string"}],"payable":false,"stateMutability":"view","type":"function"},{"constant":false,"inputs":[{"name":"_spender","type":"address"},{"name":"_value","type":"uint256"}],"name":"approve","outputs":[{"name":"","type":"bool"}],"payable":false,"stateMutability":"nonpayable","type":"function"},{"constant":true,"inputs":[],"name":"totalSupply","outputs":[{"name":"","type":"uint256"}],"payable":false,"stateMutability":"view","type":"function"},{"constant":false,"inputs":[{"name":"_from","type":"address"},{"name":"_to","type":"address"},{"name":"_value","type":"uint256"}],"name":"transferFrom","outputs":[{"name":"","type":"bool"}],"payable":false,"stateMutability":"nonpayable","type":"function"},{"constant":true,"inputs":[],"name":"decimals","outputs":[{"name":"","type":"uint8"}],"payable":false,"stateMutability":"view","type":"function"},{"constant":false,"inputs":[{"name":"_to","type":"address"},{"name":"_amount","type":"uint256"}],"name":"mint","outputs":[{"name":"","type":"bool"}],"payable":false,"stateMutability":"nonpayable","type":"function"},{"constant":true,"inputs":[],"name":"version","outputs":[{"name":"","type":"string"}],"payable":false,"stateMutability":"view","type":"function"},{"constant":false,"inputs":[{"name":"_spender","type":"address"},{"name":"_subtractedValue","type":"uint256"}],"name":"decreaseApproval","outputs":[{"name":"","type":"bool"}],"payable":false,"stateMutability":"nonpayable","type":"function"},{"constant":true,"inputs":[{"name":"_owner","type":"address"}],"name":"balanceOf","outputs":[{"name":"balance","type":"uint256"}],"payable":false,"stateMutability":"view","type":"function"},{"constant":false,"inputs":[],"name":"finishMinting","outputs":[{"name":"","type":"bool"}],"payable":false,"stateMutability":"nonpayable","type":"function"},{"constant":true,"inputs":[],"name":"owner","outputs":[{"name":"","type":"address"}],"payable":false,"stateMutability":"view","type":"function"},{"constant":true,"inputs":[],"name":"symbol","outputs":[{"name":"","type":"string"}],"payable":false,"stateMutability":"view","type":"function"},{"constant":false,"inputs":[{"name":"_to","type":"address"},{"name":"_value","type":"uint256"}],"name":"transfer","outputs":[{"name":"","type":"bool"}],"payable":false,"stateMutability":"nonpayable","type":"function"},{"constant":false,"inputs":[{"name":"_spender","type":"address"},{"name":"_addedValue","type":"uint256"}],"name":"increaseApproval","outputs":[{"name":"","type":"bool"}],"payable":false,"stateMutability":"nonpayable","type":"function"},{"constant":true,"inputs":[{"name":"_owner","type":"address"},{"name":"_spender","type":"address"}],"name":"allowance","outputs":[{"name":"","type":"uint256"}],"payable":false,"stateMutability":"view","type":"function"},{"constant":false,"inputs":[{"name":"newOwner","type":"address"}],"name":"transferOwnership","outputs":[],"payable":false,"stateMutability":"nonpayable","type":"function"},{"payable":false,"stateMutability":"nonpayable","type":"fallback"},{"anonymous":false,"inputs":[{"indexed":true,"name":"to","type":"address"},{"indexed":false,"name":"amount","type":"uint256"}],"name":"Mint","type":"event"},{"anonymous":false,"inputs":[],"name":"MintFinished","type":"event"},{"anonymous":false,"inputs":[{"indexed":true,"name":"previousOwner","type":"address"},{"indexed":true,"name":"newOwner","type":"address"}],"name":"OwnershipTransferred","type":"event"},{"anonymous":false,"inputs":[{"indexed":true,"name":"owner","type":"address"},{"indexed":true,"name":"spender","type":"address"},{"indexed":false,"name":"value","type":"uint256"}],"name":"Approval","type":"event"},{"anonymous":false,"inputs":[{"indexed":true,"name":"from","type":"address"},{"indexed":true,"name":"to","type":"address"},{"indexed":false,"name":"value","type":"uint256"}],"name":"Transfer","type":"event"}]')

                # Instantiate Colorado Coin contract
                contract = w3.eth.contract(coin.contract_address, abi=abi)

                tx = contract.functions.transfer(address, coin.amount * 10**18).buildTransaction({
                    'nonce': w3.eth.getTransactionCount(settings.COLO_ACCOUNT_ADDRESS),
                    'gas': 100000,
                    'gasPrice': recommend_min_gas_price_to_confirm_in_time(5) * 10**9
                })

                signed = w3.eth.account.signTransaction(tx, settings.COLO_ACCOUNT_PRIVATE_KEY)
                transaction_id = w3.eth.sendRawTransaction(signed.rawTransaction).hex()

                CoinRedemptionRequest.objects.create(
                    coin_redemption=coin,
                    ip=get_ip(request),
                    sent_on=timezone.now(),
                    txid=transaction_id,
                    txaddress=address
                )

                message = transaction_id
        except CoinRedemption.DoesNotExist:
            status = 'error'
            message = _('Bad request')
        except Exception as e:
            status = 'error'
            message = str(e)

        # http response
        response = {
            'status': status,
            'message': message,
        }

        return JsonResponse(response)

    try:
        coin = CoinRedemption.objects.get(shortcode=shortcode)

        params = {
            'class': 'redeem',
            'title': _('Coin Redemption'),
            'coin_status': _('PENDING')
        }

        try:
            coin_redeem_request = CoinRedemptionRequest.objects.get(coin_redemption=coin)
            params['colo_txid'] = coin_redeem_request.txid
        except CoinRedemptionRequest.DoesNotExist:
            params['coin_status'] = _('INITIAL')

        return TemplateResponse(request, 'yge/redeem_coin.html', params)
    except CoinRedemption.DoesNotExist:
        raise Http404


@login_required
def new_bounty(request):
    """Create a new bounty."""
    from .utils import clean_bounty_url

    suggested_developers = []
    if request.user.is_authenticated:
        subscriptions = request.user.profile.active_subscriptions
        suggested_developers = BountyFulfillment.objects.prefetch_related('bounty')\
            .filter(
                bounty__bounty_owner_github_username__iexact=request.user.profile.handle,
                bounty__idx_status='done'
            ).values('profile__handle', 'profile__id').annotate(fulfillment_count=Count('bounty')) \
            .order_by('-fulfillment_count')[:5]
    bounty_params = {
        'newsletter_headline': _('Be the first to know about new funded issues.'),
        'issueURL': clean_bounty_url(request.GET.get('source') or request.GET.get('url', '')),
        'amount': request.GET.get('amount'),
        'subscriptions': subscriptions,
        'suggested_developers': suggested_developers
    }

    params = get_context(
        user=request.user if request.user.is_authenticated else None,
        confirm_time_minutes_target=confirm_time_minutes_target,
        active='submit_bounty',
        title=_('Create Funded Issue'),
        update=bounty_params,
    )
    params['blocked_urls'] = json.dumps(list(BlockedURLFilter.objects.all().values_list('expression', flat=True)))
    params['FEE_PERCENTAGE'] = request.user.profile.fee_percentage if request.user.is_authenticated else 10

    coupon_code = request.GET.get('coupon', False)
    if coupon_code:
        coupon = Coupon.objects.get(code=coupon_code)
        if coupon.expiry_date > datetime.now().date():
            params['FEE_PERCENTAGE'] = coupon.fee_percentage
            params['coupon_code'] = coupon.code
        else:
            params['expired_coupon'] = True

    activity_ref = request.GET.get('activity', False)
    try:
        activity_id = int(activity_ref)
        params['activity'] = Activity.objects.get(id=activity_id)
    except (ValueError, Activity.DoesNotExist):
        pass

    params['avatar_url'] = request.build_absolute_uri(static('v2/images/twitter_cards/tw_cards-01.png'))
    return TemplateResponse(request, 'bounty/new_bounty.html', params)


@login_required
def new_hackathon_bounty(request, hackathon=''):
    """Create a new hackathon bounty."""
    from .utils import clean_bounty_url

    try:
        hackathon_event = HackathonEvent.objects.filter(slug__iexact=hackathon).prefetch_related('sponsor_profiles').latest('id')
    except HackathonEvent.DoesNotExist:
        return redirect(reverse('get_hackathons'))

    bounty_params = {
        'newsletter_headline': _('Be the first to know about new funded issues.'),
        'issueURL': clean_bounty_url(request.GET.get('source') or request.GET.get('url', '')),
        'amount': request.GET.get('amount'),
        'hackathon':hackathon_event
    }

    params = get_context(
        user=request.user if request.user.is_authenticated else None,
        confirm_time_minutes_target=confirm_time_minutes_target,
        active='submit_bounty',
        title=_('Create Funded Issue'),
        update=bounty_params
    )
    return TemplateResponse(request, 'dashboard/hackathon/new_bounty.html', params)

@csrf_exempt
def get_suggested_contributors(request):
    previously_worked_developers = []
    users_invite = []
    keywords = request.GET.get('keywords', '').split(',')
    invitees = [int(x) for x in request.GET.get('invite', '').split(',') if x]

    if request.user.is_authenticated:
        previously_worked_developers = BountyFulfillment.objects.prefetch_related('bounty', 'profile')\
            .filter(
                bounty__bounty_owner_github_username__iexact=request.user.profile.handle,
                bounty__idx_status='done'
            ).values('profile__handle', 'profile__id').annotate(fulfillment_count=Count('bounty')) \
            .order_by('-fulfillment_count')

    keywords_filter = Q()
    for keyword in keywords:
        keywords_filter = keywords_filter | Q(bounty__metadata__issueKeywords__icontains=keyword) | \
        Q(bounty__title__icontains=keyword) | \
        Q(bounty__issue_description__icontains=keyword)

    recommended_developers = BountyFulfillment.objects.prefetch_related('bounty', 'profile') \
        .filter(keywords_filter).values('profile__handle', 'profile__id') \
        .exclude(profile__handle__isnull=True) \
        .exclude(profile__handle__exact='').distinct()[:10]

    verified_developers = UserVerificationModel.objects.filter(verified=True).values('user__profile__handle', 'user__profile__id')

    if invitees:
        invitees_filter = Q()
        for invite in invitees:
            invitees_filter = invitees_filter | Q(pk=invite)

        users_invite = Profile.objects.filter(invitees_filter).values('id', 'handle', 'email').distinct()

    return JsonResponse(
                {
                    'contributors': list(previously_worked_developers),
                    'recommended_developers': list(recommended_developers),
                    'verified_developers': list(verified_developers),
                    'invites': list(users_invite)
                },
                status=200)


@csrf_exempt
@login_required
@ratelimit(key='ip', rate='5/m', method=ratelimit.UNSAFE, block=True)
def change_bounty(request, bounty_id):
    # ETC-TODO: ADD UPDATE AMOUNT for ETC
    user = request.user if request.user.is_authenticated else None

    if not user:
        if request.body:
            return JsonResponse(
                {'error': _('You must be authenticated via github to use this feature!')},
                status=401)
        else:
            return redirect('/login/github?next=' + request.get_full_path())

    try:
        bounty_id = int(bounty_id)
        bounty = Bounty.objects.get(pk=bounty_id)
    except:
        if request.body:
            return JsonResponse({'error': _('Bounty doesn\'t exist!')}, status=404)
        else:
            raise Http404

    keys = [
        'title',
        'experience_level',
        'project_length',
        'bounty_type',
        'featuring_date',
        'bounty_categories',
        'issue_description',
        'permission_type',
        'project_type',
        'reserved_for_user_handle',
        'is_featured',
        'admin_override_suspend_auto_approval',
        'keywords'
    ]

    if request.body:
        can_change = (bounty.status in Bounty.OPEN_STATUSES) or \
                (bounty.can_submit_after_expiration_date and bounty.status is 'expired')
        if not can_change:
            return JsonResponse({
                'error': _('The bounty can not be changed anymore.')
            }, status=405)

        is_funder = bounty.is_funder(user.username.lower()) if user else False
        is_staff = request.user.is_staff if user else False
        if not is_funder and not is_staff:
            return JsonResponse({
                'error': _('You are not authorized to change the bounty.')
            }, status=401)

        try:
            params = json.loads(request.body)
        except Exception:
            return JsonResponse({'error': 'Invalid JSON.'}, status=400)

        bounty_changed = False
        new_reservation = False
        for key in keys:
            value = params.get(key, 0)
            if value != 0:
                if key == 'featuring_date':
                    value = timezone.make_aware(
                        timezone.datetime.fromtimestamp(int(value)),
                        timezone=UTC)

                if key == 'bounty_categories':
                    value = value.split(',')
                old_value = getattr(bounty, key)

                if value != old_value:
                    if key == 'keywords':
                        bounty.metadata['issueKeywords'] = value
                    else:
                        setattr(bounty, key, value)
                    bounty_changed = True
                    if key == 'reserved_for_user_handle' and value:
                        new_reservation = True

        bounty_increased = False
        if not bounty.is_bounties_network:
            current_amount = float(bounty.value_true)
            new_amount = float(params.get('amount')) if params.get('amount') else None
            if new_amount and current_amount != new_amount:
                bounty.value_true = new_amount
                value_in_token = params.get('value_in_token')
                bounty.value_in_token = value_in_token
                bounty.balance = value_in_token
                try:
                    bounty.token_value_in_usdt = convert_token_to_usdt(bounty.token_name)
                    bounty.value_in_usdt = convert_amount(bounty.value_true, bounty.token_name, 'USDT')
                    bounty.value_in_usdt_now = bounty.value_in_usdt
                    bounty.value_in_eth = convert_amount(bounty.value_true, bounty.token_name, 'ETH')
                    bounty_increased = True
                except ConversionRateNotFoundError as e:
                    logger.debug(e)

            current_hours = int(bounty.estimated_hours)
            new_hours = int(params.get('hours')) if params.get('hours') else None
            if new_hours and current_hours != new_hours:
                bounty.estimated_hours = new_hours
                bounty.metadata['estimatedHours'] = new_hours
                bounty_changed = True

        if not bounty_changed and not bounty_increased:
            return JsonResponse({
                'success': True,
                'msg': _('Bounty details are unchanged.'),
                'url': bounty.absolute_url,
            })

        bounty.save()

        if bounty_changed:
            event = 'bounty_changed'
            record_bounty_activity(bounty, user, event)
            record_user_action(user, event, bounty)
            maybe_market_to_email(bounty, event)
        if bounty_increased:
            event = 'increased_bounty'
            record_bounty_activity(bounty, user, event)
            record_user_action(user, event, bounty)
            maybe_market_to_email(bounty, event)



        # notify a user that a bounty has been reserved for them
        if new_reservation and bounty.bounty_reserved_for_user:
            new_reserved_issue('founders@gitcoin.co', bounty.bounty_reserved_for_user, bounty)

        return JsonResponse({
            'success': True,
            'msg': _('You successfully changed bounty details.'),
            'url': bounty.absolute_url,
        })

    result = {}
    for key in keys:
        result[key] = getattr(bounty, key)
    del result['featuring_date']

    params = {
        'title': _('Change Bounty Details'),
        'pk': bounty.pk,
        'result': json.dumps(result),
        'is_bounties_network': bounty.is_bounties_network,
        'token_name': bounty.token_name,
        'token_address': bounty.token_address,
        'amount': bounty.get_value_true,
        'estimated_hours': bounty.estimated_hours
    }

    return TemplateResponse(request, 'bounty/change.html', params)


def get_users(request):
    token = request.GET.get('token', None)
    add_non_gitcoin_users = not request.GET.get('suppress_non_gitcoiners', None)

    if request.is_ajax():
        q = request.GET.get('term', '').lower()
        profiles = Profile.objects.filter(handle__startswith=q)
        results = []
        # try gitcoin
        for user in profiles:
            profile_json = {}
            profile_json['id'] = user.id
            profile_json['text'] = user.handle
            profile_json['avatar_url'] = user.avatar_url
            if user.avatar_baseavatar_related.filter(active=True).exists():
                profile_json['avatar_id'] = user.avatar_baseavatar_related.filter(active=True).first().pk
                profile_json['avatar_url'] = user.avatar_baseavatar_related.filter(active=True).first().avatar_url
            profile_json['preferred_payout_address'] = user.preferred_payout_address
            results.append(profile_json)
        # try github
        if not len(results) and add_non_gitcoin_users:
            search_results = search_users(q, token=token)
            for result in search_results:
                profile_json = {}
                profile_json['id'] = -1
                profile_json['text'] = result.login
                profile_json['email'] = None
                profile_json['avatar_id'] = None
                profile_json['avatar_url'] = result.avatar_url
                profile_json['preferred_payout_address'] = None
                # dont dupe github profiles and gitcoin profiles in user search
                if profile_json['text'].lower() not in [p['text'].lower() for p in profiles]:
                    results.append(profile_json)
        # just take users word for it
        if not len(results) and add_non_gitcoin_users:
            profile_json = {}
            profile_json['id'] = -1
            profile_json['text'] = q
            profile_json['email'] = None
            profile_json['avatar_id'] = None
            profile_json['preferred_payout_address'] = None
            results.append(profile_json)
        data = json.dumps(results)
    else:
        raise Http404
    mimetype = 'application/json'
    return HttpResponse(data, mimetype)


def get_kudos(request):
    autocomplete_kudos = {
        'copy': "No results found.  Try these categories: ",
        'autocomplete': ['rare','common','ninja','soft skills','programming']
    }
    if request.is_ajax():
        q = request.GET.get('term')
        network = request.GET.get('network', None)
        filter_by_address = request.GET.get('filter_by_address', '')
        eth_to_usd = convert_token_to_usdt('ETH')
        kudos_by_name = Token.objects.filter(name__icontains=q)
        kudos_by_desc = Token.objects.filter(description__icontains=q)
        kudos_by_tags = Token.objects.filter(tags__icontains=q)
        kudos_pks = (kudos_by_desc | kudos_by_name | kudos_by_tags).values_list('pk', flat=True)
        kudos = Token.objects.filter(pk__in=kudos_pks, hidden=False, num_clones_allowed__gt=0).order_by('name')
        if filter_by_address:
            kudos = kudos.filter(owner_address=filter_by_address)
        is_staff = request.user.is_staff if request.user.is_authenticated else False
        if not is_staff:
            kudos = kudos.filter(send_enabled_for_non_gitcoin_admins=True)
        if network:
            kudos = kudos.filter(contract__network=network)
        results = []
        for token in kudos:
            kudos_json = {}
            kudos_json['id'] = token.id
            kudos_json['token_id'] = token.token_id
            kudos_json['name'] = token.name
            kudos_json['name_human'] = humanize_name(token.name)
            kudos_json['description'] = token.description
            kudos_json['image'] = token.preview_img_url

            kudos_json['price_finney'] = token.price_finney / 1000
            kudos_json['price_usd'] = eth_to_usd * kudos_json['price_finney']
            kudos_json['price_usd_humanized'] = f"${round(kudos_json['price_usd'], 2)}"

            results.append(kudos_json)
        if not results:
            results = [autocomplete_kudos]
        data = json.dumps(results)
    else:
        raise Http404
    mimetype = 'application/json'
    return HttpResponse(data, mimetype)

@login_required
def hackathon_prizes(request, hackathon=''):
    profile = request.user.profile
    hackathon_event = get_object_or_404(HackathonEvent, slug__iexact=hackathon)
    sponsors = hackathon_event.sponsor_profiles.all().values_list('id', flat=True)
    is_sponsor_member = profile.organizations_fk.filter(pk__in=sponsors)
    funded_bounties = profile.bounties_funded.filter(event=hackathon_event)

    if profile.is_staff:
        query_prizes = Bounty.objects.filter(event=hackathon_event, current_bounty=True)
    elif is_sponsor_member.exists():
        sponsor = is_sponsor_member.first()
        profiles = list(sponsor.team.values_list('id', flat=True)) + [sponsor.id]
        query_prizes = Bounty.objects.filter(event=hackathon_event, current_bounty=True).filter(Q(bounty_owner_profile__in=profiles) |
                                                                           Q(admin_override_org_name__in=[
                                                                               sponsor.name,
                                                                               sponsor.handle
                                                                           ]))
    elif funded_bounties.exists():
        query_prizes = funded_bounties.filter(current_bounty=True)
    else:
        raise Http404("You need fund one prize in this hackathon to access the dashboard.")

    prizes = []
    for prize in query_prizes:
        paid = BountyFulfillment.objects.filter(bounty=prize, payout_status='done')
        total_submitted = BountyEvent.objects.filter(bounty=prize, event_type='submit_work').count()
        prize_in_json = {
            'pk': prize.pk,
            'title': prize.title_or_desc,
            'url': prize.get_absolute_url(),
            'value_eth': prize.get_value_in_eth,
            'values_usdt': prize.get_value_in_usdt_now,
            'paid': paid.exists(),
            'submissions': [project.to_json() for project in prize.project_bounty.all()],
            'total_projects': prize.project_bounty.count(),
            'total_submitted': total_submitted,
        }

        prizes.append(prize_in_json)

    return JsonResponse({
        'prizes': prizes
    })


@login_required
def dashboard_sponsors(request, hackathon='', panel='prizes'):
    """Handle rendering of HackathonEvents. Reuses the dashboard template."""
    profile = request.user.profile
    hackathon_event = get_object_or_404(HackathonEvent, slug__iexact=hackathon)
    sponsors = hackathon_event.sponsor_profiles.all().values_list('id', flat=True)
    is_sponsor_member = profile.organizations_fk.filter(pk__in=sponsors)
    founded_bounties = profile.bounties_funded.filter(event=hackathon_event)

    if profile.is_staff:
        sponsor_profile = is_sponsor_member.first() or profile
        query_prizes = Bounty.objects.filter(event=hackathon_event, current_bounty=True)
    elif is_sponsor_member.exists():
        sponsor_profile = is_sponsor_member.first()
        sponsor = is_sponsor_member.first()
        profiles = list(sponsor.team.values_list('id', flat=True)) + [sponsor.id]
        query_prizes = Bounty.objects.filter(event=hackathon_event, current_bounty=True).filter(Q(bounty_owner_profile__in=profiles) |
                                                                           Q(admin_override_org_name__in=[
                                                                               sponsor.name,
                                                                               sponsor.handle
                                                                           ]))
    elif founded_bounties.exists():
        sponsor_profile = profile
        query_prizes = Bounty.objects.filter(event=hackathon_event, bounty_owner_profile=profile, current_bounty=True)
    else:
        raise Http404("You need fund one prize in this hackathon to access the dashboard.")

    title = hackathon_event.name.title()
    description = f"{title} | Gitcoin Virtual Hackathon"
    avatar_url = hackathon_event.logo.url if hackathon_event.logo else request.build_absolute_uri(
        static('v2/images/twitter_cards/tw_cards-02.png'))
    network = get_default_network()
    hackathon_not_started = timezone.now() < hackathon_event.start_date and not request.user.is_staff
    org = {
        'display_name': sponsor_profile.name,
        'avatar_url': sponsor_profile.avatar_url,
        'org_name': sponsor_profile.handle,
        'follower_count': sponsor_profile.tribe_members.all().count(),
        'bounty_count': sponsor_profile.bounties.count()
    }

    view_tags = get_tags(request)
    active_tab = 0
    if panel == "prizes":
        active_tab = 0
    elif panel == "stats":
        active_tab = 1
    elif panel == "mentors":
        active_tab = 2

    filter = ''
    if request.GET.get('filter'):
        filter = f':{request.GET.get("filter")}'

    what = f'hackathon:{hackathon_event.id}{filter}'

    num_participants = BountyEvent.objects.filter(bounty__event_id=hackathon_event.id, event_type='express_interest', bounty__in=query_prizes).count()
    num_submissions = BountyEvent.objects.filter(bounty__event_id=hackathon_event.id, event_type='submit_work', bounty__in=query_prizes).count()

    profile = request.user.profile if request.user.is_authenticated and hasattr(request.user, 'profile') else None

    default_mentors = []
    if profile:
        default_mentors = Profile.objects.filter(
            user__groups__name=f'sponsor-org-{profile.handle}-mentors'
        )

    params = {
        'default_mentors': default_mentors,
        'active': 'dashboard',
        'prize_count': query_prizes.count(),
        'type': 'hackathon',
        'title': title,
        'card_desc': description,
        'what': what,
        'user_orgs': org,
        'keywords': json.dumps([str(key) for key in Keyword.objects.all().values_list('keyword', flat=True)]),
        'hackathon': hackathon_event,
        'hackathon_obj': HackathonEventSerializer(hackathon_event).data,
        'hackathon_not_started': hackathon_not_started,
        'user': request.user,
        'avatar_url': avatar_url,
        'tags': view_tags,
        'activities': [],
        'use_pic_card': True,
        'projects': [],
        'panel': active_tab,
        'num_participants': num_participants,
        'num_submissions': num_submissions
    }

    return TemplateResponse(request, 'dashboard/sponsors.html', params)


def hackathon(request, hackathon='', panel='prizes'):
    """Handle rendering of HackathonEvents. Reuses the dashboard template."""

    try:
        hackathon_event = HackathonEvent.objects.filter(slug__iexact=hackathon).prefetch_related('sponsor_profiles').latest('id')
        increment_view_count.delay([hackathon_event.pk], hackathon_event.content_type, request.user.id, 'individual')
    except HackathonEvent.DoesNotExist:
        return redirect(reverse('get_hackathons'))

    title = hackathon_event.name.title()
    description = f"{title} | Gitcoin Virtual Hackathon"
    avatar_url = hackathon_event.logo.url if hackathon_event.logo else request.build_absolute_uri(static('v2/images/twitter_cards/tw_cards-02.png'))
    network = get_default_network()
    hackathon_not_started = timezone.now() < hackathon_event.start_date and not request.user.is_staff
    # if hackathon_not_started:
        # return redirect(reverse('hackathon_onboard', args=(hackathon_event.slug,)))
    is_sponsor = False

    orgs = []

    following_tribes = []
    sponsors = hackathon_event.sponsor_profiles.all()

    if request.user and hasattr(request.user, 'profile'):
        profile = request.user.profile
        following_tribes = profile.tribe_members.filter(
            org__in=sponsors
        ).values_list('org__handle', flat=True)

        is_member = profile.organizations_fk.filter(pk__in=sponsors.values_list('id', flat=True)).exists()
        is_founder = profile.bounties_funded.filter(event=hackathon_event).exists()
        is_sponsor = is_member or is_founder or request.user.is_staff

    for sponsor_profile in sponsors:
        org = {
            'display_name': sponsor_profile.name,
            'avatar_url': sponsor_profile.avatar_url,
            'org_name': sponsor_profile.handle,
            'follower_count': sponsor_profile.tribe_members.all().count(),
            'followed': True if sponsor_profile.handle in following_tribes else False,
            'bounty_count': sponsor_profile.bounties.count()
        }
        orgs.append(org)

    if hasattr(request.user, 'profile') == False:
        is_registered = False
    else:
        is_registered = HackathonRegistration.objects.filter(registrant=request.user.profile,
                                                             hackathon=hackathon_event) if request.user and request.user.profile else None

    hacker_count = HackathonRegistration.objects.filter(hackathon=hackathon_event).distinct('registrant').count()
    projects_count = HackathonProject.objects.filter(hackathon=hackathon_event).all().count()
    view_tags = get_tags(request)
    active_tab = 0
    if panel == "prizes":
        active_tab = 0
    elif panel == "townsquare":
        active_tab = 1
    elif panel == "projects":
        active_tab = 2
    elif panel == "participants":
        active_tab = 3
    elif panel == "events":
        active_tab = 4
    elif panel == "showcase":
        active_tab = 5

    filter = ''
    if request.GET.get('filter'):
        filter = f':{request.GET.get("filter")}'

    what = f'hackathon:{hackathon_event.id}{filter}'
    from townsquare.utils import can_pin
    try:
        pinned = PinnedPost.objects.get(what=what)
    except PinnedPost.DoesNotExist:
        pinned = None
    params = {
        'active': 'dashboard',
        'prize_count': hackathon_event.get_current_bounties.count(),
        'type': 'hackathon',
        'title': title,
        'card_desc': description,
        'what': what,
        'can_pin': can_pin(request, what),
        'pinned': pinned,
        'target': f'/activity?what={what}',
        'orgs': orgs,
        'keywords': json.dumps([str(key) for key in Keyword.objects.all().values_list('keyword', flat=True)]),
        'hackathon': hackathon_event,
        'hacker_count': hacker_count,
        'projects_count': projects_count,
        'hackathon_obj': HackathonEventSerializer(hackathon_event).data,
        'prize_founders': list(
            Bounty.objects.filter(event=hackathon_event).values_list('bounty_owner_profile__handle', flat=True).distinct()),
        'is_registered': json.dumps(True if is_registered else False),
        'hackathon_not_started': hackathon_not_started,
        'user': request.user,
        'avatar_url': avatar_url,
        'tags': view_tags,
        'activities': [],
        'SHOW_DRESSING': False,
        'use_pic_card': True,
        'projects': [],
        'panel': active_tab,
        'is_sponsor': is_sponsor
    }

    if hackathon_event.identifier == 'grow-ethereum-2019':
        params['card_desc'] = "The ‘Grow Ethereum’ Hackathon runs from Jul 29, 2019 - Aug 15, 2019 and features over $10,000 in bounties"

    elif hackathon_event.identifier == 'beyondblockchain_2019':
        from dashboard.context.hackathon_explorer import beyondblockchain_2019
        params['sponsors'] = beyondblockchain_2019

    elif hackathon_event.identifier == 'eth_hack':
        from dashboard.context.hackathon_explorer import eth_hack
        params['sponsors'] = eth_hack

    params['keywords'] = programming_languages + programming_languages_full
    params['active'] = 'users'
    from chat.tasks import get_chat_url
    params['chat_override_url'] = f"{get_chat_url()}/hackathons/channels/{hackathon_event.chat_channel_id}"

    return TemplateResponse(request, 'dashboard/index-vue.html', params)


def hackathon_onboard(request, hackathon=''):
    referer = request.META.get('HTTP_REFERER', '')
    sponsors = {}
    is_registered = False
    try:
        hackathon_event = HackathonEvent.objects.filter(slug__iexact=hackathon).latest('id')
        hackathon_sponsors = HackathonSponsor.objects.filter(hackathon=hackathon_event)
        profile = request.user.profile if request.user.is_authenticated and hasattr(request.user, 'profile') else None
        is_registered = HackathonRegistration.objects.filter(registrant=profile, hackathon=hackathon_event) if profile else None

        if hackathon_sponsors:
            sponsors_gold = []
            sponsors_silver = []
            for hackathon_sponsor in hackathon_sponsors:
                sponsor = Sponsor.objects.get(name=hackathon_sponsor.sponsor)
                sponsor_obj = {
                    'name': sponsor.name,
                }
                if sponsor.tribe:
                    sponsor_obj['members'] = TribeMember.objects.filter(profile=sponsor.tribe).count()
                    sponsor_obj['handle'] = sponsor.tribe.handle

                if sponsor.logo_svg:
                    sponsor_obj['logo'] = sponsor.logo_svg.url
                elif sponsor.logo:
                    sponsor_obj['logo'] = sponsor.logo.url

                if hackathon_sponsor.sponsor_type == 'G':
                    sponsors_gold.append(sponsor_obj)
                else:
                    sponsors_silver.append(sponsor_obj)

            sponsors = {
                'sponsors_gold': sponsors_gold,
                'sponsors_silver': sponsors_silver
            }

    except HackathonEvent.DoesNotExist:
        hackathon_event = HackathonEvent.objects.last()

    avatar_url = hackathon_event.logo.url if hackathon_event.logo else request.build_absolute_uri(static('v2/images/twitter_cards/tw_cards-02.png'))
    params = {
        'active': 'hackathon_onboard',
        'title': f'{hackathon_event.name.title()} Onboard',
        'hackathon': hackathon_event,
        'referer': referer,
        'avatar_url': avatar_url,
        'is_registered': is_registered,
        'sponsors': sponsors,
        'onboard': True
    }

    if Poll.objects.filter(hackathon=hackathon_event).exists():
        params['poll'] = Poll.objects.filter(hackathon=hackathon_event).order_by('created_on').last()

    return TemplateResponse(request, 'dashboard/hackathon/onboard.html', params)


@csrf_exempt
@require_POST
def save_hackathon(request, hackathon):
    description = clean(
        request.POST.get('description'),
        tags=['a', 'abbr', 'acronym', 'b', 'blockquote', 'code', 'em', 'p', 's' 'u', 'br', 'i', 'li', 'ol', 'strong', 'ul', 'img', 'h1', 'h2', 'h3', 'h4', 'h5', 'h6', 'iframe', 'pre'],
        attributes={
            'a': ['href', 'title'],
            'abbr': ['title'],
            'acronym': ['title'],
            'img': ['src'],
            'iframe': ['src', 'frameborder', 'allowfullscreen'],
            '*': ['class', 'style']},
        styles=['background-color', 'color'],
        protocols=['http', 'https', 'mailto'],
        strip=True,
        strip_comments=True
    )

    if request.user.is_authenticated and request.user.is_staff:
        profile = request.user.profile if hasattr(request.user, 'profile') else None

        hackathon_event = HackathonEvent.objects.filter(slug__iexact=hackathon).latest('id')
        hackathon_event.description = description
        hackathon_event.save()
        return JsonResponse(
            {
                'success': True,
                'is_my_org': True,
            },
            status=200)
    else:
        return JsonResponse(
            {
                'success': False,
                'is_my_org': False,
            },
            status=401)


def hackathon_project(request, hackathon='', project=''):
    return hackathon_projects(request, hackathon, project)


def hackathon_projects(request, hackathon='', specify_project=''):
    q = clean(request.GET.get('q', ''), strip=True)
    order_by = clean(request.GET.get('order_by', '-created_on'), strip=True)
    filters = clean(request.GET.get('filters', ''), strip=True)
    sponsor = clean(request.GET.get('sponsor', ''), strip=True)
    page = request.GET.get('page', 1)

    try:
        hackathon_event = HackathonEvent.objects.filter(slug__iexact=hackathon).latest('id')
    except HackathonEvent.DoesNotExist:
        hackathon_event = HackathonEvent.objects.last()

    title = f'{hackathon_event.name.title()} Projects'
    desc = f"{title} in the recent Gitcoin Virtual Hackathon"
    avatar_url = hackathon_event.logo.url if hackathon_event.logo else request.build_absolute_uri(static('v2/images/twitter_cards/tw_cards-02.png'))

    if order_by not in {'created_on', '-created_on'}:
        order_by = '-created_on'

    projects = HackathonProject.objects.filter(hackathon=hackathon_event).exclude(status='invalid').prefetch_related('profiles').order_by(order_by).select_related('bounty')

    sponsors_list = []
    for project in projects:
        sponsor_item = {
            'avatar_url': project.bounty.avatar_url,
            'org_name': project.bounty.org_name
        }
        sponsors_list.append(sponsor_item)

    sponsors_list = list({v['org_name']:v for v in sponsors_list}.values())

    if q:
        projects = projects.filter(
            Q(name__icontains=q) |
            Q(summary__icontains=q) |
            Q(profiles__handle__icontains=q)
        )

    if sponsor:
        projects_sponsor=[]
        for project in projects:
            if sponsor == project.bounty.org_name:
                projects_sponsor.append(project)
        projects = projects_sponsor

    if filters == 'winners':
        projects = projects.filter(
            Q(badge__isnull=False)
        )

    if filters == 'grants':
        projects = projects.filter(
            Q(grant_obj__isnull=False)
        )

    if specify_project:
        projects = projects.filter(name__iexact=specify_project.replace('-', ' '))
        if projects.exists():
            project = projects.first()
            title = project.name
            desc = f'This project was created in the Gitcoin {hackathon_event.name.title()} Virtual Hackathon'
            if project.logo:
                avatar_url = project.logo.url


    projects_paginator = Paginator(projects, 9)

    try:
        projects_paginated = projects_paginator.page(page)
    except PageNotAnInteger:
        projects_paginated = projects_paginator.page(1)
    except EmptyPage:
        projects_paginated = projects_paginator.page(projects_paginator.num_pages)

    params = {
        'active': 'hackathon_onboard',
        'title': title,
        'card_desc': desc,
        'hackathon': hackathon_event,
        'sponsors_list': sponsors_list,
        'sponsor': sponsor,
        'avatar_url': avatar_url,
        'projects': projects_paginated,
        'order_by': order_by,
        'filters': filters,
        'query': q.split
    }

    return TemplateResponse(request, 'dashboard/hackathon/projects.html', params)


@csrf_exempt
def hackathon_get_project(request, bounty_id, project_id=None):
    profile = request.user.profile if request.user.is_authenticated and hasattr(request.user, 'profile') else None

    try:
        bounty = Bounty.objects.get(id=bounty_id)
        projects = HackathonProject.objects.filter(bounty__standard_bounties_id=bounty.standard_bounties_id, profiles__id=profile.id).nocache()
    except HackathonProject.DoesNotExist:
        pass

    if project_id:
        project_selected = projects.filter(id=project_id).first()
    else:
        project_selected = None

    params = {
        'bounty_id': bounty_id,
        'bounty': bounty,
        'projects': projects,
        'project_selected': project_selected,
        'avatar_url': request.build_absolute_uri(static('v2/images/twitter_cards/tw_cards-02.png')),
    }
    return TemplateResponse(request, 'dashboard/hackathon/project_new.html', params)


@csrf_exempt
@require_POST
def hackathon_save_project(request):

    project_id = request.POST.get('project_id')
    bounty_id = request.POST.get('bounty_id')
    profiles = request.POST.getlist('profiles[]')
    logo = request.FILES.get('logo')
    looking_members = request.POST.get('looking-members', '') == 'on'
    message = request.POST.get('looking-members-message', '')[:150]
    profile = request.user.profile if request.user.is_authenticated and hasattr(request.user, 'profile') else None
    error_response = invalid_file_response(logo, supported=['image/png', 'image/jpeg', 'image/jpg'])
    video_provider = request.POST.get('videodemo-provider', '')
    video_url = request.POST.get('videodemo-url', '')
    categories = request.POST.getlist('categories[]')
    tech_stack = request.POST.getlist('tech-stack[]')

    if error_response and error_response['status'] != 400:
        return JsonResponse(error_response)

    if profile is None:
        return JsonResponse({
            'success': False,
            'msg': '',
        })

    bounty_obj = Bounty.objects.get(pk=bounty_id)

    kwargs = {
        'name': clean(request.POST.get('name'),  strip=True),
        'hackathon': bounty_obj.event,
        'logo': request.FILES.get('logo'),
        'bounty': bounty_obj,
        'summary': clean(request.POST.get('summary'), strip=True),
        'work_url': clean(request.POST.get('work_url'), strip=True),
        'looking_members': looking_members,
        'message': '',
        'extra': {
            'has_gitcoin_chat': False,
            'has_other_contact_method': False,
            'other_contact_method': '',
        }
    }

    if video_url and video_provider:
        kwargs['extra']['video_provider'] = video_provider
        kwargs['extra']['video_url'] = video_url

    if categories:
        kwargs['categories'] = categories

    if tech_stack:
        kwargs['tech_stack'] = tech_stack

    if looking_members:
        has_gitcoin_chat = request.POST.get('has_gitcoin_chat', '') == 'on'
        has_other_contact_method = request.POST.get('has_other_contact_method', '') == 'on'
        other_contact_method = request.POST.get('other_contact_method', '')[:150]
        kwargs['message'] = message
        kwargs['extra'] = {
            'has_gitcoin_chat': has_gitcoin_chat,
            'has_other_contact_method': has_other_contact_method,
            'other_contact_method': other_contact_method,
            'message': message,
        }

    try:

        if profile.chat_id is '' or profile.chat_id is None:
            created, profile = associate_chat_to_profile(profile)
    except Exception as e:
        logger.info("Bounty Profile owner not apart of gitcoin")
    profiles_to_connect = [profile.chat_id]

    hackathon_admins = Profile.objects.filter(user__groups__name='hackathon-admin')

    try:
        for hack_admin in hackathon_admins:
            if hack_admin.chat_id is '' or hack_admin.chat_id is None:
                created, hack_admin = associate_chat_to_profile(hack_admin)
            profiles_to_connect.append(hack_admin.chat_id)
    except Exception as e:
        logger.debug('Error with adding admin')

    if project_id:
        try:

            project = HackathonProject.objects.filter(id=project_id, profiles__id=profile.id)

            kwargs.update({
                'logo': request.FILES.get('logo', project.first().logo)
            })

            project.update(**kwargs)
            profiles.append(str(profile.id))
            project.first().profiles.set(profiles)

            invalidate_obj(project.first())


        except Exception as e:
            logger.error(f"error in record_action: {e}")
            return JsonResponse({'error': _('Error trying to save project')},
            status=401)
    else:

        project = HackathonProject.objects.create(**kwargs)
        project.save()
        profiles.append(str(profile.id))
        project.profiles.add(*list(filter(lambda profile_id: profile_id > 0, map(int, profiles))))
        invalidate_obj(project)

    return JsonResponse({
            'success': True,
            'msg': _('Project saved.')
        })


@login_required
def get_project(request, project_id):
    profile = request.user.profile if request.user.is_authenticated and hasattr(request.user, 'profile') else None
    params = project(project_id)
    if not params:
        raise Http404("The project doesnt exists.")

    return JsonResponse(params)


<<<<<<< HEAD
def project(project_id):
    project = HackathonProject.objects.filter(pk=project_id).nocache().first()
    if not project:
        raise None
=======
    params = project_data(project_id)
    if not params:
        raise Http404("The project doesnt exists.")

    return JsonResponse(params)

def project_data(project_id):
    project = HackathonProject.objects.filter(pk=project_id).nocache().first()
    if not project:
        return None
>>>>>>> 204c0cdd

    hackathon_obj = HackathonEventSerializer(project.hackathon).data,
    comments = Activity.objects.filter(activity_type='wall_post', project=project).count()

    params = {
        'project': {
            'name': project.name,
            'id': project.id,
            'summary': project.summary,
            'status': project.status,
            'winner': project.winner,
            'looking_members': project.looking_members,
            'work_url': project.work_url,
            'url': reverse('hackathon_project_page', args=[project.hackathon.slug, project_id, slugify(project.name)]),
            'demo': {
                'url': project.extra.get('video_url', None),
                'provider': project.extra.get('video_provider', None),
            },
            'logo_url': project.logo.url if project.logo else staticfiles_storage.url(
                f'v2/images/projects/logos/${project.id}.png'),
            'prize': {
                'id': project.bounty.id,
                'title': project.bounty.title,
                'avatar': project.bounty.avatar_url,
                'org': project.bounty.org_display_name,
                'org_url': project.bounty.org_profile.url if project.bounty.org_profile else '',
                'url': project.bounty.url
            },
            'categories': project.categories,
            'stack': project.tech_stack,
            'team_members': [{
                'url': member_profile.url,
                'handle': member_profile.handle,
                'avatar': member_profile.avatar_url
            } for member_profile in project.profiles.all()],
            'team_members_profile': project.profiles.all()
        },
        'comments': comments,
        'hackathon': hackathon_obj[0],
    }
<<<<<<< HEAD

=======
>>>>>>> 204c0cdd
    return params


def hackathon_project_page(request, hackathon, project_id, project_name, tab=''):
    profile = request.user.profile if request.user.is_authenticated and hasattr(request.user, 'profile') else None

    project = HackathonProject.objects.filter(pk=project_id).nocache().first()

    if not project:
        raise Http404("No Hackathon Project matches the given query.")

    active = 0
    if tab == 'activity':
        active = 1

    if not hackathon:
        hackathon = project.hackathon

    title = project.name
    desc = project.summary
    avatar_url = project.logo.url if project.logo else project.bounty.avatar_url
    hackathon_obj = HackathonEventSerializer(project.hackathon).data,
    comments = Activity.objects.filter(activity_type='wall_post', project=project).count()
    what = f'project:{project_id}'
    params = {
        'title': title,
        'card_desc': desc,
        'avatar_url': avatar_url,
        'target': f'/activity?what={what}',
        'what': what,
        'tab': active,
        'currentProfile': TribesSerializer(profile, context={'request': request}).data,
        'is_member': project.profiles.filter(pk=profile.id).exists() if profile else False,
        'project_obj': {
            'name': project.name,
            'id': project.id,
            'summary': project.summary,
            'url': reverse('hackathon_project_page', args=[project.hackathon.slug, project_id, slugify(project.name)]),
            'status': project.status,
            'winner': project.winner,
            'looking_members': project.looking_members,
            'work_url': project.work_url,
            'logo_url': project.logo.url if project.logo else '',
            'demo': {
                'url': project.extra.get('video_url', None),
                'provider': project.extra.get('video_provider', None),
            },
            'prize': {
                'id': project.bounty.id,
                'title': project.bounty.title,
                'avatar': project.bounty.avatar_url,
                'org': project.bounty.org_display_name,
                'org_url': project.bounty.org_profile.url if project.bounty.org_profile else '',
                'url': project.bounty.url
            },
            'comments': comments,
            'categories': project.categories,
            'stack': project.tech_stack,
            'team_members': [{
                'url': member_profile.url,
                'handle': member_profile.handle,
                'avatar': member_profile.avatar_url
            } for member_profile in project.profiles.all()],
            'grant_url': project.grant_obj.url if project.grant_obj else False
        },
        'hackathon_obj': hackathon_obj[0],
        'hackathon': hackathon,
        'profile': profile,
    }
    return TemplateResponse(request, 'dashboard/hackathon/project_page.html', params)


@csrf_exempt
@require_POST
def hackathon_registration(request):
    profile = request.user.profile if request.user.is_authenticated and hasattr(request.user, 'profile') else None
    hackathon = request.POST.get('name')
    referer = request.POST.get('referer')
    poll = request.POST.get('poll')
    email = request.user.email

    if not profile:
        return JsonResponse(
            {'error': _('You must be authenticated via github to use this feature!')},
            status=401)
    try:
        hackathon_event = HackathonEvent.objects.filter(slug__iexact=hackathon).latest('id')

        if HackathonRegistration.objects.filter(hackathon=hackathon_event, registrant=profile).exists():
            return JsonResponse({'error': _('Already registered.')}, status=401)

        HackathonRegistration.objects.create(
            name=hackathon,
            hackathon=hackathon_event,
            referer=referer,
            registrant=profile
        )
        try:
            from chat.tasks import hackathon_chat_sync
            hackathon_chat_sync.delay(hackathon_event.id, profile.handle)
        except Exception as e:
            logger.error('Error while adding to chat', e)

        if poll:
            poll = json.loads(poll)
            set_questions = {}
            for entry in poll:
                question = get_object_or_404(Question, id=int(entry['name']))

                if question.question_type == 'SINGLE_OPTION':
                    answer, status = Answer.objects.get_or_create(user=request.user, question=question,
                                                                  hackathon=hackathon_event)
                    answer.checked = entry['value'] == 'on'
                    answer.save()
                elif question.question_type == 'SINGLE_CHOICE':
                    option = get_object_or_404(Option, id=int(entry['value']))
                    answer = Answer.objects.filter(user=request.user, question=question,
                                                   hackathon=hackathon_event).first()
                    if not answer:
                        answer = Answer(user=request.user, question=question, hackathon=hackathon_event)

                    answer.choice = option
                    answer.save()
                elif question.question_type == 'MULTIPLE_CHOICE':
                    option = get_object_or_404(Option, id=int(entry['value']))
                    Answer.objects.get_or_create(user=request.user, question=question, choice=option,
                                                 hackathon=hackathon_event)
                    values = set_questions.get(entry['name'], []) or []
                    values.append(int(entry['value']))
                    set_questions[entry['name']] = values
                else:
                    text = entry.get('value', '').strip()
                    if question.minimum_character_count and not len(text) > question.minimum_character_count:
                        raise ValidationError(f'{question.minimum_character_count} characters required')
                    answer, status = Answer.objects.get_or_create(user=request.user, open_response=text,
                                                                  hackathon=hackathon_event, question=question)
                    answer.save()

            for (question, choices) in set_questions.items():
                Answer.objects.filter(user=request.user, question__id=int(question),
                                      hackathon=hackathon_event).exclude(choice__in=choices).delete()

    except Exception as e:
        logger.error('Error while saving registration', e)

    client = MailChimp(mc_api=settings.MAILCHIMP_API_KEY, mc_user=settings.MAILCHIMP_USER)
    mailchimp_data = {
            'email_address': email,
            'status_if_new': 'subscribed',
            'status': 'subscribed',

            'merge_fields': {
                'HANDLE': profile.handle,
                'HACKATHON': hackathon,
            },
        }

    user_email_hash = hashlib.md5(email.encode('utf')).hexdigest()

    try:
        client.lists.members.create_or_update(settings.MAILCHIMP_LIST_ID_HACKERS, user_email_hash, mailchimp_data)

        client.lists.members.tags.update(
            settings.MAILCHIMP_LIST_ID_HACKERS,
            user_email_hash,
            {
                'tags': [
                    {'name': hackathon, 'status': 'active'},
                ],
            }
        )
        print('pushed_to_list')
    except Exception as e:
        logger.error(f"error in record_action: {e}")
        pass

    if referer and '/issue/' in referer and is_safe_url(referer, request.get_host()):
        messages.success(request, _(f'You have successfully registered to {hackathon_event.name}. Happy hacking!'))
        redirect = referer
    else:
        messages.success(request, _(f'You have successfully registered to {hackathon_event.name}. Happy hacking!'))
        redirect = f'/hackathon/{hackathon}'

    return JsonResponse({'redirect': redirect})


def get_hackathons(request):
    """Handle rendering all Hackathons."""

    if settings.DEBUG:
        from perftools.management.commands import create_page_cache

        create_page_cache.create_hackathon_list_page_cache()

    tabs = [
        ('current', 'happening now'),
        ('upcoming', 'upcoming'),
        ('finished', 'completed'),
    ]

    params = {
        'active': 'hackathons',
        'title': 'Hackathons',
        'avatar_url': request.build_absolute_uri(static('v2/images/twitter_cards/tw_cards-02.png')),
        'card_desc': "Gitcoin runs Virtual Hackathons. Learn, earn, and connect with the best hackers in the space -- only on Gitcoin.",
        'tabs': tabs,
        'events': get_hackathon_events(),
        'default_tab': get_hackathons_page_default_tabs(),
    }

    return TemplateResponse(request, 'dashboard/hackathon/hackathons.html', params)


@login_required
def board(request):
    """Handle the board view."""

    user = request.user if request.user.is_authenticated else None
    keywords = user.profile.keywords
    ptoken = PersonalToken.objects.filter(token_owner_profile=user.profile).first()

    context = {
        'is_outside': True,
        'active': 'dashboard',
        'title': 'Dashboard',
        'card_title': _('Dashboard'),
        'card_desc': _('Manage all your activity.'),
        'avatar_url': static('v2/images/helmet.png'),
        'keywords': keywords,
        'ptoken': ptoken,
    }
    return TemplateResponse(request, 'board/index.html', context)


def funder_dashboard_bounty_info(request, bounty_id):
    """Per-bounty JSON data for the user dashboard"""

    user = request.user if request.user.is_authenticated else None
    if not user:
        return JsonResponse(
            {'error': _('You must be authenticated via github to use this feature!')},
            status=401)

    bounty = Bounty.objects.get(id=bounty_id)

    if bounty.status == 'open':
        interests = Interest.objects.prefetch_related('profile').filter(status='okay', bounty=bounty).all()
        profiles = [
            {'interest': {'id': i.id,
                          'issue_message': i.issue_message,
                          'pending': i.pending},
             'handle': i.profile.handle,
             'avatar_url': i.profile.avatar_url,
             'star_rating': i.profile.get_average_star_rating['overall'],
             'total_rating': i.profile.get_average_star_rating['total_rating'],
             'fulfilled_bounties': len(
                [b for b in i.profile.get_fulfilled_bounties()]),
             'leaderboard_rank': i.profile.get_contributor_leaderboard_index(),
             'id': i.profile.id} for i in interests]
    elif bounty.status == 'started':
        interests = Interest.objects.prefetch_related('profile').filter(status='okay', bounty=bounty).all()
        profiles = [
            {'interest': {'id': i.id,
                          'issue_message': i.issue_message,
                          'pending': i.pending},
             'handle': i.profile.handle,
             'avatar_url': i.profile.avatar_url,
             'star_rating': i.profile.get_average_star_rating()['overall'],
             'total_rating': i.profile.get_average_star_rating()['total_rating'],
             'fulfilled_bounties': len(
                [b for b in i.profile.get_fulfilled_bounties()]),
             'leaderboard_rank': i.profile.get_contributor_leaderboard_index(),
             'id': i.profile.id} for i in interests]
    elif bounty.status == 'submitted':
        fulfillments = bounty.fulfillments.prefetch_related('profile').all()
        profiles = []
        for f in fulfillments:
            profile = {'fulfiller_metadata': f.fulfiller_metadata, 'created_on': f.created_on}
            if f.profile:
                profile.update(
                    {'handle': f.profile.handle,
                     'avatar_url': f.profile.avatar_url,
                     'preferred_payout_address': f.profile.preferred_payout_address,
                     'id': f.profile.id})
            profiles.append(profile)
    else:
        profiles = []

    return JsonResponse({
                         'id': bounty.id,
                         'profiles': profiles})


def serialize_funder_dashboard_open_rows(bounties, interests):
    return [{'users_count': len([i for i in interests if b.pk in [i_b.pk for i_b in i.bounties]]),
             'title': b.title,
             'id': b.id,
             'standard_bounties_id': b.standard_bounties_id,
             'token_name': b.token_name,
             'value_in_token': b.value_in_token,
             'value_true': b.value_true,
             'value_in_usd': b.get_value_in_usdt,
             'github_url': b.github_url,
             'absolute_url': b.absolute_url,
             'avatar_url': b.avatar_url,
             'project_type': b.project_type,
             'expires_date': b.expires_date,
             'keywords': b.keywords,
             'interested_comment': b.interested_comment,
             'bounty_owner_github_username': b.bounty_owner_github_username,
             'submissions_comment': b.submissions_comment} for b in bounties]


def serialize_funder_dashboard_submitted_rows(bounties):
    return [{'users_count': b.fulfillments.count(),
             'title': b.title,
             'id': b.id,
             'token_name': b.token_name,
             'value_in_token': b.value_in_token,
             'value_true': b.value_true,
             'value_in_usd': b.get_value_in_usdt,
             'github_url': b.github_url,
             'absolute_url': b.absolute_url,
             'avatar_url': b.avatar_url,
             'project_type': b.project_type,
             'expires_date': b.expires_date,
             'interested_comment': b.interested_comment,
             'bounty_owner_github_username': b.bounty_owner_github_username,
             'submissions_comment': b.submissions_comment} for b in bounties]


def clean_dupe(data):
    result = []

    for d in data:
        if d not in result:
            result.append(d)
    return result


def funder_dashboard(request, bounty_type):
    """JSON data for the funder dashboard"""

    if not settings.DEBUG:
        network = 'mainnet'
    else:
        network = 'rinkeby'

    user = request.user if request.user.is_authenticated else None
    if not user:
        return JsonResponse(
            {'error': _('You must be authenticated via github to use this feature!')},
            status=401)

    profile = request.user.profile

    if bounty_type == 'open':
        bounties = list(Bounty.objects.filter(
            Q(idx_status='open') | Q(override_status='open'),
            current_bounty=True,
            network=network,
            bounty_owner_github_username__iexact=profile.handle,
            ).order_by('-interested__created', '-web3_created'))
        interests = list(Interest.objects.filter(
            bounty__pk__in=[b.pk for b in bounties],
            status='okay'))
        return JsonResponse(clean_dupe(serialize_funder_dashboard_open_rows(bounties, interests)), safe=False)

    elif bounty_type == 'started':
        bounties = list(Bounty.objects.filter(
            Q(idx_status='started') | Q(override_status='started'),
            current_bounty=True,
            network=network,
            bounty_owner_github_username__iexact=profile.handle,
            ).order_by('-interested__created', '-web3_created'))
        interests = list(Interest.objects.filter(
            bounty__pk__in=[b.pk for b in bounties],
            status='okay'))
        return JsonResponse(clean_dupe(serialize_funder_dashboard_open_rows(bounties, interests)), safe=False)

    elif bounty_type == 'submitted':
        bounties = Bounty.objects.prefetch_related('fulfillments').distinct('id').filter(
            Q(idx_status='submitted') | Q(override_status='submitted'),
            current_bounty=True,
            network=network,
            fulfillments__accepted=False,
            bounty_owner_github_username__iexact=profile.handle,
            )
        bounties.order_by('-fulfillments__created_on')
        return JsonResponse(serialize_funder_dashboard_submitted_rows(bounties), safe=False)

    elif bounty_type == 'expired':
        bounties = Bounty.objects.filter(
            Q(idx_status='expired') | Q(override_status='expired'),
            current_bounty=True,
            network=network,
            bounty_owner_github_username__iexact=profile.handle,
            ).order_by('-expires_date')

        return JsonResponse([{'title': b.title,
                              'token_name': b.token_name,
                              'value_in_token': b.value_in_token,
                              'value_true': b.value_true,
                              'value_in_usd': b.get_value_in_usdt,
                              'github_url': b.github_url,
                              'absolute_url': b.absolute_url,
                              'avatar_url': b.avatar_url,
                              'project_type': b.project_type,
                              'expires_date': b.expires_date,
                              'interested_comment': b.interested_comment,
                              'submissions_comment': b.submissions_comment}
                              for b in bounties], safe=False)



def contributor_dashboard(request, bounty_type):
    """JSON data for the contributor dashboard"""

    if not settings.DEBUG:
        network = 'mainnet'
    else:
        network = 'rinkeby'

    user = request.user if request.user.is_authenticated else None

    if not user:
        return JsonResponse(
            {'error': _('You must be authenticated via github to use this feature!')},
            status=401)

    profile = request.user.profile
    if bounty_type == 'work_in_progress':
        status = ['open', 'started']
        pending = False

    elif bounty_type == 'interested':
        status = ['open']
        pending = True

    elif bounty_type == 'work_submitted':
        status = ['submitted']
        pending = False

    if status:
        bounties = Bounty.objects.current().filter(
            interested__profile=profile,
            interested__status='okay',
            interested__pending=pending,
            idx_status__in=status,
            network=network,
            current_bounty=True).order_by('-interested__created')

        return JsonResponse([{'title': b.title,
                                'id': b.id,
                                'token_name': b.token_name,
                                'value_in_token': b.value_in_token,
                                'value_true': b.value_true,
                                'value_in_usd': b.get_value_in_usdt,
                                'github_url': b.github_url,
                                'absolute_url': b.absolute_url,
                                'avatar_url': b.avatar_url,
                                'project_type': b.project_type,
                                'expires_date': b.expires_date,
                                'interested_comment': b.interested_comment,
                                'submissions_comment': b.submissions_comment}
                                for b in bounties], safe=False)


@require_POST
@login_required
def change_user_profile_banner(request):
    """Handle Profile Banner Uploads"""

    filename = request.POST.get('banner')

    handle = request.user.profile.handle

    try:
        profile = profile_helper(handle, True)
        is_valid = request.user.profile.id == profile.id
        if filename[0:7] != '/static' or filename.split('/')[-1] not in load_files_in_directory('wallpapers'):
            is_valid = False
        if not is_valid:
            return JsonResponse(
                {'error': 'Bad request'},
                status=401)
        profile.profile_wallpaper = filename
        profile.save()
    except (ProfileNotFoundException, ProfileHiddenException):
        raise Http404

    response = {
        'status': 200,
        'message': 'User banner image has been updated.'
    }
    return JsonResponse(response)


@csrf_exempt
@require_POST
def choose_persona(request):

    if request.user.is_authenticated:
        profile = request.user.profile if hasattr(request.user, 'profile') else None
        if not profile:
            return JsonResponse(
                { 'error': _('You must be authenticated') },
                status=401
            )
        persona = request.POST.get('persona')
        if persona == 'persona_is_funder':
            profile.persona_is_funder = True
            profile.selected_persona = 'funder'
        elif persona == 'persona_is_hunter':
            profile.persona_is_hunter = True
            profile.selected_persona = 'hunter'
        profile.save()
    else:
        return JsonResponse(
            { 'error': _('You must be authenticated') },
            status=401
        )


    return JsonResponse(
        {
            'success': True,
            'persona': persona,
        },
        status=200
    )


def is_my_tribe_member(leader_profile, tribe_member):
    return any([tribe_member.org.handle.lower() == org.lower()
                for org in leader_profile.organizations])


@require_POST
def set_tribe_title(request):
    if request.user.is_authenticated:
        leader_profile = request.user.profile if hasattr(request.user,
                                                         'profile') else None
        member = request.POST.get('member')
        tribe_member = TribeMember.objects.get(pk=member)
        if not tribe_member:
            raise Http404
        if not is_my_tribe_member(leader_profile, tribe_member):
            return HttpResponse(status=403)
        tribe_member.title = request.POST.get('title')
        tribe_member.save()
        return JsonResponse({'success': True}, status=200)
    else:
        raise Http404


@csrf_exempt
@require_POST
def join_tribe(request, handle):
    if request.user.is_authenticated:
        profile = request.user.profile if hasattr(request.user, 'profile') else None
        try:
            try:
                TribeMember.objects.get(profile=profile, org__handle=handle.lower()).delete()
            except TribeMember.MultipleObjectsReturned:
                TribeMember.objects.filter(profile=profile, org__handle=handle.lower()).delete()

            return JsonResponse(
                {
                    'success': True,
                    'is_member': False,
                },
                status=200
            )
        except TribeMember.DoesNotExist:
            kwargs = {
                'org': Profile.objects.filter(handle=handle.lower()).first(),
                'profile': profile,
                'why': 'api',
            }
            tribemember = TribeMember.objects.create(**kwargs)
            tribemember.save()

            return JsonResponse(
                {
                    'success': True,
                    'is_member': True,
                },
                status=200
            )
    else:
        return JsonResponse(
            {
                'error': _('You must be authenticated via github to use this feature!')
            },
            status=401
        )




@csrf_exempt
@require_POST
def tribe_leader(request):
    if request.user.is_authenticated:
        member = request.POST.get('member')
        try:
            tribemember = TribeMember.objects.get(pk=member)
            is_my_org = request.user.is_authenticated and any([tribemember.org.handle.lower() == org.lower() for org in request.user.profile.organizations ])

            if is_my_org:
                tribemember.leader = True
                tribemember.save()
                return JsonResponse(
                    {
                        'success': True,
                        'is_leader': True,
                    },
                    status=200
                )
            else:
                return JsonResponse(
                    {
                        'success': False,
                        'is_my_org': False,
                    },
                    status=401
                )

        except Exception:

            return JsonResponse(
                {
                    'success': False,
                    'is_leader': False,
                },
                status=401
            )


@csrf_exempt
@require_POST
def save_tribe(request,handle):

    if not request.user.is_authenticated:
        return JsonResponse(
            {
                'success': False,
                'is_my_org': False,
                'message': 'user needs to be authenticated to use this'
            },
            status=405
        )

    try:
        is_my_org = request.user.is_authenticated and any([handle.lower() == org.lower() for org in request.user.profile.organizations ])
        if not is_my_org:
            return JsonResponse(
                {
                    'success': False,
                    'is_my_org': False,
                    'message': 'this operation is permitted to tribe owners only'
                },
                status=405
            )

        if request.POST.get('tribe_description'):

            tribe_description = clean(
                request.POST.get('tribe_description'),
                tags=['a', 'abbr', 'acronym', 'b', 'blockquote', 'code', 'em', 'p', 'u', 'br', 'i', 'li', 'ol', 'strong', 'ul', 'img', 'h1', 'h2'],
                attributes={'a': ['href', 'title'], 'abbr': ['title'], 'acronym': ['title'], 'img': ['src'], '*': ['class']},
                styles=[],
                protocols=['http', 'https', 'mailto'],
                strip=True,
                strip_comments=True
            )
            tribe = Profile.objects.filter(handle=handle.lower()).first()
            tribe.tribe_description = tribe_description
            tribe.save()

        if request.FILES.get('cover_image'):

            cover_image = request.FILES.get('cover_image', None)

            error_response = invalid_file_response(cover_image, supported=['image/png', 'image/jpeg', 'image/jpg'])

            if error_response:
                return JsonResponse(error_response)
            tribe = Profile.objects.filter(handle=handle.lower()).first()
            tribe.tribes_cover_image = cover_image
            tribe.save()

        if request.POST.get('tribe_priority'):

            tribe_priority = clean(
                request.POST.get('tribe_priority'),
                tags=['a', 'abbr', 'acronym', 'b', 'blockquote', 'code', 'em', 'p', 'u', 'br', 'i', 'li', 'ol', 'strong', 'ul', 'img', 'h1', 'h2'],
                attributes={'a': ['href', 'title'], 'abbr': ['title'], 'acronym': ['title'], 'img': ['src'], '*': ['class']},
                styles=[],
                protocols=['http', 'https', 'mailto'],
                strip=True,
                strip_comments=True
            )
            tribe = Profile.objects.filter(handle=handle.lower()).first()
            tribe.tribe_priority = tribe_priority
            tribe.save()

            if request.POST.get('publish_to_ts'):
                title = 'updated their priority to ' + request.POST.get('priority_html_text')
                kwargs = {
                    'profile': tribe,
                    'activity_type': 'status_update',
                    'metadata': {
                        'title': title,
                        'ask': '#announce'
                    }
                }
                activity = Activity.objects.create(**kwargs)
                wall_post_email(activity)

        return JsonResponse(
            {
                'success': True,
                'is_my_org': True,
            },
            status=200
        )

    except Exception:
        return JsonResponse(
            {
                'success': False,
                'is_leader': False,
                'message': 'something went wrong'
            },
            status=500
        )

@csrf_exempt
@require_POST
def create_bounty_v1(request):

    '''
        ETC-TODO
        - evaluate validity of duplicate / redundant data in models
        - wire in email (invite + successful creation)
    '''
    response = {
        'status': 400,
        'message': 'error: Bad Request. Unable to create bounty'
    }

    user = request.user if request.user.is_authenticated else None
    network = request.POST.get("network", 'mainnet')

    if not user:
        response['message'] = 'error: user needs to be authenticated to create bounty'
        return JsonResponse(response)

    profile = request.user.profile if hasattr(request.user, 'profile') else None

    if not profile:
        response['message'] = 'error: no matching profile found'
        return JsonResponse(response)

    if not request.method == 'POST':
        response['message'] = 'error: create bounty is a POST operation'
        return JsonResponse(response)

    github_url = request.POST.get("github_url", None)
    if Bounty.objects.filter(github_url=github_url, network=network).exists():
        response = {
            'status': 303,
            'message': 'bounty already exists for this github issue'
        }
        return JsonResponse(response)

    bounty = Bounty()

    bounty.bounty_owner_profile = profile
    bounty.bounty_state = 'open'
    bounty.title = request.POST.get("title", '')
    bounty.token_name = request.POST.get("token_name", '')
    bounty.bounty_type = request.POST.get("bounty_type", '')
    bounty.project_length = request.POST.get("project_length", '')
    bounty.estimated_hours = request.POST.get("estimated_hours")
    bounty.experience_level = request.POST.get("experience_level", '')
    bounty.github_url = github_url
    bounty.bounty_owner_github_username = request.POST.get("bounty_owner_github_username")
    bounty.is_open = True
    bounty.current_bounty = True
    bounty.issue_description = request.POST.get("issue_description", '')
    bounty.attached_job_description = request.POST.get("attached_job_description", '')
    bounty.fee_amount = request.POST.get("fee_amount")
    bounty.fee_tx_id = request.POST.get("fee_tx_id")
    bounty.metadata = json.loads(request.POST.get("metadata"))
    bounty.privacy_preferences = json.loads(request.POST.get("privacy_preferences", {}))
    bounty.funding_organisation = request.POST.get("funding_organisation")
    bounty.repo_type = request.POST.get("repo_type", 'public')
    bounty.project_type = request.POST.get("project_type", 'traditional')
    bounty.permission_type = request.POST.get("permission_type", 'permissionless')
    bounty.bounty_categories = request.POST.get("bounty_categories", '').split(',')
    bounty.network = request.POST.get("network", 'mainnet')
    bounty.admin_override_suspend_auto_approval = False if request.POST.get("auto_approve_workers") == 'true' else True
    bounty.value_in_token = float(request.POST.get("value_in_token", 0))
    bounty.token_address = request.POST.get("token_address")
    bounty.bounty_owner_email = request.POST.get("bounty_owner_email")
    bounty.bounty_owner_name = request.POST.get("bounty_owner_name", '') # ETC-TODO: REMOVE ?
    bounty.contract_address = bounty.token_address          # ETC-TODO: REMOVE ?
    bounty.balance = bounty.value_in_token                  # ETC-TODO: REMOVE ?
    bounty.raw_data = request.POST.get("raw_data", {})      # ETC-TODO: REMOVE ?
    bounty.web3_type = request.POST.get("web3_type", '')
    bounty.value_true = request.POST.get("amount", 0)
    bounty.bounty_owner_address = request.POST.get("bounty_owner_address", 0)

    current_time = timezone.now()

    bounty.web3_created = current_time
    bounty.last_remarketed = current_time

    try:
        bounty.token_value_in_usdt = convert_token_to_usdt(bounty.token_name)
        bounty.value_in_usdt = convert_amount(bounty.value_true, bounty.token_name, 'USDT')
        bounty.value_in_usdt_now = bounty.value_in_usdt
        bounty.value_in_eth = convert_amount(bounty.value_true, bounty.token_name, 'ETH')

    except ConversionRateNotFoundError as e:
        logger.debug(e)

    # bounty expiry date
    expires_date = int(request.POST.get("expires_date", 9999999999))
    bounty.expires_date = timezone.make_aware(
        timezone.datetime.fromtimestamp(expires_date),
        timezone=UTC
    )

    # bounty github data
    try:
        kwargs = get_url_dict(bounty.github_url)
        bounty.github_issue_details = get_gh_issue_details(**kwargs)
    except Exception as e:
        logger.error(e)

    # bounty is featured bounty
    bounty.is_featured = request.POST.get("is_featured", False)
    if bounty.is_featured:
        bounty.featuring_date = current_time

    # bounty is reserved for a user
    reserved_for_username = request.POST.get("bounty_reserved_for")
    if reserved_for_username:
        bounty.bounty_reserved_for_user = Profile.objects.get(handle=reserved_for_username.lower())
        if bounty.bounty_reserved_for_user:
            bounty.reserved_for_user_from = current_time
            release_to_public_after = request.POST.get("release_to_public")

            if release_to_public_after == "3-days":
                bounty.reserved_for_user_expiration = bounty.reserved_for_user_from + timezone.timedelta(days=3)
            elif release_to_public_after == "1-week":
                bounty.reserved_for_user_expiration = bounty.reserved_for_user_from + timezone.timedelta(weeks=1)

    # bounty is mapped to a hackathon
    event_tag = request.POST.get('eventTag')
    if event_tag:
        try:
            event = HackathonEvent.objects.filter(name__iexact=event_tag).latest('id')
            bounty.event = event
        except Exception as e:
            logger.error(e)

    if bounty.web3_type == 'manual' and not bounty.event:
        response['message'] = 'error: web3_type manual is eligible only for hackathons'
        return JsonResponse(response)

    # coupon code
    coupon_code = request.POST.get("coupon_code")
    try:
        if coupon_code:
            coupon = Coupon.objects.get(code=coupon_code)
            if coupon:
                bounty.coupon_code = coupon
    except Exception as e:
        logger.error(e)

    bounty.save()

    # save again so we have the primary key set and now we can set the
    # standard_bounties_id

    bounty.save()

    activity_ref = request.POST.get('activity', False)
    if activity_ref:
        try:
            comment = f'New Bounty created {bounty.get_absolute_url()}'
            activity_id = int(activity_ref)
            activity = Activity.objects.get(id=activity_id)
            activity.bounty = bounty
            activity.save()
            Comment.objects.create(profile=bounty.bounty_owner_profile, activity=activity, comment=comment)
        except (ValueError, Activity.DoesNotExist) as e:
            print(e)

    event_name = 'new_bounty'
    record_bounty_activity(bounty, user, event_name)
    maybe_market_to_email(bounty, event_name)
    maybe_market_to_github(bounty, event_name)

    response = {
        'status': 204,
        'message': 'bounty successfully created',
        'bounty_url': bounty.url
    }

    return JsonResponse(response)


@csrf_exempt
@require_POST
def cancel_bounty_v1(request):
    '''
        ETC-TODO
        - wire in email (invite + successful cancellation)
    '''
    response = {
        'status': 400,
        'message': 'error: Bad Request. Unable to cancel bounty'
    }

    user = request.user if request.user.is_authenticated else None

    if not user:
        response['message'] = 'error: user needs to be authenticated to cancel bounty'
        return JsonResponse(response)

    profile = request.user.profile if hasattr(request.user, 'profile') else None

    if not profile:
        response['message'] = 'error: no matching profile found'
        return JsonResponse(response)

    if not request.method == 'POST':
        response['message'] = 'error: cancel bounty is a POST operation'
        return JsonResponse(response)

    try:
       bounty = Bounty.objects.get(pk=request.POST.get('pk'))
    except Bounty.DoesNotExist:
        response['message'] = 'error: bounty not found'
        return JsonResponse(response)

    if bounty.bounty_state in ['cancelled', 'done']:
        response['message'] = 'error: bounty in ' + bounty.bounty_state + ' state cannot be cancelled'
        return JsonResponse(response)

    is_funder = bounty.is_funder(user.username.lower()) if user else False

    if not is_funder:
        response['message'] = 'error: bounty cancellation is bounty funder operation'
        return JsonResponse(response)

    canceled_bounty_reason = request.POST.get('canceled_bounty_reason')
    if not canceled_bounty_reason:
        response['message'] = 'error: missing canceled_bounty_reason'
        return JsonResponse(response)

    event_name = 'killed_bounty'
    record_bounty_activity(bounty, user, event_name)
    maybe_market_to_email(bounty, event_name)
    maybe_market_to_github(bounty, event_name)

    bounty.bounty_state = 'cancelled'
    bounty.idx_status = 'cancelled'
    bounty.is_open = False
    bounty.canceled_on = timezone.now()
    bounty.canceled_bounty_reason = canceled_bounty_reason
    bounty.save()

    response = {
        'status': 204,
        'message': 'bounty successfully cancelled',
        'bounty_url': bounty.url
    }

    return JsonResponse(response)


@csrf_exempt
@require_POST
def fulfill_bounty_v1(request):
    '''
        ETC-TODO
        - wire in email (invite + successful fulfillment)
        - evalute BountyFulfillment unused fields
    '''
    response = {
        'status': 400,
        'message': 'error: Bad Request. Unable to fulfill bounty'
    }

    user = request.user if request.user.is_authenticated else None

    if not user:
        response['message'] = 'error: user needs to be authenticated to fulfill bounty'
        return JsonResponse(response)

    profile = request.user.profile if hasattr(request.user, 'profile') else None

    if not profile:
        response['message'] = 'error: no matching profile found'
        return JsonResponse(response)

    if not request.method == 'POST':
        response['message'] = 'error: fulfill bounty is a POST operation'
        return JsonResponse(response)

    try:
        bounty = Bounty.objects.get(pk=request.POST.get('bountyPk'))
    except Bounty.DoesNotExist:
        response['message'] = 'error: bounty not found'
        return JsonResponse(response)

    project = None
    if bounty.event:
        try:
            project = HackathonProject.objects.get(pk=request.POST.get('projectId'))
            demo_provider = request.POST.get('videoDemoProvider')
            demo_link = request.POST.get('videoDemoLink')
            if demo_link:
                project.extra['video_url'] = demo_link
                project.extra['video_provider'] = demo_provider if demo_provider in ('loom', 'youtube', 'vimeo') else 'generic'
        except HackathonProject.DoesNotExist:
            response['message'] = 'error: Project not found'
            return JsonResponse(response)

    if bounty.bounty_state in ['cancelled', 'done']:
        response['message'] = 'error: bounty in ' + bounty.bounty_state + ' state cannot be fulfilled'
        return JsonResponse(response)

    if BountyFulfillment.objects.filter(bounty=bounty, profile=profile):
        response['message'] = 'error: user can submit once per bounty'
        return JsonResponse(response)

    hours_worked = request.POST.get('hoursWorked')
    if not hours_worked:
        response['message'] = 'error: missing hoursWorked'
        return JsonResponse(response)

    fulfiller_github_url = request.POST.get('githubPRLink')
    if not fulfiller_github_url:
        response['message'] = 'error: missing githubPRLink'
        return JsonResponse(response)

    payout_type = request.POST.get('payout_type')
    if not payout_type:
        response['message'] = 'error: missing payout_type'
        return JsonResponse(response)

    fulfiller_identifier = request.POST.get('fulfiller_identifier', None)
    fulfiller_address = request.POST.get('fulfiller_address', None)

    if payout_type == 'fiat' and not fulfiller_identifier:
        response['message'] = 'error: missing fulfiller_identifier'
        return JsonResponse(response)
    elif (payout_type == 'qr' or payout_type == 'polkadot-ext') and not fulfiller_address:
        response['message'] = 'error: missing fulfiller_address'
        return JsonResponse(response)

    event_name = 'work_submitted'
    record_bounty_activity(bounty, user, event_name)
    maybe_market_to_email(bounty, event_name)
    profile_pairs = build_profile_pairs(bounty)
    maybe_market_to_github(bounty, event_name, profile_pairs)

    if bounty.bounty_state != 'work_submitted':
        bounty.bounty_state = 'work_submitted'
        bounty.idx_status = 'submitted'

    bounty.num_fulfillments += 1
    bounty.save()

    fulfillment = BountyFulfillment()

    fulfillment.bounty = bounty
    fulfillment.profile = profile

    now = timezone.now()
    fulfillment.created_on = now
    fulfillment.modified_on = now
    fulfillment.funder_last_notified_on = now
    fulfillment.token_name = bounty.token_name
    fulfillment.payout_type = payout_type
    fulfillment.project = project

    if fulfiller_identifier:
        fulfillment.fulfiller_identifier = fulfiller_identifier
        fulfillment.tenant = 'PYPL'
    elif fulfiller_address:
        fulfillment.fulfiller_address = fulfiller_address

    # fulfillment.fulfillment_id    ETC-TODO: REMOVE ?

    fulfillment.fulfiller_hours_worked = hours_worked
    fulfillment.fulfiller_github_url = fulfiller_github_url

    fulfiller_metadata = request.POST.get('metadata', {})
    fulfillment.fulfiller_metadata = json.loads(fulfiller_metadata)

    fulfillment.save()

    if project:
        project.save()

    response = {
        'status': 204,
        'message': 'bounty successfully fulfilled',
        'bounty_url': bounty.url
    }

    return JsonResponse(response)


@csrf_exempt
@require_POST
def payout_bounty_v1(request, fulfillment_id):
    '''
        ETC-TODO
        - wire in email (invite + successful payout)

        {
            amount: <integer>,
            bounty_owner_address : <char>,
            token_name : <char>
        }
    '''
    response = {
        'status': 400,
        'message': 'error: Bad Request. Unable to payout bounty'
    }

    user = request.user if request.user.is_authenticated else None

    if not user:
        response['message'] = 'error: user needs to be authenticated to fulfill bounty'
        return JsonResponse(response)

    profile = request.user.profile if hasattr(request.user, 'profile') else None

    if not profile:
        response['message'] = 'error: no matching profile found'
        return JsonResponse(response)

    if not request.method == 'POST':
        response['message'] = 'error: fulfill bounty is a POST operation'
        return JsonResponse(response)

    if not fulfillment_id:
        response['message'] = 'error: missing parameter fulfillment_id'
        return JsonResponse(response)

    try:
        fulfillment = BountyFulfillment.objects.get(pk=str(fulfillment_id))
        bounty = fulfillment.bounty
    except BountyFulfillment.DoesNotExist:
        response['message'] = 'error: bounty fulfillment not found'
        return JsonResponse(response)

    if bounty.bounty_state in ['cancelled', 'done']:
        response['message'] = 'error: bounty in ' + bounty.bounty_state + ' state cannot be paid out'
        return JsonResponse(response)

    is_funder = bounty.is_funder(user.username.lower()) if user else False

    if not is_funder:
        response['message'] = 'error: payout is bounty funder operation'
        return JsonResponse(response)

    payout_type = request.POST.get('payout_type')
    if not payout_type:
        response['message'] = 'error: missing parameter payout_type'
        return JsonResponse(response)
    if payout_type not in ['fiat', 'qr', 'web3_modal', 'polkadot_ext', 'manual']:
        response['message'] = 'error: parameter payout_type must be fiat / qr / web_modal / polkadot_ext / manual'
        return JsonResponse(response)
    if payout_type == 'manual' and not bounty.event:
        response['message'] = 'error: payout_type manual is eligible only for hackathons'
        return JsonResponse(response)

    tenant = request.POST.get('tenant')
    if not tenant:
        response['message'] = 'error: missing parameter tenant'
        return JsonResponse(response)

    amount = request.POST.get('amount')
    if not amount:
        response['message'] = 'error: missing parameter amount'
        return JsonResponse(response)

    token_name = request.POST.get('token_name')
    if not token_name:
        response['message'] = 'error: missing parameter token_name'
        return JsonResponse(response)

    if payout_type == 'fiat':

        payout_status = request.POST.get('payout_status')
        if not payout_status :
            response['message'] = 'error: missing parameter payout_status for fiat payment'
            return JsonResponse(response)

        funder_identifier = request.POST.get('funder_identifier')
        if not funder_identifier :
            response['message'] = 'error: missing parameter funder_identifier for fiat payment'
            return JsonResponse(response)

        fulfillment.funder_identifier = funder_identifier
        fulfillment.payout_status = payout_status

    else:

        funder_address = request.POST.get('funder_address')
        if not funder_address :
            response['message'] = f'error: missing parameter funder_address for payout_type ${payout_type}'
            return JsonResponse(response)

        fulfillment.funder_address = funder_address

    payout_tx_id = request.POST.get('payout_tx_id')
    if payout_tx_id:
        fulfillment.payout_tx_id = payout_tx_id

    fulfillment.funder_profile = profile
    fulfillment.payout_type = payout_type
    fulfillment.tenant = tenant
    fulfillment.payout_amount = amount
    fulfillment.token_name = token_name

    if payout_type in ['fiat', 'manual']:
        if not payout_tx_id:
            response['message'] = f'error: missing parameter payout_tx_id for payout_type ${payout_type}'
            return JsonResponse(response)

        fulfillment.payout_status = 'done'
        fulfillment.accepted_on = timezone.now()
        fulfillment.accepted = True
        fulfillment.save()
        record_bounty_activity(bounty, user, 'worker_paid', None, fulfillment)

    elif payout_type in ['qr', 'web3_modal', 'polkadot_ext']:
        fulfillment.payout_status = 'pending'
        fulfillment.save()
        sync_payout(fulfillment)

    response = {
        'status': 204,
        'message': 'bounty payment recorded. verification pending',
        'fulfillment_id': fulfillment_id
    }

    return JsonResponse(response)


@csrf_exempt
@require_POST
def close_bounty_v1(request, bounty_id):
    '''
        ETC-TODO
        - wire in email

    '''
    response = {
        'status': 400,
        'message': 'error: Bad Request. Unable to close bounty'
    }

    user = request.user if request.user.is_authenticated else None

    if not user:
        response['message'] = 'error: user needs to be authenticated to fulfill bounty'
        return JsonResponse(response)

    profile = request.user.profile if hasattr(request.user, 'profile') else None

    if not profile:
        response['message'] = 'error: no matching profile found'
        return JsonResponse(response)

    if not request.method == 'POST':
        response['message'] = 'error: close bounty is a POST operation'
        return JsonResponse(response)

    if not bounty_id:
        response['message'] = 'error: missing parameter bounty_id'
        return JsonResponse(response)

    try:
        bounty = Bounty.objects.get(pk=str(bounty_id))
        accepted_fulfillments = BountyFulfillment.objects.filter(bounty=bounty, accepted=True, payout_status='done')
    except Bounty.DoesNotExist:
        response['message'] = 'error: bounty not found'
        return JsonResponse(response)

    if bounty.bounty_state in ['cancelled', 'done']:
        response['message'] = 'error: bounty in ' + bounty.bounty_state + ' state cannot be closed'
        return JsonResponse(response)

    is_funder = bounty.is_funder(user.username.lower()) if user else False

    if not is_funder:
        response['message'] = 'error: closing a bounty funder operation'
        return JsonResponse(response)

    if accepted_fulfillments.count() == 0:
        response['message'] = 'error: cannot close a bounty without making a payment'
        return JsonResponse(response)

    event_name = 'work_done'
    record_bounty_activity(bounty, user, event_name)
    maybe_market_to_email(bounty, event_name)
    maybe_market_to_github(bounty, event_name)

    bounty.bounty_state = 'done'
    bounty.idx_status = 'done' # TODO: RETIRE
    bounty.is_open = False # TODO: fixup logic in status calculated property on bounty model
    bounty.accepted = True
    bounty.save()

    response = {
        'status': 204,
        'message': 'bounty is closed'
    }

    return JsonResponse(response)



@staff_member_required
def bulkemail(request):
    handles = request.POST.get('handles', '')
    message = request.POST.get('message', '')
    subject = request.POST.get('subject', '')
    from_name = request.POST.get('from_name', '')
    from_email = request.POST.get('from_email', '')

    if handles and message and subject:
        from marketing.mails import send_mail
        _handles = list(set(handles.split(',')))
        for handle in _handles:
            handle = handle.strip()
            profile = Profile.objects.filter(handle=handle).first()
            if profile:
                to_email = profile.email
                body = message
                send_mail(from_email, to_email, subject, body, False, from_name)

            messages.success(request, 'sent')

    context = {
        'message': message,
        'subject': subject,
        'handles': handles,
    }

    return TemplateResponse(request, 'bulk_email.html', context)


@staff_member_required
def bulkDM(request):
    handles = request.POST.get('handles', '')
    message = request.POST.get('message', '')

    if message and handles:
        try:
            from mattermostdriver import Driver
            from chat.tasks import driver_opts

            from_profile = request.user.profile
            from_user_id = from_profile.chat_id
            driver_opts = {
                'scheme': 'https' if settings.CHAT_PORT == 443 else 'http',
                'url': settings.CHAT_SERVER_URL,
                'port': settings.CHAT_PORT,
                'token': from_profile.gitcoin_chat_access_token
            }

            chat_driver = Driver(driver_opts)
            chat_driver.login()
            handles = list(set(handles.split(',')))

            for to_handle in handles:
                to_handle = to_handle.lower().strip()
                to_profile = Profile.objects.filter(handle=to_handle).first()
                if not to_profile:
                    continue
                to_user_id = to_profile.chat_id
                if not to_user_id:
                    messages.error(request, f'{to_handle} is not on Gitcoin Chat yet.')
                    continue
                try:
                    response = chat_driver.client.make_request('post',
                        '/channels/direct',
                        options=None,
                        params=None,
                        data=f'["{to_user_id}", "{from_user_id}"]',
                        files=None,
                        basepath=None)
                    channel_id = response.json()['id']
                    chat_driver.posts.create_post(options={
                        'channel_id': channel_id,
                        'message': message
                        })
                except Exception as e:
                    messages.error(request, f'{to_handle} : {e}')


            messages.success(request, 'sent')
        except Exception as e:
            messages.error(request, str(e))


    context = {
        'message': message,
        'handles': request.POST.get('handles', ''),
    }

    return TemplateResponse(request, 'bulk_DM.html', context)


def validate_number(user, twilio, phone, redis, delivery_method='sms'):
    profile = user.profile
    hash_number = hashlib.pbkdf2_hmac('sha256', phone.encode(), PHONE_SALT.encode(), 100000).hex()

    if user.profile.sms_verification:
        return JsonResponse({
            'success': False,
            'msg': 'Your account has been validated previously.'
        }, status=401)

    if Profile.objects.filter(encoded_number=hash_number, sms_verification=True).exclude(pk=user.profile.id).exists():
        return JsonResponse({
            'success': False,
            'msg': 'The phone number has been associated with other account.'
        }, status=401)

    validation = twilio.lookups.phone_numbers(phone).fetch(type=['caller-name', 'carrier'])
    country_code = validation.carrier['mobile_country_code'] if validation.carrier['mobile_country_code'] else 0
    pv = ProfileVerification.objects.create(profile=user.profile,
                                       caller_type=validation.caller_name[
                                           "caller_type"] if validation.caller_name else '',
                                       carrier_error_code=validation.carrier['error_code'],
                                       mobile_network_code=validation.carrier['mobile_network_code'],
                                       mobile_country_code=country_code,
                                       carrier_name=validation.carrier['name'],
                                       carrier_type=validation.carrier['type'],
                                       country_code=validation.country_code,
                                       phone_number=hash_number,
                                       delivery_method=delivery_method)

    redis.set(f'verification:{user.id}:pv', pv.pk)

    validate_consumer_number = False
    validate_carrier = False

    if validation.caller_name and validation.caller_name["caller_type"] == 'BUSINESS':
        pv.validation_passed = False
        pv.validation_comment = 'Only support consumer numbers, not business or cloud numbers.'
        pv.save()
        if validate_consumer_number:
            return JsonResponse({
                'success': False,
                'msg': pv.validation_comment
            }, status=401)

    if validation.carrier and validation.carrier['type'] != 'mobile':
        pv.validation_passed = False
        pv.validation_comment = 'Phone type isn\'t supported'
        pv.save()
        if validate_carrier:
            return JsonResponse({
                'success': False,
                'msg': pv.validation_comment
            }, status=401)

    if delivery_method == 'email':
        twilio.verify.verifications.create(to=user.profile.email, channel='email')
    else:
        twilio.verify.verifications.create(to=phone, channel='sms')

    pv.validation_passed = True
    pv.save()

    profile.last_validation_request = timezone.now()
    profile.validation_attempts += 1
    profile.encoded_number = hash_number
    profile.save()

    redis.set(f'verification:{user.id}:phone', hash_number)


@login_required
def send_verification(request):
    user = request.user
    profile = user.profile
    phone = request.POST.get('phone')
    delivery_method = request.POST.get('delivery_method', 'sms')
    delivery_method = 'sms' # always SMS, not email
    redis = RedisService().redis
    twilio = TwilioService()
    has_previous_validation = profile.last_validation_request and profile.last_validation_request.replace(tzinfo=pytz.utc)
    validation_attempts = profile.validation_attempts
    allow_email = False

    if not has_previous_validation:
        response = validate_number(request.user, twilio, phone, redis, delivery_method)
        if response:
            return response
    else:
        cooldown = has_previous_validation + timedelta(minutes=SMS_COOLDOWN_IN_MINUTES)

        if cooldown > datetime.now().replace(tzinfo=pytz.utc):
            return JsonResponse({
                'success': False,
                'msg': 'Wait a minute to try again.'
            }, status=401)

        if validation_attempts > SMS_MAX_VERIFICATION_ATTEMPTS:
            return JsonResponse({
                'success': False,
                'msg': 'Attempt numbers exceeded.'
            }, status=401)

        response = validate_number(request.user, twilio, phone, redis, delivery_method)
        if response:
            return response

    return JsonResponse({
        'success': True,
        'allow_email': EMAIL_ACCOUNT_VALIDATION and validation_attempts > 1,
        'msg': 'The verification number was sent.'
    })


@login_required
def validate_verification(request):
    redis = RedisService().redis
    twilio = TwilioService().verify
    code = request.POST.get('code')
    phone = request.POST.get('phone')
    profile = request.user.profile

    has_previous_validation = profile.last_validation_request
    hash_number = redis.get(f'verification:{request.user.id}:phone').decode('utf-8')

    if Profile.objects.filter(encoded_number=hash_number, sms_verification=True).exclude(
        pk=profile.id).exists():
        return JsonResponse({
            'success': False,
            'msg': 'The phone number has been associated with other account.'
        }, status=401)

    if has_previous_validation:
        verification = twilio.verification_checks.create(to=phone, code=code)
        if verification.status == 'approved':
            redis.delete(f'verification:{request.user.id}:phone')
            request.user.profile.sms_verification = True
            request.user.profile.save()

            pv_id = redis.get(f'verification:{request.user.id}:pv').decode('utf-8')
            pv = ProfileVerification.objects.get(pk=int(pv_id))
            pv.success = True
            pv.save()

            return JsonResponse({
                    'success': True,
                    'msg': 'Verification completed'
            })

        return JsonResponse({
            'success': False,
            'msg': 'Failed verification'
        }, status=401)

    return JsonResponse({
        'success': False,
        'msg': 'No verification process associated'
    }, status=401)


@staff_member_required
def showcase(request, hackathon):
    hackathon_event = get_object_or_404(HackathonEvent, id=hackathon)

    showcase = json.loads(request.body)
    hackathon_event.showcase = showcase
    hackathon_event.save()

    return JsonResponse({
        'success': True,
    })


def get_keywords(request):

    if request.is_ajax():
        q = request.GET.get('term', '').lower()
        results = [str(key) for key in Keyword.objects.filter(keyword__istartswith=q).cache().values_list('keyword', flat=True)]

        data = json.dumps(results)
    else:
        raise Http404
    mimetype = 'application/json'
    return HttpResponse(data, mimetype)


@csrf_exempt
@require_POST
def onboard_save(request):

    if request.user.is_authenticated:
        profile = request.user.profile if hasattr(request.user, 'profile') else None
        if not profile:
            return JsonResponse(
                { 'error': _('You must be authenticated') },
                status=401
            )
        print(request.POST)
        keywords = request.POST.getlist('skillsSelected[]')
        bio = request.POST.get('bio')
        interests = request.POST.getlist('interestsSelected[]')
        userOptions = request.POST.getlist('userOptions[]')
        jobSelected = request.POST.get('jobSelected', None)

        orgSelected = request.POST.get('orgSelected')
        if orgSelected:
            profile.selected_persona = 'funder'
            profile.persona_is_funder = True

            orgOptions = request.POST.getlist('orgOptions[]')
            email = request.POST.get('email')
            try:
                orgProfile = profile_helper(orgSelected.lower(), disable_cache=True)
                orgProfile.products_choose = orgOptions
                orgProfile.contact_email = email
                orgProfile.save()
            except (ProfileNotFoundException, ProfileHiddenException):
                pass
        else:
            profile.persona_is_hunter = True
            profile.selected_persona = 'hunter'


        profile.products_choose = userOptions
        profile.job_search_status = jobSelected
        profile.keywords = keywords
        profile.interests = interests
        profile.bio = bio
        profile.save()

    else:
        return JsonResponse(
            { 'error': _('You must be authenticated') },
            status=401
        )

    return JsonResponse(
        {
            'success': True,
        },
        status=200
    )


def events(request, hackathon):
    hackathon_event = HackathonEvent.objects.filter(pk=hackathon).first()

    if not hackathon_event:
        return JsonResponse({
            'error': True,
            'msg': f'No exists Hackathon Event with id {hackathon}'
        }, status=404)

    if not hackathon_event.calendar_id:
        return JsonResponse({
            'error': True,
            'msg': f'No exists calendar associated to Hackathon {hackathon}'
        }, status=404)

    calendar_unique = hackathon_event.calendar_id
    token = settings.ADDEVENT_API_TOKEN
    endpoint = f'https://www.addevent.com/api/v1/oe/events/list/'
    calendar_endpoint = 'https://www.addevent.com/api/v1/me/calendars/list/'

    calendar_response = requests.get(calendar_endpoint, {
        'token': token,
    })

    calendars = calendar_response.json().get("calendars", [])
    calendar_id = None

    for calendar in calendars:
        if calendar['uniquekey'] == calendar_unique:
            calendar_id = calendar['id']
            break

    upcoming = hackathon_event.start_date.strftime('%Y-%m-%d %H:%M:%S')
    response = requests.get(endpoint, {
        'token': token,
        'calendar_id': calendar_id,
        'upcoming': upcoming
    })

    events = response.json()

    return JsonResponse({
        'events': events,
    })<|MERGE_RESOLUTION|>--- conflicted
+++ resolved
@@ -4513,12 +4513,10 @@
     return JsonResponse(params)
 
 
-<<<<<<< HEAD
 def project(project_id):
     project = HackathonProject.objects.filter(pk=project_id).nocache().first()
     if not project:
         raise None
-=======
     params = project_data(project_id)
     if not params:
         raise Http404("The project doesnt exists.")
@@ -4529,7 +4527,6 @@
     project = HackathonProject.objects.filter(pk=project_id).nocache().first()
     if not project:
         return None
->>>>>>> 204c0cdd
 
     hackathon_obj = HackathonEventSerializer(project.hackathon).data,
     comments = Activity.objects.filter(activity_type='wall_post', project=project).count()
@@ -4570,10 +4567,7 @@
         'comments': comments,
         'hackathon': hackathon_obj[0],
     }
-<<<<<<< HEAD
-
-=======
->>>>>>> 204c0cdd
+
     return params
 
 
