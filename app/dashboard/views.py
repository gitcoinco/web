--- conflicted
+++ resolved
@@ -2882,9 +2882,6 @@
                          'profiles': profiles})
 
 
-<<<<<<< HEAD
-def funder_dashboard(request):
-=======
 def serialize_funder_dashboard_open_rows(bounties, interests):
     return [{'users_count': len([i for i in interests if b.pk in [i_b.pk for i_b in i.bounties]]),
              'title': b.title,
@@ -2918,7 +2915,6 @@
 
 
 def funder_dashboard(request, bounty_type):
->>>>>>> df6e9a19
     """JSON data for the user dashboard"""
 
     user = request.user if request.user.is_authenticated else None
@@ -2928,35 +2924,8 @@
             status=401)
 
     profile = request.user.profile
-<<<<<<< HEAD
     # values = ['id', 'token_name', 'value_in_token', 'value_in_usd', 'github_url', 'absolute_url']
 
-
-    open_bounties = list(Bounty.objects.filter(
-        Q(idx_status='open') | Q(idx_status='open'),
-        current_bounty=True,
-        bounty_owner_profile=profile
-        ).values_list('id', 'title','token_name', 'value_in_token', 'value_in_usdt', 'github_url').order_by('-interested__created'))
-    print(open_bounties,profile)
-
-    submitted_bounties = list(Bounty.objects.filter(
-        Q(idx_status='submitted') | Q(override_status='submitted'),
-        current_bounty=True,
-        fulfillments__accepted=False,
-        bounty_owner_profile=profile
-        ).values_list('id').order_by('-fulfillments__created_on'))
-
-    expired_bounties = list(Bounty.objects.filter(
-        Q(idx_status='expired') | Q(override_status='expired'),
-        current_bounty=True,
-        bounty_owner_profile=profile
-        ).order_by('-expires_date').values_list('id'))
-
-    return JsonResponse({'open': open_bounties,
-                         'submitted': submitted_bounties,
-                         'expired': expired_bounties})
-
-=======
 
     if bounty_type == 'open':
         bounties = list(Bounty.objects.filter(
@@ -2996,8 +2965,7 @@
                               'submissions_comment': b.submissions_comment}
                               for b in bounties], safe=False)
 
-      
->>>>>>> df6e9a19
+
 @require_POST
 @login_required
 def change_user_profile_banner(request):
@@ -3017,7 +2985,7 @@
         profile.save()
     except (ProfileNotFoundException, ProfileHiddenException):
         raise Http404
-        
+
     response = {
         'status': 200,
         'message': 'User banner image has been updated.'
