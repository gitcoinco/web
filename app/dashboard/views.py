--- conflicted
+++ resolved
@@ -54,11 +54,9 @@
 from django.views.decorators.csrf import csrf_exempt, csrf_protect
 from django.views.decorators.http import require_GET, require_POST
 
-<<<<<<< HEAD
+
 import asyncio
 import dateutil.parser
-=======
->>>>>>> 12595e3b
 import magic
 import pytz
 import requests
