--- conflicted
+++ resolved
@@ -2833,7 +2833,7 @@
     }
     return TemplateResponse(request, 'dashboard/hackathons.html', params)
 
-<<<<<<< HEAD
+
 @require_POST
 @login_required
 def change_user_profile_banner(request):
@@ -2859,7 +2859,8 @@
         'message': 'User banner image has been updated.'
     }
     return JsonResponse(response)
-=======
+
+
 @csrf_exempt
 @require_POST
 def choose_persona(request):
@@ -2884,5 +2885,4 @@
             'success': True,
             'persona': persona,
         },
-        status=200)
->>>>>>> 0ba380b8
+        status=200)