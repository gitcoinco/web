# -*- coding: utf-8 -*-
'''
    Copyright (C) 2017 Gitcoin Core

    This program is free software: you can redistribute it and/or modify
    it under the terms of the GNU Affero General Public License as published
    by the Free Software Foundation, either version 3 of the License, or
    (at your option) any later version.

    This program is distributed in the hope that it will be useful,
    but WITHOUT ANY WARRANTY; without even the implied warranty of
    MERCHANTABILITY or FITNESS FOR A PARTICULAR PURPOSE. See the
    GNU Affero General Public License for more details.

    You should have received a copy of the GNU Affero General Public License
    along with this program. If not, see <http://www.gnu.org/licenses/>.

'''
from __future__ import print_function, unicode_literals

import datetime
import json
import logging
import time
import math

from django.conf import settings
from django.contrib import messages
from django.contrib.admin.views.decorators import staff_member_required
from django.contrib.auth.models import User
from django.core.cache import cache
<<<<<<< HEAD
from django.core.serializers.json import DjangoJSONEncoder
from django.http import Http404, JsonResponse
=======
from django.http import Http404, HttpResponse, JsonResponse
>>>>>>> d86ec45a
from django.shortcuts import redirect
from django.template.response import TemplateResponse
from django.templatetags.static import static
from django.utils import timezone
from django.utils.html import escape
from django.utils.text import slugify
from django.utils.translation import gettext_lazy as _
from django.views.decorators.csrf import csrf_exempt
from django.views.decorators.http import require_GET, require_POST
from django.views.decorators.cache import cache_page
from django.views.decorators.vary import vary_on_cookie

from app.utils import clean_str, ellipses, sync_profile
from avatar.utils import get_avatar_context
from economy.utils import convert_amount, eth_from_wei
from gas.utils import conf_time_spread, gas_advisories, gas_history, recommend_min_gas_price_to_confirm_in_time
from git.utils import get_auth_url, get_github_user_data, is_github_token_valid
from marketing.mails import (
    admin_contact_funder, bounty_uninterested, start_work_approved, start_work_new_applicant, start_work_rejected,
)
from marketing.models import Keyword
from pytz import UTC
from ratelimit.decorators import ratelimit
from retail.helpers import get_ip
from web3 import HTTPProvider, Web3

from .helpers import (
    get_bounty_data_for_activity, get_payout_history, handle_bounty_views, to_funder_dashboard_bounty,
    eth_format, usd_format, get_expiring_days_count, get_top_contributors, is_funder_allowed_to_input_total_budget,
    get_funder_outgoing_funds, get_outgoing_funds_filters, get_all_bounties_filters
)
from .models import (
    Activity, Bounty, CoinRedemption, CoinRedemptionRequest, Interest, Profile, ProfileSerializer, Subscription, Tip,
    Tool, ToolVote, UserAction,
)
from .notifications import (
    maybe_market_tip_to_email, maybe_market_tip_to_github, maybe_market_tip_to_slack, maybe_market_to_email,
    maybe_market_to_github, maybe_market_to_slack, maybe_market_to_twitter, maybe_market_to_user_discord,
    maybe_market_to_user_slack,
)
from .utils import (
    get_bounty, get_bounty_id, get_context, has_tx_mined, record_user_action_on_interest, web3_process_bounty
)

logger = logging.getLogger(__name__)

confirm_time_minutes_target = 4

# web3.py instance
w3 = Web3(HTTPProvider(settings.WEB3_HTTP_PROVIDER))


def record_user_action(user, event_name, instance):
    instance_class = instance.__class__.__name__.lower()
    kwargs = {
        'action': event_name,
        'metadata': {f'{instance_class}_pk': instance.pk},
    }

    if isinstance(user, User):
        kwargs['user'] = user
    elif isinstance(user, str):
        try:
            user = User.objects.get(username=user)
            kwargs['user'] = user
        except User.DoesNotExist:
            return

    if hasattr(user, 'profile'):
        kwargs['profile'] = user.profile

    try:
        UserAction.objects.create(**kwargs)
    except Exception as e:
        # TODO: sync_profile?
        logger.error(f"error in record_action: {e} - {event_name} - {instance}")


def record_bounty_activity(bounty, user, event_name, interest=None):
    """Creates Activity object.

    Args:
        bounty (dashboard.models.Bounty): Bounty
        user (string): User name
        event_name (string): Event name
        interest (dashboard.models.Interest): Interest

    Raises:
        None

    Returns:
        None
    """
    kwargs = {
        'activity_type': event_name,
        'bounty': bounty,
        'metadata': get_bounty_data_for_activity(bounty)
    }
    if isinstance(user, str):
        try:
            user = User.objects.get(username=user)
        except User.DoesNotExist:
            return

    if hasattr(user, 'profile'):
        kwargs['profile'] = user.profile
    else:
        return

    if event_name == 'worker_applied':
        kwargs['metadata']['approve_worker_url'] = bounty.approve_worker_url(user.profile)
        kwargs['metadata']['reject_worker_url'] = bounty.reject_worker_url(user.profile)
    if event_name in ['worker_approved', 'worker_rejected'] and interest:
        kwargs['metadata']['worker_handle'] = interest.profile.handle

    try:
        return Activity.objects.create(**kwargs)
    except Exception as e:
        logger.error(f"error in record_bounty_activity: {e} - {event_name} - {bounty} - {user}")



def helper_handle_access_token(request, access_token):
    # https://gist.github.com/owocki/614a18fbfec7a5ed87c97d37de70b110
    # interest API via token
    github_user_data = get_github_user_data(access_token)
    request.session['handle'] = github_user_data['login']
    profile = Profile.objects.filter(handle__iexact=request.session['handle']).first()
    request.session['profile_id'] = profile.pk


def create_new_interest_helper(bounty, user, issue_message):
    approval_required = bounty.permission_type == 'approval'
    acceptance_date = timezone.now() if not approval_required else None
    profile_id = user.profile.pk
    record_bounty_activity(bounty, user, 'start_work' if not approval_required else 'worker_applied')
    interest = Interest.objects.create(
        profile_id=profile_id,
        issue_message=issue_message,
        pending=approval_required,
        acceptance_date=acceptance_date,
    )
    bounty.interested.add(interest)
    record_user_action(user, 'start_work', interest)
    maybe_market_to_slack(bounty, 'start_work')
    maybe_market_to_user_slack(bounty, 'start_work')
    maybe_market_to_user_discord(bounty, 'start_work')
    maybe_market_to_twitter(bounty, 'start_work')
    return interest


@csrf_exempt
def gh_login(request):
    """Attempt to redirect the user to Github for authentication."""
    return redirect('social:begin', backend='github')


def get_interest_modal(request):

    bounty = Bounty.objects.get(pk=request.GET.get("pk"))

    context = {
        'bounty': bounty,
        'active': 'get_interest_modal',
        'title': _('Add Interest'),
        'user_logged_in': request.user.is_authenticated,
        'login_link': '/login/github?next=' + request.GET.get('redirect', '/')
    }
    return TemplateResponse(request, 'addinterest.html', context)


@csrf_exempt
@require_POST
def new_interest(request, bounty_id):
    """Claim Work for a Bounty.

    :request method: POST

    Args:
        bounty_id (int): ID of the Bounty.

    Returns:
        dict: The success key with a boolean value and accompanying error.

    """
    profile_id = request.user.profile.pk if request.user.is_authenticated and hasattr(request.user, 'profile') else None

    access_token = request.GET.get('token')
    if access_token:
        helper_handle_access_token(request, access_token)
        github_user_data = get_github_user_data(access_token)
        profile = Profile.objects.prefetch_related('bounty_set') \
            .filter(handle=github_user_data['login']).first()
        profile_id = profile.pk
    else:
        profile = request.user.profile if profile_id else None

    if not profile_id:
        return JsonResponse(
            {'error': _('You must be authenticated via github to use this feature!')},
            status=401)

    try:
        bounty = Bounty.objects.get(pk=bounty_id)
    except Bounty.DoesNotExist:
        raise Http404

    if bounty.is_project_type_fulfilled:
        return JsonResponse({
            'error': _(f'There is already someone working on this bounty.'),
            'success': False},
            status=401)

    num_issues = profile.max_num_issues_start_work
    active_bounties = Bounty.objects.current().filter(idx_status__in=['open', 'started'])
    num_active = Interest.objects.filter(profile_id=profile_id, bounty__in=active_bounties).count()
    is_working_on_too_much_stuff = num_active >= num_issues
    if is_working_on_too_much_stuff:
        return JsonResponse({
            'error': _(f'You may only work on max of {num_issues} issues at once.'),
            'success': False},
            status=401)

    if profile.no_times_slashed_by_staff():
        return JsonResponse({
            'error': _('Because a staff member has had to remove you from a bounty in the past, you are unable to start'
                       'more work at this time. Please leave a message on slack if you feel this message is in error.'),
            'success': False},
            status=401)

    try:
        Interest.objects.get(profile_id=profile_id, bounty=bounty)
        return JsonResponse({
            'error': _('You have already started work on this bounty!'),
            'success': False},
            status=401)
    except Interest.DoesNotExist:
        issue_message = request.POST.get("issue_message")
        interest = create_new_interest_helper(bounty, request.user, issue_message)
        if interest.pending:
            start_work_new_applicant(interest, bounty)

    except Interest.MultipleObjectsReturned:
        bounty_ids = bounty.interested \
            .filter(profile_id=profile_id) \
            .values_list('id', flat=True) \
            .order_by('-created')[1:]

        Interest.objects.filter(pk__in=list(bounty_ids)).delete()

        return JsonResponse({
            'error': _('You have already started work on this bounty!'),
            'success': False},
            status=401)

    msg = _("You have started work.")
    approval_required = bounty.permission_type == 'approval'
    if approval_required:
        msg = _("You have applied to start work.  If approved, you will be notified via email.")

    return JsonResponse({
        'success': True,
        'profile': ProfileSerializer(interest.profile).data,
        'msg': msg,
    })


@csrf_exempt
@require_POST
def remove_interest(request, bounty_id):
    """Unclaim work from the Bounty.

    Can only be called by someone who has started work

    :request method: POST

    post_id (int): ID of the Bounty.

    Returns:
        dict: The success key with a boolean value and accompanying error.

    """
    profile_id = request.user.profile.pk if request.user.is_authenticated and getattr(request.user, 'profile', None) else None

    access_token = request.GET.get('token')
    if access_token:
        helper_handle_access_token(request, access_token)
        github_user_data = get_github_user_data(access_token)
        profile = Profile.objects.filter(handle=github_user_data['login']).first()
        profile_id = profile.pk

    if not profile_id:
        return JsonResponse(
            {'error': _('You must be authenticated via github to use this feature!')},
            status=401)

    try:
        bounty = Bounty.objects.get(pk=bounty_id)
    except Bounty.DoesNotExist:
        return JsonResponse({'errors': ['Bounty doesn\'t exist!']},
                            status=401)

    try:
        interest = Interest.objects.get(profile_id=profile_id, bounty=bounty)
        record_user_action(request.user, 'stop_work', interest)
        record_bounty_activity(bounty, request.user, 'stop_work')
        bounty.interested.remove(interest)
        interest.delete()
        maybe_market_to_slack(bounty, 'stop_work')
        maybe_market_to_user_slack(bounty, 'stop_work')
        maybe_market_to_user_discord(bounty, 'stop_work')
        maybe_market_to_twitter(bounty, 'stop_work')
    except Interest.DoesNotExist:
        return JsonResponse({
            'errors': [_('You haven\'t expressed interest on this bounty.')],
            'success': False},
            status=401)
    except Interest.MultipleObjectsReturned:
        interest_ids = bounty.interested \
            .filter(
                profile_id=profile_id,
                bounty=bounty
            ).values_list('id', flat=True) \
            .order_by('-created')

        bounty.interested.remove(*interest_ids)
        Interest.objects.filter(pk__in=list(interest_ids)).delete()

    return JsonResponse({
        'success': True,
        'msg': _("You've stopped working on this, thanks for letting us know."),
    })


@csrf_exempt
@require_POST
def extend_expiration(request, bounty_id):
    """Unclaim work from the Bounty.

    Can only be called by someone who has started work

    :request method: POST

    post_id (int): ID of the Bounty.

    Returns:
        dict: The success key with a boolean value and accompanying error.

    """
    user = request.user if request.user.is_authenticated else None

    if not user:
        return JsonResponse(
            {'error': _('You must be authenticated via github to use this feature!')},
            status=401)

    try:
        bounty = Bounty.objects.get(pk=bounty_id)
    except Bounty.DoesNotExist:
        return JsonResponse({'errors': ['Bounty doesn\'t exist!']},
                            status=401)

    is_funder = bounty.is_funder(user.username.lower()) if user else False
    if is_funder:
        deadline = round(int(request.POST.get('deadline')) / 1000)
        bounty.expires_date = timezone.make_aware(
            timezone.datetime.fromtimestamp(deadline),
            timezone=UTC)
        bounty.save()
        record_user_action(request.user, 'extend_expiration', bounty)
        record_bounty_activity(bounty, request.user, 'extend_expiration')

        return JsonResponse({
            'success': True,
            'msg': _("You've extended expiration of this issue."),
        })

    return JsonResponse({
        'error': _("You must be funder to extend expiration"),
    }, status=200)


@require_POST
@csrf_exempt
def uninterested(request, bounty_id, profile_id):
    """Remove party from given bounty

    Can only be called by the bounty funder

    :request method: GET

    Args:
        bounty_id (int): ID of the Bounty
        profile_id (int): ID of the interested profile

    Params:
        slashed (str): if the user will be slashed or not

    Returns:
        dict: The success key with a boolean value and accompanying error.
    """
    try:
        bounty = Bounty.objects.get(pk=bounty_id)
    except Bounty.DoesNotExist:
        return JsonResponse({'errors': ['Bounty doesn\'t exist!']},
                            status=401)
    is_logged_in = request.user.is_authenticated
    is_funder = bounty.is_funder(request.user.username.lower())
    is_staff = request.user.is_staff
    is_moderator = request.user.profile.is_moderator if hasattr(request.user, 'profile') else False
    if not is_logged_in or (not is_funder and not is_staff and not is_moderator):
        return JsonResponse(
            {'error': 'Only bounty funders are allowed to remove users!'},
            status=401)

    slashed = request.POST.get('slashed')
    try:
        interest = Interest.objects.get(profile_id=profile_id, bounty=bounty)
        bounty.interested.remove(interest)
        maybe_market_to_slack(bounty, 'stop_work')
        maybe_market_to_user_slack(bounty, 'stop_work')
        maybe_market_to_user_discord(bounty, 'stop_work')
        if is_staff or is_moderator:
            event_name = "bounty_removed_slashed_by_staff" if slashed else "bounty_removed_by_staff"
        else:
            event_name = "bounty_removed_by_funder"
        record_user_action_on_interest(interest, event_name, None)
        record_bounty_activity(bounty, interest.profile.user, 'stop_work')
        interest.delete()
    except Interest.DoesNotExist:
        return JsonResponse({
            'errors': ['Party haven\'t expressed interest on this bounty.'],
            'success': False},
            status=401)
    except Interest.MultipleObjectsReturned:
        interest_ids = bounty.interested \
            .filter(
                profile_id=profile_id,
                bounty=bounty
            ).values_list('id', flat=True) \
            .order_by('-created')

        bounty.interested.remove(*interest_ids)
        Interest.objects.filter(pk__in=list(interest_ids)).delete()

    profile = Profile.objects.get(id=profile_id)
    if profile.user and profile.user.email and interest:
        bounty_uninterested(profile.user.email, bounty, interest)
    else:
        print("no email sent -- user was not found")

    return JsonResponse({
        'success': True,
        'msg': _("You've stopped working on this, thanks for letting us know."),
    })


def onboard_avatar(request):
    return redirect('/onboard/contributor?steps=avatar')


def onboard(request, flow):
    """Handle displaying the first time user experience flow."""
    if flow not in ['funder', 'contributor', 'profile']:
        raise Http404
    elif flow == 'funder':
        onboard_steps = ['github', 'metamask', 'avatar']
    elif flow == 'contributor':
        onboard_steps = ['github', 'metamask', 'avatar', 'skills']
    elif flow == 'profile':
        onboard_steps = ['avatar']

    steps = []
    if request.GET:
        steps = request.GET.get('steps', [])
        if steps:
            steps = steps.split(',')

    if (steps and 'github' not in steps) or 'github' not in onboard_steps:
        if not request.user.is_authenticated or request.user.is_authenticated and not getattr(
            request.user, 'profile', None
        ):
            login_redirect = redirect('/login/github?next=' + request.get_full_path())
            return login_redirect

    if request.GET.get('eth_address') and request.user.is_authenticated and getattr(request.user, 'profile', None):
        profile = request.user.profile
        eth_address = request.GET.get('eth_address')
        profile.preferred_payout_address = eth_address
        profile.save()
        return JsonResponse({'OK': True})

    params = {
        'title': _('Onboarding Flow'),
        'steps': steps or onboard_steps,
        'flow': flow,
    }
    params.update(get_avatar_context())
    return TemplateResponse(request, 'ftux/onboard.html', params)


def dashboard(request):
    """Handle displaying the dashboard."""
    params = {
        'active': 'dashboard',
        'title': _('Issue Explorer'),
        'keywords': json.dumps([str(key) for key in Keyword.objects.all().values_list('keyword', flat=True)]),
    }
    return TemplateResponse(request, 'dashboard/index.html', params)


def accept_bounty(request):
    """Process the bounty.

    Args:
        pk (int): The primary key of the bounty to be accepted.

    Raises:
        Http404: The exception is raised if no associated Bounty is found.

    Returns:
        TemplateResponse: The accept bounty view.

    """
    bounty = handle_bounty_views(request)
    bounty_params = {
        'fulfillment_id': request.GET.get('id'),
        'fulfiller_address': request.GET.get('address'),
    }

    params = get_context(
        ref_object=bounty,
        user=request.user if request.user.is_authenticated else None,
        confirm_time_minutes_target=confirm_time_minutes_target,
        active='accept_bounty',
        title=_('Process Issue'),
        update=bounty_params,
    )
    return TemplateResponse(request, 'process_bounty.html', params)


def contribute(request):
    """Contribute to the bounty.

    Args:
        pk (int): The primary key of the bounty to be accepted.

    Raises:
        Http404: The exception is raised if no associated Bounty is found.

    Returns:
        TemplateResponse: The accept bounty view.

    """
    bounty = handle_bounty_views(request)

    params = get_context(
        ref_object=bounty,
        user=request.user if request.user.is_authenticated else None,
        confirm_time_minutes_target=confirm_time_minutes_target,
        active='contribute_bounty',
        title=_('Contribute'),
    )
    return TemplateResponse(request, 'contribute_bounty.html', params)


def invoice(request):
    """invoice view.

    Args:
        pk (int): The primary key of the bounty to be accepted.

    Raises:
        Http404: The exception is raised if no associated Bounty is found.

    Returns:
        TemplateResponse: The invoice  view.

    """
    bounty = handle_bounty_views(request)

    # only allow invoice viewing if admin or iff bounty funder
    is_funder = bounty.is_funder(request.user.username)
    is_staff = request.user.is_staff
    has_view_privs = is_funder or is_staff
    if not has_view_privs:
        raise Http404

    params = get_context(
        ref_object=bounty,
        user=request.user if request.user.is_authenticated else None,
        confirm_time_minutes_target=confirm_time_minutes_target,
        active='invoice_view',
        title=_('Invoice'),
    )
    params['accepted_fulfillments'] = bounty.fulfillments.filter(accepted=True)
    params['tips'] = [
        tip for tip in bounty.tips.exclude(txid='') if tip.username == request.user.username and tip.username
    ]
    params['total'] = bounty._val_usd_db if params['accepted_fulfillments'] else 0
    for tip in params['tips']:
        if tip.value_in_usdt:
            params['total'] += tip.value_in_usdt

    return TemplateResponse(request, 'bounty/invoice.html', params)


def social_contribution(request):
    """Social Contributuion to the bounty.

    Args:
        pk (int): The primary key of the bounty to be accepted.

    Raises:
        Http404: The exception is raised if no associated Bounty is found.

    Returns:
        TemplateResponse: The accept bounty view.

    """
    bounty = handle_bounty_views(request)
    promo_text = str(_("Check out this bounty that pays out ")) + f"{bounty.get_value_true} {bounty.token_name} {bounty.url}"
    for keyword in bounty.keywords_list:
        promo_text += f" #{keyword}"

    params = get_context(
        ref_object=bounty,
        user=request.user if request.user.is_authenticated else None,
        confirm_time_minutes_target=confirm_time_minutes_target,
        active='social_contribute',
        title=_('Social Contribute'),
    )
    params['promo_text'] = promo_text
    return TemplateResponse(request, 'social_contribution.html', params)


def payout_bounty(request):
    """Payout the bounty.

    Args:
        pk (int): The primary key of the bounty to be accepted.

    Raises:
        Http404: The exception is raised if no associated Bounty is found.

    Returns:
        TemplateResponse: The accept bounty view.

    """
    bounty = handle_bounty_views(request)

    params = get_context(
        ref_object=bounty,
        user=request.user if request.user.is_authenticated else None,
        confirm_time_minutes_target=confirm_time_minutes_target,
        active='payout_bounty',
        title=_('Payout'),
    )
    return TemplateResponse(request, 'payout_bounty.html', params)


def bulk_payout_bounty(request):
    """Payout the bounty.

    Args:
        pk (int): The primary key of the bounty to be accepted.

    Raises:
        Http404: The exception is raised if no associated Bounty is found.

    Returns:
        TemplateResponse: The accept bounty view.

    """
    bounty = handle_bounty_views(request)

    params = get_context(
        ref_object=bounty,
        user=request.user if request.user.is_authenticated else None,
        confirm_time_minutes_target=confirm_time_minutes_target,
        active='payout_bounty',
        title=_('Multi-Party Payout'),
    )

    return TemplateResponse(request, 'bulk_payout_bounty.html', params)


@require_GET
def fulfill_bounty(request):
    """Fulfill a bounty.

    Parameters:
        pk (int): The primary key of the Bounty.
        standard_bounties_id (int): The standard bounties ID of the Bounty.
        network (str): The network of the Bounty.
        githubUsername (str): The Github Username of the referenced user.

    Raises:
        Http404: The exception is raised if no associated Bounty is found.

    Returns:
        TemplateResponse: The fulfill bounty view.

    """
    bounty = handle_bounty_views(request)
    params = get_context(
        ref_object=bounty,
        github_username=request.GET.get('githubUsername'),
        user=request.user if request.user.is_authenticated else None,
        confirm_time_minutes_target=confirm_time_minutes_target,
        active='fulfill_bounty',
        title=_('Submit Work'),
    )
    return TemplateResponse(request, 'bounty/fulfill.html', params)


def increase_bounty(request):
    """Increase a bounty as the funder.

    Args:
        pk (int): The primary key of the bounty to be increased.

    Raises:
        Http404: The exception is raised if no associated Bounty is found.

    Returns:
        TemplateResponse: The increase bounty view.

    """
    bounty = handle_bounty_views(request)
    user = request.user if request.user.is_authenticated else None
    is_funder = bounty.is_funder(user.username.lower()) if user else False

    params = get_context(
        ref_object=bounty,
        user=user,
        confirm_time_minutes_target=confirm_time_minutes_target,
        active='increase_bounty',
        title=_('Increase Bounty'),
    )

    params['is_funder'] = json.dumps(is_funder)

    return TemplateResponse(request, 'bounty/increase.html', params)


def cancel_bounty(request):
    """Kill an expired bounty.

    Args:
        pk (int): The primary key of the bounty to be cancelled.

    Raises:
        Http404: The exception is raised if no associated Bounty is found.

    Returns:
        TemplateResponse: The cancel bounty view.

    """
    bounty = handle_bounty_views(request)
    params = get_context(
        ref_object=bounty,
        user=request.user if request.user.is_authenticated else None,
        confirm_time_minutes_target=confirm_time_minutes_target,
        active='kill_bounty',
        title=_('Cancel Bounty'),
    )
    return TemplateResponse(request, 'bounty/kill.html', params)


def helper_handle_admin_override_and_hide(request, bounty):
    admin_override_and_hide = request.GET.get('admin_override_and_hide', False)
    if admin_override_and_hide:
        is_moderator = request.user.profile.is_moderator if hasattr(request.user, 'profile') else False
        if getattr(request.user, 'profile', None) and is_moderator or request.user.is_staff:
            bounty.admin_override_and_hide = True
            bounty.save()
            messages.success(request, _('Bounty is now hidden'))
        else:
            messages.warning(request, _('Only moderators may do this.'))


def helper_handle_admin_contact_funder(request, bounty):
    admin_contact_funder_txt = request.GET.get('admin_contact_funder', False)
    if admin_contact_funder_txt:
        is_staff = request.user.is_staff
        is_moderator = request.user.profile.is_moderator if hasattr(request.user, 'profile') else False
        if is_staff or is_moderator:
            # contact funder
            admin_contact_funder(bounty, admin_contact_funder_txt, request.user)
            messages.success(request, _(f'Bounty message has been sent'))
        else:
            messages.warning(request, _('Only moderators or the funder of this bounty may do this.'))


def helper_handle_mark_as_remarket_ready(request, bounty):
    admin_mark_as_remarket_ready = request.GET.get('admin_toggle_as_remarket_ready', False)
    if admin_mark_as_remarket_ready:
        is_staff = request.user.is_staff
        is_moderator = request.user.profile.is_moderator if hasattr(request.user, 'profile') else False
        if is_staff or is_moderator:
            bounty.admin_mark_as_remarket_ready = not bounty.admin_mark_as_remarket_ready
            bounty.save()
            if bounty.admin_mark_as_remarket_ready:
                messages.success(request, _(f'Bounty is now remarket ready'))
            else:
                messages.success(request, _(f'Bounty is now NOT remarket ready'))
        else:
            messages.warning(request, _('Only moderators or the funder of this bounty may do this.'))


def helper_handle_suspend_auto_approval(request, bounty):
    suspend_auto_approval = request.GET.get('suspend_auto_approval', False)
    if suspend_auto_approval:
        is_staff = request.user.is_staff
        is_moderator = request.user.profile.is_moderator if hasattr(request.user, 'profile') else False
        if is_staff or is_moderator:
            bounty.admin_override_suspend_auto_approval = True
            bounty.save()
            messages.success(request, _(f'Bounty auto approvals are now suspended'))
        else:
            messages.warning(request, _('Only moderators or the funder of this bounty may do this.'))


def helper_handle_override_status(request, bounty):
    admin_override_satatus = request.GET.get('admin_override_satatus', False)
    if admin_override_satatus != False:
        is_staff = request.user.is_staff
        if is_staff:
            valid_statuses = [ele[0] for ele in Bounty.STATUS_CHOICES]
            valid_statuses = valid_statuses + [""]
            valid_statuses_str = ",".join(valid_statuses)
            if admin_override_satatus not in valid_statuses:
                messages.warning(request, str(
                    _('Not a valid status choice.  Please choose a valid status (no quotes): ')) + valid_statuses_str)
            else:
                bounty.override_status = admin_override_satatus
                bounty.save()
                messages.success(request, _(f'Status updated to "{admin_override_satatus}" '))
        else:
            messages.warning(request, _('Only staff or the funder of this bounty may do this.'))


def helper_handle_snooze(request, bounty):
    snooze_days = int(request.GET.get('snooze', 0))
    if snooze_days:
        is_funder = bounty.is_funder(request.user.username.lower())
        is_staff = request.user.is_staff
        is_moderator = request.user.profile.is_moderator if hasattr(request.user, 'profile') else False
        if is_funder or is_staff or is_moderator:
            bounty.snooze_warnings_for_days = snooze_days
            bounty.save()
            messages.success(request, _(f'Warning messages have been snoozed for {snooze_days} days'))
        else:
            messages.warning(request, _('Only moderators or the funder of this bounty may do this.'))


def helper_handle_approvals(request, bounty):
    mutate_worker_action = request.GET.get('mutate_worker_action', None)
    mutate_worker_action_past_tense = 'approved' if mutate_worker_action == 'approve' else 'rejected'
    worker = request.GET.get('worker', None)
    if mutate_worker_action:
        if not request.user.is_authenticated:
            messages.warning(request, _('You must be logged in to approve or reject worker submissions. Please login and try again.'))
            return
        is_funder = bounty.is_funder(request.user.username.lower())
        is_staff = request.user.is_staff
        if is_funder or is_staff:
            interests = bounty.interested.filter(profile__handle=worker)
            is_interest_invalid = (not interests.filter(pending=True).exists() and mutate_worker_action == 'rejected') or (not interests.exists())
            if is_interest_invalid:
                messages.warning(
                    request,
                    _('This worker does not exist or is not in a pending state. Perhaps they were already approved or rejected? Please check your link and try again.'))
                return
            interest = interests.first()

            if mutate_worker_action == 'approve':
                interest.pending = False
                interest.acceptance_date = timezone.now()
                interest.save()

                start_work_approved(interest, bounty)

                maybe_market_to_github(bounty, 'work_started', profile_pairs=bounty.profile_pairs)
                maybe_market_to_slack(bounty, 'worker_approved')
                maybe_market_to_user_slack(bounty, 'worker_approved')
                maybe_market_to_twitter(bounty, 'worker_approved')
                record_bounty_activity(bounty, request.user, 'worker_approved', interest)

            else:
                start_work_rejected(interest, bounty)

                record_bounty_activity(bounty, request.user, 'worker_rejected', interest)
                bounty.interested.remove(interest)
                interest.delete()

                maybe_market_to_slack(bounty, 'worker_rejected')
                maybe_market_to_user_slack(bounty, 'worker_rejected')
                maybe_market_to_twitter(bounty, 'worker_rejected')

            messages.success(request, _(f'{worker} has been {mutate_worker_action_past_tense}'))
        else:
            messages.warning(request, _('Only the funder of this bounty may perform this action.'))


def bounty_details(request, ghuser='', ghrepo='', ghissue=0, stdbounties_id=None):
    """Display the bounty details.

    Args:
        ghuser (str): The Github user. Defaults to an empty string.
        ghrepo (str): The Github repository. Defaults to an empty string.
        ghissue (int): The Github issue number. Defaults to: 0.

    Raises:
        Exception: The exception is raised for any exceptions in the main query block.

    Returns:
        django.template.response.TemplateResponse: The Bounty details template response.

    """
    from .utils import clean_bounty_url
    is_user_authenticated = request.user.is_authenticated
    request_url = clean_bounty_url(request.GET.get('url', ''))
    if is_user_authenticated and hasattr(request.user, 'profile'):
        _access_token = request.user.profile.get_access_token()
    else:
        _access_token = request.session.get('access_token')
    issue_url = 'https://github.com/' + ghuser + '/' + ghrepo + '/issues/' + ghissue if ghissue else request_url

    # try the /pulls url if it doesn't exist in /issues
    try:
        assert Bounty.objects.current().filter(github_url=issue_url).exists()
    except Exception:
        issue_url = 'https://github.com/' + ghuser + '/' + ghrepo + '/pull/' + ghissue if ghissue else request_url

    params = {
        'issueURL': issue_url,
        'title': _('Issue Details'),
        'card_title': _('Funded Issue Details | Gitcoin'),
        'avatar_url': static('v2/images/helmet.png'),
        'active': 'bounty_details',
        'is_github_token_valid': is_github_token_valid(_access_token),
        'github_auth_url': get_auth_url(request.path),
        "newsletter_headline": _("Be the first to know about new funded issues."),
        'is_staff': request.user.is_staff,
        'is_moderator': request.user.profile.is_moderator if hasattr(request.user, 'profile') else False,
    }
    if issue_url:
        try:
            bounties = Bounty.objects.current().filter(github_url=issue_url)
            stdbounties_id = clean_str(stdbounties_id)
            if stdbounties_id and stdbounties_id.isdigit():
                bounties = bounties.filter(standard_bounties_id=stdbounties_id)
            if bounties:
                bounty = bounties.order_by('-pk').first()
                if bounties.count() > 1 and bounties.filter(network='mainnet').count() > 1:
                    bounty = bounties.filter(network='mainnet').order_by('-pk').first()
                # Currently its not finding anyting in the database
                if bounty.title and bounty.org_name:
                    params['card_title'] = f'{bounty.title} | {bounty.org_name} Funded Issue Detail | Gitcoin'
                    params['title'] = params['card_title']
                    params['card_desc'] = ellipses(bounty.issue_description_text, 255)

                params['bounty_pk'] = bounty.pk
                params['network'] = bounty.network
                params['stdbounties_id'] = bounty.standard_bounties_id if not stdbounties_id else stdbounties_id
                params['interested_profiles'] = bounty.interested.select_related('profile').all()
                params['avatar_url'] = bounty.get_avatar_url(True)

                helper_handle_snooze(request, bounty)
                helper_handle_approvals(request, bounty)
                helper_handle_admin_override_and_hide(request, bounty)
                helper_handle_suspend_auto_approval(request, bounty)
                helper_handle_mark_as_remarket_ready(request, bounty)
                helper_handle_admin_contact_funder(request, bounty)
                helper_handle_override_status(request, bounty)
        except Bounty.DoesNotExist:
            pass
        except Exception as e:
            logger.error(e)

    return TemplateResponse(request, 'bounty/details.html', params)


def quickstart(request):
    """Display quickstart guide."""
    return TemplateResponse(request, 'quickstart.html', {})


class ProfileHiddenException(Exception):
    pass


def profile_helper(handle, suppress_profile_hidden_exception=False):
    """Define the profile helper.

    Args:
        handle (str): The profile handle.

    Raises:
        DoesNotExist: The exception is raised if a Profile isn't found matching the handle.
            Remediation is attempted by syncing the profile data.
        MultipleObjectsReturned: The exception is raised if multiple Profiles are found.
            The latest Profile will be returned.

    Returns:
        dashboard.models.Profile: The Profile associated with the provided handle.

    """
    try:
        profile = Profile.objects.get(handle__iexact=handle)
    except Profile.DoesNotExist:
        profile = sync_profile(handle)
        if not profile:
            raise Http404
    except Profile.MultipleObjectsReturned as e:
        # Handle edge case where multiple Profile objects exist for the same handle.
        # We should consider setting Profile.handle to unique.
        # TODO: Should we handle merging or removing duplicate profiles?
        profile = Profile.objects.filter(handle__iexact=handle).latest('id')
        logger.error(e)

    if profile.hide_profile and not profile.is_org and not suppress_profile_hidden_exception:
        raise ProfileHiddenException

    return profile


def profile_keywords_helper(handle):
    """Define the profile keywords helper.

    Args:
        handle (str): The profile handle.

    """
    profile = profile_helper(handle, True)

    keywords = []
    for repo in profile.repos_data:
        language = repo.get('language') if repo.get('language') else ''
        _keywords = language.split(',')
        for key in _keywords:
            if key != '' and key not in keywords:
                keywords.append(key)
    return keywords


def profile_keywords(request, handle):
    """Display profile keywords.

    Args:
        handle (str): The profile handle.

    """
    keywords = profile_keywords_helper(handle)

    response = {
        'status': 200,
        'keywords': keywords,
    }
    return JsonResponse(response)


def profile(request, handle):
    """Display profile details.

    Args:
        handle (str): The profile handle.

    Variables:
        context (dict): The template context to be used for template rendering.
        profile (dashboard.models.Profile): The Profile object to be used.
        status (int): The status code of the response.

    Returns:
        TemplateResponse: The profile templated view.

    """
    status = 200

    try:
        if not handle and not request.user.is_authenticated:
            return redirect('index')

        if not handle:
            handle = request.user.username
            profile = getattr(request.user, 'profile', None)
            if not profile:
                profile = profile_helper(handle)
        else:
            if handle.endswith('/'):
                handle = handle[:-1]
            profile = profile_helper(handle)

        context = profile.to_dict()
    except (Http404, ProfileHiddenException):
        status = 404
        context = {
            'hidden': True,
            'profile': {
                'handle': handle,
                'avatar_url': f"/dynamic/avatar/Self",
                'data': {
                    'name': f"@{handle}",
                },
            },
        }

    return TemplateResponse(request, 'profiles/profile.html', context, status=status)


@csrf_exempt
@ratelimit(key='ip', rate='5/m', method=ratelimit.UNSAFE, block=True)
def get_quickstart_video(request):
    """Show quickstart video."""
    context = {
        'active': 'video',
        'title': _('Quickstart Video'),
    }
    return TemplateResponse(request, 'quickstart_video.html', context)


@vary_on_cookie
@cache_page(60 * 60 * 24)
def funder_dashboard(request):
    """ Render the funder dashboard"""

    if not hasattr(request.user, 'profile') or not request.user.profile.is_funder:
        return redirect('/')

    funder_bounties = request.user.profile.get_funded_bounties()

    active_done_expired_bounties = funder_bounties.filter_by_status(['active', 'done', 'expired'])
    active_bounties = funder_bounties.filter_by_status(['open', 'started'])
    done_bounties = active_done_expired_bounties.filter_by_status(['done'])
    expired_bounties = active_done_expired_bounties.filter_by_status(['expired'])

    # Payout history
    payout_history = get_payout_history(done_bounties)
    d_payout_history_weekly = payout_history['weekly']
    d_payout_history_monthly = payout_history['monthly']
    d_payout_history_yearly = payout_history['yearly']

    # Csv export all bounties this year
    d_csv_all_time_paid_bounties = payout_history['csv_all_time_paid_bounties']

    utc_now = datetime.datetime.now(timezone.utc)
    expiring_bounties = active_bounties.filter(expires_date__gte=utc_now,
                                               expires_date__lte=utc_now + timezone.timedelta(days=7))

    # Header
    d_expiring_bounties_count = expiring_bounties.count()
    d_expiring_days_count = get_expiring_days_count(expiring_bounties)

    current_funder_bounties = funder_bounties.filter(current_bounty=True)

    # Stats
    d_submitted_bounties_count = current_funder_bounties.count()
    d_total_contributors_count = 0
    for bounty in current_funder_bounties:
        d_total_contributors_count += bounty.fulfillments.filter(accepted=True).count()

    d_top_contributors = get_top_contributors(done_bounties, 12)

    d_total_paid_dollars = 0
    d_total_paid_eth = 0

    for bounty in done_bounties:
        bounty_value_in_usdt = bounty.get_value_in_usdt
        bounty_value_in_eth = eth_from_wei(bounty.get_value_in_eth)

        if bounty_value_in_usdt is not None:
            d_total_paid_dollars = float(d_total_paid_dollars) + float(bounty.get_value_in_usdt)

        d_total_paid_eth = float(d_total_paid_eth) + float(bounty_value_in_eth)

    paid_date_since = None
    if done_bounties_desc_created.last() is not None:
        paid_date_since = done_bounties_desc_created.last().web3_created

    d_total_paid_date_since = None
    if paid_date_since is not None:
        d_total_paid_date_since = paid_date_since.strftime('%d %b, %y')

    # total budget
    total_budget_updated_on = request.user.profile.funder_total_budget_updated_on
    budget_type = request.user.profile.funder_total_budget_type

    d_total_budget_use_input_layout = is_funder_allowed_to_input_total_budget(total_budget_updated_on, budget_type)
    if d_total_budget_use_input_layout:
        d_total_budget_dollars = 0
        d_total_budget_eth = 0
        d_total_budget_used_time_period = None
    else:
        # we should display their total budget
        d_total_budget_dollars = request.user.profile.funder_total_budget_usdt
        d_total_budget_eth = convert_amount(d_total_budget_dollars, "USDT", "ETH")

        if budget_type == 'monthly':
            d_total_budget_used_time_period = utc_now.strftime('%B')
        else:
            # it's a quarterly budget
            quarter_now = int(math.ceil(utc_now.month / 3.))

            if quarter_now == 0:
                d_total_budget_used_time_period = _("January 1 - March 31")
            elif quarter_now == 1:
                d_total_budget_used_time_period = _("April 1 - June 31")
            elif quarter_now == 2:
                d_total_budget_used_time_period = _("July 1 - September 31")
            else:
                # quarter_now == 3
                d_total_budget_used_time_period = _("October 1 - December 31")

    # Latest on your bounties
    utc_now = datetime.datetime.now(timezone.utc)
    d_tax_year = utc_now.year
    d_tax_year_bounties_count = 0
    d_tax_year_bounties_worth_dollars = 0

    for bounty in done_bounties:
        accepted_on = bounty.fulfillment_accepted_on
        if accepted_on is not None and d_tax_year == accepted_on.year and bounty.get_value_in_usdt:
            d_tax_year_bounties_count += 1
            d_tax_year_bounties_worth_dollars += float(bounty.get_value_in_usdt)

    d_expired_issues_count = expired_bounties.count()
    d_expired_issues_worth_dollars = 0
    for expired_issue in expired_bounties:
        issue_worth_in_usdt = expired_issue.get_value_in_usdt
        if issue_worth_in_usdt is not None:
            d_expired_issues_worth_dollars = float(d_expired_issues_worth_dollars) + float(issue_worth_in_usdt)

    d_active_bounties_count = active_bounties.count()
    d_completed_bounties_count = done_bounties.count()
    d_expired_bounties_count = expired_bounties.count()

    # Outgoing funds
    d_outgoing_funds_filters = get_outgoing_funds_filters()
    funder_tips = Tip.objects.filter(from_email=request.user.profile.email)
    d_outgoing_funds = get_funder_outgoing_funds(done_bounties, funder_tips)

    d_all_bounties_filters = get_all_bounties_filters()
    d_all_bounties = []
    for bounty in funder_bounties:
        d_all_bounties.append(to_funder_dashboard_bounty(bounty))

    context = {
        # Header
        "expiring_bounties_count": d_expiring_bounties_count,
        "expiring_days_count": d_expiring_days_count,
        # Stats
        "submitted_bounties_count": d_submitted_bounties_count,
        "total_contributors_count": d_total_contributors_count,
        "total_paid_dollars": usd_format(d_total_paid_dollars),
        "total_paid_eth": eth_format(d_total_paid_eth),
        "total_paid_date_since": d_total_paid_date_since,
        "total_budget_dollars": usd_format(d_total_budget_dollars),
        "total_budget_eth": eth_format(d_total_budget_eth),
        "total_budget_use_input_layout": d_total_budget_use_input_layout,
        "total_budget_used_time_period": d_total_budget_used_time_period,
        # Payout History
        "payout_history_weekly": json.dumps(d_payout_history_weekly, ensure_ascii=False, cls=DjangoJSONEncoder),
        "payout_history_monthly": json.dumps(d_payout_history_monthly, ensure_ascii=False, cls=DjangoJSONEncoder),
        "payout_history_yearly": json.dumps(d_payout_history_yearly, ensure_ascii=False, cls=DjangoJSONEncoder),
        # Csv export all bounties this year
        "csv_all_time_paid_bounties": json.dumps(d_csv_all_time_paid_bounties,
                                                 ensure_ascii=False,
                                                 cls=DjangoJSONEncoder),
        # Tax Reporting
        "tax_year": d_tax_year,
        "tax_year_bounties_count": d_tax_year_bounties_count,
        "tax_year_bounties_worth_dollars": d_tax_year_bounties_worth_dollars,
        # Latest on your bounties
        "expired_issues_count": d_expired_issues_count,
        "expired_issues_worth_dollars": usd_format(d_expired_issues_worth_dollars),
        "active_bounties_count": d_active_bounties_count,
        "completed_bounties_count": d_completed_bounties_count,
        "expired_bounties_count": d_expired_bounties_count,
        "top_contributors": d_top_contributors,
        # Table data - outgoing funds and bounties
        "outgoing_funds_filters": d_outgoing_funds_filters,
        "outgoing_funds": json.dumps(d_outgoing_funds, ensure_ascii=False, cls=DjangoJSONEncoder),
        "all_bounties_filters": d_all_bounties_filters,
        "all_bounties": json.dumps(d_all_bounties, ensure_ascii=False, cls=DjangoJSONEncoder),
    }

    return TemplateResponse(request, 'funder_dashboard.html', context)


@csrf_exempt
@require_POST
def update_funder_total_budget(request):
    data = json.loads(request.body)

    budget_type = None
    if data['isMonthly']:
        budget_type = 'monthly'
    elif data['isQuarterly']:
        budget_type = 'quarterly'

    budget_usd = data['budget']
    if budget_type is None or budget_usd is None or float(budget_usd) < 0:
        return JsonResponse({'status': '400'}, status='400')

    profile = request.user.profile

    profile.funder_total_budget_usdt = budget_usd
    profile.funder_total_budget_type = budget_type
    profile.funder_total_budget_updated_on = datetime.datetime.now(timezone.utc)

    profile.save()

    result = {
       'status': '200',
    }

    return JsonResponse(result, status=result['status'])


@csrf_exempt
@ratelimit(key='ip', rate='5/m', method=ratelimit.UNSAFE, block=True)
def extend_issue_deadline(request):
    """Show quickstart video."""
    bounty = Bounty.objects.get(pk=request.GET.get("pk"))
    print(bounty)
    context = {
        'active': 'extend_issue_deadline',
        'title': _('Extend Expiration'),
        'bounty': bounty,
        'user_logged_in': request.user.is_authenticated,
        'login_link': '/login/github?next=' + request.GET.get('redirect', '/')
    }
    return TemplateResponse(request, 'extend_issue_deadline.html', context)


@require_POST
@csrf_exempt
@ratelimit(key='ip', rate='5/s', method=ratelimit.UNSAFE, block=True)
def sync_web3(request):
    """Sync up web3 with the database.

    This function has a few different uses.  It is typically called from the
    front end using the javascript `sync_web3` function.  The `issueURL` is
    passed in first, followed optionally by a `bountydetails` argument.

    Returns:
        JsonResponse: The JSON response following the web3 sync.

    """
    # setup
    result = {
        'status': '400',
        'msg': "bad request"
    }

    issue_url = request.POST.get('url')
    txid = request.POST.get('txid')
    network = request.POST.get('network')

    if issue_url and txid and network:
        # confirm txid has mined
        print('* confirming tx has mined')
        if not has_tx_mined(txid, network):
            result = {
                'status': '400',
                'msg': 'tx has not mined yet'
            }
        else:

            # get bounty id
            print('* getting bounty id')
            bounty_id = get_bounty_id(issue_url, network)
            if not bounty_id:
                result = {
                    'status': '400',
                    'msg': 'could not find bounty id'
                }
            else:
                # get/process bounty
                print('* getting bounty')
                bounty = get_bounty(bounty_id, network)
                print('* processing bounty')
                did_change = False
                max_tries_attempted = False
                counter = 0
                url = None
                while not did_change and not max_tries_attempted:
                    did_change, _, new_bounty = web3_process_bounty(bounty)
                    if not did_change:
                        print("RETRYING")
                        time.sleep(3)
                        counter += 1
                        max_tries_attempted = counter > 3
                    if new_bounty:
                        url = new_bounty.url
                result = {
                    'status': '200',
                    'msg': "success",
                    'did_change': did_change,
                    'url': url,
                }

    return JsonResponse(result, status=result['status'])


# LEGAL

def terms(request):
    context = {
        'title': _('Terms of Use'),
    }
    return TemplateResponse(request, 'legal/terms.html', context)


def privacy(request):
    return TemplateResponse(request, 'legal/privacy.html', {})


def cookie(request):
    return TemplateResponse(request, 'legal/privacy.html', {})


def prirp(request):
    return TemplateResponse(request, 'legal/privacy.html', {})


def apitos(request):
    return TemplateResponse(request, 'legal/privacy.html', {})


def toolbox(request):
    access_token = request.GET.get('token')
    if access_token and is_github_token_valid(access_token):
        helper_handle_access_token(request, access_token)

    tools = Tool.objects.prefetch_related('votes').all()

    actors = [{
        "title": _("Basics"),
        "description": _("Accelerate your dev workflow with Gitcoin\'s incentivization tools."),
        "tools": tools.filter(category=Tool.CAT_BASIC)
    }, {
        "title": _("Gas Tools"),
        "description": _("Paying Gas is a part of using Ethereum.  It's much easier with our suite of gas tools."),
        "tools": tools.filter(category=Tool.GAS_TOOLS)
    }, {
        "title": _("Advanced"),
        "description": _("Take your OSS game to the next level!"),
        "tools": tools.filter(category=Tool.CAT_ADVANCED)
    }, {
        "title": _("Community"),
        "description": _("Friendship, mentorship, and community are all part of the process."),
        "tools": tools.filter(category=Tool.CAT_COMMUNITY)
    }, {
        "title": _("Tools to BUIDL Gitcoin"),
        "description": _("Gitcoin is built using Gitcoin.  Purdy cool, huh? "),
        "tools": tools.filter(category=Tool.CAT_BUILD)
    }, {
        "title": _("Tools in Alpha"),
        "description": _("These fresh new tools are looking for someone to test ride them!"),
        "tools": tools.filter(category=Tool.CAT_ALPHA)
    }, {
        "title": _("Tools Coming Soon"),
        "description": _("These tools will be ready soon.  They'll get here sooner if you help BUIDL them :)"),
        "tools": tools.filter(category=Tool.CAT_COMING_SOON)
    }, {
        "title": _("Just for Fun"),
        "description": _("Some tools that the community built *just because* they should exist."),
        "tools": tools.filter(category=Tool.CAT_FOR_FUN)
    }]

    # setup slug
    for key in range(0, len(actors)):
        actors[key]['slug'] = slugify(actors[key]['title'])

    profile_up_votes_tool_ids = ''
    profile_down_votes_tool_ids = ''
    profile_id = request.user.profile.pk if request.user.is_authenticated and hasattr(request.user, 'profile') else None

    if profile_id:
        ups = list(request.user.profile.votes.filter(value=1).values_list('tool', flat=True))
        profile_up_votes_tool_ids = ','.join(str(x) for x in ups)
        downs = list(request.user.profile.votes.filter(value=-1).values_list('tool', flat=True))
        profile_down_votes_tool_ids = ','.join(str(x) for x in downs)

    context = {
        "active": "tools",
        'title': _("Toolbox"),
        'card_title': _("Gitcoin Toolbox"),
        'avatar_url': static('v2/images/tools/api.jpg'),
        "card_desc": _("Accelerate your dev workflow with Gitcoin\'s incentivization tools."),
        'actors': actors,
        'newsletter_headline': _("Don't Miss New Tools!"),
        'profile_up_votes_tool_ids': profile_up_votes_tool_ids,
        'profile_down_votes_tool_ids': profile_down_votes_tool_ids
    }
    return TemplateResponse(request, 'toolbox.html', context)


@csrf_exempt
@require_POST
def vote_tool_up(request, tool_id):
    profile_id = request.user.profile.pk if request.user.is_authenticated and hasattr(request.user, 'profile') else None
    if not profile_id:
        return JsonResponse(
            {'error': 'You must be authenticated via github to use this feature!'},
            status=401)

    tool = Tool.objects.get(pk=tool_id)
    score_delta = 0
    try:
        vote = ToolVote.objects.get(profile_id=profile_id, tool=tool)
        if vote.value == 1:
            vote.delete()
            score_delta = -1
        if vote.value == -1:
            vote.value = 1
            vote.save()
            score_delta = 2
    except ToolVote.DoesNotExist:
        vote = ToolVote.objects.create(profile_id=profile_id, value=1)
        tool.votes.add(vote)
        score_delta = 1
    return JsonResponse({'success': True, 'score_delta': score_delta})


@csrf_exempt
@require_POST
def vote_tool_down(request, tool_id):
    profile_id = request.user.profile.pk if request.user.is_authenticated and hasattr(request.user, 'profile') else None
    if not profile_id:
        return JsonResponse(
            {'error': 'You must be authenticated via github to use this feature!'},
            status=401)

    tool = Tool.objects.get(pk=tool_id)
    score_delta = 0
    try:
        vote = ToolVote.objects.get(profile_id=profile_id, tool=tool)
        if vote.value == -1:
            vote.delete()
            score_delta = 1
        if vote.value == 1:
            vote.value = -1
            vote.save()
            score_delta = -2
    except ToolVote.DoesNotExist:
        vote = ToolVote.objects.create(profile_id=profile_id, value=-1)
        tool.votes.add(vote)
        score_delta = -1
    return JsonResponse({'success': True, 'score_delta': score_delta})


@csrf_exempt
@ratelimit(key='ip', rate='5/m', method=ratelimit.UNSAFE, block=True)
def redeem_coin(request, shortcode):
    if request.body:
        status = 'OK'

        body_unicode = request.body.decode('utf-8')
        body = json.loads(body_unicode)
        address = body['address']

        try:
            coin = CoinRedemption.objects.get(shortcode=shortcode)
            address = Web3.toChecksumAddress(address)

            if hasattr(coin, 'coinredemptionrequest'):
                status = 'error'
                message = 'Bad request'
            else:
                abi = json.loads('[{"constant":true,"inputs":[],"name":"mintingFinished","outputs":[{"name":"","type":"bool"}],"payable":false,"stateMutability":"view","type":"function"},{"constant":true,"inputs":[],"name":"name","outputs":[{"name":"","type":"string"}],"payable":false,"stateMutability":"view","type":"function"},{"constant":false,"inputs":[{"name":"_spender","type":"address"},{"name":"_value","type":"uint256"}],"name":"approve","outputs":[{"name":"","type":"bool"}],"payable":false,"stateMutability":"nonpayable","type":"function"},{"constant":true,"inputs":[],"name":"totalSupply","outputs":[{"name":"","type":"uint256"}],"payable":false,"stateMutability":"view","type":"function"},{"constant":false,"inputs":[{"name":"_from","type":"address"},{"name":"_to","type":"address"},{"name":"_value","type":"uint256"}],"name":"transferFrom","outputs":[{"name":"","type":"bool"}],"payable":false,"stateMutability":"nonpayable","type":"function"},{"constant":true,"inputs":[],"name":"decimals","outputs":[{"name":"","type":"uint8"}],"payable":false,"stateMutability":"view","type":"function"},{"constant":false,"inputs":[{"name":"_to","type":"address"},{"name":"_amount","type":"uint256"}],"name":"mint","outputs":[{"name":"","type":"bool"}],"payable":false,"stateMutability":"nonpayable","type":"function"},{"constant":true,"inputs":[],"name":"version","outputs":[{"name":"","type":"string"}],"payable":false,"stateMutability":"view","type":"function"},{"constant":false,"inputs":[{"name":"_spender","type":"address"},{"name":"_subtractedValue","type":"uint256"}],"name":"decreaseApproval","outputs":[{"name":"","type":"bool"}],"payable":false,"stateMutability":"nonpayable","type":"function"},{"constant":true,"inputs":[{"name":"_owner","type":"address"}],"name":"balanceOf","outputs":[{"name":"balance","type":"uint256"}],"payable":false,"stateMutability":"view","type":"function"},{"constant":false,"inputs":[],"name":"finishMinting","outputs":[{"name":"","type":"bool"}],"payable":false,"stateMutability":"nonpayable","type":"function"},{"constant":true,"inputs":[],"name":"owner","outputs":[{"name":"","type":"address"}],"payable":false,"stateMutability":"view","type":"function"},{"constant":true,"inputs":[],"name":"symbol","outputs":[{"name":"","type":"string"}],"payable":false,"stateMutability":"view","type":"function"},{"constant":false,"inputs":[{"name":"_to","type":"address"},{"name":"_value","type":"uint256"}],"name":"transfer","outputs":[{"name":"","type":"bool"}],"payable":false,"stateMutability":"nonpayable","type":"function"},{"constant":false,"inputs":[{"name":"_spender","type":"address"},{"name":"_addedValue","type":"uint256"}],"name":"increaseApproval","outputs":[{"name":"","type":"bool"}],"payable":false,"stateMutability":"nonpayable","type":"function"},{"constant":true,"inputs":[{"name":"_owner","type":"address"},{"name":"_spender","type":"address"}],"name":"allowance","outputs":[{"name":"","type":"uint256"}],"payable":false,"stateMutability":"view","type":"function"},{"constant":false,"inputs":[{"name":"newOwner","type":"address"}],"name":"transferOwnership","outputs":[],"payable":false,"stateMutability":"nonpayable","type":"function"},{"payable":false,"stateMutability":"nonpayable","type":"fallback"},{"anonymous":false,"inputs":[{"indexed":true,"name":"to","type":"address"},{"indexed":false,"name":"amount","type":"uint256"}],"name":"Mint","type":"event"},{"anonymous":false,"inputs":[],"name":"MintFinished","type":"event"},{"anonymous":false,"inputs":[{"indexed":true,"name":"previousOwner","type":"address"},{"indexed":true,"name":"newOwner","type":"address"}],"name":"OwnershipTransferred","type":"event"},{"anonymous":false,"inputs":[{"indexed":true,"name":"owner","type":"address"},{"indexed":true,"name":"spender","type":"address"},{"indexed":false,"name":"value","type":"uint256"}],"name":"Approval","type":"event"},{"anonymous":false,"inputs":[{"indexed":true,"name":"from","type":"address"},{"indexed":true,"name":"to","type":"address"},{"indexed":false,"name":"value","type":"uint256"}],"name":"Transfer","type":"event"}]')

                # Instantiate Colorado Coin contract
                contract = w3.eth.contract(coin.contract_address, abi=abi)

                tx = contract.functions.transfer(address, coin.amount * 10**18).buildTransaction({
                    'nonce': w3.eth.getTransactionCount(settings.COLO_ACCOUNT_ADDRESS),
                    'gas': 100000,
                    'gasPrice': recommend_min_gas_price_to_confirm_in_time(5) * 10**9
                })

                signed = w3.eth.account.signTransaction(tx, settings.COLO_ACCOUNT_PRIVATE_KEY)
                transaction_id = w3.eth.sendRawTransaction(signed.rawTransaction).hex()

                CoinRedemptionRequest.objects.create(
                    coin_redemption=coin,
                    ip=get_ip(request),
                    sent_on=timezone.now(),
                    txid=transaction_id,
                    txaddress=address
                )

                message = transaction_id
        except CoinRedemption.DoesNotExist:
            status = 'error'
            message = _('Bad request')
        except Exception as e:
            status = 'error'
            message = str(e)

        # http response
        response = {
            'status': status,
            'message': message,
        }

        return JsonResponse(response)

    try:
        coin = CoinRedemption.objects.get(shortcode=shortcode)

        params = {
            'class': 'redeem',
            'title': _('Coin Redemption'),
            'coin_status': _('PENDING')
        }

        try:
            coin_redeem_request = CoinRedemptionRequest.objects.get(coin_redemption=coin)
            params['colo_txid'] = coin_redeem_request.txid
        except CoinRedemptionRequest.DoesNotExist:
            params['coin_status'] = _('INITIAL')

        return TemplateResponse(request, 'yge/redeem_coin.html', params)
    except CoinRedemption.DoesNotExist:
        raise Http404


def new_bounty(request):
    """Create a new bounty."""
    from .utils import clean_bounty_url
    bounty_params = {
        'newsletter_headline': _('Be the first to know about new funded issues.'),
        'issueURL': clean_bounty_url(request.GET.get('source') or request.GET.get('url', '')),
        'amount': request.GET.get('amount'),
    }

    params = get_context(
        user=request.user if request.user.is_authenticated else None,
        confirm_time_minutes_target=confirm_time_minutes_target,
        active='submit_bounty',
        title=_('Create Funded Issue'),
        update=bounty_params,
    )
    return TemplateResponse(request, 'bounty/new.html', params)


@csrf_exempt
@ratelimit(key='ip', rate='5/m', method=ratelimit.UNSAFE, block=True)
def change_bounty(request, bounty_id):
    user = request.user if request.user.is_authenticated else None

    if not user:
        if request.body:
            return JsonResponse(
                {'error': _('You must be authenticated via github to use this feature!')},
                status=401)
        else:
            return redirect('/login/github?next=' + request.get_full_path())

    try:
        bounty_id = int(bounty_id)
        bounty = Bounty.objects.get(pk=bounty_id)
    except:
        if request.body:
            return JsonResponse({'error': _('Bounty doesn\'t exist!')}, status=404)
        else:
            raise Http404

    keys = ['experience_level', 'project_length', 'bounty_type', 'permission_type', 'project_type']

    if request.body:
        can_change = (bounty.status in Bounty.OPEN_STATUSES) or \
                (bounty.can_submit_after_expiration_date and bounty.status is 'expired')
        if not can_change:
            return JsonResponse({
                'error': _('The bounty can not be changed anymore.')
            }, status=405)

        is_funder = bounty.is_funder(user.username.lower()) if user else False
        is_staff = request.user.is_staff if user else False
        if not is_funder and not is_staff:
            return JsonResponse({
                'error': _('You are not authorized to change the bounty.')
            }, status=401)

        try:
            params = json.loads(request.body)
        except Exception:
            return JsonResponse({'error': 'Invalid JSON.'}, status=400)

        bounty_changed = False
        for key in keys:
            value = params.get(key, '')
            old_value = getattr(bounty, key)
            if value != old_value:
                setattr(bounty, key, value)
                bounty_changed = True

        if not bounty_changed:
            return JsonResponse({
                'success': True,
                'msg': _('Bounty details are unchanged.'),
                'url': bounty.absolute_url,
            })

        bounty.save()
        record_bounty_activity(bounty, user, 'bounty_changed')
        record_user_action(user, 'bounty_changed', bounty)

        maybe_market_to_email(bounty, 'bounty_changed')
        maybe_market_to_slack(bounty, 'bounty_changed')
        maybe_market_to_user_slack(bounty, 'bounty_changed')
        maybe_market_to_user_discord(bounty, 'bounty_changed')

        return JsonResponse({
            'success': True,
            'msg': _('You successfully changed bounty details.'),
            'url': bounty.absolute_url,
        })

    result = {}
    for key in keys:
        result[key] = getattr(bounty, key)

    params = {
        'title': _('Change Bounty Details'),
        'pk': bounty.pk,
        'result': result
    }
<<<<<<< HEAD
    return TemplateResponse(request, 'bounty/change.html', params)
=======
    return TemplateResponse(request, 'bounty/change.html', params)


def get_users(request):
    if request.is_ajax():
        q = request.GET.get('term')
        profiles = Profile.objects.filter(handle__icontains=q)
        results = []
        for user in profiles:
            profile_json = {}
            profile_json['id'] = user.id
            profile_json['text'] = user.handle
            profile_json['email'] = user.email
            profile_json['avatar_id'] = user.avatar_id
            if user.avatar_id:
                profile_json['avatar_url'] = user.avatar_url
            profile_json['preferred_payout_address'] = user.preferred_payout_address
            results.append(profile_json)
        data = json.dumps(results)
    else:
        raise Http404
    mimetype = 'application/json'
    return HttpResponse(data, mimetype)
>>>>>>> d86ec45a
<|MERGE_RESOLUTION|>--- conflicted
+++ resolved
@@ -29,12 +29,7 @@
 from django.contrib.admin.views.decorators import staff_member_required
 from django.contrib.auth.models import User
 from django.core.cache import cache
-<<<<<<< HEAD
-from django.core.serializers.json import DjangoJSONEncoder
-from django.http import Http404, JsonResponse
-=======
 from django.http import Http404, HttpResponse, JsonResponse
->>>>>>> d86ec45a
 from django.shortcuts import redirect
 from django.template.response import TemplateResponse
 from django.templatetags.static import static
@@ -1768,9 +1763,6 @@
         'pk': bounty.pk,
         'result': result
     }
-<<<<<<< HEAD
-    return TemplateResponse(request, 'bounty/change.html', params)
-=======
     return TemplateResponse(request, 'bounty/change.html', params)
 
 
@@ -1793,5 +1785,4 @@
     else:
         raise Http404
     mimetype = 'application/json'
-    return HttpResponse(data, mimetype)
->>>>>>> d86ec45a
+    return HttpResponse(data, mimetype)