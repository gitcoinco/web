--- conflicted
+++ resolved
@@ -2941,11 +2941,8 @@
         context['is_twitter_verified'] = profile.is_twitter_verified
         context['verify_tweet_text'] = verify_text_for_tweet(profile.handle)
         context['is_google_verified'] = profile.is_google_verified
-<<<<<<< HEAD
         context['is_ens_verified'] = profile.is_ens_verified
-=======
         context['is_facebook_verified'] = profile.is_facebook_verified
->>>>>>> f1aae646
     else:
         raise Http404
     return context
@@ -3270,7 +3267,6 @@
 
     return redirect('profile_by_tab', 'trust')
 
-<<<<<<< HEAD
 
 @login_required
 def verify_profile_with_ens(request):
@@ -3367,7 +3363,6 @@
     })
 
 
-=======
 def connect_facebook():
     import urllib.parse
 
@@ -3426,7 +3421,6 @@
     profile.save()
 
     return redirect('profile_by_tab', 'trust')
->>>>>>> f1aae646
 
 def profile_filter_activities(activities, activity_name, activity_tabs):
     """A helper function to filter a ActivityQuerySet.
