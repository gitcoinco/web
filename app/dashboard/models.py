--- conflicted
+++ resolved
@@ -5077,8 +5077,8 @@
             profile=instance,
             description=htmls,
             key='sybil',
-<<<<<<< HEAD
         )
+
 
 class ObjectView(SuperModel):
     """Records object views ."""
@@ -5093,6 +5093,3 @@
 
     def __str__(self):
         return f"{self.viewer} => {self.target} on {self.created_on}"
-=======
-        )
->>>>>>> 227f78ad
