'''
    Copyright (C) 2017 Gitcoin Core

    This program is free software: you can redistribute it and/or modify
    it under the terms of the GNU Affero General Public License as published
    by the Free Software Foundation, either version 3 of the License, or
    (at your option) any later version.

    This program is distributed in the hope that it will be useful,
    but WITHOUT ANY WARRANTY; without even the implied warranty of
    MERCHANTABILITY or FITNESS FOR A PARTICULAR PURPOSE. See the
    GNU Affero General Public License for more details.

    You should have received a copy of the GNU Affero General Public License
    along with this program. If not, see <http://www.gnu.org/licenses/>.

'''
# -*- coding: utf-8 -*-
from __future__ import unicode_literals

import logging
from datetime import datetime
from urllib.parse import urlsplit

from django.conf import settings
from django.contrib.auth.models import User
from django.contrib.auth.signals import user_logged_in, user_logged_out
from django.contrib.humanize.templatetags.humanize import naturalday, naturaltime
from django.contrib.postgres.fields import ArrayField, JSONField
from django.contrib.staticfiles.templatetags.staticfiles import static
from django.db import models
from django.db.models.signals import m2m_changed, post_delete, post_save, pre_save
from django.dispatch import receiver
from django.urls import reverse
from django.urls.exceptions import NoReverseMatch
from django.utils import timezone
from django.utils.translation import gettext_lazy as _

import pytz
import requests
from dashboard.tokens import addr_to_token
from economy.models import SuperModel
from economy.utils import ConversionRateNotFoundError, convert_amount, convert_token_to_usdt
from github.utils import (
    _AUTH, HEADERS, TOKEN_URL, build_auth_dict, get_issue_comments, get_user, issue_number, org_name, repo_name,
)
from rest_framework import serializers
from web3 import Web3

from .signals import m2m_changed_interested

logger = logging.getLogger(__name__)


class BountyQuerySet(models.QuerySet):
    """Handle the manager queryset for Bounties."""

    def current(self):
        """Filter results down to current bounties only."""
        return self.filter(current_bounty=True)

    def stats_eligible(self):
        """Exclude results that we don't want to track in statistics."""
        return self.exclude(idx_status__in=['unknown', 'cancelled'])

    def exclude_by_status(self, excluded_statuses=None):
        """Exclude results with a status matching the provided list."""
        if excluded_statuses is None:
            excluded_statuses = []

        return self.exclude(idx_status__in=excluded_statuses)


class Bounty(SuperModel):
    """Define the structure of a Bounty.

    Attributes:
        BOUNTY_TYPES (list of tuples): The valid bounty types.
        EXPERIENCE_LEVELS (list of tuples): The valid experience levels.
        PROJECT_LENGTHS (list of tuples): The possible project lengths.
        STATUS_CHOICES (list of tuples): The valid status stages.
        OPEN_STATUSES (list of str): The list of status types considered open.
        CLOSED_STATUSES (list of str): The list of status types considered closed.

    """

    BOUNTY_TYPES = [
        ('Bug', 'Bug'),
        ('Security', 'Security'),
        ('Feature', 'Feature'),
        ('Unknown', 'Unknown'),
    ]
    EXPERIENCE_LEVELS = [
        ('Beginner', 'Beginner'),
        ('Intermediate', 'Intermediate'),
        ('Advanced', 'Advanced'),
        ('Unknown', 'Unknown'),
    ]
    PROJECT_LENGTHS = [
        ('Hours', 'Hours'),
        ('Days', 'Days'),
        ('Weeks', 'Weeks'),
        ('Months', 'Months'),
        ('Unknown', 'Unknown'),
    ]

    STATUS_CHOICES = (
        ('cancelled', 'cancelled'),
        ('done', 'done'),
        ('expired', 'expired'),
        ('open', 'open'),
        ('started', 'started'),
        ('submitted', 'submitted'),
        ('unknown', 'unknown'),
    )
    OPEN_STATUSES = ['open', 'started', 'submitted']
    CLOSED_STATUSES = ['expired', 'unknown', 'cancelled', 'done']

    web3_type = models.CharField(max_length=50, default='bounties_network')
    title = models.CharField(max_length=255)
    web3_created = models.DateTimeField(db_index=True)
    value_in_token = models.DecimalField(default=1, decimal_places=2, max_digits=50)
    token_name = models.CharField(max_length=50)
    token_address = models.CharField(max_length=50)
    bounty_type = models.CharField(max_length=50, choices=BOUNTY_TYPES, blank=True)
    project_length = models.CharField(max_length=50, choices=PROJECT_LENGTHS, blank=True)
    experience_level = models.CharField(max_length=50, choices=EXPERIENCE_LEVELS, blank=True)
    github_url = models.URLField(db_index=True)
    github_comments = models.IntegerField(default=0)
    bounty_owner_address = models.CharField(max_length=50)
    bounty_owner_email = models.CharField(max_length=255, blank=True)
    bounty_owner_github_username = models.CharField(max_length=255, blank=True)
    bounty_owner_name = models.CharField(max_length=255, blank=True)
    is_open = models.BooleanField(help_text=_('Whether the bounty is still open for fulfillments.'))
    expires_date = models.DateTimeField()
    raw_data = JSONField()
    metadata = JSONField(default={}, blank=True)
    current_bounty = models.BooleanField(
        default=False, help_text=_('Whether this bounty is the most current revision one or not'))
    _val_usd_db = models.DecimalField(default=0, decimal_places=2, max_digits=50)
    contract_address = models.CharField(max_length=50, default='')
    network = models.CharField(max_length=255, blank=True, db_index=True)
    idx_experience_level = models.IntegerField(default=0, db_index=True)
    idx_project_length = models.IntegerField(default=0, db_index=True)
    idx_status = models.CharField(max_length=9, choices=STATUS_CHOICES, default='open', db_index=True)
    issue_description = models.TextField(default='', blank=True)
    standard_bounties_id = models.IntegerField(default=0)
    num_fulfillments = models.IntegerField(default=0)
    balance = models.DecimalField(default=0, decimal_places=2, max_digits=50)
    accepted = models.BooleanField(default=False, help_text=_('Whether the bounty has been done'))
    interested = models.ManyToManyField('dashboard.Interest', blank=True)
    interested_comment = models.IntegerField(null=True, blank=True)
    submissions_comment = models.IntegerField(null=True, blank=True)
    override_status = models.CharField(max_length=255, blank=True)
    last_comment_date = models.DateTimeField(null=True, blank=True)
    fulfillment_accepted_on = models.DateTimeField(null=True, blank=True)
    fulfillment_submitted_on = models.DateTimeField(null=True, blank=True)
    fulfillment_started_on = models.DateTimeField(null=True, blank=True)
    canceled_on = models.DateTimeField(null=True, blank=True)
<<<<<<< HEAD
    snooze_warnings_for_days = models.IntegerField(default=0)
=======

>>>>>>> 6b042ce5
    token_value_time_peg = models.DateTimeField(blank=True, null=True)
    token_value_in_usdt = models.DecimalField(default=0, decimal_places=2, max_digits=50, blank=True, null=True)
    value_in_usdt_now = models.DecimalField(default=0, decimal_places=2, max_digits=50, blank=True, null=True)
    value_in_usdt = models.DecimalField(default=0, decimal_places=2, max_digits=50, blank=True, null=True)
    value_in_eth = models.DecimalField(default=0, decimal_places=2, max_digits=50, blank=True, null=True)
    value_true = models.DecimalField(default=0, decimal_places=2, max_digits=50, blank=True, null=True)

    # Bounty QuerySet Manager
    objects = BountyQuerySet.as_manager()

    class Meta:
        """Define metadata associated with Bounty."""

        verbose_name_plural = 'Bounties'
        index_together = [
            ["network", "idx_status"],
        ]

    def __str__(self):
        """Return the string representation of a Bounty."""
        return f"{'(CURRENT) ' if self.current_bounty else ''}{self.title} {self.value_in_token} " \
               f"{self.token_name} {self.web3_created}"

    def save(self, *args, **kwargs):
        """Define custom handling for saving bounties."""
        if self.bounty_owner_github_username:
            self.bounty_owner_github_username = self.bounty_owner_github_username.lstrip('@')
        super().save(*args, **kwargs)

    def get_absolute_url(self):
        """Get the absolute URL for the Bounty.

        Returns:
            str: The absolute URL for the Bounty.

        """
        return settings.BASE_URL + self.get_relative_url(preceding_slash=False)

    def get_relative_url(self, preceding_slash=True):
        """Get the relative URL for the Bounty.

        Attributes:
            preceding_slash (bool): Whether or not to include a preceding slash.

        Returns:
            str: The relative URL for the Bounty.

        """
        try:
            _org_name = org_name(self.github_url)
            _issue_num = int(issue_number(self.github_url))
            _repo_name = repo_name(self.github_url)
            return f"{'/' if preceding_slash else ''}issue/{_org_name}/{_repo_name}/{_issue_num}/{self.standard_bounties_id}"
        except Exception:
            return f"{'/' if preceding_slash else ''}funding/details?url={self.github_url}"

    def get_natural_value(self):
        token = addr_to_token(self.token_address)
        if not token:
            return 0
        decimals = token.get('decimals', 0)
        return float(self.value_in_token) / 10**decimals

    @property
    def url(self):
        return self.get_absolute_url()

    def snooze_url(self, num_days):
        return f'{self.get_absolute_url()}?snooze={num_days}'

    @property
    def can_submit_after_expiration_date(self):
        if self.is_legacy:
            # legacy bounties could submit after expiration date
            return True

        # standardbounties
        contract_deadline = self.raw_data.get('contract_deadline')
        ipfs_deadline = self.raw_data.get('ipfs_deadline')
        if not ipfs_deadline:
            # if theres no expiry date in the payload, then expiration date is not mocked, and one cannot submit after expiration date
            return False

        # if contract_deadline > ipfs_deadline, then by definition, can be submitted after expiry date
        return contract_deadline > ipfs_deadline

    @property
    def title_or_desc(self):
        """Return the title of the issue."""
        if not self.title:
            title = self.fetch_issue_item('title') or self.github_url
            return title
        return self.title

    @property
    def issue_description_text(self):
        import re
        tag_re = re.compile(r'(<!--.*?-->|<[^>]*>)')
        return tag_re.sub('', self.issue_description).strip()

    @property
    def github_issue_number(self):
        try:
            return int(issue_number(self.github_url))
        except Exception:
            return None

    @property
    def org_name(self):
        return self.github_org_name

    @property
    def github_org_name(self):
        try:
            return org_name(self.github_url)
        except Exception:
            return None

    @property
    def github_repo_name(self):
        try:
            return repo_name(self.github_url)
        except Exception:
            return None

    def is_hunter(self, handle):
        """Determine whether or not the profile is the bounty hunter.

        Args:
            handle (str): The profile handle to be compared.

        Returns:
            bool: Whether or not the user is the bounty hunter.

        """
        return any(profile.fulfiller_github_username == handle for profile in self.fulfillments.all())

    def is_funder(self, handle):
        """Determine whether or not the profile is the bounty funder.

        Args:
            handle (str): The profile handle to be compared.

        Returns:
            bool: Whether or not the user is the bounty funder.

        """
        return handle.lower().lstrip('@') == self.bounty_owner_github_username.lower().lstrip('@')

    @property
    def absolute_url(self):
        return self.get_absolute_url()

    @property
    def avatar_url(self):
        return self.get_avatar_url(False)

    @property
    def avatar_url_w_gitcoin_logo(self):
        return self.get_avatar_url(True)

    def get_avatar_url(self, gitcoin_logo_flag=False):
        """Return the local avatar URL."""
        org_name = self.github_org_name
        gitcoin_logo_flag = "/1" if gitcoin_logo_flag else ""
        if org_name:
            return f"{settings.BASE_URL}static/avatar/{org_name}{gitcoin_logo_flag}"
        else:
            return f"{settings.BASE_URL}funding/avatar?repo={self.github_url}&v=3"

    @property
    def keywords(self):
        try:
            return self.metadata.get('issueKeywords', False)
        except Exception:
            return False

    @property
    def now(self):
        """Return the time now in the current timezone."""
        return timezone.now()

    @property
    def past_expiration_date(self):
        """Return true IFF issue is past expiration date"""
        return timezone.localtime().replace(tzinfo=None) > self.expires_date.replace(tzinfo=None)

    @property
    def past_hard_expiration_date(self):
        """Return true IFF issue is past smart contract expiration date
        and therefore cannot ever be claimed again"""
        return self.past_expiration_date and not self.can_submit_after_expiration_date

    @property
    def status(self):
        """Determine the status of the Bounty.

        Raises:
            Exception: Catch whether or not any exception is encountered and
                return unknown for status.

        Returns:
            str: The status of the Bounty.

        """
        if self.override_status:
            return self.override_status
        if self.is_legacy:
            # TODO: Remove following full deprecation of legacy bounties
            try:
                fulfillments = self.fulfillments \
                    .exclude(fulfiller_address='0x0000000000000000000000000000000000000000') \
                    .exists()
                if not self.is_open:
                    if timezone.now() > self.expires_date and fulfillments:
                        return 'expired'
                    return 'done'
                elif not fulfillments:
                    if self.pk and self.interested.exists():
                        return 'started'
                    return 'open'
                return 'submitted'
            except Exception as e:
                logger.warning(e)
                return 'unknown'
        else:
            try:
                if not self.is_open:
                    if self.accepted:
                        return 'done'
                    elif self.past_hard_expiration_date:
                        return 'expired'
                    # If its not expired or done, it must be cancelled.
                    return 'cancelled'
                if self.num_fulfillments == 0:
                    if self.pk and self.interested.exists():
                        return 'started'
                    return 'open'
                return 'submitted'
            except Exception as e:
                logger.warning(e)
                return 'unknown'

    @property
    def get_value_true(self):
        return self.get_natural_value()

    @property
    def get_value_in_eth(self):
        if self.token_name == 'ETH':
            return self.value_in_token
        try:
            return convert_amount(self.value_in_token, self.token_name, 'ETH')
        except Exception:
            return None

    @property
    def get_value_in_usdt_now(self):
        decimals = 10**18
        if self.token_name == 'USDT':
            return float(self.value_in_token)
        if self.token_name == 'DAI':
            return float(self.value_in_token / 10**18)
        try:
            return round(float(convert_amount(self.value_in_token, self.token_name, 'USDT')) / decimals, 2)
        except ConversionRateNotFoundError:
            return None

    @property
    def get_value_in_usdt(self):
        if self.status in self.OPEN_STATUSES:
            return self.value_in_usdt_now
        return self.value_in_usdt_then

    @property
    def value_in_usdt_then(self):
        decimals = 10 ** 18
        if self.token_name == 'USDT':
            return float(self.value_in_token)
        if self.token_name == 'DAI':
            return float(self.value_in_token / 10 ** 18)
        try:
            return round(float(convert_amount(self.value_in_token, self.token_name, 'USDT', self.web3_created)) / decimals, 2)
        except ConversionRateNotFoundError:
            return None

    @property
    def token_value_in_usdt_now(self):
        try:
            return round(convert_token_to_usdt(self.token_name), 2)
        except ConversionRateNotFoundError:
            return None

    @property
    def token_value_in_usdt_then(self):
        try:
            return round(convert_token_to_usdt(self.token_name, self.web3_created), 2)
        except ConversionRateNotFoundError:
            return None

    @property
    def get_token_value_in_usdt(self):
        if self.status in self.OPEN_STATUSES:
            return self.token_value_in_usdt_now
        return self.token_value_in_usdt_then

    @property
    def get_token_value_time_peg(self):
        if self.status in self.OPEN_STATUSES:
            return timezone.now()
        return self.web3_created

    @property
    def desc(self):
        return f"{naturaltime(self.web3_created)} {self.idx_project_length} {self.bounty_type} {self.experience_level}"

    @property
    def turnaround_time_accepted(self):
        try:
            return (self.get_fulfillment_accepted_on - self.web3_created).total_seconds()
        except Exception:
            return None

    @property
    def turnaround_time_started(self):
        try:
            return (self.get_fulfillment_started_on - self.web3_created).total_seconds()
        except Exception:
            return None

    @property
    def turnaround_time_submitted(self):
        try:
            return (self.get_fulfillment_submitted_on - self.web3_created).total_seconds()
        except Exception:
            return None

    @property
    def get_fulfillment_accepted_on(self):
        try:
            return self.fulfillments.filter(accepted=True).first().accepted_on
        except Exception:
            return None

    @property
    def get_fulfillment_submitted_on(self):
        try:
            return self.fulfillments.first().created_on
        except Exception:
            return None

    @property
    def get_fulfillment_started_on(self):
        try:
            return self.interested.first().created
        except Exception:
            return None

    @property
    def hourly_rate(self):
        try:
            hours_worked = self.fulfillments.filter(accepted=True).first().fulfiller_hours_worked
            return float(self.value_in_usdt) / float(hours_worked)
        except Exception:
            return None

    @property
    def is_legacy(self):
        """Determine if the Bounty is legacy based on sunset date.

        Todo:
            * Remove this method following legacy bounty sunsetting.

        Returns:
            bool: Whether or not the Bounty is using the legacy contract.

        """
        return (self.web3_type == 'legacy_gitcoin')

    def get_github_api_url(self):
        """Get the Github API URL associated with the bounty.

        Returns:
            str: The Github API URL associated with the issue.

        """
        from urllib.parse import urlparse
        if self.github_url.lower()[:19] != 'https://github.com/':
            return ''
        url_path = urlparse(self.github_url).path
        return 'https://api.github.com/repos' + url_path

    def fetch_issue_item(self, item_type='body'):
        """Fetch the item type of an issue.

        Args:
            type (str): The github API response body item to be fetched.

        Returns:
            str: The item content.

        """
        github_url = self.get_github_api_url()
        if github_url:
            issue_description = requests.get(github_url, auth=_AUTH)
            if issue_description.status_code == 200:
                item = issue_description.json().get(item_type, '')
                if item_type == 'body' and item:
                    self.issue_description = item
                elif item_type == 'title' and item:
                    self.title = item
                self.save()
                return item
        return ''

    def fetch_issue_comments(self, save=True):
        """Fetch issue comments for the associated Github issue.

        Args:
            save (bool): Whether or not to save the Bounty after fetching.

        Returns:
            dict: The comments data dictionary provided by Github.

        """
        if self.github_url.lower()[:19] != 'https://github.com/':
            return []

        parsed_url = urlsplit(self.github_url)
        try:
            github_user, github_repo, _, github_issue = parsed_url.path.split('/')[1:5]
        except ValueError:
            logger.info(f'Invalid github url for Bounty: {self.pk} -- {self.github_url}')
            return []
        comments = get_issue_comments(github_user, github_repo, github_issue)
        if isinstance(comments, dict) and comments.get('message', '') == 'Not Found':
            logger.info(f'Bounty {self.pk} contains an invalid github url {self.github_url}')
            return []
        comment_count = 0
        for comment in comments:
            if (isinstance(comment, dict) and comment.get('user', {}).get('login', '') not in settings.IGNORE_COMMENTS_FROM):
                comment_count += 1
        self.github_comments = comment_count
        if comment_count:
            comment_times = [datetime.strptime(comment['created_at'], '%Y-%m-%dT%H:%M:%SZ') for comment in comments]
            max_comment_time = max(comment_times)
            max_comment_time = max_comment_time.replace(tzinfo=pytz.utc)
            self.last_comment_date = max_comment_time
        if save:
            self.save()
        return comments

    @property
    def next_bounty(self):
        if self.current_bounty:
            return None
        try:
            return Bounty.objects.filter(standard_bounties_id=self.standard_bounties_id, created_on__gt=self.created_on).order_by('created_on').first()
        except:
            return None

    @property
    def prev_bounty(self):
        try:
            return Bounty.objects.filter(standard_bounties_id=self.standard_bounties_id, created_on__lt=self.created_on).order_by('-created_on').first()
        except:
            return None

    # returns true if this bounty was active at _time
    def was_active_at(self, _time):
        if _time < self.web3_created:
            return False
        if _time < self.created_on:
            return False
        next_bounty = self.next_bounty
        if next_bounty is None:
            return True
        if next_bounty.created_on > _time:
            return True
        return False

    def action_urls(self):
        """Provide URLs for bounty related actions.

        Returns:
            dict: A dictionary of action URLS for this bounty.

        """
        return {
            'fulfill': f"/issue/fulfill/{self.pk}",
            'increase': f"/issue/increase/{self.pk}",
            'accept': f"/issue/accept/{self.pk}",
            'cancel': f"/issue/cancel/{self.pk}",
        }


class BountyFulfillmentQuerySet(models.QuerySet):
    """Handle the manager queryset for BountyFulfillments."""

    def accepted(self):
        """Filter results to accepted bounty fulfillments."""
        return self.filter(accepted=True)

    def submitted(self):
        """Exclude results that have not been submitted."""
        return self.exclude(fulfiller_address='0x0000000000000000000000000000000000000000')


class BountyFulfillment(SuperModel):
    """The structure of a fulfillment on a Bounty."""

    fulfiller_address = models.CharField(max_length=50)
    fulfiller_email = models.CharField(max_length=255, blank=True)
    fulfiller_github_username = models.CharField(max_length=255, blank=True)
    fulfiller_name = models.CharField(max_length=255, blank=True)
    fulfiller_metadata = JSONField(default={}, blank=True)
    fulfillment_id = models.IntegerField(null=True, blank=True)
    fulfiller_hours_worked = models.DecimalField(null=True, blank=True, decimal_places=2, max_digits=50)
    fulfiller_github_url = models.CharField(max_length=255, blank=True, null=True)
    accepted = models.BooleanField(default=False)
    accepted_on = models.DateTimeField(null=True, blank=True)

    bounty = models.ForeignKey(Bounty, related_name='fulfillments', on_delete=models.CASCADE)
    profile = models.ForeignKey('dashboard.Profile', related_name='fulfilled', on_delete=models.CASCADE, null=True)

    def __str__(self):
        """Define the string representation of BountyFulfillment.

        Returns:
            str: The string representation of the object.

        """
        return f'BountyFulfillment ID: ({self.pk}) - Bounty ID: ({self.bounty.pk})'

    def save(self, *args, **kwargs):
        """Define custom handling for saving bounty fulfillments."""
        if self.fulfiller_github_username:
            self.fulfiller_github_username = self.fulfiller_github_username.lstrip('@')
        super().save(*args, **kwargs)

    @property
    def to_json(self):
        """Define the JSON representation of BountyFulfillment.

        Returns:
            dict: A JSON representation of BountyFulfillment.

        """
        return {
            'address': self.fulfiller_address,
            'bounty_id': self.bounty.pk,
            'email': self.fulfiller_email,
            'githubUsername': self.fulfiller_github_username,
            'name': self.fulfiller_name,
        }


class BountySyncRequest(SuperModel):
    """Define the structure for bounty syncing."""

    github_url = models.URLField()
    processed = models.BooleanField()


class Subscription(SuperModel):

    email = models.EmailField(max_length=255)
    raw_data = models.TextField()
    ip = models.CharField(max_length=50)

    def __str__(self):
        return f"{self.email} {self.created_on}"


class Tip(SuperModel):

    emails = JSONField()
    url = models.CharField(max_length=255, default='')
    tokenName = models.CharField(max_length=255)
    tokenAddress = models.CharField(max_length=255)
    amount = models.DecimalField(default=1, decimal_places=4, max_digits=50)
    comments_priv = models.TextField(default='', blank=True)
    comments_public = models.TextField(default='', blank=True)
    ip = models.CharField(max_length=50)
    expires_date = models.DateTimeField()
    github_url = models.URLField(null=True, blank=True)
    from_name = models.CharField(max_length=255, default='', blank=True)
    from_email = models.CharField(max_length=255, default='', blank=True)
    from_username = models.CharField(max_length=255, default='', blank=True)
    username = models.CharField(max_length=255, default='')  # to username
    network = models.CharField(max_length=255, default='')
    txid = models.CharField(max_length=255, default='')
    receive_txid = models.CharField(max_length=255, default='', blank=True)
    received_on = models.DateTimeField(null=True, blank=True)
    from_address = models.CharField(max_length=255, default='', blank=True)
    receive_address = models.CharField(max_length=255, default='', blank=True)

    def __str__(self):
        """Return the string representation for a tip."""
        return f"({self.network}) - {self.status}{' ORPHAN' if not self.emails else ''} {self.amount} " \
               f"{self.tokenName} to {self.username}, created: {naturalday(self.created_on)}, " \
               f"expires: {naturalday(self.expires_date)}"

    # TODO: DRY
    def get_natural_value(self):
        token = addr_to_token(self.tokenAddress)
        decimals = token['decimals']
        return float(self.amount) / 10**decimals

    @property
    def value_true(self):
        return self.get_natural_value()

    # TODO: DRY
    @property
    def value_in_eth(self):
        if self.tokenName == 'ETH':
            return self.amount
        try:
            return convert_amount(self.amount, self.tokenName, 'ETH')
        except Exception:
            return None

    @property
    def value_in_usdt_now(self):
        decimals = 1
        if self.tokenName == 'USDT':
            return float(self.amount)
        if self.tokenName == 'DAI':
            return float(self.amount / 10**18)
        try:
            return round(float(convert_amount(self.amount, self.tokenName, 'USDT')) / decimals, 2)
        except ConversionRateNotFoundError:
            return None

    @property
    def value_in_usdt(self):
        return self.value_in_usdt_then

    @property
    def value_in_usdt_then(self):
        decimals = 1
        if self.tokenName == 'USDT':
            return float(self.amount)
        if self.tokenName == 'DAI':
            return float(self.amount / 10 ** 18)
        try:
            return round(float(convert_amount(self.amount, self.tokenName, 'USDT', self.created_on)) / decimals, 2)
        except ConversionRateNotFoundError:
            return None

    @property
    def token_value_in_usdt_now(self):
        try:
            return round(convert_token_to_usdt(self.tokenName), 2)
        except ConversionRateNotFoundError:
            return None

    @property
    def token_value_in_usdt_then(self):
        try:
            return round(convert_token_to_usdt(self.tokenName, self.created_on), 2)
        except ConversionRateNotFoundError:
            return None

    @property
    def status(self):
        if self.receive_txid:
            return "RECEIVED"
        return "PENDING"


# @receiver(pre_save, sender=Bounty, dispatch_uid="normalize_usernames")
# def normalize_usernames(sender, instance, **kwargs):
#     if instance.bounty_owner_github_username:
#         instance.bounty_owner_github_username = instance.bounty_owner_github_username.lstrip('@')


# method for updating
@receiver(pre_save, sender=Bounty, dispatch_uid="psave_bounty")
def psave_bounty(sender, instance, **kwargs):
    idx_experience_level = {
        'Unknown': 1,
        'Beginner': 2,
        'Intermediate': 3,
        'Advanced': 4,
    }

    idx_project_length = {
        'Unknown': 1,
        'Hours': 2,
        'Days': 3,
        'Weeks': 4,
        'Months': 5,
    }

    instance.idx_status = instance.status
    instance.fulfillment_accepted_on = instance.get_fulfillment_accepted_on
    instance.fulfillment_submitted_on = instance.get_fulfillment_submitted_on
    instance.fulfillment_started_on = instance.get_fulfillment_started_on
    instance._val_usd_db = instance.get_value_in_usdt if instance.get_value_in_usdt else 0
    instance._val_usd_db_now = instance.get_value_in_usdt_now if instance.get_value_in_usdt_now else 0
    instance.idx_experience_level = idx_experience_level.get(instance.experience_level, 0)
    instance.idx_project_length = idx_project_length.get(instance.project_length, 0)
    instance.token_value_time_peg = instance.get_token_value_time_peg
    instance.token_value_in_usdt = instance.get_token_value_in_usdt
    instance.value_in_usdt_now = instance.get_value_in_usdt_now
    instance.value_in_usdt = instance.get_value_in_usdt
    instance.value_in_eth = instance.get_value_in_eth
    instance.value_true = instance.get_value_true


class Interest(models.Model):
    """Define relationship for profiles expressing interest on a bounty."""

    profile = models.ForeignKey('dashboard.Profile', related_name='interested', on_delete=models.CASCADE)
    created = models.DateTimeField(auto_now_add=True, blank=True, null=True)
    has_question = models.BooleanField(default=False)
    issue_message = models.TextField(default='', blank=True)

    def __str__(self):
        """Define the string representation of an interested profile."""
        return self.profile.handle


@receiver(post_save, sender=Interest, dispatch_uid="psave_interest")
@receiver(post_delete, sender=Interest, dispatch_uid="pdel_interest")
def psave_interest(sender, instance, **kwargs):
    # when a new interest is saved, update the status on frontend
    print("signal: updating bounties psave_interest")
    for bounty in Bounty.objects.filter(interested=instance):
        bounty.save()


class Profile(SuperModel):
    """Define the structure of the user profile.

    TODO:
        * Remove all duplicate identity related information already stored on User.

    """

    user = models.OneToOneField(User, on_delete=models.CASCADE, null=True, blank=True)
    data = JSONField()
    handle = models.CharField(max_length=255, db_index=True)
    last_sync_date = models.DateTimeField(null=True)
    email = models.CharField(max_length=255, blank=True, db_index=True)
    github_access_token = models.CharField(max_length=255, blank=True, db_index=True)
    pref_lang_code = models.CharField(max_length=2, choices=settings.LANGUAGES)
    slack_repos = ArrayField(models.CharField(max_length=200), blank=True, default=[])
    slack_token = models.CharField(max_length=255, default='', blank=True)
    slack_channel = models.CharField(max_length=255, default='', blank=True)
    suppress_leaderboard = models.BooleanField(
        default=False,
        help_text='If this option is chosen, we will remove your profile information from the leaderboard',
    )
    hide_profile = models.BooleanField(
        default=True,
        help_text='If this option is chosen, we will remove your profile information all_together',
    )
    # Sample data: https://gist.github.com/mbeacom/ee91c8b0d7083fa40d9fa065125a8d48
    # Sample repos_data: https://gist.github.com/mbeacom/c9e4fda491987cb9728ee65b114d42c7
    repos_data = JSONField(default={})

    @property
    def is_org(self):
        return self.data['type'] == 'Organization'

    @property
    def bounties(self):
        fulfilled_bounty_ids = self.fulfilled.all().values_list('bounty_id')
        bounties = Bounty.objects.filter(github_url__istartswith=self.github_url, current_bounty=True)
        for interested in self.interested.all():
            bounties = bounties | Bounty.objects.filter(interested=interested, current_bounty=True)
        bounties = bounties | Bounty.objects.filter(pk__in=fulfilled_bounty_ids, current_bounty=True)
        bounties = bounties | Bounty.objects.filter(bounty_owner_github_username__iexact=self.handle, current_bounty=True) | Bounty.objects.filter(bounty_owner_github_username__iexact="@" + self.handle, current_bounty=True)
        bounties = bounties | Bounty.objects.filter(github_url__in=[url for url in self.tips.values_list('github_url', flat=True)], current_bounty=True)
        bounties = bounties.distinct()
        return bounties.order_by('-web3_created')

    @property
    def tips(self):
        on_repo = Tip.objects.filter(github_url__startswith=self.github_url).order_by('-id')
        tipped_for = Tip.objects.filter(username__iexact=self.handle).order_by('-id')
        return on_repo | tipped_for

    def has_been_removed_by_staff(self):
        user_actions = UserAction.objects.filter(
            profile=self,
            action='bounty_removed_by_staff',
            )
        return user_actions.exists()

    @property
    def authors(self):
        auto_include_contributors_with_count_gt = 40
        limit_to_num = 10

        _return = []

        for repo in sorted(self.repos_data, key=lambda repo: repo.get('contributions', -1), reverse=True):
            for c in repo.get('contributors', []):
                if isinstance(c, dict) and c.get('contributions', 0) > auto_include_contributors_with_count_gt:
                    _return.append(c['login'])

        include_gitcoin_users = len(_return) < limit_to_num
        if include_gitcoin_users:
            for b in self.bounties:
                vals = [b.bounty_owner_github_username]
                for val in vals:
                    if val:
                        _return.append(val.lstrip('@'))
            for t in self.tips:
                vals = [t.username]
                for val in vals:
                    if val:
                        _return.append(val.lstrip('@'))
        _return = list(set(_return))
        _return.sort()
        return _return[:limit_to_num]

    @property
    def desc(self):
        stats = self.stats
        role = stats[0][0]
        total_funded_participated = stats[1][0]
        plural = 's' if total_funded_participated != 1 else ''
        return f"@{self.handle} is a {role} who has participated in {total_funded_participated} " \
               f"funded issue{plural} on Gitcoin"

    @property
    def is_moderator(self):
        """Determine whether or not the user is a moderator.

        Returns:
            bool: Whether or not the user is a moderator.

        """
        return self.user.groups.filter(name='Moderators').exists() if self.user else False

    @property
    def is_staff(self):
        """Determine whether or not the user is a staff member.

        Returns:
            bool: Whether or not the user is a member of the staff.

        """
        return self.user.is_staff if self.user else False

    @property
    def stats(self):
        bounties = self.bounties.stats_eligible()
        loyalty_rate = 0
        total_funded = sum([bounty.value_in_usdt if bounty.value_in_usdt else 0 for bounty in bounties if bounty.is_funder(self.handle)])
        total_fulfilled = sum([bounty.value_in_usdt if bounty.value_in_usdt else 0 for bounty in bounties if bounty.is_hunter(self.handle)])
        print(total_funded, total_fulfilled)
        role = 'newbie'
        if total_funded > total_fulfilled:
            role = 'funder'
        elif total_funded < total_fulfilled:
            role = 'coder'

        loyalty_rate = self.fulfilled.filter(accepted=True).count()
        success_rate = 0
        if bounties.exists():
            numer = bounties.filter(idx_status__in=['submitted', 'started', 'done']).count()
            denom = bounties.exclude(idx_status__in=['open']).count()
            success_rate = int(round(numer * 1.0 / denom, 2) * 100) if denom != 0 else 'N/A'
        if success_rate == 0:
            success_rate = 'N/A'
            loyalty_rate = 'N/A'
        else:
            success_rate = f"{success_rate}%"
            loyalty_rate = f"{loyalty_rate}x"
        if role == 'newbie':
            return [
                (role, 'Status'),
                (bounties.count(), 'Total Funded Issues'),
                (bounties.filter(idx_status='open').count(), 'Open Funded Issues'),
                (loyalty_rate, 'Loyalty Rate'),
            ]
        elif role == 'coder':
            return [
                (role, 'Primary Role'),
                (bounties.count(), 'Total Funded Issues'),
                (success_rate, 'Success Rate'),
                (loyalty_rate, 'Loyalty Rate'),
            ]
        # funder
        return [
            (role, 'Primary Role'),
            (bounties.count(), 'Total Funded Issues'),
            (bounties.filter(idx_status='open').count(), 'Open Funded Issues'),
            (success_rate, 'Success Rate'),
        ]

    @property
    def github_url(self):
        return f"https://github.com/{self.handle}"

    @property
    def avatar_url(self):
        return f"{settings.BASE_URL}static/avatar/{self.handle}"

    @property
    def avatar_url_with_gitcoin_logo(self):
        return f"{self.avatar_url}/1"

    @property
    def absolute_url(self):
        return self.get_absolute_url()

    @property
    def username(self):
        handle = ''
        if getattr(self, 'user', None) and self.user.username:
            handle = self.user.username
        # TODO: (mbeacom) Remove this check once we get rid of all the lingering identity shenanigans.
        elif self.handle:
            handle = self.handle
        return handle

    def has_repo(self, full_name):
        """Check if user has access to repo.

        Args:
            full_name (str): Repository name, like gitcoin/web.

        Returns:
            bool: Whether or not user has access to repository.

        """
        for repo in self.repos_data:
            if repo['full_name'] == full_name:
                return True
        return False


    def is_github_token_valid(self):
        """Check whether or not a Github OAuth token is valid.

        Args:
            access_token (str): The Github OAuth token.

        Returns:
            bool: Whether or not the provided OAuth token is valid.

        """
        if not self.github_access_token:
            return False

        _params = build_auth_dict(self.github_access_token)
        url = TOKEN_URL.format(**_params)
        response = requests.get(
            url,
            auth=(_params['client_id'], _params['client_secret']),
            headers=HEADERS)

        if response.status_code == 200:
            return True
        return False

    def __str__(self):
        return self.handle

    def get_relative_url(self, preceding_slash=True):
        return f"{'/' if preceding_slash else ''}profile/{self.handle}"

    def get_absolute_url(self):
        return settings.BASE_URL + self.get_relative_url(preceding_slash=False)

    def get_access_token(self, save=True):
        """Get the Github access token from User.

        Args:
            save (bool): Whether or not to save the User access token to the profile.

        Raises:
            Exception: The exception is raised in the event of any error and returns an empty string.

        Returns:
            str: The Github access token.

        """
        try:
            access_token = self.user.social_auth.filter(provider='github').latest('pk').access_token
            if save:
                self.github_access_token = access_token
                self.save()
        except Exception:
            return ''
        return access_token

    def get_profile_preferred_language(self):
        return settings.LANGUAGE_CODE if not self.pref_lang_code else self.pref_lang_code

    def get_slack_repos(self, join=False):
        """Get the profile's slack tracked repositories.

        Args:
            join (bool): Whether or not to return a joined string representation.
                Defaults to: False.

        Returns:
            list of str: If joined is False, a list of slack repositories.
            str: If joined is True, a combined string of slack repositories.

        """
        if join:
            repos = ','.join(self.slack_repos)
            return repos
        return self.slack_repos

    def update_slack_integration(self, token, channel, repos):
        """Update the profile's slack integration settings.

        Args:
            token (str): The profile's slack token.
            channel (str): The profile's slack channel.
            repos (list of str): The profile's github repositories to track.

        """
        repos = repos.split()
        self.slack_token = token
        self.slack_repos = [repo.strip() for repo in repos]
        self.slack_channel = channel
        self.save()


@receiver(user_logged_in)
def post_login(sender, request, user, **kwargs):
    """Handle actions to take on user login."""
    from dashboard.utils import create_user_action
    create_user_action(user, 'Login', request)

@receiver(user_logged_out)
def post_logout(sender, request, user, **kwargs):
    """Handle actions to take on user logout."""
    from dashboard.utils import create_user_action
    create_user_action(user, 'Logout', request)


class ProfileSerializer(serializers.BaseSerializer):
    """Handle serializing the Profile object."""

    class Meta:
        """Define the profile serializer metadata."""

        model = Profile
        fields = ('handle', 'github_access_token')
        extra_kwargs = {'github_access_token': {'write_only': True}}

    def to_representation(self, instance):
        """Provide the serialized representation of the Profile.

        Args:
            instance (Profile): The Profile object to be serialized.

        Returns:
            dict: The serialized Profile.

        """
        return {
            'id': instance.id,
            'handle': instance.handle,
            'github_url': instance.github_url,
            'avatar_url': instance.avatar_url,
            'url': instance.get_relative_url()
        }


@receiver(pre_save, sender=Tip, dispatch_uid="normalize_tip_usernames")
def normalize_tip_usernames(sender, instance, **kwargs):
    """Handle pre-save signals from Tips to normalize Github usernames."""
    if instance.username:
        instance.username = instance.username.replace("@", '')


m2m_changed.connect(m2m_changed_interested, sender=Bounty.interested.through)
# m2m_changed.connect(changed_fulfillments, sender=Bounty.fulfillments)


class UserAction(SuperModel):
    """Records Actions that a user has taken ."""

    ACTION_TYPES = [
        ('Login', 'Login'),
        ('Logout', 'Logout'),
        ('added_slack_integration', 'Added Slack Integration'),
        ('removed_slack_integration', 'Removed Slack Integration'),
    ]
    action = models.CharField(max_length=50, choices=ACTION_TYPES)
    user = models.ForeignKey(User, related_name='actions', on_delete=models.CASCADE, null=True)
    profile = models.ForeignKey('dashboard.Profile', related_name='actions', on_delete=models.CASCADE, null=True)
    ip_address = models.GenericIPAddressField(null=True)
    location_data = JSONField(default={})
    metadata = JSONField(default={})

    def __str__(self):
        return f"{self.action} by {self.profile} at {self.created_on}"


class CoinRedemption(SuperModel):
    """Define the coin redemption schema."""

    class Meta:
        """Define metadata associated with CoinRedemption."""

        verbose_name_plural = 'Coin Redemptions'

    shortcode = models.CharField(max_length=255, default='')
    url = models.URLField(null=True)
    network = models.CharField(max_length=255, default='')
    token_name = models.CharField(max_length=255)
    contract_address = models.CharField(max_length=255)
    amount = models.IntegerField(default=1)
    expires_date = models.DateTimeField()


@receiver(pre_save, sender=CoinRedemption, dispatch_uid="to_checksum_address")
def to_checksum_address(sender, instance, **kwargs):
    """Handle pre-save signals from CoinRemptions to normalize the contract address."""
    if instance.contract_address:
        instance.contract_address = Web3.toChecksumAddress(instance.contract_address)
        print(instance.contract_address)


class CoinRedemptionRequest(SuperModel):
    """Define the coin redemption request schema."""

    class Meta:
        """Define metadata associated with CoinRedemptionRequest."""

        verbose_name_plural = 'Coin Redemption Requests'

    coin_redemption = models.OneToOneField(CoinRedemption, blank=False, on_delete=models.CASCADE)
    ip = models.GenericIPAddressField(protocol='IPv4')
    txid = models.CharField(max_length=255, default='')
    txaddress = models.CharField(max_length=255)
    sent_on = models.DateTimeField(null=True)


class Tool(SuperModel):
    """Define the Tool schema."""

    CAT_ADVANCED = 'AD'
    CAT_ALPHA = 'AL'
    CAT_BASIC = 'BA'
    CAT_BUILD = 'BU'
    CAT_COMING_SOON = 'CS'
    CAT_COMMUNITY = 'CO'
    CAT_FOR_FUN = 'FF'

    TOOL_CATEGORIES = (
        (CAT_ADVANCED, 'advanced'),
        (CAT_ALPHA, 'alpha'),
        (CAT_BASIC, 'basic'),
        (CAT_BUILD, 'tools to build'),
        (CAT_COMING_SOON, 'coming soon'),
        (CAT_COMMUNITY, 'community'),
        (CAT_FOR_FUN, 'just for fun'),
    )

    name = models.CharField(max_length=255)
    category = models.CharField(max_length=2, choices=TOOL_CATEGORIES)
    img = models.CharField(max_length=255, blank=True)
    description = models.TextField(blank=True)
    url_name = models.CharField(max_length=40, blank=True)
    link = models.CharField(max_length=255, blank=True)
    link_copy = models.CharField(max_length=255, blank=True)
    active = models.BooleanField(default=False)
    new = models.BooleanField(default=False)
    stat_graph = models.CharField(max_length=255)
    votes = models.ManyToManyField('dashboard.ToolVote', blank=True)

    def __str__(self):
        return self.name

    @property
    def img_url(self):
        return static(self.img)

    @property
    def link_url(self):
        if self.link and not self.url_name:
            return self.link

        try:
            return reverse(self.url_name)
        except NoReverseMatch:
            pass

        return reverse('tools')

    def starting_score(self):
        if self.category == self.CAT_BASIC:
            return 10
        elif self.category == self.CAT_ADVANCED:
            return 5
        elif self.category in [self.CAT_BUILD, self.CAT_COMMUNITY]:
            return 3
        elif self.category == self.CAT_ALPHA:
            return 2
        elif self.category == self.CAT_COMING_SOON:
            return 1
        elif self.category == self.CAT_FOR_FUN:
            return 1
        return 0

    def vote_score(self):
        score = self.starting_score()
        for vote in self.votes.all():
            score += vote.value
        return score

    def i18n_name(self):
        return _(self.name)

    def i18n_description(self):
        return _(self.description)

    def i18n_link_copy(self):
        return _(self.link_copy)

    def __str__(self):
        return self.name


class ToolVote(models.Model):
    """Define the vote placed on a tool."""

    profile = models.ForeignKey('dashboard.Profile', related_name='votes', on_delete=models.CASCADE)
    value = models.IntegerField(default=0)

    @property
    def tool(self):
        try:
            return Tool.objects.filter(votes__in=[self.pk]).first()
        except:
            return None

    def __str__(self):
        return f"{self.profile} | {self.value} | {self.tool}"<|MERGE_RESOLUTION|>--- conflicted
+++ resolved
@@ -157,11 +157,8 @@
     fulfillment_submitted_on = models.DateTimeField(null=True, blank=True)
     fulfillment_started_on = models.DateTimeField(null=True, blank=True)
     canceled_on = models.DateTimeField(null=True, blank=True)
-<<<<<<< HEAD
     snooze_warnings_for_days = models.IntegerField(default=0)
-=======
-
->>>>>>> 6b042ce5
+    
     token_value_time_peg = models.DateTimeField(blank=True, null=True)
     token_value_in_usdt = models.DecimalField(default=0, decimal_places=2, max_digits=50, blank=True, null=True)
     value_in_usdt_now = models.DecimalField(default=0, decimal_places=2, max_digits=50, blank=True, null=True)
