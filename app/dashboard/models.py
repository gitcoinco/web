# -*- coding: utf-8 -*-
'''
    Copyright (C) 2019 Gitcoin Core

    This program is free software: you can redistribute it and/or modify
    it under the terms of the GNU Affero General Public License as published
    by the Free Software Foundation, either version 3 of the License, or
    (at your option) any later version.

    This program is distributed in the hope that it will be useful,
    but WITHOUT ANY WARRANTY; without even the implied warranty of
    MERCHANTABILITY or FITNESS FOR A PARTICULAR PURPOSE. See the
    GNU Affero General Public License for more details.

    You should have received a copy of the GNU Affero General Public License
    along with this program. If not, see <http://www.gnu.org/licenses/>.

'''
from __future__ import unicode_literals

import base64
import collections
import logging
from datetime import datetime, timedelta
from urllib.parse import urlsplit

from django.conf import settings
from django.contrib.auth.models import User
from django.contrib.auth.signals import user_logged_in, user_logged_out
from django.contrib.contenttypes.fields import GenericForeignKey
from django.contrib.contenttypes.models import ContentType
from django.contrib.humanize.templatetags.humanize import naturalday, naturaltime
from django.contrib.postgres.fields import ArrayField, JSONField
from django.core.validators import MaxValueValidator, MinValueValidator
from django.db import connection, models
from django.db.models import Q, Sum
from django.db.models.signals import m2m_changed, post_delete, post_save, pre_save
from django.dispatch import receiver
from django.forms.models import model_to_dict
from django.templatetags.static import static
from django.urls import reverse
from django.urls.exceptions import NoReverseMatch
from django.utils import timezone
from django.utils.translation import gettext_lazy as _

import pytz
import requests
from app.utils import get_upload_filename
from dashboard.points import point_values
from dashboard.tokens import addr_to_token
from economy.models import ConversionRate, SuperModel
from economy.utils import ConversionRateNotFoundError, convert_amount, convert_token_to_usdt
from gas.utils import recommend_min_gas_price_to_confirm_in_time
from git.utils import (
    _AUTH, HEADERS, TOKEN_URL, build_auth_dict, get_gh_issue_details, get_issue_comments, issue_number, org_name,
    repo_name,
)
from marketing.mails import featured_funded_bounty, start_work_approved
from marketing.models import LeaderboardRank
from rest_framework import serializers
from web3 import Web3

from .notifications import (
    maybe_market_to_github, maybe_market_to_slack, maybe_market_to_twitter, maybe_market_to_user_slack,
)
from .signals import m2m_changed_interested

logger = logging.getLogger(__name__)


class BountyQuerySet(models.QuerySet):
    """Handle the manager queryset for Bounties."""

    def current(self):
        """Filter results down to current bounties only."""
        return self.filter(current_bounty=True, admin_override_and_hide=False)

    def stats_eligible(self):
        """Exclude results that we don't want to track in statistics."""
        return self.current().exclude(idx_status__in=['unknown', 'cancelled'])

    def exclude_by_status(self, excluded_statuses=None):
        """Exclude results with a status matching the provided list."""
        if excluded_statuses is None:
            excluded_statuses = []

        return self.exclude(idx_status__in=excluded_statuses)

    def filter_by_status(self, filtered_status=None):
        """Filter results with a status matching the provided list."""
        if filtered_status is None:
            filtered_status = list()
        elif isinstance(filtered_status, list):
            return self.filter(idx_status__in=filtered_status)
        else:
            return

    def keyword(self, keyword):
        """Filter results to all Bounty objects containing the keywords.

        Args:
            keyword (str): The keyword to search title, issue description, and issue keywords by.

        Returns:
            dashboard.models.BountyQuerySet: The QuerySet of bounties filtered by keyword.

        """
        return self.filter(
            Q(metadata__issueKeywords__icontains=keyword) | \
            Q(title__icontains=keyword) | \
            Q(issue_description__icontains=keyword)
        )

    def hidden(self):
        """Filter results to only bounties that have been manually hidden by moderators."""
        return self.filter(admin_override_and_hide=True)

    def visible(self):
        """Filter results to only bounties not marked as hidden."""
        return self.filter(admin_override_and_hide=False)

    def needs_review(self):
        """Filter results by bounties that need reviewed."""
        return self.prefetch_related('activities') \
            .filter(
                activities__activity_type__in=['bounty_abandonment_escalation_to_mods', 'bounty_abandonment_warning'],
                activities__needs_review=True,
            )

    def reviewed(self):
        """Filter results by bounties that have been reviewed."""
        return self.prefetch_related('activities') \
            .filter(
                activities__activity_type__in=['bounty_abandonment_escalation_to_mods', 'bounty_abandonment_warning'],
                activities__needs_review=False,
            )

    def has_applicant(self):
        """Filter results by bounties that have applicants."""
        return self.prefetch_related('activities') \
            .filter(
                activities__activity_type='worker_applied',
                activities__needs_review=False,
            )

    def warned(self):
        """Filter results by bounties that have been warned for inactivity."""
        return self.prefetch_related('activities') \
            .filter(
                activities__activity_type='bounty_abandonment_warning',
                activities__needs_review=True,
            )

    def escalated(self):
        """Filter results by bounties that have been escalated for review."""
        return self.prefetch_related('activities') \
            .filter(
                activities__activity_type='bounty_abandonment_escalation_to_mods',
                activities__needs_review=True,
            )

    def closed(self):
        """Filter results by bounties that have been closed on Github."""
        return self.filter(github_issue_details__state='closed')

    def not_started(self):
        """Filter results by bounties that have not been picked up in 3+ days."""
        dt = timezone.now() - timedelta(days=3)
        return self.prefetch_related('interested').filter(interested__isnull=True, created_on__gt=dt)

    def has_funds(self):
        """Filter results by bounties that are actively funded or funds have been dispersed."""
        return self.filter(idx_status__in=Bounty.FUNDED_STATUSES)


"""Fields that bonties table should index together."""
def get_bounty_index_together():
    import copy
    index_together = [
            ["network", "idx_status"],
            ["current_bounty", "network"],
            ["current_bounty", "network", "idx_status"],
            ["current_bounty", "network", "web3_created"],
            ["current_bounty", "network", "idx_status", "web3_created"],
        ]
    additions = ['admin_override_and_hide', 'experience_level', 'is_featured', 'project_length', 'bounty_owner_github_username', 'event']
    for addition in additions:
        for ele in copy.copy(index_together):
            index_together.append([addition] + ele)
    return index_together


class Bounty(SuperModel):
    """Define the structure of a Bounty.

    Attributes:
        BOUNTY_TYPES (list of tuples): The valid bounty types.
        EXPERIENCE_LEVELS (list of tuples): The valid experience levels.
        PROJECT_LENGTHS (list of tuples): The possible project lengths.
        STATUS_CHOICES (list of tuples): The valid status stages.
        FUNDED_STATUSES (list of str): The list of status types considered to have retained value.
        OPEN_STATUSES (list of str): The list of status types considered open.
        CLOSED_STATUSES (list of str): The list of status types considered closed.
        TERMINAL_STATUSES (list of str): The list of status types considered terminal states.

    """

    PERMISSION_TYPES = [
        ('permissionless', 'permissionless'),
        ('approval', 'approval'),
    ]
    REPO_TYPES = [
        ('public', 'public'),
        ('private', 'private'),
    ]
    PROJECT_TYPES = [
        ('traditional', 'traditional'),
        ('contest', 'contest'),
        ('cooperative', 'cooperative'),
    ]
    BOUNTY_CATEGORIES = [
        ('frontend', 'frontend'),
        ('backend', 'backend'),
        ('design', 'design'),
        ('documentation', 'documentation'),
        ('other', 'other'),
    ]
    BOUNTY_TYPES = [
        ('Bug', 'Bug'),
        ('Security', 'Security'),
        ('Feature', 'Feature'),
        ('Unknown', 'Unknown'),
    ]
    EXPERIENCE_LEVELS = [
        ('Beginner', 'Beginner'),
        ('Intermediate', 'Intermediate'),
        ('Advanced', 'Advanced'),
        ('Unknown', 'Unknown'),
    ]
    PROJECT_LENGTHS = [
        ('Hours', 'Hours'),
        ('Days', 'Days'),
        ('Weeks', 'Weeks'),
        ('Months', 'Months'),
        ('Unknown', 'Unknown'),
    ]

    STATUS_CHOICES = (
        ('cancelled', 'cancelled'),
        ('done', 'done'),
        ('expired', 'expired'),
        ('open', 'open'),
        ('started', 'started'),
        ('submitted', 'submitted'),
        ('unknown', 'unknown'),
    )
    FUNDED_STATUSES = ['open', 'started', 'submitted', 'done']
    OPEN_STATUSES = ['open', 'started', 'submitted']
    CLOSED_STATUSES = ['expired', 'unknown', 'cancelled', 'done']
    WORK_IN_PROGRESS_STATUSES = ['open', 'started', 'submitted']
    TERMINAL_STATUSES = ['done', 'expired', 'cancelled']

    web3_type = models.CharField(max_length=50, default='bounties_network')
    title = models.CharField(max_length=1000)
    web3_created = models.DateTimeField(db_index=True)
    value_in_token = models.DecimalField(default=1, decimal_places=2, max_digits=50)
    token_name = models.CharField(max_length=50)
    token_address = models.CharField(max_length=50)
    bounty_type = models.CharField(max_length=50, choices=BOUNTY_TYPES, blank=True, db_index=True)
    project_length = models.CharField(max_length=50, choices=PROJECT_LENGTHS, blank=True)
    estimated_hours = models.PositiveIntegerField(blank=True, null=True)
    experience_level = models.CharField(max_length=50, choices=EXPERIENCE_LEVELS, blank=True, db_index=True)
    github_url = models.URLField(db_index=True)
    github_issue_details = JSONField(default=dict, blank=True, null=True)
    github_comments = models.IntegerField(default=0)
    bounty_owner_address = models.CharField(max_length=50)
    bounty_owner_email = models.CharField(max_length=255, blank=True)
    bounty_owner_github_username = models.CharField(max_length=255, blank=True, db_index=True)
    bounty_owner_name = models.CharField(max_length=255, blank=True)
    bounty_owner_profile = models.ForeignKey(
        'dashboard.Profile', null=True, on_delete=models.SET_NULL, related_name='bounties_funded', blank=True
    )
    bounty_reserved_for_user = models.ForeignKey(
        'dashboard.Profile', null=True, on_delete=models.SET_NULL, related_name='reserved_bounties', blank=True
    )
    is_open = models.BooleanField(help_text=_('Whether the bounty is still open for fulfillments.'))
    expires_date = models.DateTimeField()
    raw_data = JSONField()
    metadata = JSONField(default=dict, blank=True)
    current_bounty = models.BooleanField(
        default=False, help_text=_('Whether this bounty is the most current revision one or not'), db_index=True)
    _val_usd_db = models.DecimalField(default=0, decimal_places=2, max_digits=50)
    contract_address = models.CharField(max_length=50, default='')
    network = models.CharField(max_length=255, blank=True, db_index=True)
    idx_experience_level = models.IntegerField(default=0, db_index=True)
    idx_project_length = models.IntegerField(default=0, db_index=True)
    idx_status = models.CharField(max_length=9, choices=STATUS_CHOICES, default='open', db_index=True)
    issue_description = models.TextField(default='', blank=True)
    funding_organisation = models.CharField(max_length=255, default='', blank=True)
    standard_bounties_id = models.IntegerField(default=0)
    num_fulfillments = models.IntegerField(default=0)
    balance = models.DecimalField(default=0, decimal_places=2, max_digits=50)
    accepted = models.BooleanField(default=False, help_text=_('Whether the bounty has been done'))
    interested = models.ManyToManyField('dashboard.Interest', blank=True)
    interested_comment = models.IntegerField(null=True, blank=True)
    submissions_comment = models.IntegerField(null=True, blank=True)
    override_status = models.CharField(max_length=255, blank=True)
    last_comment_date = models.DateTimeField(null=True, blank=True)
    funder_last_messaged_on = models.DateTimeField(null=True, blank=True)
    fulfillment_accepted_on = models.DateTimeField(null=True, blank=True)
    fulfillment_submitted_on = models.DateTimeField(null=True, blank=True)
    fulfillment_started_on = models.DateTimeField(null=True, blank=True)
    canceled_on = models.DateTimeField(null=True, blank=True)
    canceled_bounty_reason = models.TextField(default='', blank=True, verbose_name=_('Cancelation reason'))
    project_type = models.CharField(max_length=50, choices=PROJECT_TYPES, default='traditional', db_index=True)
    permission_type = models.CharField(max_length=50, choices=PERMISSION_TYPES, default='permissionless', db_index=True)
    bounty_categories = ArrayField(models.CharField(max_length=50, choices=BOUNTY_CATEGORIES), default=list, blank=True)
    repo_type = models.CharField(max_length=50, choices=REPO_TYPES, default='public')
    snooze_warnings_for_days = models.IntegerField(default=0)
    is_featured = models.BooleanField(
        default=False, help_text=_('Whether this bounty is featured'))
    featuring_date = models.DateTimeField(blank=True, null=True, db_index=True)
    last_remarketed = models.DateTimeField(blank=True, null=True, db_index=True)
    remarketed_count = models.PositiveSmallIntegerField(default=0, blank=True, null=True)
    fee_amount = models.DecimalField(default=0, decimal_places=18, max_digits=50)
    fee_tx_id = models.CharField(default="0x0", max_length=255, blank=True)
    coupon_code = models.ForeignKey('dashboard.Coupon', blank=True, null=True, related_name='coupon', on_delete=models.SET_NULL)
    unsigned_nda = models.ForeignKey('dashboard.BountyDocuments', blank=True, null=True, related_name='bounty', on_delete=models.SET_NULL)

    token_value_time_peg = models.DateTimeField(blank=True, null=True)
    token_value_in_usdt = models.DecimalField(default=0, decimal_places=2, max_digits=50, blank=True, null=True)
    value_in_usdt_now = models.DecimalField(default=0, decimal_places=2, max_digits=50, blank=True, null=True)
    value_in_usdt = models.DecimalField(default=0, decimal_places=2, max_digits=50, blank=True, null=True)
    value_in_eth = models.DecimalField(default=0, decimal_places=2, max_digits=50, blank=True, null=True)
    value_true = models.DecimalField(default=0, decimal_places=2, max_digits=50, blank=True, null=True)
    privacy_preferences = JSONField(default=dict, blank=True)
    admin_override_and_hide = models.BooleanField(
        default=False, help_text=_('Admin override to hide the bounty from the system')
    )
    admin_override_suspend_auto_approval = models.BooleanField(
        default=False, help_text=_('Admin override to suspend work auto approvals')
    )
    admin_mark_as_remarket_ready = models.BooleanField(
        default=False, help_text=_('Admin override to mark as remarketing ready')
    )
    admin_override_org_name = models.CharField(max_length=255, blank=True) # TODO: Remove POST ORGS
    admin_override_org_logo = models.ImageField(
        upload_to=get_upload_filename,
        null=True,
        blank=True,
        help_text=_('Organization Logo - Override'),
    ) # TODO: Remove POST ORGS
    attached_job_description = models.URLField(blank=True, null=True, db_index=True)
    event = models.ForeignKey('dashboard.HackathonEvent', related_name='bounties', null=True, on_delete=models.SET_NULL, blank=True)

    # Bounty QuerySet Manager
    objects = BountyQuerySet.as_manager()

    class Meta:
        """Define metadata associated with Bounty."""

        verbose_name_plural = 'Bounties'
        index_together = [
            ["network", "idx_status"],
        ] + get_bounty_index_together()

    def __str__(self):
        """Return the string representation of a Bounty."""
        return f"{'(C) ' if self.current_bounty else ''}{self.pk}: {self.title}, {self.value_true} " \
               f"{self.token_name} @ {naturaltime(self.web3_created)}"

    def save(self, *args, **kwargs):
        """Define custom handling for saving bounties."""
        from .utils import clean_bounty_url
        if self.bounty_owner_github_username:
            self.bounty_owner_github_username = self.bounty_owner_github_username.lstrip('@')
        if self.github_url:
            self.github_url = clean_bounty_url(self.github_url)
        super().save(*args, **kwargs)

    @property
    def latest_activity(self):
        activity = Activity.objects.filter(bounty=self.pk).order_by('-pk')
        if activity.exists():
            from dashboard.router import ActivitySerializer
            return ActivitySerializer(activity.first()).data
        return None

    @property
    def profile_pairs(self):
        profile_handles = []

        for profile in self.interested.select_related('profile').all().order_by('pk'):
            profile_handles.append((profile.profile.handle, profile.profile.absolute_url))

        return profile_handles

    def get_absolute_url(self):
        """Get the absolute URL for the Bounty.

        Returns:
            str: The absolute URL for the Bounty.

        """
        return settings.BASE_URL + self.get_relative_url(preceding_slash=False)

    def get_relative_url(self, preceding_slash=True):
        """Get the relative URL for the Bounty.

        Attributes:
            preceding_slash (bool): Whether or not to include a preceding slash.

        Returns:
            str: The relative URL for the Bounty.

        """
        try:
            _org_name = org_name(self.github_url)
            _issue_num = int(issue_number(self.github_url))
            _repo_name = repo_name(self.github_url)
            return f"{'/' if preceding_slash else ''}issue/{_org_name}/{_repo_name}/{_issue_num}/{self.standard_bounties_id}"
        except Exception:
            return f"{'/' if preceding_slash else ''}funding/details?url={self.github_url}"

    def get_canonical_url(self):
        """Get the canonical URL of the Bounty for SEO purposes.

        Returns:
            str: The canonical URL of the Bounty.

        """
        _org_name = org_name(self.github_url)
        _repo_name = repo_name(self.github_url)
        _issue_num = int(issue_number(self.github_url))
        return settings.BASE_URL.rstrip('/') + reverse('issue_details_new2', kwargs={'ghuser': _org_name, 'ghrepo': _repo_name, 'ghissue': _issue_num})

    def get_natural_value(self):
        token = addr_to_token(self.token_address)
        if not token:
            return 0
        decimals = token.get('decimals', 0)
        return float(self.value_in_token) / 10**decimals

    @property
    def no_of_applicants(self):
        return self.interested.count()

    @property
    def has_applicant(self):
        """Filter results by bounties that have applicants."""
        return self.prefetch_related('activities') \
            .filter(
                activities__activity_type='worker_applied',
                activities__needs_review=False,
            )

    @property
    def warned(self):
        """Filter results by bounties that have been warned for inactivity."""
        return self.prefetch_related('activities') \
            .filter(
                activities__activity_type='bounty_abandonment_warning',
                activities__needs_review=True,
            )

    @property
    def escalated(self):
        """Filter results by bounties that have been escalated for review."""
        return self.prefetch_related('activities') \
            .filter(
                activities__activity_type='bounty_abandonment_escalation_to_mods',
                activities__needs_review=True,
            )

    @property
    def url(self):
        return self.get_absolute_url()

    @property
    def canonical_url(self):
        return self.get_canonical_url()

    def snooze_url(self, num_days):
        """Get the bounty snooze URL.

        Args:
            num_days (int): The number of days to snooze the Bounty.

        Returns:
            str: The snooze URL based on the provided number of days.

        """
        return f'{self.get_absolute_url()}?snooze={num_days}'

    def approve_worker_url(self, worker):
        """Get the bounty work approval URL.

        Args:
            worker (string): The handle to approve

        Returns:
            str: The work approve URL based on the worker name

        """
        return f'{self.get_absolute_url()}?mutate_worker_action=approve&worker={worker}'

    def reject_worker_url(self, worker):
        """Get the bounty work rejection URL.

        Args:
            worker (string): The handle to reject

        Returns:
            str: The work reject URL based on the worker name

        """
        return f'{self.get_absolute_url()}?mutate_worker_action=reject&worker={worker}'

    @property
    def can_submit_after_expiration_date(self):
        if self.is_legacy:
            # legacy bounties could submit after expiration date
            return True

        # standardbounties
        contract_deadline = self.raw_data.get('contract_deadline')
        ipfs_deadline = self.raw_data.get('ipfs_deadline')
        if not ipfs_deadline:
            # if theres no expiry date in the payload, then expiration date is not mocked, and one cannot submit after expiration date
            return False

        # if contract_deadline > ipfs_deadline, then by definition, can be submitted after expiry date
        return contract_deadline > ipfs_deadline

    @property
    def title_or_desc(self):
        """Return the title of the issue."""
        if not self.title:
            title = self.fetch_issue_item('title') or self.github_url
            return title
        return self.title

    @property
    def issue_description_text(self):
        import re
        tag_re = re.compile(r'(<!--.*?-->|<[^>]*>)')
        return tag_re.sub('', self.issue_description).strip()

    @property
    def github_issue_number(self):
        try:
            return int(issue_number(self.github_url))
        except Exception:
            return None

    @property
    def org_name(self):
        return self.github_org_name

    @property
    def org_display_name(self): # TODO: Remove POST ORGS
        if self.admin_override_org_name:
            return self.admin_override_org_name
        return org_name(self.github_url)

    @property
    def github_org_name(self):
        try:
            return org_name(self.github_url)
        except Exception:
            return None

    @property
    def github_repo_name(self):
        try:
            return repo_name(self.github_url)
        except Exception:
            return None

    def is_hunter(self, handle):
        """Determine whether or not the profile is the bounty hunter.

        Args:
            handle (str): The profile handle to be compared.

        Returns:
            bool: Whether or not the user is the bounty hunter.

        """
        return any(profile.fulfiller_github_username == handle for profile in self.fulfillments.all())

    def is_fulfiller(self, handle):
        """Determine whether or not the profile is the bounty is_fulfiller.

        Args:
            handle (str): The profile handle to be compared.

        Returns:
            bool: Whether or not the user is the bounty is_fulfiller.

        """
        return any(profile.fulfiller_github_username == handle for profile in self.fulfillments.filter(accepted=True).all())

    def is_funder(self, handle):
        """Determine whether or not the profile is the bounty funder.

        Args:
            handle (str): The profile handle to be compared.

        Returns:
            bool: Whether or not the user is the bounty funder.

        """
        return handle.lower().lstrip('@') == self.bounty_owner_github_username.lower().lstrip('@')

    def has_started_work(self, handle, pending=False):
        """Determine whether or not the profile has started work

        Args:
            handle (str): The profile handle to be compared.

        Returns:
            bool: Whether or not the user has started work.

        """
        return self.interested.filter(pending=pending, profile__handle__iexact=handle).exists()

    @property
    def absolute_url(self):
        return self.get_absolute_url()

    @property
    def avatar_url(self):
        return self.get_avatar_url(False)

    @property
    def avatar_url_w_gitcoin_logo(self):
        return self.get_avatar_url(True)

    def get_avatar_url(self, gitcoin_logo_flag=False):
        """Return the local avatar URL."""

        if self.admin_override_org_logo:
            return self.admin_override_org_logo.url

        org_name = self.github_org_name
        gitcoin_logo_flag = "/1" if gitcoin_logo_flag else ""
        if org_name:
            return f"{settings.BASE_URL}dynamic/avatar/{org_name}{gitcoin_logo_flag}"
        return f"{settings.BASE_URL}funding/avatar?repo={self.github_url}&v=3"

    @property
    def keywords(self):
        try:
            return self.metadata.get('issueKeywords', False)
        except Exception:
            return False

    @property
    def keywords_list(self):
        keywords = self.keywords
        if not keywords:
            return []
        else:
            try:
                return [keyword.strip() for keyword in keywords.split(",")]
            except AttributeError:
                return []

    @property
    def fulfillers_handles(self):
        bounty_fulfillers = self.fulfillments.filter(accepted=True).values_list('fulfiller_github_username', flat=True)
        tip_fulfillers = self.tips.values_list('username', flat=True)
        return list(bounty_fulfillers) + list(tip_fulfillers)

    @property
    def now(self):
        """Return the time now in the current timezone."""
        return timezone.now()

    @property
    def past_expiration_date(self):
        """Return true IFF issue is past expiration date"""
        return timezone.localtime().replace(tzinfo=None) > self.expires_date.replace(tzinfo=None)

    @property
    def past_hard_expiration_date(self):
        """Return true IFF issue is past smart contract expiration date
        and therefore cannot ever be claimed again"""
        return self.past_expiration_date and not self.can_submit_after_expiration_date

    @property
    def status(self):
        """Determine the status of the Bounty.

        Raises:
            Exception: Catch whether or not any exception is encountered and
                return unknown for status.

        Returns:
            str: The status of the Bounty.

        """
        if self.override_status:
            return self.override_status
        if self.is_legacy:
            return self.idx_status

        # standard bounties
        is_traditional_bounty_type = self.project_type == 'traditional'
        try:
            has_tips = self.tips.filter(is_for_bounty_fulfiller=False).send_happy_path().exists()
            if has_tips and is_traditional_bounty_type:
                return 'done'
            if not self.is_open:
                if self.accepted:
                    return 'done'
                elif self.past_hard_expiration_date:
                    return 'expired'
                elif has_tips:
                    return 'done'
                # If its not expired or done, and no tips, it must be cancelled.
                return 'cancelled'
            # per https://github.com/gitcoinco/web/pull/1098 ,
            # cooperative/contest are open no matter how much started/submitted work they have
            if self.pk and self.project_type in ['contest', 'cooperative']:
                return 'open'
            if self.num_fulfillments == 0:
                if self.pk and self.interested.filter(pending=False).exists():
                    return 'started'
                return 'open'
            return 'submitted'
        except Exception as e:
            logger.warning(e)
            return 'unknown'

    @property
    def get_value_true(self):
        return self.get_natural_value()

    @property
    def get_value_in_eth(self):
        if self.token_name == 'ETH':
            return self.value_in_token / 10**18
        try:
            return convert_amount(self.value_true, self.token_name, 'ETH')
        except Exception:
            return None

    @property
    def get_value_in_usdt_now(self):
        return self.value_in_usdt_at_time(None)

    @property
    def get_value_in_usdt(self):
        if self.status in self.OPEN_STATUSES:
            return self.value_in_usdt_now
        return self.value_in_usdt_then

    @property
    def value_in_usdt_then(self):
        return self.value_in_usdt_at_time(self.web3_created)

    def value_in_usdt_at_time(self, at_time):
        decimals = 10 ** 18
        if self.token_name == 'USDT':
            return float(self.value_in_token)
        if self.token_name in settings.STABLE_COINS:
            return float(self.value_in_token / 10 ** 18)
        try:
            return round(float(convert_amount(self.value_true, self.token_name, 'USDT', at_time)), 2)
        except ConversionRateNotFoundError:
            try:
                in_eth = round(float(convert_amount(self.value_true, self.token_name, 'ETH', at_time)), 2)
                return round(float(convert_amount(in_eth, 'USDT', 'USDT', at_time)), 2)
            except ConversionRateNotFoundError:
                return None

    @property
    def token_value_in_usdt_now(self):
        if self.token_name in settings.STABLE_COINS:
            return 1
        try:
            return round(convert_token_to_usdt(self.token_name), 2)
        except ConversionRateNotFoundError:
            return None

    @property
    def token_value_in_usdt_then(self):
        try:
            return round(convert_token_to_usdt(self.token_name, self.web3_created), 2)
        except ConversionRateNotFoundError:
            return None

    @property
    def get_token_value_in_usdt(self):
        if self.status in self.OPEN_STATUSES:
            return self.token_value_in_usdt_now
        return self.token_value_in_usdt_then

    @property
    def get_token_value_time_peg(self):
        if self.status in self.OPEN_STATUSES:
            return timezone.now()
        return self.web3_created

    @property
    def desc(self):
        return f"{naturaltime(self.web3_created)} {self.idx_project_length} {self.bounty_type} {self.experience_level}"

    @property
    def turnaround_time_accepted(self):
        try:
            return (self.get_fulfillment_accepted_on - self.web3_created).total_seconds()
        except Exception:
            return None

    @property
    def turnaround_time_started(self):
        try:
            return (self.get_fulfillment_started_on - self.web3_created).total_seconds()
        except Exception:
            return None

    @property
    def turnaround_time_submitted(self):
        try:
            return (self.get_fulfillment_submitted_on - self.web3_created).total_seconds()
        except Exception:
            return None

    @property
    def get_fulfillment_accepted_on(self):
        try:
            return self.fulfillments.filter(accepted=True).first().accepted_on
        except Exception:
            return None

    @property
    def get_fulfillment_submitted_on(self):
        try:
            return self.fulfillments.first().created_on
        except Exception:
            return None

    @property
    def get_fulfillment_started_on(self):
        try:
            return self.interested.first().created
        except Exception:
            return None

    @property
    def hourly_rate(self):
        try:
            hours_worked = self.fulfillments.filter(accepted=True).first().fulfiller_hours_worked
            return float(self.value_in_usdt) / float(hours_worked)
        except Exception:
            return None

    @property
    def is_legacy(self):
        """Determine if the Bounty is legacy based on sunset date.

        Todo:
            * Remove this method following legacy bounty sunsetting.

        Returns:
            bool: Whether or not the Bounty is using the legacy contract.

        """
        return (self.web3_type == 'legacy_gitcoin')

    def get_github_api_url(self):
        """Get the Github API URL associated with the bounty.

        Returns:
            str: The Github API URL associated with the issue.

        """
        from urllib.parse import urlparse
        if self.github_url.lower()[:19] != 'https://github.com/':
            return ''
        url_path = urlparse(self.github_url).path
        return 'https://api.github.com/repos' + url_path

    def fetch_issue_item(self, item_type='body'):
        """Fetch the item type of an issue.

        Args:
            type (str): The github API response body item to be fetched.

        Returns:
            str: The item content.

        """
        github_url = self.get_github_api_url()
        if github_url:
            issue_description = requests.get(github_url, auth=_AUTH)
            if issue_description.status_code == 200:
                item = issue_description.json().get(item_type, '')
                if item_type == 'body' and item:
                    self.issue_description = item
                elif item_type == 'title' and item:
                    self.title = item
                self.save()
                return item
        return ''

    def fetch_issue_comments(self, save=True):
        """Fetch issue comments for the associated Github issue.

        Args:
            save (bool): Whether or not to save the Bounty after fetching.

        Returns:
            dict: The comments data dictionary provided by Github.

        """
        if self.github_url.lower()[:19] != 'https://github.com/':
            return []

        parsed_url = urlsplit(self.github_url)
        try:
            github_user, github_repo, _, github_issue = parsed_url.path.split('/')[1:5]
        except ValueError:
            logger.info(f'Invalid github url for Bounty: {self.pk} -- {self.github_url}')
            return []
        comments = get_issue_comments(github_user, github_repo, github_issue)
        if isinstance(comments, dict) and comments.get('message', '') == 'Not Found':
            logger.info(f'Bounty {self.pk} contains an invalid github url {self.github_url}')
            return []
        comment_count = 0
        for comment in comments:
            if (isinstance(comment, dict) and comment.get('user', {}).get('login', '') not in settings.IGNORE_COMMENTS_FROM):
                comment_count += 1
        self.github_comments = comment_count
        if comment_count:
            comment_times = [datetime.strptime(comment['created_at'], '%Y-%m-%dT%H:%M:%SZ') for comment in comments]
            max_comment_time = max(comment_times)
            max_comment_time = max_comment_time.replace(tzinfo=pytz.utc)
            self.last_comment_date = max_comment_time
        if save:
            self.save()
        return comments

    @property
    def next_bounty(self):
        if self.current_bounty:
            return None
        try:
            return Bounty.objects.filter(standard_bounties_id=self.standard_bounties_id, created_on__gt=self.created_on).order_by('created_on').first()
        except Exception:
            return None

    @property
    def prev_bounty(self):
        try:
            return Bounty.objects.filter(standard_bounties_id=self.standard_bounties_id, created_on__lt=self.created_on).order_by('-created_on').first()
        except Exception:
            return None

    # returns true if this bounty was active at _time
    def was_active_at(self, _time):
        if _time < self.web3_created:
            return False
        if _time < self.created_on:
            return False
        next_bounty = self.next_bounty
        if next_bounty is None:
            return True
        if next_bounty.created_on > _time:
            return True
        return False

    def action_urls(self):
        """Provide URLs for bounty related actions.

        Returns:
            dict: A dictionary of action URLS for this bounty.

        """
        params = f'pk={self.pk}&network={self.network}'
        urls = {}
        for item in ['fulfill', 'increase', 'accept', 'cancel', 'payout', 'contribute',
                     'advanced_payout', 'social_contribution', 'invoice', ]:
            urls.update({item: f'/issue/{item}?{params}'})
        return urls

    def is_notification_eligible(self, var_to_check=True):
        """Determine whether or not a notification is eligible for transmission outside of production.

        Returns:
            bool: Whether or not the Bounty is eligible for outbound notifications.

        """
        if not var_to_check or self.get_natural_value() < 0.0001 or (
           self.network != settings.ENABLE_NOTIFICATIONS_ON_NETWORK):
            return False
        if self.network == 'mainnet' and (settings.DEBUG or settings.ENV != 'prod'):
            return False
        if (settings.DEBUG or settings.ENV != 'prod') and settings.GITHUB_API_USER != self.github_org_name:
            return False

        return True

    @property
    def is_project_type_fulfilled(self):
        """Determine whether or not the Project Type is currently fulfilled.

        Todo:
            * Add remaining Project Type fulfillment handling.

        Returns:
            bool: Whether or not the Bounty Project Type is fully staffed.

        """
        fulfilled = False
        if self.project_type == 'traditional':
            fulfilled = self.interested.filter(pending=False).exists()
        return fulfilled

    @property
    def needs_review(self):
        if self.activities.filter(needs_review=True).exists():
            return True
        return False

    @property
    def github_issue_state(self):
        current_github_state = self.github_issue_details.get('state') if self.github_issue_details else None
        if not current_github_state:
            try:
                _org_name = org_name(self.github_url)
                _repo_name = repo_name(self.github_url)
                _issue_num = issue_number(self.github_url)
                gh_issue_details = get_gh_issue_details(_org_name, _repo_name, int(_issue_num))
                if gh_issue_details:
                    self.github_issue_details = gh_issue_details
                    self.save()
                    current_github_state = self.github_issue_details.get('state', 'open')
            except Exception as e:
                logger.info(e)
                return 'open'
        return current_github_state

    @property
    def is_issue_closed(self):
        if self.github_issue_state == 'closed':
            return True
        return False

    @property
    def tips(self):
        """Return the tips associated with this bounty."""
        try:
            return Tip.objects.filter(github_url__iexact=self.github_url, network=self.network).order_by('-created_on')
        except:
            return Tip.objects.none()

    @property
    def bulk_payout_tips(self):
        """Return the Bulk payout tips associated with this bounty."""
        queryset = self.tips.filter(is_for_bounty_fulfiller=False, metadata__is_clone__isnull=True)
        return (queryset.filter(from_address=self.bounty_owner_address) |
                queryset.filter(from_name=self.bounty_owner_github_username))

    @property
    def paid(self):
        """Return list of users paid for this bounty."""
        if self.status != 'done':
            return []  # to save the db hits

        return_list = []
        for fulfillment in self.fulfillments.filter(accepted=True):
            if fulfillment.fulfiller_github_username:
                return_list.append(fulfillment.fulfiller_github_username)
        for tip in self.tips.send_happy_path():
            if tip.username:
                return_list.append(tip.username)
        return list(set(return_list))

    @property
    def additional_funding_summary(self):
        """Return a dict describing the additional funding from crowdfunding that this object has"""
        ret = {}
        for tip in self.tips.filter(is_for_bounty_fulfiller=True).send_happy_path():
            token = tip.tokenName
            obj = ret.get(token, {})

            if not obj:
                obj['amount'] = 0.0

                conversion_rate = ConversionRate.objects.filter(
                    from_currency=token,
                    to_currency='USDT',
                ).order_by('-timestamp').first()

                if conversion_rate:
                    obj['ratio'] = (float(conversion_rate.to_amount) / float(conversion_rate.from_amount))
                    obj['timestamp'] = conversion_rate.timestamp
                else:
                    obj['ratio'] = 0.0
                    obj['timestamp'] = datetime.now()

                ret[token] = obj

            obj['amount'] += tip.amount_in_whole_units
        return ret

    @property
    def additional_funding_summary_sentence(self):
        afs = self.additional_funding_summary
        tokens = afs.keys()

        if not tokens:
            return ''

        items = []
        usd_value = 0.0

        for token_name in tokens:
            obj = afs[token_name]
            ratio = obj['ratio']
            amount = obj['amount']
            usd_value += amount * ratio
            items.append(f"{amount} {token_name}")

        sentence = ", ".join(items)

        if usd_value:
            sentence += f" worth {usd_value} USD"

        return sentence

    @property
    def reserved_for_user_handle(self):
        if self.bounty_reserved_for_user:
            return self.bounty_reserved_for_user.handle
        return ''

    @reserved_for_user_handle.setter
    def reserved_for_user_handle(self, handle):
        profile = None

        if handle:
            try:
                profile = Profile.objects.filter(handle__iexact=handle).first()
            except:
                logger.warning(f'reserved_for_user_handle: Unknown handle: ${handle}')

        self.bounty_reserved_for_user = profile

    @property
    def can_remarket(self):
        result = True

        if self.remarketed_count and self.remarketed_count >= 2:
            result = False

        if self.last_remarketed:
            one_hour_after_remarketing = self.last_remarketed + timezone.timedelta(hours=1)
            if timezone.now() < one_hour_after_remarketing:
                result = False

        if self.interested.count() > 0:
            result = False

        return result


class BountyFulfillmentQuerySet(models.QuerySet):
    """Handle the manager queryset for BountyFulfillments."""

    def accepted(self):
        """Filter results to accepted bounty fulfillments."""
        return self.filter(accepted=True)

    def submitted(self):
        """Exclude results that have not been submitted."""
        return self.exclude(fulfiller_address='0x0000000000000000000000000000000000000000')

class BountyFulfillment(SuperModel):
    """The structure of a fulfillment on a Bounty."""

    fulfiller_address = models.CharField(max_length=50)
    fulfiller_email = models.CharField(max_length=255, blank=True)
    fulfiller_github_username = models.CharField(max_length=255, blank=True)
    fulfiller_name = models.CharField(max_length=255, blank=True)
    fulfiller_metadata = JSONField(default=dict, blank=True)
    fulfillment_id = models.IntegerField(null=True, blank=True)
    fulfiller_hours_worked = models.DecimalField(null=True, blank=True, decimal_places=2, max_digits=50)
    fulfiller_github_url = models.CharField(max_length=255, blank=True, null=True)
    funder_last_notified_on = models.DateTimeField(null=True, blank=True)
    accepted = models.BooleanField(default=False)
    accepted_on = models.DateTimeField(null=True, blank=True)

    bounty = models.ForeignKey(Bounty, related_name='fulfillments', on_delete=models.CASCADE)
    profile = models.ForeignKey('dashboard.Profile', related_name='fulfilled', on_delete=models.CASCADE, null=True)

    def __str__(self):
        """Define the string representation of BountyFulfillment.

        Returns:
            str: The string representation of the object.

        """
        return f'BountyFulfillment ID: ({self.pk}) - Bounty ID: ({self.bounty.pk})'

    def save(self, *args, **kwargs):
        """Define custom handling for saving bounty fulfillments."""
        if self.fulfiller_github_username:
            self.fulfiller_github_username = self.fulfiller_github_username.lstrip('@')
        super().save(*args, **kwargs)


    @property
    def should_hide(self):
        return self.fulfiller_github_username in settings.BLOCKED_USERS

    @property
    def to_json(self):
        """Define the JSON representation of BountyFulfillment.

        Returns:
            dict: A JSON representation of BountyFulfillment.

        """
        return {
            'address': self.fulfiller_address,
            'bounty_id': self.bounty.pk,
            'email': self.fulfiller_email,
            'githubUsername': self.fulfiller_github_username,
            'name': self.fulfiller_name,
        }


class BountySyncRequest(SuperModel):
    """Define the structure for bounty syncing."""

    github_url = models.URLField()
    processed = models.BooleanField()


class RefundFeeRequest(SuperModel):
    """Define the Refund Fee Request model."""
    profile = models.ForeignKey(
        'dashboard.Profile',
        null=True,
        on_delete=models.SET_NULL,
        related_name='refund_requests',
    )
    bounty = models.ForeignKey(
        'dashboard.Bounty',
        on_delete=models.CASCADE
    )
    fulfilled = models.BooleanField(default=False)
    rejected = models.BooleanField(default=False)
    comment = models.TextField(max_length=500, blank=True)
    comment_admin = models.TextField(max_length=500, blank=True)
    fee_amount = models.FloatField()
    token = models.CharField(max_length=10)
    address = models.CharField(max_length=255)
    txnId = models.CharField(max_length=255, blank=True)

    def __str__(self):
        """Return the string representation of RefundFeeRequest."""
        return f"bounty: {self.bounty}, fee: {self.fee_amount}, token: {self.token}. Time: {self.created_on}"


class Subscription(SuperModel):

    email = models.EmailField(max_length=255)
    raw_data = models.TextField()
    ip = models.CharField(max_length=50)

    def __str__(self):
        return f"{self.email} {self.created_on}"


class BountyDocuments(SuperModel):

    doc = models.FileField(upload_to=get_upload_filename, null=True, blank=True, help_text=_('Bounty documents.'))
    doc_type = models.CharField(max_length=50)


class SendCryptoAssetQuerySet(models.QuerySet):
    """Handle the manager queryset for SendCryptoAsset."""

    def send_success(self):
        """Filter results down to successful sends only."""
        return self.filter(tx_status='success').exclude(txid='')

    def send_pending(self):
        """Filter results down to pending sends only."""
        return self.filter(tx_status='pending').exclude(txid='')

    def send_happy_path(self):
        """Filter results down to pending/success sends only."""
        return self.filter(tx_status__in=['pending', 'success']).exclude(txid='')

    def send_fail(self):
        """Filter results down to failed sends only."""
        return self.filter(Q(txid='') | Q(tx_status__in=['dropped', 'unknown', 'na', 'error']))

    def receive_success(self):
        """Filter results down to successful receives only."""
        return self.filter(receive_tx_status='success').exclude(receive_txid='')

    def receive_pending(self):
        """Filter results down to pending receives only."""
        return self.filter(receive_tx_status='pending').exclude(receive_txid='')

    def receive_happy_path(self):
        """Filter results down to pending receives only."""
        return self.filter(receive_tx_status__in=['pending', 'success']).exclude(receive_txid='')

    def receive_fail(self):
        """Filter results down to failed receives only."""
        return self.filter(Q(receive_txid='') | Q(receive_tx_status__in=['dropped', 'unknown', 'na', 'error']))


class SendCryptoAsset(SuperModel):
    """Abstract Base Class to handle the model for both Tips and Kudos."""

    TX_STATUS_CHOICES = (
        ('na', 'na'),  # not applicable
        ('pending', 'pending'),
        ('success', 'success'),
        ('error', 'error'),
        ('unknown', 'unknown'),
        ('dropped', 'dropped'),
    )

    web3_type = models.CharField(max_length=50, default='v3')
    emails = JSONField(blank=True)
    url = models.CharField(max_length=255, default='', blank=True)
    primary_email = models.CharField(max_length=255, default='', blank=True)
    tokenName = models.CharField(max_length=255, default='ETH')
    tokenAddress = models.CharField(max_length=255, blank=True)
    amount = models.DecimalField(default=1, decimal_places=4, max_digits=50)
    comments_public = models.TextField(default='', blank=True)
    ip = models.CharField(max_length=50)
    github_url = models.URLField(null=True, blank=True)
    from_name = models.CharField(max_length=255, default='', blank=True)
    from_email = models.CharField(max_length=255, default='', blank=True)
    from_username = models.CharField(max_length=255, default='', blank=True)
    username = models.CharField(max_length=255, default='', blank=True)  # to username
    network = models.CharField(max_length=255, default='')
    txid = models.CharField(max_length=255, default='')
    receive_txid = models.CharField(max_length=255, default='', blank=True)
    received_on = models.DateTimeField(null=True, blank=True)
    from_address = models.CharField(max_length=255, default='', blank=True)
    receive_address = models.CharField(max_length=255, default='', blank=True)
    metadata = JSONField(default=dict, blank=True)
    is_for_bounty_fulfiller = models.BooleanField(
        default=False,
        help_text='If this option is chosen, this tip will be automatically paid to the bounty'
                  ' fulfiller, not self.usernameusername.',
    )

    tx_status = models.CharField(max_length=9, choices=TX_STATUS_CHOICES, default='na', db_index=True)
    receive_tx_status = models.CharField(max_length=9, choices=TX_STATUS_CHOICES, default='na', db_index=True)
    tx_time = models.DateTimeField(null=True, blank=True)
    receive_tx_time = models.DateTimeField(null=True, blank=True)

    # QuerySet Manager
    objects = SendCryptoAssetQuerySet.as_manager()

    class Meta:
        abstract = True

    def __str__(self):
        """Return the string representation for a tip."""
        if self.web3_type == 'yge':
            return f"({self.network}) - {self.status}{' ORPHAN' if not self.emails else ''} " \
               f"{self.amount} {self.tokenName} to {self.username} from {self.from_name or 'NA'}, " \
               f"created: {naturalday(self.created_on)}, expires: {naturalday(self.expires_date)}"
        status = 'funded' if self.txid else 'not funded'
        status = status if not self.receive_txid else 'received'
        return f"({self.web3_type}) {status} {self.amount} {self.tokenName} to {self.username} from {self.from_name or 'NA'}"

    # TODO: DRY
    def get_natural_value(self):
        token = addr_to_token(self.tokenAddress)
        decimals = token['decimals']
        return float(self.amount) / 10**decimals

    @property
    def value_true(self):
        return self.get_natural_value()

    @property
    def amount_in_wei(self):
        token = addr_to_token(self.tokenAddress)
        decimals = token['decimals'] if token else 18
        return float(self.amount) * 10**decimals

    @property
    def amount_in_whole_units(self):
        return float(self.amount)

    @property
    def org_name(self):
        try:
            return org_name(self.github_url)
        except Exception:
            return None

    # TODO: DRY
    @property
    def value_in_eth(self):
        if self.tokenName == 'ETH':
            return self.amount
        try:
            return convert_amount(self.amount, self.tokenName, 'ETH')
        except Exception:
            return None

    @property
    def value_in_usdt_now(self):
        return self.value_in_usdt_at_time(None)

    @property
    def value_in_usdt(self):
        return self.value_in_usdt_then

    @property
    def value_in_usdt_then(self):
        return self.value_in_usdt_at_time(self.created_on)

    @property
    def token_value_in_usdt_now(self):
        try:
            return round(convert_token_to_usdt(self.tokenName), 2)
        except ConversionRateNotFoundError:
            return None

    @property
    def token_value_in_usdt_then(self):
        try:
            return round(convert_token_to_usdt(self.tokenName, self.created_on), 2)
        except ConversionRateNotFoundError:
            return None

    def value_in_usdt_at_time(self, at_time):
        decimals = 1
        if self.tokenName in settings.STABLE_COINS:
            return float(self.amount)
        try:
            return round(float(convert_amount(self.amount, self.tokenName, 'USDT', at_time)) / decimals, 2)
        except ConversionRateNotFoundError:
            try:
                in_eth = convert_amount(self.amount, self.tokenName, 'ETH', at_time)
                return round(float(convert_amount(in_eth, 'ETH', 'USDT', at_time)) / decimals, 2)
            except ConversionRateNotFoundError:
                return None

    @property
    def status(self):
        if self.receive_txid:
            return "RECEIVED"
        return "PENDING"

    @property
    def github_org_name(self):
        try:
            return org_name(self.github_url)
        except Exception:
            return None

    def is_notification_eligible(self, var_to_check=True):
        """Determine whether or not a notification is eligible for transmission outside of production.

        Returns:
            bool: Whether or not the Tip is eligible for outbound notifications.

        """
        if not var_to_check or self.network != settings.ENABLE_NOTIFICATIONS_ON_NETWORK:
            return False
        if self.network == 'mainnet' and (settings.DEBUG or settings.ENV != 'prod'):
            return False
        if (settings.DEBUG or settings.ENV != 'prod') and settings.GITHUB_API_USER != self.github_org_name:
            return False
        return True

    def update_tx_status(self):
        """ Updates the tx status according to what infura says about the tx

        """
        from dashboard.utils import get_tx_status
        self.tx_status, self.tx_time = get_tx_status(self.txid, self.network, self.created_on)
        return bool(self.tx_status)

    def update_receive_tx_status(self):
        """ Updates the receive tx status according to what infura says about the receive tx

        """
        from dashboard.utils import get_tx_status
        self.receive_tx_status, self.receive_tx_time = get_tx_status(self.receive_txid, self.network, self.created_on)
        return bool(self.receive_tx_status)

    @property
    def bounty(self):
        try:
            return Bounty.objects.current().filter(
                github_url__iexact=self.github_url,
                network=self.network).order_by('-web3_created').first()
        except Bounty.DoesNotExist:
            return None


class Tip(SendCryptoAsset):
    """ Inherit from SendCryptoAsset base class, and extra fields that are needed for Tips. """
    expires_date = models.DateTimeField(null=True, blank=True)
    comments_priv = models.TextField(default='', blank=True)
    recipient_profile = models.ForeignKey(
        'dashboard.Profile', related_name='received_tips', on_delete=models.SET_NULL, null=True, blank=True
    )
    sender_profile = models.ForeignKey(
        'dashboard.Profile', related_name='sent_tips', on_delete=models.SET_NULL, null=True, blank=True
    )

    @property
    def receive_url(self):
        if self.web3_type == 'yge':
            return self.url
        elif self.web3_type == 'v3':
            return self.receive_url_for_recipient
        elif self.web3_type != 'v2':
            raise Exception

        return self.receive_url_for_recipient

    @property
    def receive_url_for_recipient(self):
        if self.web3_type != 'v3':
            logger.error('Web3 type is not "v3"')
            return ''

        try:
            key = self.metadata['reference_hash_for_receipient']
            return f"{settings.BASE_URL}tip/receive/v3/{key}/{self.txid}/{self.network}"
        except Exception as e:
            logger.warning('Receive url for Tip recipient not found')
            return ''


class TipPayoutException(Exception):
    pass

@receiver(pre_save, sender=Tip, dispatch_uid="psave_tip")
def psave_tip(sender, instance, **kwargs):
    # when a new tip is saved, make sure it doesnt have whitespace in it
    instance.username = instance.username.replace(' ', '')


# @receiver(pre_save, sender=Bounty, dispatch_uid="normalize_usernames")
# def normalize_usernames(sender, instance, **kwargs):
#     if instance.bounty_owner_github_username:
#         instance.bounty_owner_github_username = instance.bounty_owner_github_username.lstrip('@')


# method for updating
@receiver(pre_save, sender=Bounty, dispatch_uid="psave_bounty")
def psave_bounty(sender, instance, **kwargs):
    idx_experience_level = {
        'Unknown': 1,
        'Beginner': 2,
        'Intermediate': 3,
        'Advanced': 4,
    }

    idx_project_length = {
        'Unknown': 1,
        'Hours': 2,
        'Days': 3,
        'Weeks': 4,
        'Months': 5,
    }

    instance.idx_status = instance.status
    instance.fulfillment_accepted_on = instance.get_fulfillment_accepted_on
    instance.fulfillment_submitted_on = instance.get_fulfillment_submitted_on
    instance.fulfillment_started_on = instance.get_fulfillment_started_on
    instance._val_usd_db = instance.get_value_in_usdt if instance.get_value_in_usdt else 0
    instance._val_usd_db_now = instance.get_value_in_usdt_now if instance.get_value_in_usdt_now else 0
    instance.idx_experience_level = idx_experience_level.get(instance.experience_level, 0)
    instance.idx_project_length = idx_project_length.get(instance.project_length, 0)
    instance.token_value_time_peg = instance.get_token_value_time_peg
    instance.token_value_in_usdt = instance.get_token_value_in_usdt
    instance.value_in_usdt_now = instance.get_value_in_usdt_now
    instance.value_in_usdt = instance.get_value_in_usdt
    instance.value_in_eth = instance.get_value_in_eth
    instance.value_true = instance.get_value_true


class InterestQuerySet(models.QuerySet):
    """Handle the manager queryset for Interests."""

    def needs_review(self):
        """Filter results to Interest objects requiring review by moderators."""
        return self.filter(status=Interest.STATUS_REVIEW)

    def warned(self):
        """Filter results to Interest objects that are currently in warning."""
        return self.filter(status=Interest.STATUS_WARNED)


class Interest(SuperModel):
    """Define relationship for profiles expressing interest on a bounty."""

    STATUS_REVIEW = 'review'
    STATUS_WARNED = 'warned'
    STATUS_OKAY = 'okay'
    STATUS_SNOOZED = 'snoozed'
    STATUS_PENDING = 'pending'

    WORK_STATUSES = (
        (STATUS_REVIEW, 'Needs Review'),
        (STATUS_WARNED, 'Hunter Warned'),
        (STATUS_OKAY, 'Okay'),
        (STATUS_SNOOZED, 'Snoozed'),
        (STATUS_PENDING, 'Pending'),
    )

    profile = models.ForeignKey('dashboard.Profile', related_name='interested', on_delete=models.CASCADE)
    created = models.DateTimeField(auto_now_add=True, blank=True, null=True, verbose_name=_('Date Created'))
    issue_message = models.TextField(default='', blank=True, verbose_name=_('Issue Comment'))
    pending = models.BooleanField(
        default=False,
        help_text=_('If this option is chosen, this interest is pending and not yet active'),
        verbose_name=_('Pending'),
    )
    acceptance_date = models.DateTimeField(blank=True, null=True, verbose_name=_('Date Accepted'))
    status = models.CharField(
        choices=WORK_STATUSES,
        default=STATUS_OKAY,
        max_length=7,
        help_text=_('Whether or not the interest requires review'),
        verbose_name=_('Needs Review'))
    signed_nda = models.ForeignKey('dashboard.BountyDocuments', blank=True, null=True, related_name='interest', on_delete=models.SET_NULL)

    # Interest QuerySet Manager
    objects = InterestQuerySet.as_manager()

    def __str__(self):
        """Define the string representation of an interested profile."""
        return f"{self.profile.handle} / pending: {self.pending} / status: {self.status}"

    @property
    def bounties(self):
        return Bounty.objects.filter(interested=self)

    def change_status(self, status=None):
        if status is None or status not in self.WORK_STATUSES:
            return self
        self.status = status
        self.save()
        return self

    def mark_for_review(self):
        """Flag the Interest for review by the moderation team."""
        self.status = self.STATUS_REVIEW
        self.save()
        return self

def auto_user_approve(interest, bounty):
    interest.pending = False
    interest.acceptance_date = timezone.now()
    start_work_approved(interest, bounty)
    maybe_market_to_github(bounty, 'work_started', profile_pairs=bounty.profile_pairs)
    maybe_market_to_slack(bounty, 'worker_approved')
    maybe_market_to_user_slack(bounty, 'worker_approved')
    maybe_market_to_twitter(bounty, 'worker_approved')


@receiver(post_save, sender=Interest, dispatch_uid="psave_interest")
@receiver(post_delete, sender=Interest, dispatch_uid="pdel_interest")
def psave_interest(sender, instance, **kwargs):
    # when a new interest is saved, update the status on frontend
    print("signal: updating bounties psave_interest")
    for bounty in Bounty.objects.filter(interested=instance):

        if bounty.bounty_reserved_for_user == instance.profile:
            auto_user_approve(instance, bounty)
        bounty.save()


class ActivityQuerySet(models.QuerySet):
    """Handle the manager queryset for Activities."""

    def needs_review(self):
        """Filter results to Activity objects to be reviewed by moderators."""
        return self.select_related('bounty', 'profile').filter(needs_review=True)

    def reviewed(self):
        """Filter results to Activity objects to be reviewed by moderators."""
        return self.select_related('bounty', 'profile').filter(
            needs_review=False,
            activity_type__in=['bounty_abandonment_escalation_to_mods', 'bounty_abandonment_warning'],
        )

    def warned(self):
        """Filter results to Activity objects to be reviewed by moderators."""
        return self.select_related('bounty', 'profile').filter(
            activity_type='bounty_abandonment_warning',
        )

    def escalated_for_removal(self):
        """Filter results to Activity objects to be reviewed by moderators."""
        return self.select_related('bounty', 'profile').filter(
            activity_type='bounty_abandonment_escalation_to_mods',
        )


class Activity(SuperModel):
    """Represent Start work/Stop work event.

    Attributes:
        ACTIVITY_TYPES (list of tuples): The valid activity types.

    """

    ACTIVITY_TYPES = [
        ('status_update', 'Update status'),
        ('new_bounty', 'New Bounty'),
        ('start_work', 'Work Started'),
        ('stop_work', 'Work Stopped'),
        ('work_submitted', 'Work Submitted'),
        ('work_done', 'Work Done'),
        ('worker_approved', 'Worker Approved'),
        ('worker_rejected', 'Worker Rejected'),
        ('worker_applied', 'Worker Applied'),
        ('increased_bounty', 'Increased Funding'),
        ('killed_bounty', 'Canceled Bounty'),
        ('new_tip', 'New Tip'),
        ('receive_tip', 'Tip Received'),
        ('bounty_abandonment_escalation_to_mods', 'Escalated checkin from @gitcoinbot about bounty status'),
        ('bounty_abandonment_warning', 'Checkin from @gitcoinbot about bounty status'),
        ('bounty_removed_slashed_by_staff', 'Dinged and Removed from Bounty by Staff'),
        ('bounty_removed_by_staff', 'Removed from Bounty by Staff'),
        ('bounty_removed_by_funder', 'Removed from Bounty by Funder'),
        ('new_crowdfund', 'New Crowdfund Contribution'),
        # Grants
        ('new_grant', 'New Grant'),
        ('update_grant', 'Updated Grant'),
        ('killed_grant', 'Cancelled Grant'),
        ('new_grant_contribution', 'Contributed to Grant'),
        ('new_grant_subscription', 'Subscribed to Grant'),
        ('killed_grant_contribution', 'Cancelled Grant Contribution'),
        ('new_milestone', 'New Milestone'),
        ('update_milestone', 'Updated Milestone'),
        ('new_kudos', 'New Kudos'),
        ('joined', 'Joined Gitcoin'),
        ('updated_avatar', 'Updated Avatar'),
    ]

    profile = models.ForeignKey(
        'dashboard.Profile',
        related_name='activities',
        on_delete=models.CASCADE
    )
    bounty = models.ForeignKey(
        'dashboard.Bounty',
        related_name='activities',
        on_delete=models.CASCADE,
        blank=True,
        null=True
    )
    tip = models.ForeignKey(
        'dashboard.Tip',
        related_name='activities',
        on_delete=models.CASCADE,
        blank=True,
        null=True
    )
    kudos = models.ForeignKey(
        'kudos.KudosTransfer',
        related_name='activities',
        on_delete=models.CASCADE,
        blank=True, null=True
    )
    grant = models.ForeignKey(
        'grants.Grant',
        related_name='activities',
        on_delete=models.CASCADE,
        blank=True, null=True
    )
    subscription = models.ForeignKey(
        'grants.Subscription',
        related_name='activities',
        on_delete=models.CASCADE,
        blank=True, null=True
    )
    created = models.DateTimeField(auto_now_add=True, blank=True, null=True, db_index=True)
    activity_type = models.CharField(max_length=50, choices=ACTIVITY_TYPES, blank=True, db_index=True)
    metadata = JSONField(default=dict)
    needs_review = models.BooleanField(default=False)

    # Activity QuerySet Manager
    objects = ActivityQuerySet.as_manager()

    def __str__(self):
        """Define the string representation of an interested profile."""
        return f"{self.profile.handle} type: {self.activity_type} created: {naturalday(self.created)} " \
               f"needs review: {self.needs_review}"

    @property
    def humanized_activity_type(self):
        """Turn snake_case into Snake Case.

        Returns:
            str: The humanized nameactivity_type
        """
        for activity_type in self.ACTIVITY_TYPES:
            if activity_type[0] == self.activity_type:
                return activity_type[1]
        return ' '.join([x.capitalize() for x in self.activity_type.split('_')])

    def point_value(self):
        """

        Returns:
            int the Point value of this activity
        """
        return point_values.get(self.activity_type, 0)

    def i18n_name(self):
        return _(next((x[1] for x in self.ACTIVITY_TYPES if x[0] == self.activity_type), 'Unknown type'))

    @property
    def view_props(self):
        from dashboard.tokens import token_by_name
        from kudos.models import Token
        icons = {
            'new_tip': 'fa-thumbs-up',
            'start_work': 'fa-lightbulb',
            'new_bounty': 'fa-money-bill-alt',
            'work_done': 'fa-check-circle',
            'status_update': 'fa-user',
            'new_kudos': 'fa-thumbs-up',
            'new_grant': 'fa-envelope',
            'update_grant': 'fa-edit',
            'killed_grant': 'fa-trash',
            'new_grant_contribution': 'fa-coins',
            'new_grant_subscription': 'fa-calendar-check',
            'killed_grant_contribution': 'fa-calendar-times',
        }

        # load up this data package with all of the information in the already existing objects
        properties = [
            'i18n_name'
            'title',
            'token_name',
            'created_human_time',
            'humanized_name',
            'url',
        ]
        activity = self.to_standard_dict(properties=properties)
        for key, value in model_to_dict(self).items():
            activity[key] = value
        for fk in ['bounty', 'tip', 'kudos', 'profile']:
            if getattr(self, fk):
                activity[fk] = getattr(self, fk).to_standard_dict(properties=properties)
        activity['secondary_avatar_url'] = self.secondary_avatar_url
        # KO notes 2019/01/30
        # this is a bunch of bespoke information that is computed for the views
        # in a later release, it couild be refactored such that its just contained in the above code block ^^.
        activity['icon'] = icons.get(self.activity_type, 'fa-check-circle')
        if activity.get('kudos'):
            activity['kudos_data'] = Token.objects.get(pk=self.kudos.kudos_token_cloned_from_id)
        obj = self.metadata
        if 'new_bounty' in self.metadata:
            obj = self.metadata['new_bounty']
        activity['title'] = obj.get('title', '')
        if 'id' in obj:
            if 'category' not in obj or obj['category'] == 'bounty': # backwards-compatible for category-lacking metadata
                activity['bounty_url'] = Bounty.objects.get(pk=obj['id']).get_relative_url()
                if activity.get('title'):
                    activity['urled_title'] = f'<a href="{activity["bounty_url"]}">{activity["title"]}</a>'
                else:
                    activity['urled_title'] = activity.get('title')
            activity['humanized_activity_type'] = self.humanized_activity_type
        if 'value_in_usdt_now' in obj:
            activity['value_in_usdt_now'] = obj['value_in_usdt_now']
        if 'token_name' in obj:
            activity['token'] = token_by_name(obj['token_name'])
            if 'value_in_token' in obj and activity['token']:
                activity['value_in_token_disp'] = round((float(obj['value_in_token']) /
                                                      10 ** activity['token']['decimals']) * 1000) / 1000

        # finally done!

        return activity

    @property
    def secondary_avatar_url(self):
        if self.metadata.get('to_username'):
            return f"/dynamic/avatar/{self.metadata['to_username']}"
        if self.metadata.get('worker_handle'):
            return f"/dynamic/avatar/{self.metadata['worker_handle']}"
        if self.metadata.get('url'):
            return self.metadata['url']
        if self.bounty:
            return self.bounty.avatar_url
        if self.metadata.get('grant_logo'):
            return self.metadata['grant_logo']
        if self.grant:
            return self.grant.logo.url if self.grant.logo else None
        return None

    @property
    def token_name(self):
        if self.bounty:
            return self.bounty.token_name
        if 'token_name' in self.metadata.keys():
            return self.metadata['token_name']
        return None

    def to_dict(self, fields=None, exclude=None):
        """Define the standard to dict representation of the object.

        Args:
            fields (list): The list of fields to include. If not provided,
                include all fields. If not provided, all fields are included.
                Defaults to: None.
            exclude (list): The list of fields to exclude. If not provided,
                no fields are excluded. Default to: None.

        Returns:
            dict: The dictionary representation of the object.

        """
        kwargs = {}
        if fields:
            kwargs['fields'] = fields
        if exclude:
            kwargs['exclude'] = exclude
        return model_to_dict(self, **kwargs)


@receiver(post_save, sender=Activity, dispatch_uid="post_add_activity")
def post_add_activity(sender, instance, created, **kwargs):
    if created:
        # make sure duplicate activity feed items are removed
        dupes = Activity.objects.exclude(pk=instance.pk)
        dupes = dupes.filter(created_on__gte=(instance.created_on - timezone.timedelta(minutes=5)))
        dupes = dupes.filter(created_on__lte=(instance.created_on + timezone.timedelta(minutes=5)))
        dupes = dupes.filter(profile=instance.profile)
        dupes = dupes.filter(bounty=instance.bounty)
        dupes = dupes.filter(tip=instance.tip)
        dupes = dupes.filter(kudos=instance.kudos)
        dupes = dupes.filter(grant=instance.grant)
        dupes = dupes.filter(subscription=instance.subscription)
        dupes = dupes.filter(activity_type=instance.activity_type)
        dupes = dupes.filter(metadata=instance.metadata)
        dupes = dupes.filter(needs_review=instance.needs_review)
        for dupe in dupes:
            dupe.delete()

        # add REP
        if instance.point_value():
            REPEntry.objects.create(
                why=instance.activity_type,
                profile=instance.profile,
                source=instance,
                value=instance.point_value(),
                )


class LabsResearch(SuperModel):
    """Define the structure of Labs Research object."""

    title = models.CharField(max_length=255)
    description = models.CharField(max_length=1000)
    link = models.URLField(null=True)
    image = models.ImageField(upload_to='labs', blank=True, null=True)
    upcoming = models.BooleanField(default=True)

    def __str__(self):
        return self.title


class UserVerificationModel(SuperModel):
    """Define the checkboxes for user verification."""

    user = models.OneToOneField(User, on_delete=models.SET_NULL, null=True, blank=True)
    verified = models.BooleanField(
        default=False,
        help_text='Select to display the Verified checkmark on the user\'s profile',
    )
    speedy_and_responsive = models.BooleanField(
        default=False,
    )
    great_communication = models.BooleanField(
        default=False,
    )
    bug_free_code = models.BooleanField(
        default=False,
    )
    completed_x_bounties = models.BooleanField(
        default=False,
    )

    def __str__(self):
        return f"User: {self.user}; Verified: {self.verified}"


class BountyInvites(SuperModel):
    """Define the structure of bounty invites."""

    INVITE_STATUS = [
        ('pending', 'pending'),
        ('accepted', 'accepted'),
        ('completed', 'completed'),
    ]

    bounty = models.ManyToManyField('dashboard.Bounty', related_name='bountyinvites', blank=True)
    inviter = models.ManyToManyField(User, related_name='inviter', blank=True)
    invitee = models.ManyToManyField(User, related_name='invitee', blank=True)
    status = models.CharField(max_length=20, choices=INVITE_STATUS, blank=True)

    def __str__(self):
        return f"Inviter: {self.inviter}; Invitee: {self.invitee}; Bounty: {self.bounty}"

    @property
    def get_bounty_invite_url(self):
        """Returns a unique url for each bounty and one who is inviting

        Returns:
            A unique string for each bounty
        """
        salt = "X96gRAVvwx52uS6w4QYCUHRfR3OaoB"
        string = self.inviter.username + salt + self.bounty
        return base64.urlsafe_b64encode(string.encode()).decode()


class ProfileQuerySet(models.QuerySet):
    """Define the Profile QuerySet to be used as the objects manager."""

    def visible(self):
        """Filter results to only visible profiles."""
        return self.filter(hide_profile=False)

    def hidden(self):
        """Filter results to only hidden profiles."""
        return self.filter(hide_profile=True)


class Profile(SuperModel):
    """Define the structure of the user profile.

    TODO:
        * Remove all duplicate identity related information already stored on User.

    """

    JOB_SEARCH_STATUS = [
        ('AL', 'Actively looking for work'),
        ('PL', 'Passively looking and open to hearing new opportunities'),
        ('N', 'Not open to hearing new opportunities'),
    ]
    PERSONAS = [
        ('hunter', 'Hunter'),
        ('funder', 'Funder'),
        ('', 'Neither'),
    ]

    user = models.OneToOneField(User, on_delete=models.SET_NULL, null=True, blank=True)
    data = JSONField()
    handle = models.CharField(max_length=255, db_index=True, unique=True)
    last_sync_date = models.DateTimeField(null=True)
    email = models.CharField(max_length=255, blank=True, db_index=True)
    github_access_token = models.CharField(max_length=255, blank=True, db_index=True)
    pref_lang_code = models.CharField(max_length=2, choices=settings.LANGUAGES, blank=True)
    slack_repos = ArrayField(models.CharField(max_length=200), blank=True, default=list)
    slack_token = models.CharField(max_length=255, default='', blank=True)
    custom_tagline = models.CharField(max_length=255, default='', blank=True)
    slack_channel = models.CharField(max_length=255, default='', blank=True)
    discord_repos = ArrayField(models.CharField(max_length=200), blank=True, default=list)
    discord_webhook_url = models.CharField(max_length=400, default='', blank=True)
    suppress_leaderboard = models.BooleanField(
        default=False,
        help_text='If this option is chosen, we will remove your profile information from the leaderboard',
    )
    hide_profile = models.BooleanField(
        default=True,
        help_text='If this option is chosen, we will remove your profile information all_together',
    )
    trust_profile = models.BooleanField(
        default=False,
        help_text='If this option is chosen, the user is able to submit a faucet/ens domain registration even if they are new to github',
    )
    keywords = ArrayField(models.CharField(max_length=200), blank=True, default=list)
    organizations = ArrayField(models.CharField(max_length=200), blank=True, default=list)
    form_submission_records = JSONField(default=list, blank=True)
    max_num_issues_start_work = models.IntegerField(default=3)
    preferred_payout_address = models.CharField(max_length=255, default='', blank=True)
    preferred_kudos_wallet = models.OneToOneField('kudos.Wallet', related_name='preferred_kudos_wallet', on_delete=models.SET_NULL, null=True, blank=True)
    max_tip_amount_usdt_per_tx = models.DecimalField(default=2500, decimal_places=2, max_digits=50)
    max_tip_amount_usdt_per_week = models.DecimalField(default=20000, decimal_places=2, max_digits=50)
    last_visit = models.DateTimeField(null=True, blank=True)
    job_search_status = models.CharField(max_length=2, choices=JOB_SEARCH_STATUS, blank=True)
    show_job_status = models.BooleanField(
        default=False,
        help_text='If this option is chosen, we will not show job search status',
    )
    job_type = models.CharField(max_length=255, default='', blank=True)
    remote = models.BooleanField(
        default=False,
        help_text='If this option is chosen, profile is okay with remote job',
    )
    job_salary = models.DecimalField(default=1, decimal_places=2, max_digits=50)
    job_location = JSONField(default=dict, blank=True)
    linkedin_url = models.CharField(max_length=255, default='', blank=True, null=True)
    resume = models.FileField(upload_to=get_upload_filename, null=True, blank=True, help_text=_('The profile resume.'))
    profile_wallpaper = models.CharField(max_length=255, default='', blank=True, null=True)
    actions_count = models.IntegerField(default=3)
    fee_percentage = models.IntegerField(default=10)
    persona_is_funder = models.BooleanField(default=False)
    persona_is_hunter = models.BooleanField(default=False)
    admin_override_name = models.CharField(max_length=255, blank=True, help_text=_('override profile name.'))
    admin_override_avatar = models.ImageField(
        upload_to=get_upload_filename,
        null=True,
        blank=True,
        help_text=_('override profile avatar'),
    )
    dominant_persona = models.CharField(max_length=25, choices=PERSONAS, blank=True)
    longest_streak = models.IntegerField(default=0)
    activity_level = models.CharField(max_length=10, blank=True, help_text=_('the users activity level (high, low, new)'))
    num_repeated_relationships = models.IntegerField(default=0)
    avg_hourly_rate = models.DecimalField(default=0, decimal_places=2, max_digits=50)
    success_rate = models.IntegerField(default=0)
    rep = models.IntegerField(default=0)

    objects = ProfileQuerySet.as_manager()

    @property
    def get_my_tips(self):
        return Tip.objects.filter(username__iexact=self.handle)

    @property
    def get_sent_tips(self):
        return Tip.objects.filter(from_username__iexact=self.handle)

    @property
    def get_my_bounties(self):
        return self.bounties

    @property
    def get_sent_bounties(self):
        return Bounty.objects.current().filter(bounty_owner_github_username__iexact=self.handle)

    @property
    def get_my_grants(self):
        from grants.models import Grant
        return Grant.objects.filter(Q(admin_profile=self) | Q(team_members__in=[self]) | Q(subscriptions__contributor_profile=self))

    @property
    def get_my_kudos(self):
        from kudos.models import KudosTransfer
        kt_owner_address = KudosTransfer.objects.filter(
            receive_address__iexact=self.preferred_payout_address
        )
        if not self.preferred_payout_address:
            kt_owner_address = KudosTransfer.objects.none()

        kt_profile = KudosTransfer.objects.filter(recipient_profile=self)

        kudos_transfers = kt_profile | kt_owner_address
        kudos_transfers = kudos_transfers.filter(
            kudos_token_cloned_from__contract__network=settings.KUDOS_NETWORK
        )
        kudos_transfers = kudos_transfers.send_success() | kudos_transfers.send_pending()

        # remove this line IFF we ever move to showing multiple kudos transfers on a profile
        kudos_transfers = kudos_transfers.distinct('id')

        return kudos_transfers

    @property
    def get_sent_kudos(self):
        from kudos.models import KudosTransfer
        kt_address = KudosTransfer.objects.filter(
            from_address__iexact=self.preferred_payout_address
        )
        kt_sender_profile = KudosTransfer.objects.filter(sender_profile=self)

        kudos_transfers = kt_address | kt_sender_profile
        kudos_transfers = kudos_transfers.send_success() | kudos_transfers.send_pending()
        kudos_transfers = kudos_transfers.filter(
            kudos_token_cloned_from__contract__network=settings.KUDOS_NETWORK
        )

        # remove this line IFF we ever move to showing multiple kudos transfers on a profile
        kudos_transfers = kudos_transfers.distinct('id')

        return kudos_transfers

    @property
    def get_num_actions(self):
        num = 0
        num += self.get_sent_kudos.count()
        num += self.get_my_kudos.count()
        num += self.get_my_tips.count()
        num += self.get_sent_tips.count()
        num += self.get_my_grants.count()
        return num

    def get_average_star_rating(self, scale=1):
        """Returns the average star ratings (overall and individual topic)
        for a particular user"""

        feedbacks = FeedbackEntry.objects.filter(receiver_profile=self).all()
        average_rating = {}
        average_rating['overall'] = sum([feedback.rating for feedback in feedbacks]) * scale \
            / feedbacks.count() if feedbacks.count() != 0 else 0
        average_rating['code_quality_rating'] = sum([feedback.code_quality_rating for feedback in feedbacks]) * scale \
            / feedbacks.exclude(code_quality_rating=0).count() if feedbacks.exclude(code_quality_rating=0).count() != 0 else 0
        average_rating['communication_rating'] = sum([feedback.communication_rating for feedback in feedbacks]) * scale \
            / feedbacks.exclude(communication_rating=0).count() if feedbacks.exclude(communication_rating=0).count() != 0 else 0
        average_rating['recommendation_rating'] = sum([feedback.recommendation_rating for feedback in feedbacks]) * scale \
            / feedbacks.exclude(recommendation_rating=0).count() if feedbacks.exclude(recommendation_rating=0).count() != 0 else 0
        average_rating['satisfaction_rating'] = sum([feedback.satisfaction_rating for feedback in feedbacks]) * scale \
            / feedbacks.exclude(satisfaction_rating=0).count() if feedbacks.exclude(satisfaction_rating=0).count() != 0 else 0
        average_rating['speed_rating'] = sum([feedback.speed_rating for feedback in feedbacks]) * scale \
            / feedbacks.exclude(speed_rating=0).count() if feedbacks.exclude(speed_rating=0).count() != 0 else 0
        average_rating['total_rating'] = feedbacks.count()
        return average_rating


    @property
    def get_my_verified_check(self):
        verification = UserVerificationModel.objects.filter(user=self.user).first()
        return verification

    @property
    def get_profile_referral_code(self):
        return base64.urlsafe_b64encode(self.handle.encode()).decode()

    @property
    def job_status_verbose(self):
        return dict(Profile.JOB_SEARCH_STATUS)[self.job_search_status]

    @property
    def active_bounties(self):
        active_bounties = Bounty.objects.current().filter(idx_status__in=['open', 'started'])
        return Interest.objects.filter(profile_id=self.pk, bounty__in=active_bounties)

    @property
    def is_org(self):
        try:
            return self.data['type'] == 'Organization'
        except KeyError:
            return False

    @property
    def bounties(self):
        fulfilled_bounty_ids = self.fulfilled.all().values_list('bounty_id')
        bounties = Bounty.objects.filter(github_url__istartswith=self.github_url, current_bounty=True)
        for interested in self.interested.all():
            bounties = bounties | Bounty.objects.filter(interested=interested, current_bounty=True)
        bounties = bounties | Bounty.objects.filter(pk__in=fulfilled_bounty_ids, current_bounty=True)
        bounties = bounties | Bounty.objects.filter(bounty_owner_github_username__iexact=self.handle, current_bounty=True) | Bounty.objects.filter(bounty_owner_github_username__iexact="@" + self.handle, current_bounty=True)
        bounties = bounties | Bounty.objects.filter(github_url__in=[url for url in self.tips.values_list('github_url', flat=True)], current_bounty=True)
        bounties = bounties.distinct()
        return bounties.order_by('-web3_created')

    @property
    def tips(self):
        on_repo = Tip.objects.filter(github_url__startswith=self.github_url).order_by('-id')
        tipped_for = Tip.objects.filter(username__iexact=self.handle).order_by('-id')
        return on_repo | tipped_for

    def get_persona_action_count(self):
        hunter_count = 0
        funder_count = 0

        hunter_count += self.interested.count()
        hunter_count += self.received_tips.count()
        hunter_count += self.grant_admin.count()
        hunter_count += self.fulfilled.count()

        funder_count += self.bounties_funded.count()
        funder_count += self.sent_tips.count()
        funder_count += self.grant_contributor.count()

        return hunter_count, funder_count

    def calculate_and_save_persona(self, respect_defaults=True, decide_only_one=False):
        if respect_defaults and decide_only_one:
            raise Exception('cannot use respect_defaults and decide_only_one')

        # respect to defaults
        is_hunter = False
        is_funder = False
        if respect_defaults:
            is_hunter = self.persona_is_hunter
            is_funder = self.persona_is_funder

        # calculate persona
        hunter_count, funder_count = self.get_persona_action_count()
        if hunter_count > funder_count:
            self.dominant_persona = 'hunter'
        elif hunter_count < funder_count:
            self.dominant_persona = 'funder'

        # update db
        if not decide_only_one:
            if hunter_count > 0:
                self.persona_is_hunter = True
            if funder_count > 0:
                self.persona_is_funder = True
        else:
            if hunter_count > funder_count:
                self.persona_is_hunter = True
                self.persona_is_funder = False
            elif funder_count > hunter_count:
                self.persona_is_funder = True
                self.persona_is_hunter = False

    def has_custom_avatar(self):
        from avatar.models import CustomAvatar
        return CustomAvatar.objects.filter(active=True, profile=self).exists()

    def build_random_avatar(self):
        from avatar.utils import build_random_avatar
        from avatar.models import CustomAvatar
        purple = '8A2BE2'
        payload = build_random_avatar(purple, '000000', False)
        try:
            custom_avatar = CustomAvatar.create(self, payload)
            custom_avatar.autogenerated = True
            custom_avatar.save()
            self.activate_avatar(custom_avatar.pk)
            self.save()
            return custom_avatar
        except Exception as e:
            logger.warning('Save Random Avatar - Error: (%s) - Handle: (%s)', e, self.handle)

    def no_times_slashed_by_staff(self):
        user_actions = UserAction.objects.filter(
            profile=self,
            action='bounty_removed_slashed_by_staff',
            )
        return user_actions.count()

    def no_times_been_removed_by_funder(self):
        user_actions = UserAction.objects.filter(
            profile=self,
            action='bounty_removed_by_funder',
            )
        return user_actions.count()

    def no_times_been_removed_by_staff(self):
        user_actions = UserAction.objects.filter(
            profile=self,
            action='bounty_removed_by_staff',
            )
        return user_actions.count()

    def get_desc(self, funded_bounties, fulfilled_bounties):
        role = 'newbie'
        if self.persona_is_funder and self.persona_is_hunter:
            role = 'funder/coder'
        elif self.persona_is_funder:
            role = 'funder'
        elif self.persona_is_hunter:
            role = 'coder'
        if self.is_org:
            role = 'organization'

        total_funded_participated = funded_bounties.count() + fulfilled_bounties.count()
        plural = 's' if total_funded_participated != 1 else ''

        return f"@{self.handle} is a {role} who has participated in {total_funded_participated} " \
               f"funded issue{plural} on Gitcoin"

    @property
    def desc(self):
        return self.get_desc(self.get_funded_bounties(), self.get_fulfilled_bounties())

    @property
    def github_created_on(self):
        created_at = self.data.get('created_at', '')

        if not created_at:
            return ''

        created_on = datetime.strptime(created_at, '%Y-%m-%dT%H:%M:%SZ')
        return created_on.replace(tzinfo=pytz.UTC)

    @property
    def repos_data_lite(self):
        from git.utils import get_user
        # TODO: maybe rewrite this so it doesnt have to go to the internet to get the info
        # but in a way that is respectful of db size too
        return get_user(self.handle, '/repos')

    @property
    def repos_data(self):
        from app.utils import add_contributors
        repos_data = self.repos_data_lite
        repos_data = sorted(repos_data, key=lambda repo: repo['stargazers_count'], reverse=True)
        repos_data = [add_contributors(repo_data) for repo_data in repos_data]
        return repos_data

    @property
    def is_moderator(self):
        """Determine whether or not the user is a moderator.

        Returns:
            bool: Whether or not the user is a moderator.

        """
        return self.user.groups.filter(name='Moderators').exists() if self.user else False

    @property
    def is_staff(self):
        """Determine whether or not the user is a staff member.

        Returns:
            bool: Whether or not the user is a member of the staff.

        """
        return self.user.is_staff if self.user else False

<<<<<<< HEAD
    def calc_activity_level(self):
        """Determines the activity level of a user

        Returns:
            str: High, Low, Medium, or New

        """
        high_threshold = 15
        med_threshold = 7
        new_threshold_days = 7

        if self.created_on > (timezone.now() - timezone.timedelta(days=new_threshold_days)):
            return "New"

        visits = self.actions.filter(action='Visit')
        visits_last_month = visits.filter(created_on__gt=timezone.now() - timezone.timedelta(days=30)).count()

        if visits_last_month > high_threshold:
            return "High"
        if visits_last_month > med_threshold:
            return "Medium"
        return "Low"
            


    def calc_longest_streak(self):
        """ Determines the longest streak, in workdays, of this user

        Returns:
            int: a number of weekdays

        """

        # setup
        action_dates = self.actions.all().values_list('created_on', flat=True)
        start_date = timezone.datetime(self.created_on.year, self.created_on.month, self.created_on.day)
        end_date = timezone.datetime(timezone.now().year, timezone.now().month, timezone.now().day)

        # loop setup
        iterdate = start_date
        max_streak = 0
        this_streak = 0
        while iterdate < end_date:
            # housekeeping
            last_iterdate = start_date
            iterdate += timezone.timedelta(days=1)

            is_weekday = iterdate.weekday() < 5
            if not is_weekday:
                continue

            has_action_during_window = len([ele for ele in action_dates if ele > last_iterdate.replace(tzinfo=pytz.utc) and ele < iterdate.replace(tzinfo=pytz.utc)])
            if has_action_during_window:
                this_streak += 1
                if this_streak > max_streak:
                    max_streak = this_streak
            else:
                this_streak = 0

        return max_streak

    def calc_num_repeated_relationships(self):
        """ the number of repeat relationships that this user has created


        Returns:
            int: a number of repeat relationships

        """
        bounties = self.bounties
        completed_bounties = bounties.filter(idx_status__in=['done'])
        relationships = []
        for bounty in completed_bounties:
            fulfiller_handles = bounty.fulfillers_handles
            if bounty.is_funder(self.handle):
                for handle in fulfiller_handles:
                    relationships.append(handle)
            if self.handle in fulfiller_handles:
                relationships.append(bounty.bounty_owner_github_username)

        rel_count = { key: 0 for key in relationships }
        for rel in relationships:
            rel_count[rel] += 1

        return len([key for key, val in rel_count.items() if val > 1])


    def calc_avg_hourly_rate(self):
        """

        Returns:
            float: the average hourly rate for this user in dollars

        """
        rates = []
        for bounty in self.bounties:
            hr = bounty.hourly_rate
            if hr:
                rates.append(hr)
        if len(rates) == 0:
            return 0
        return sum(rates)/len(rates)

    def calc_success_rate(self):
        """

        Returns:
            int; the success percentage for this users bounties as a positive integer.

        """
        bounties = self.bounties
        completed_bounties = bounties.filter(idx_status__in=['done'])
        eligible_bounties = bounties.filter(idx_status__in=['done', 'expired', 'cancelled'])

        if eligible_bounties.count() == 0:
            return -1

        return int(completed_bounties.count() * 100 / eligible_bounties.count())

    def calc_rep_number(self):
        """

        Returns:
            the REP points that the user has.

        """
        rep = self.repentries.order_by('-created_on')
        if rep.exists():
            return rep.first().balance
        return 0
=======

    @property
    def completed_bounties(self):
        """Returns bounties completed by user

        Returns:
            number: number of bounties completed

        """
        network = self.get_network()
        return self.bounties.filter(
            idx_status__in=['done'], network=network).count()


    @property
    def success_rate(self):
        """Returns success rate of user on the platform

        Returns:
            number: sucess rate of user

        """
        network = self.get_network()
        num_completed_bounties = self.bounties.filter(
            idx_status__in=['done'], network=network).count()
        terminal_state_bounties = self.bounties.filter(
            idx_status__in=Bounty.TERMINAL_STATUSES, network=network).count()
        if terminal_state_bounties == 0:
            return 1.0
        return num_completed_bounties * 1.0 / terminal_state_bounties
>>>>>>> 87c34c9c

    @property
    def get_quarterly_stats(self):
        """Generate last 90 days stats for this user.

        Returns:
            dict : containing the following information
            'user_total_earned_eth': Total earnings of user in ETH.
            'user_total_earned_usd': Total earnings of user in USD.
            'user_total_funded_usd': Total value of bounties funded by the user on bounties in done status in USD
            'user_total_funded_hours': Total hours input by the developers on the fulfillment of bounties created by the user in USD
            'user_fulfilled_bounties_count': Total bounties fulfilled by user
            'user_fufilled_bounties': bool, if the user fulfilled bounties
            'user_funded_bounties_count': Total bounties funded by the user
            'user_funded_bounties': bool, if the user funded bounties in the last quarter
            'user_funded_bounty_developers': Unique set of users that fulfilled bounties funded by the user
            'user_avg_hours_per_funded_bounty': Average hours input by developer on fulfillment per bounty
            'user_avg_hourly_rate_per_funded_bounty': Average hourly rate in dollars per bounty funded by user
            'user_avg_eth_earned_per_bounty': Average earning in ETH earned by user per bounty
            'user_avg_usd_earned_per_bounty': Average earning in USD earned by user per bounty
            'user_num_completed_bounties': Total no. of bounties completed.
            'user_num_funded_fulfilled_bounties': Total bounites that were funded by the user and fulfilled
            'user_bounty_completion_percentage': Percentage of bounties successfully completed by the user
            'user_funded_fulfilled_percentage': Percentage of bounties funded by the user that were fulfilled
            'user_active_in_last_quarter': bool, if the user was active in last quarter
            'user_no_of_languages': No of languages user used while working on bounties.
            'user_languages': Languages that were used in bounties that were worked on.
            'relevant_bounties': a list of Bounty(s) that would match the skillset input by the user into the Match tab of their settings
        """
        user_active_in_last_quarter = False
        user_fulfilled_bounties = False
        user_funded_bounties = False
        last_quarter = datetime.now() - timedelta(days=90)
        bounties = self.bounties.filter(created_on__gte=last_quarter, network='mainnet')
        fulfilled_bounties = [
            bounty for bounty in bounties if bounty.is_fulfiller(self.handle) and bounty.status == 'done'
        ]
        fulfilled_bounties_count = len(fulfilled_bounties)
        funded_bounties = self.get_funded_bounties()
        funded_bounties_count = funded_bounties.count()

        if funded_bounties_count:
            total_funded_usd = funded_bounties.has_funds().aggregate(Sum('value_in_usdt'))['value_in_usdt__sum']
            total_funded_hourly_rate = float(0)
            hourly_rate_bounties_counted = float(0)
            for bounty in funded_bounties:
                hourly_rate = bounty.hourly_rate
                if hourly_rate:
                    total_funded_hourly_rate += bounty.hourly_rate
                    hourly_rate_bounties_counted += 1
            funded_bounty_fulfillments = []
            for bounty in funded_bounties:
                fulfillments = bounty.fulfillments.filter(accepted=True)
                for fulfillment in fulfillments:
                    if isinstance(fulfillment, BountyFulfillment):
                        funded_bounty_fulfillments.append(fulfillment)
            funded_bounty_fulfillments_count = len(funded_bounty_fulfillments)

            total_funded_hours = 0
            funded_fulfillments_with_hours_counted = 0
            if funded_bounty_fulfillments_count:
                from decimal import Decimal
                for fulfillment in funded_bounty_fulfillments:
                    if isinstance(fulfillment.fulfiller_hours_worked, Decimal):
                        total_funded_hours += fulfillment.fulfiller_hours_worked
                        funded_fulfillments_with_hours_counted += 1

            user_funded_bounty_developers = []
            for fulfillment in funded_bounty_fulfillments:
                user_funded_bounty_developers.append(fulfillment.fulfiller_github_username.lstrip('@'))
            user_funded_bounty_developers = [*{*user_funded_bounty_developers}]
            if funded_fulfillments_with_hours_counted:
                avg_hourly_rate_per_funded_bounty = \
                    float(total_funded_hourly_rate) / float(funded_fulfillments_with_hours_counted)
                avg_hours_per_funded_bounty = \
                    float(total_funded_hours) / float(funded_fulfillments_with_hours_counted)
            else:
                avg_hourly_rate_per_funded_bounty = 0
                avg_hours_per_funded_bounty = 0
            funded_fulfilled_bounties = [
                bounty for bounty in funded_bounties if bounty.status == 'done'
            ]
            num_funded_fulfilled_bounties = len(funded_fulfilled_bounties)
            funded_fulfilled_percent = float(
                # Round to 0 places of decimals to be displayed in template
                round(num_funded_fulfilled_bounties * 1.0 / funded_bounties_count, 2) * 100
            )
            user_funded_bounties = True
        else:
            num_funded_fulfilled_bounties = 0
            funded_fulfilled_percent = 0
            user_funded_bounties = False
            avg_hourly_rate_per_funded_bounty = 0
            avg_hours_per_funded_bounty = 0
            total_funded_usd = 0
            total_funded_hours = 0
            user_funded_bounty_developers = []

        total_earned_eth = sum([
            bounty.value_in_eth if bounty.value_in_eth else 0
            for bounty in fulfilled_bounties
        ])
        total_earned_eth /= 10**18
        total_earned_usd = sum([
            bounty.value_in_usdt if bounty.value_in_usdt else 0
            for bounty in fulfilled_bounties
        ])

        num_completed_bounties = bounties.filter(idx_status__in=['done']).count()
        terminal_state_bounties = bounties.filter(idx_status__in=Bounty.TERMINAL_STATUSES).count()
        completetion_percent = int(
            round(num_completed_bounties * 1.0 / terminal_state_bounties, 2) * 100
        ) if terminal_state_bounties != 0 else 0

        avg_eth_earned_per_bounty = 0
        avg_usd_earned_per_bounty = 0

        if fulfilled_bounties_count:
            avg_eth_earned_per_bounty = total_earned_eth / fulfilled_bounties_count
            avg_usd_earned_per_bounty = total_earned_usd / fulfilled_bounties_count
            user_fulfilled_bounties = True

        user_languages = []
        for bounty in fulfilled_bounties:
            user_languages += bounty.keywords.split(',')
        user_languages = set(user_languages)
        user_no_of_languages = len(user_languages)

        if num_completed_bounties or fulfilled_bounties_count:
            user_active_in_last_quarter = True
            relevant_bounties = []
        else:
            from marketing.utils import get_or_save_email_subscriber
            user_coding_languages = get_or_save_email_subscriber(self.email, 'internal').keywords
            if user_coding_languages is not None:
                potential_bounties = Bounty.objects.all()
                relevant_bounties = Bounty.objects.none()
                for keyword in user_coding_languages:
                    relevant_bounties = relevant_bounties.union(potential_bounties.current().filter(
                            network=Profile.get_network(),
                            metadata__icontains=keyword,
                            idx_status__in=['open'],
                            ).order_by('?')
                    )
                relevant_bounties = relevant_bounties[:3]
                relevant_bounties = list(relevant_bounties)
        # Round to 2 places of decimals to be diplayed in templates
        completetion_percent = float('%.2f' % completetion_percent)
        funded_fulfilled_percent = float('%.2f' % funded_fulfilled_percent)
        avg_eth_earned_per_bounty = float('%.2f' % avg_eth_earned_per_bounty)
        avg_usd_earned_per_bounty = float('%.2f' % avg_usd_earned_per_bounty)
        avg_hourly_rate_per_funded_bounty = float('%.2f' % avg_hourly_rate_per_funded_bounty)
        avg_hours_per_funded_bounty = float('%.2f' % avg_hours_per_funded_bounty)
        total_earned_eth = float('%.2f' % total_earned_eth)
        total_earned_usd = float('%.2f' % total_earned_usd)

        user_languages = []
        for bounty in fulfilled_bounties:
            user_languages += bounty.keywords.split(',')
        user_languages = set(user_languages)
        user_no_of_languages = len(user_languages)

        return {
            'user_total_earned_eth': total_earned_eth,
            'user_total_earned_usd': total_earned_usd,
            'user_total_funded_usd': total_funded_usd,
            'user_total_funded_hours': total_funded_hours,
            'user_fulfilled_bounties_count': fulfilled_bounties_count,
            'user_fulfilled_bounties': user_fulfilled_bounties,
            'user_funded_bounties_count': funded_bounties_count,
            'user_funded_bounties': user_funded_bounties,
            'user_funded_bounty_developers': user_funded_bounty_developers,
            'user_avg_hours_per_funded_bounty': avg_hours_per_funded_bounty,
            'user_avg_hourly_rate_per_funded_bounty': avg_hourly_rate_per_funded_bounty,
            'user_avg_eth_earned_per_bounty': avg_eth_earned_per_bounty,
            'user_avg_usd_earned_per_bounty': avg_usd_earned_per_bounty,
            'user_num_completed_bounties': num_completed_bounties,
            'user_num_funded_fulfilled_bounties': num_funded_fulfilled_bounties,
            'user_bounty_completion_percentage': completetion_percent,
            'user_funded_fulfilled_percentage': funded_fulfilled_percent,
            'user_active_in_last_quarter': user_active_in_last_quarter,
            'user_no_of_languages': user_no_of_languages,
            'user_languages': user_languages,
            'relevant_bounties': relevant_bounties
        }

    @property
    def active_avatar(self):
        return self.avatar_baseavatar_related.filter(active=True).first()

    @property
    def github_url(self):
        return f"https://github.com/{self.handle}"

    @property
    def avatar_url(self):
        if self.admin_override_avatar:
            return self.admin_override_avatar.url
        if self.active_avatar:
            return self.active_avatar.avatar_url
        return f"{settings.BASE_URL}dynamic/avatar/{self.handle}"

    @property
    def avatar_url_with_gitcoin_logo(self):
        return f"{settings.BASE_URL}dynamic/avatar/{self.handle}/1"

    @property
    def absolute_url(self):
        return self.get_absolute_url()

    @property
    def username(self):
        if getattr(self, 'user', None) and self.user.username:
            return self.user.username

        if self.handle:
            return self.handle

        return None

    @property
    def name(self):
        if self.admin_override_name:
            return self.admin_override_name

        if self.data and self.data["name"]:
            return self.data["name"]

        return self.username


    def is_github_token_valid(self):
        """Check whether or not a Github OAuth token is valid.

        Args:
            access_token (str): The Github OAuth token.

        Returns:
            bool: Whether or not the provided OAuth token is valid.

        """
        if not self.github_access_token:
            return False

        _params = build_auth_dict(self.github_access_token)
        url = TOKEN_URL.format(**_params)
        response = requests.get(
            url,
            auth=(_params['client_id'], _params['client_secret']),
            headers=HEADERS)

        if response.status_code == 200:
            return True
        return False

    def __str__(self):
        return self.handle

    def get_relative_url(self, preceding_slash=True):
        return f"{'/' if preceding_slash else ''}profile/{self.handle}"

    def get_absolute_url(self):
        return settings.BASE_URL + self.get_relative_url(preceding_slash=False)

    @property
    def url(self):
        return self.get_absolute_url()

    def get_access_token(self, save=True):
        """Get the Github access token from User.

        Args:
            save (bool): Whether or not to save the User access token to the profile.

        Raises:
            Exception: The exception is raised in the event of any error and returns an empty string.

        Returns:
            str: The Github access token.

        """
        try:
            access_token = self.user.social_auth.filter(provider='github').latest('pk').access_token
            if save:
                self.github_access_token = access_token
                self.save()
        except Exception:
            return ''
        return access_token

    @property
    def access_token(self):
        """The Github access token associated with this Profile.

        Returns:
            str: The associated Github access token.

        """
        return self.github_access_token or self.get_access_token(save=False)

    def get_profile_preferred_language(self):
        return settings.LANGUAGE_CODE if not self.pref_lang_code else self.pref_lang_code

    def get_slack_repos(self, join=False):
        """Get the profile's slack tracked repositories.

        Args:
            join (bool): Whether or not to return a joined string representation.
                Defaults to: False.

        Returns:
            list of str: If joined is False, a list of slack repositories.
            str: If joined is True, a combined string of slack repositories.

        """
        if join:
            repos = ', '.join(self.slack_repos)
            return repos
        return self.slack_repos

    def update_slack_integration(self, token, channel, repos):
        """Update the profile's slack integration settings.

        Args:
            token (str): The profile's slack token.
            channel (str): The profile's slack channel.
            repos (list of str): The profile's github repositories to track.

        """
        repos = repos.split(',')
        self.slack_token = token
        self.slack_repos = [repo.strip() for repo in repos]
        self.slack_channel = channel
        self.save()

    def get_discord_repos(self, join=False):
        """Get the profile's Discord tracked repositories.

        Args:
            join (bool): Whether or not to return a joined string representation.
                Defaults to: False.

        Returns:
            list of str: If joined is False, a list of discord repositories.
            str: If joined is True, a combined string of discord repositories.

        """
        if join:
            repos = ', '.join(self.discord_repos)
            return repos
        return self.discord_repos

    def update_discord_integration(self, webhook_url, repos):
        """Update the profile's Discord integration settings.

        Args:
            webhook_url (str): The profile's Discord webhook url.
            repos (list of str): The profile's github repositories to track.

        """
        repos = repos.split(',')
        self.discord_webhook_url = webhook_url
        self.discord_repos = [repo.strip() for repo in repos]
        self.save()

    @staticmethod
    def get_network():
        return 'mainnet' if not settings.DEBUG else 'rinkeby'

    def get_fulfilled_bounties(self, network=None):
        network = network or self.get_network()
        fulfilled_bounty_ids = self.fulfilled.all().values_list('bounty_id', flat=True)
        bounties = Bounty.objects.current().filter(pk__in=fulfilled_bounty_ids, accepted=True, network=network)
        return bounties

    def get_orgs_bounties(self, network=None):
        network = network or self.get_network()
        url = f"https://github.com/{self.handle}"
        bounties = Bounty.objects.current().filter(network=network, github_url__icontains=url)
        return bounties

    def get_leaderboard_index(self, key='quarterly_earners'):
        try:
            rank = self.leaderboard_ranks.active().filter(leaderboard=key).latest('id')
            return rank.rank
        except LeaderboardRank.DoesNotExist:
            score = 0
        return score

    def get_contributor_leaderboard_index(self):
        return self.get_leaderboard_index()

    def get_funder_leaderboard_index(self):
        return self.get_leaderboard_index('quarterly_payers')

    def get_org_leaderboard_index(self):
        return self.get_leaderboard_index('quarterly_orgs')

    def get_eth_sum(self, sum_type='collected', network='mainnet', bounties=None):
        """Get the sum of collected or funded ETH based on the provided type.

        Args:
            sum_type (str): The sum to lookup.  Defaults to: collected.
            network (str): The network to query results for.
                Defaults to: mainnet.
            bounties (dashboard.models.BountyQuerySet): Override the BountyQuerySet this function processes.
                Defaults to: None.

        Returns:
            float: The total sum of all ETH of the provided type.

        """
        eth_sum = 0
        if bounties is None:
            if sum_type == 'funded':
                bounties = self.get_funded_bounties(network=network)
            elif sum_type == 'collected':
                bounties = self.get_fulfilled_bounties(network=network)
            elif sum_type == 'org':
                bounties = self.get_orgs_bounties(network=network)

        if sum_type == 'funded':
            bounties = bounties.has_funds()

        try:
            if bounties.exists():
                eth_sum = sum([amount for amount in bounties.values_list("value_in_eth", flat=True)])
        except Exception:
            pass

        return eth_sum

    def get_all_tokens_sum(self, sum_type='collected', network='mainnet', bounties=None):
        """Get the sum of collected or funded tokens based on the provided type.

        Args:
            sum_type (str): The sum to lookup.  Defaults to: collected.
            network (str): The network to query results for.
                Defaults to: mainnet.
            bounties (dashboard.models.BountyQuerySet): Override the BountyQuerySet this function processes.
                Defaults to: None.

        Returns:
            query: Grouped query by token_name and sum all token value
        """
        all_tokens_sum = None
        if bounties is None:
            if sum_type == 'funded':
                bounties = self.get_funded_bounties(network=network)
            elif sum_type == 'collected':
                bounties = self.get_fulfilled_bounties(network=network)
            elif sum_type == 'org':
                bounties = self.get_orgs_bounties(network=network)

        if bounties and sum_type == 'funded':
            bounties = bounties.has_funds()

        try:
            if bounties.exists():
                tokens_and_values = bounties.values_list('token_name', 'value_in_token')
                all_tokens_sum_tmp = {token: 0 for token in set([ele[0] for ele in tokens_and_values])}
                for ele in tokens_and_values:
                    all_tokens_sum_tmp[ele[0]] += ele[1] / 10**18
                all_tokens_sum = [{'token_name': token_name, 'value_in_token': value_in_token} for token_name, value_in_token in all_tokens_sum_tmp.items()]

        except Exception:
            pass

        return all_tokens_sum

    def get_who_works_with(self, work_type='collected', network='mainnet', bounties=None):
        """Get an array of profiles that this user works with.

        Args:
            work_type (str): The work type to lookup.  Defaults to: collected.
            network (str): The network to query results for.
                Defaults to: mainnet.
            bounties (dashboard.models.BountyQuerySet): Override the BountyQuerySet this function processes.
                Defaults to: None.

        Returns:
            dict: list of the profiles that were worked with (key) and the number of times they occured

        """
        if bounties is None:
            if work_type == 'funded':
                bounties = self.bounties_funded.filter(network=network)
            elif work_type == 'collected':
                bounties = self.get_fulfilled_bounties(network=network)
            elif work_type == 'org':
                bounties = self.get_orgs_bounties(network=network)

        if work_type != 'org':
            github_urls = bounties.values_list('github_url', flat=True)
            profiles = [org_name(url) for url in github_urls]
            profiles = [ele for ele in profiles if ele]
        else:
            profiles = []
            for bounty in bounties:
                for bf in bounty.fulfillments.filter(accepted=True):
                    if bf.fulfiller_github_username:
                        profiles.append(bf.fulfiller_github_username)

        profiles_dict = {profile: 0 for profile in profiles}
        for profile in profiles:
            profiles_dict[profile] += 1

        ordered_profiles_dict = collections.OrderedDict()
        for ele in sorted(profiles_dict.items(), key=lambda x: x[1], reverse=True):
            ordered_profiles_dict[ele[0]] = ele[1]
        return ordered_profiles_dict

    def get_funded_bounties(self, network='mainnet'):
        """Get the bounties that this user has funded

        Args:
            network (string): the network to look at.
                Defaults to: mainnet.


        Returns:
            queryset: list of bounties

        """

        funded_bounties = Bounty.objects.current().filter(
            Q(bounty_owner_github_username__iexact=self.handle) |
            Q(bounty_owner_github_username__iexact=f'@{self.handle}'),
            network=network,
        )
        return funded_bounties

    def get_various_activities(self):
        """Get bounty, tip and grant related activities for this profile.

        Args:
            network (str): The network to query results for.
                Defaults to: mainnet.

        Returns:
            (dashboard.models.ActivityQuerySet): The query results.

        """

        if not self.is_org:
            all_activities = self.activities
        else:
            # orgs
            url = self.github_url
            all_activities = Activity.objects.filter(
                Q(bounty__github_url__istartswith=url) |
                Q(tip__github_url__istartswith=url)
            )

        return all_activities.all().order_by('-created')

    def activate_avatar(self, avatar_pk):
        self.avatar_baseavatar_related.update(active=False)
        self.avatar_baseavatar_related.filter(pk=avatar_pk).update(active=True)

    def to_dict(self, activities=True, leaderboards=True, network=None, tips=True):
        """Get the dictionary representation with additional data.

        Args:
            activities (bool): Whether or not to include activity queryset data.
                Defaults to: True.
            leaderboards (bool): Whether or not to include leaderboard position data.
                Defaults to: True.
            network (str): The Ethereum network to use for relevant queries.
                Defaults to: None (Environment specific).
            tips (bool): Whether or not to include tip data.
                Defaults to: True.

        Attributes:
            params (dict): The context dictionary to be returned.
            network (str): The bounty network to operate on.
            query_kwargs (dict): The kwargs to be passed to all queries
                throughout the method.
            bounties (dashboard.models.BountyQuerySet): All bounties referencing this profile.
            fulfilled_bounties (dashboard.models.BountyQuerySet): All fulfilled bounties for this profile.
            funded_bounties (dashboard.models.BountyQuerySet): All funded bounties for this profile.
            orgs_bounties (dashboard.models.BountyQuerySet or None):
                All bounties belonging to this organization, if applicable.
            sum_eth_funded (float): The total amount of ETH funded.
            sum_eth_collected (float): The total amount of ETH collected.

        Returns:
            dict: The profile card context.

        """
        params = {}
        network = network or self.get_network()
        query_kwargs = {'network': network}
        bounties = self.bounties
        fulfilled_bounties = self.get_fulfilled_bounties(network=network)
        funded_bounties = self.get_funded_bounties(network=network)
        orgs_bounties = None

        if self.is_org:
            orgs_bounties = self.get_orgs_bounties(network=network)
        sum_eth_funded = self.get_eth_sum(sum_type='funded', bounties=funded_bounties)
        sum_eth_collected = self.get_eth_sum(bounties=fulfilled_bounties)
        works_with_funded = self.get_who_works_with(work_type='funded', bounties=funded_bounties)
        works_with_collected = self.get_who_works_with(work_type='collected', bounties=fulfilled_bounties)

        sum_all_funded_tokens = self.get_all_tokens_sum(sum_type='funded', bounties=funded_bounties, network=network)
        sum_all_collected_tokens = self.get_all_tokens_sum(
            sum_type='collected', bounties=fulfilled_bounties, network=network
        )
        # org only
        count_bounties_on_repo = 0
        sum_eth_on_repos = 0
        works_with_org = []
        if orgs_bounties:
            count_bounties_on_repo = orgs_bounties.count()
            sum_eth_on_repos = self.get_eth_sum(bounties=orgs_bounties)
            works_with_org = self.get_who_works_with(work_type='org', bounties=orgs_bounties)

        total_funded = funded_bounties.count()
        total_fulfilled = fulfilled_bounties.count()
        desc = self.get_desc(funded_bounties, fulfilled_bounties)
        no_times_been_removed = self.no_times_been_removed_by_funder() + self.no_times_been_removed_by_staff() + self.no_times_slashed_by_staff()
        params = {
            'title': f"@{self.handle}",
            'active': 'profile_details',
            'newsletter_headline': _('Be the first to know about new funded issues.'),
            'card_title': f'@{self.handle} | Gitcoin',
            'card_desc': desc,
            'avatar_url': self.avatar_url_with_gitcoin_logo,
            'profile': self,
            'bounties': bounties,
            'count_bounties_completed': total_fulfilled,
            'sum_eth_collected': sum_eth_collected,
            'sum_eth_funded': sum_eth_funded,
            'works_with_collected': works_with_collected,
            'works_with_funded': works_with_funded,
            'funded_bounties_count': total_funded,
            'no_times_been_removed': no_times_been_removed,
            'sum_eth_on_repos': sum_eth_on_repos,
            'works_with_org': works_with_org,
            'count_bounties_on_repo': count_bounties_on_repo,
            'sum_all_funded_tokens': sum_all_funded_tokens,
            'sum_all_collected_tokens': sum_all_collected_tokens
        }

        if activities:
            params['activities'] = self.get_various_activities()

        if tips:
            params['tips'] = self.tips.filter(**query_kwargs).send_happy_path()

        if leaderboards:
            params['scoreboard_position_contributor'] = self.get_contributor_leaderboard_index()
            params['scoreboard_position_funder'] = self.get_funder_leaderboard_index()
            if self.is_org:
                params['scoreboard_position_org'] = self.get_org_leaderboard_index()

        return params

    @property
    def locations(self):
        from app.utils import get_location_from_ip
        locations = []
        for login in self.actions.filter(action='Login'):
            if login.location_data:
                locations.append(login.location_data)
            else:
                location_data = get_location_from_ip(login.ip_address)
                login.location_data = location_data
                login.save()
                locations.append(location_data)
        return locations

    @property
    def is_eu(self):
        from app.utils import get_country_from_ip
        try:
            ip_addresses = list(set(self.actions.filter(action='Login').values_list('ip_address', flat=True)))
            for ip_address in ip_addresses:
                country = get_country_from_ip(ip_address)
                if country.continent.code == 'EU':
                    return True
        except Exception:
            pass
        return False


# enforce casing / formatting rules for profiles
@receiver(pre_save, sender=Profile, dispatch_uid="psave_profile")
def psave_profile(sender, instance, **kwargs):
    instance.handle = instance.handle.replace(' ', '')
    instance.handle = instance.handle.replace('@', '')
    instance.handle = instance.handle.lower()
    instance.actions_count = instance.get_num_actions

    instance.calculate_and_save_persona()

    instance.activity_level = instance.calc_activity_level()
    instance.longest_streak = instance.calc_longest_streak()
    instance.num_repeated_relationships = instance.calc_num_repeated_relationships()
    instance.avg_hourly_rate = instance.calc_avg_hourly_rate()
    instance.success_rate = instance.calc_success_rate()
    instance.rep = instance.calc_rep_number()


@receiver(user_logged_in)
def post_login(sender, request, user, **kwargs):
    """Handle actions to take on user login."""
    from dashboard.utils import create_user_action
    profile = getattr(user, 'profile', None)
    if profile and not profile.github_access_token:
        profile.github_access_token = profile.get_access_token()
    create_user_action(user, 'Login', request)


@receiver(user_logged_out)
def post_logout(sender, request, user, **kwargs):
    """Handle actions to take on user logout."""
    from dashboard.utils import create_user_action
    create_user_action(user, 'Logout', request)


class ProfileSerializer(serializers.BaseSerializer):
    """Handle serializing the Profile object."""

    class Meta:
        """Define the profile serializer metadata."""

        model = Profile
        fields = ('handle', 'github_access_token')
        extra_kwargs = {'github_access_token': {'write_only': True}}

    def to_representation(self, instance):
        """Provide the serialized representation of the Profile.

        Args:
            instance (Profile): The Profile object to be serialized.

        Returns:
            dict: The serialized Profile.

        """

        return {
            'id': instance.id,
            'handle': instance.handle,
            'github_url': instance.github_url,
            'avatar_url': instance.avatar_url,
            'keywords': instance.keywords,
            'url': instance.get_relative_url(),
            'position': instance.get_contributor_leaderboard_index(),
            'organizations': instance.get_who_works_with(network=None),
            'total_earned': instance.get_eth_sum(network=None)
        }


@receiver(pre_save, sender=Tip, dispatch_uid="normalize_tip_usernames")
def normalize_tip_usernames(sender, instance, **kwargs):
    """Handle pre-save signals from Tips to normalize Github usernames."""
    if instance.username:
        instance.username = instance.username.replace("@", '')


m2m_changed.connect(m2m_changed_interested, sender=Bounty.interested.through)


class UserAction(SuperModel):
    """Records Actions that a user has taken ."""

    ACTION_TYPES = [
        ('Login', 'Login'),
        ('Logout', 'Logout'),
        ('Visit', 'Visit'),
        ('added_slack_integration', 'Added Slack Integration'),
        ('removed_slack_integration', 'Removed Slack Integration'),
        ('updated_avatar', 'Updated Avatar'),
        ('status_update', 'Update Status'),
        ('account_disconnected', 'Account Disconnected'),
    ]
    action = models.CharField(max_length=50, choices=ACTION_TYPES, db_index=True)
    user = models.ForeignKey(User, related_name='actions', on_delete=models.SET_NULL, null=True, db_index=True)
    profile = models.ForeignKey('dashboard.Profile', related_name='actions', on_delete=models.CASCADE, null=True, db_index=True)
    ip_address = models.GenericIPAddressField(null=True)
    location_data = JSONField(default=dict)
    metadata = JSONField(default=dict)
    utm = JSONField(default=dict, null=True)

    class Meta:
        """Define metadata associated with UserAction."""

        index_together = [
            ["profile", "action"],
        ]

    def __str__(self):
        return f"{self.action} by {self.profile} at {self.created_on}"

    def point_value(self):
        """

        Returns:
            int the Point value of this user action
        """
        return point_values.get(self.action, 0)


@receiver(post_save, sender=UserAction, dispatch_uid="post_add_ua")
def post_add_ua(sender, instance, created, **kwargs):
    if created:
        # add REP
        if instance.point_value():
            REPEntry.objects.create(
                why=instance.action,
                profile=instance.profile,
                source=instance,
                value=instance.point_value(),
                )


class CoinRedemption(SuperModel):
    """Define the coin redemption schema."""

    class Meta:
        """Define metadata associated with CoinRedemption."""

        verbose_name_plural = 'Coin Redemptions'

    shortcode = models.CharField(max_length=255, default='')
    url = models.URLField(null=True)
    network = models.CharField(max_length=255, default='')
    token_name = models.CharField(max_length=255)
    contract_address = models.CharField(max_length=255)
    amount = models.IntegerField(default=1)
    expires_date = models.DateTimeField()


@receiver(pre_save, sender=CoinRedemption, dispatch_uid="to_checksum_address")
def to_checksum_address(sender, instance, **kwargs):
    """Handle pre-save signals from CoinRemptions to normalize the contract address."""
    if instance.contract_address:
        instance.contract_address = Web3.toChecksumAddress(instance.contract_address)
        print(instance.contract_address)


class CoinRedemptionRequest(SuperModel):
    """Define the coin redemption request schema."""

    class Meta:
        """Define metadata associated with CoinRedemptionRequest."""

        verbose_name_plural = 'Coin Redemption Requests'

    coin_redemption = models.OneToOneField(CoinRedemption, blank=False, on_delete=models.CASCADE)
    ip = models.GenericIPAddressField(protocol='IPv4')
    txid = models.CharField(max_length=255, default='')
    txaddress = models.CharField(max_length=255)
    sent_on = models.DateTimeField(null=True)


class Tool(SuperModel):
    """Define the Tool schema."""

    CAT_ADVANCED = 'AD'
    CAT_ALPHA = 'AL'
    CAT_BASIC = 'BA'
    CAT_BUILD = 'BU'
    CAT_COMING_SOON = 'CS'
    CAT_COMMUNITY = 'CO'
    CAT_FOR_FUN = 'FF'
    GAS_TOOLS = "TO"
    CAT_RETIRED = "CR"

    TOOL_CATEGORIES = (
        (CAT_ADVANCED, 'advanced'),
        (GAS_TOOLS, 'gas'),
        (CAT_ALPHA, 'alpha'),
        (CAT_BASIC, 'basic'),
        (CAT_BUILD, 'tools to build'),
        (CAT_COMING_SOON, 'coming soon'),
        (CAT_COMMUNITY, 'community'),
        (CAT_FOR_FUN, 'just for fun'),
        (CAT_RETIRED, 'retired'),
    )

    name = models.CharField(max_length=255)
    category = models.CharField(max_length=2, choices=TOOL_CATEGORIES)
    img = models.CharField(max_length=255, blank=True)
    description = models.TextField(blank=True)
    url_name = models.CharField(max_length=40, blank=True)
    link = models.CharField(max_length=255, blank=True)
    link_copy = models.CharField(max_length=255, blank=True)
    active = models.BooleanField(default=False)
    new = models.BooleanField(default=False)
    stat_graph = models.CharField(max_length=255)
    votes = models.ManyToManyField('dashboard.ToolVote', blank=True)

    def __str__(self):
        return self.name

    @property
    def img_url(self):
        return static(self.img)

    @property
    def link_url(self):
        if self.link and not self.url_name:
            return self.link

        try:
            return reverse(self.url_name)
        except NoReverseMatch:
            pass

        return reverse('tools')

    def starting_score(self):
        if self.category == self.CAT_BASIC:
            return 10
        elif self.category == self.CAT_ADVANCED:
            return 5
        elif self.category in [self.CAT_BUILD, self.CAT_COMMUNITY]:
            return 3
        elif self.category == self.CAT_ALPHA:
            return 2
        elif self.category == self.CAT_COMING_SOON:
            return 1
        elif self.category == self.CAT_FOR_FUN:
            return 1
        return 0

    def vote_score(self):
        score = self.starting_score()
        for vote in self.votes.all():
            score += vote.value
        return score

    def i18n_name(self):
        return _(self.name)

    def i18n_description(self):
        return _(self.description)

    def i18n_link_copy(self):
        return _(self.link_copy)


class ToolVote(SuperModel):
    """Define the vote placed on a tool."""

    profile = models.ForeignKey('dashboard.Profile', related_name='votes', on_delete=models.CASCADE)
    value = models.IntegerField(default=0)

    @property
    def tool(self):
        try:
            return Tool.objects.filter(votes__in=[self.pk]).first()
        except Exception:
            return None

    def __str__(self):
        return f"{self.profile} | {self.value} | {self.tool}"


class TokenApproval(SuperModel):
    """A token approval."""

    profile = models.ForeignKey('dashboard.Profile', related_name='token_approvals', on_delete=models.CASCADE)
    coinbase = models.CharField(max_length=50)
    token_name = models.CharField(max_length=50)
    token_address = models.CharField(max_length=50)
    approved_address = models.CharField(max_length=50)
    approved_name = models.CharField(max_length=50)
    tx = models.CharField(max_length=255, default='')
    network = models.CharField(max_length=255, default='')

    def __str__(self):
        return f"{self.coinbase} | {self.token_name} | {self.profile}"

    @property
    def coinbase_short(self):
        coinbase_short = f"{self.coinbase[0:5]}...{self.coinbase[-4:]}"
        return coinbase_short


class SearchHistory(SuperModel):
    """Define the structure of a Search History object."""

    class Meta:
        """Define metadata associated with SearchHistory."""

        verbose_name_plural = 'Search History'

    search_type = models.CharField(max_length=50, db_index=True)
    user = models.ForeignKey(User, on_delete=models.SET_NULL, null=True, blank=True)
    data = JSONField(default=dict)
    ip_address = models.GenericIPAddressField(blank=True, null=True)


class BlockedUser(SuperModel):
    """Define the structure of the BlockedUser."""

    handle = models.CharField(max_length=255, db_index=True, unique=True)
    comments = models.TextField(default='', blank=True)
    active = models.BooleanField(help_text=_('Is the block active?'))
    user = models.OneToOneField(User, related_name='blocked', on_delete=models.SET_NULL, null=True, blank=True)

    def __str__(self):
        """Return the string representation of a Bounty."""
        return f'<BlockedUser: {self.handle}>'


class Sponsor(SuperModel):
    """Defines the Hackthon Sponsor"""

    name = models.CharField(max_length=255, help_text='sponsor Name')
    logo = models.ImageField(help_text='sponsor logo', blank=True)
    logo_svg = models.FileField(help_text='sponsor logo svg', blank=True)

    def __str__(self):
        return self.name


class HackathonEvent(SuperModel):
    """Defines the HackathonEvent model."""

    name = models.CharField(max_length=255)
    slug = models.SlugField(blank=True)
    logo = models.ImageField(blank=True)
    logo_svg = models.FileField(blank=True)
    start_date = models.DateTimeField()
    end_date = models.DateTimeField()
    background_color = models.CharField(max_length=255, null=True, blank=True, help_text='hexcode for the banner, default to white')
    text_color = models.CharField(max_length=255, null=True, blank=True, help_text='hexcode for the text, default to black')
    identifier = models.CharField(max_length=255, default='', help_text='used for custom styling for the banner')
    sponsors = models.ManyToManyField(Sponsor, through='HackathonSponsor')

    def __str__(self):
        """String representation for HackathonEvent.

        Returns:
            str: The string representation of a HackathonEvent.
        """
        return f'{self.name} - {self.start_date}'

    @property
    def bounties(self):
        return Bounty.objects.filter(event=self).current()

    @property
    def stats(self):
        stats = {
            'range': f"{self.start_date.strftime('%m/%d/%Y')} to {self.end_date.strftime('%m/%d/%Y')}",
            'num_bounties': self.bounties.count(),
            'num_bounties_done': self.bounties.filter(idx_status='done').count(),
            'num_bounties_open': self.bounties.filter(idx_status='open').count(),
            'total_volume': sum(self.bounties.values_list('_val_usd_db', flat=True)),
        }
        return stats

    def save(self, *args, **kwargs):
        """Define custom handling for saving HackathonEvent."""
        from django.utils.text import slugify
        if not self.slug:
            self.slug = slugify(self.name)
        super().save(*args, **kwargs)


class HackathonSponsor(SuperModel):
    SPONSOR_TYPES = [
        ('G', 'Gold'),
        ('S', 'Silver'),
    ]
    hackathon = models.ForeignKey('HackathonEvent', default=1, on_delete=models.CASCADE)
    sponsor = models.ForeignKey('Sponsor', default=1, on_delete=models.CASCADE)
    sponsor_type = models.CharField(
        max_length=1,
        choices=SPONSOR_TYPES,
        default='G',
    )

class FeedbackEntry(SuperModel):
    bounty = models.ForeignKey(
        'dashboard.Bounty',
        related_name='feedbacks',
        on_delete=models.CASCADE,
        blank=True,
        null=True
    )
    sender_profile = models.ForeignKey(
        'dashboard.Profile',
        related_name='feedbacks_sent',
        on_delete=models.CASCADE,
        blank=True,
        null=True
    )
    receiver_profile = models.ForeignKey(
        'dashboard.Profile',
        related_name='feedbacks_got',
        on_delete=models.CASCADE,
        blank=True,
        null=True
    )
    rating = models.SmallIntegerField(blank=True, default=0)
    satisfaction_rating = models.SmallIntegerField(blank=True, default=0)
    communication_rating = models.SmallIntegerField(blank=True, default=0)
    speed_rating = models.SmallIntegerField(blank=True, default=0)
    code_quality_rating = models.SmallIntegerField(blank=True, default=0)
    recommendation_rating = models.SmallIntegerField(blank=True, default=0)
    comment = models.TextField(default='', blank=True)
    feedbackType = models.TextField(default='', blank=True, max_length=20)
    private = models.BooleanField(help_text=_('whether this feedback can be shown publicly'), default=True)

    def __str__(self):
        """Return the string representation of a Bounty."""
        return f'<Feedback Bounty #{self.bounty} - from: {self.sender_profile} to: {self.receiver_profile}>'

    def visible_to(self, user):
        """Whether this user can see the feedback ornot"""
        if not self.private:
            return True
        if user.is_staff:
            return True
        if not user.is_authenticated:
            return False
        if self.sender_profile.handle == user.profile.handle:
            return True
        return False


class Coupon(SuperModel):
    code = models.CharField(unique=True, max_length=10)
    fee_percentage = models.IntegerField(validators=[MinValueValidator(0), MaxValueValidator(100)])
    expiry_date = models.DateField()

    def __str__(self):
        """Return the string representation of Coupon."""
        return f'code: {self.code} | fee: {self.fee_percentage} %'


class ProfileView(SuperModel):
    """Records profileviews ."""

    target = models.ForeignKey('dashboard.Profile', related_name='viewed_by', on_delete=models.CASCADE, db_index=True)
    viewer = models.ForeignKey('dashboard.Profile', related_name='viewed_profiles', on_delete=models.CASCADE, db_index=True)

    def __str__(self):
        return f"{self.viewer} => {self.target} on {self.created_on}"


@receiver(post_save, sender=ProfileView, dispatch_uid="post_add_profileview")
def post_add_profileview(sender, instance, created, **kwargs):
    # disregard other profileviews added within 30 minutes of each other
    if created:
        dupes = ProfileView.objects.exclude(pk=instance.pk)
        dupes = dupes.filter(created_on__gte=(instance.created_on - timezone.timedelta(minutes=30)))
        dupes = dupes.filter(created_on__lte=(instance.created_on + timezone.timedelta(minutes=30)))
        dupes = dupes.filter(target=instance.target)
        dupes = dupes.filter(viewer=instance.viewer)
        for dupe in dupes:
            dupe.delete()

class REPEntry(SuperModel):
    """Records REP ."""

    why = models.CharField(max_length=50)
    profile = models.ForeignKey('dashboard.Profile', related_name='repentries', on_delete=models.CASCADE, db_index=True)
    source_type = models.ForeignKey(ContentType, on_delete=models.CASCADE)
    source_id = models.PositiveIntegerField()
    source = GenericForeignKey('source_type', 'source_id')
    value = models.PositiveIntegerField()
    balance = models.PositiveIntegerField()

    def __str__(self):
        return f"{self.profile.handle} + {self.value} => {self.balance} on {self.created_on}"


@receiver(pre_save, sender=REPEntry, dispatch_uid="post_add_rep")
def psave_rep(sender, instance, **kwargs):
    instance.balance = sum(REPEntry.objects.filter(profile=instance.profile, created_on__lt=instance.created_on).values_list('value', flat=True)) + instance.value
    #print(f"updating {instance.pk} created on {instance.created_on} for {instance.why} worth  {instance.value} to {instance.balance}")<|MERGE_RESOLUTION|>--- conflicted
+++ resolved
@@ -2427,7 +2427,6 @@
         """
         return self.user.is_staff if self.user else False
 
-<<<<<<< HEAD
     def calc_activity_level(self):
         """Determines the activity level of a user
 
@@ -2558,7 +2557,6 @@
         if rep.exists():
             return rep.first().balance
         return 0
-=======
 
     @property
     def completed_bounties(self):
@@ -2572,24 +2570,6 @@
         return self.bounties.filter(
             idx_status__in=['done'], network=network).count()
 
-
-    @property
-    def success_rate(self):
-        """Returns success rate of user on the platform
-
-        Returns:
-            number: sucess rate of user
-
-        """
-        network = self.get_network()
-        num_completed_bounties = self.bounties.filter(
-            idx_status__in=['done'], network=network).count()
-        terminal_state_bounties = self.bounties.filter(
-            idx_status__in=Bounty.TERMINAL_STATUSES, network=network).count()
-        if terminal_state_bounties == 0:
-            return 1.0
-        return num_completed_bounties * 1.0 / terminal_state_bounties
->>>>>>> 87c34c9c
 
     @property
     def get_quarterly_stats(self):
