--- conflicted
+++ resolved
@@ -2153,10 +2153,17 @@
         return self.filter(hide_profile=True)
 
 
-<<<<<<< HEAD
+
 class Repo(SuperModel):
     name = models.CharField(max_length=255)
-=======
+    
+    class Meta:
+        ordering = ('name',)
+
+    def __str__(self):
+        return self.name
+
+
 class HackathonRegistration(SuperModel):
     """Defines the Hackthon profiles registrations"""
     name = models.CharField(max_length=255, help_text='Hackathon slug')
@@ -2174,14 +2181,12 @@
         on_delete=models.CASCADE,
         help_text='User profile'
     )
->>>>>>> 6bc7e537
 
     class Meta:
         ordering = ('name',)
 
     def __str__(self):
-<<<<<<< HEAD
-        return self.name
+        return f"Name: {self.name}; Hackathon: {self.hackathon}; Referer: {self.referer}; Registrant: {self.registrant}"
 
 
 class Organization(SuperModel):
@@ -2194,9 +2199,6 @@
 
     def __str__(self):
         return self.name
-=======
-        return f"Name: {self.name}; Hackathon: {self.hackathon}; Referer: {self.referer}; Registrant: {self.registrant}"
->>>>>>> 6bc7e537
 
 
 class Profile(SuperModel):
