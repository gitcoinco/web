--- conflicted
+++ resolved
@@ -2941,12 +2941,8 @@
     interests = ArrayField(models.CharField(max_length=200), blank=True, default=list)
     products_choose = ArrayField(models.CharField(max_length=200), blank=True, default=list)
     contact_email = models.EmailField(max_length=255, blank=True)
-<<<<<<< HEAD
     is_pro = models.BooleanField(help_text=_('Is this user upgraded to pro?'))
-=======
     mautic_id = models.CharField(max_length=128, null=True, blank=True, db_index=True, help_text=_('Mautic id to be able to do api requests without user being logged'))
-
->>>>>>> e5879386
 
     # Idena fields
     is_idena_connected = models.BooleanField(default=False)
