# -*- coding: utf-8 -*-
'''
    Copyright (C) 2019 Gitcoin Core

    This program is free software: you can redistribute it and/or modify
    it under the terms of the GNU Affero General Public License as published
    by the Free Software Foundation, either version 3 of the License, or
    (at your option) any later version.

    This program is distributed in the hope that it will be useful,
    but WITHOUT ANY WARRANTY; without even the implied warranty of
    MERCHANTABILITY or FITNESS FOR A PARTICULAR PURPOSE. See the
    GNU Affero General Public License for more details.

    You should have received a copy of the GNU Affero General Public License
    along with this program. If not, see <http://www.gnu.org/licenses/>.

'''
from __future__ import unicode_literals

import base64
import collections
import json
import logging
from datetime import datetime, timedelta
from decimal import Decimal
from urllib.parse import urlsplit

from django.conf import settings
from django.contrib.auth.models import User
from django.contrib.auth.signals import user_logged_in, user_logged_out
from django.contrib.contenttypes.fields import GenericForeignKey
from django.contrib.contenttypes.models import ContentType
from django.contrib.humanize.templatetags.humanize import naturalday, naturaltime
from django.contrib.postgres.fields import ArrayField, JSONField
from django.core.validators import MaxValueValidator, MinValueValidator
from django.db import connection, models
from django.db.models import Count, F, Q, Subquery, Sum
from django.db.models.signals import m2m_changed, post_delete, post_save, pre_save
from django.dispatch import receiver
from django.forms.models import model_to_dict
from django.template.loader import render_to_string
from django.templatetags.static import static
from django.urls import reverse
from django.urls.exceptions import NoReverseMatch
from django.utils import timezone
from django.utils.text import slugify
from django.utils.translation import gettext_lazy as _

import pytz
import requests
from app.utils import get_upload_filename, timeout
from avatar.models import SocialAvatar
from avatar.utils import get_user_github_avatar_image
from bleach import clean
from bounty_requests.models import BountyRequest
from bs4 import BeautifulSoup
from dashboard.tokens import addr_to_token, token_by_name
from economy.models import ConversionRate, EncodeAnything, SuperModel, get_0_time, get_time
from economy.utils import ConversionRateNotFoundError, convert_amount, convert_token_to_usdt
from gas.utils import recommend_min_gas_price_to_confirm_in_time
from git.utils import (
    _AUTH, HEADERS, TOKEN_URL, build_auth_dict, get_gh_issue_details, get_issue_comments, issue_number, org_name,
    repo_name,
)
from marketing.mails import featured_funded_bounty, fund_request_email, start_work_approved
from marketing.models import LeaderboardRank
from rest_framework import serializers
from web3 import Web3

from .notifications import maybe_market_to_github, maybe_market_to_slack, maybe_market_to_user_slack
from .signals import m2m_changed_interested

logger = logging.getLogger(__name__)


CROSS_CHAIN_STANDARD_BOUNTIES_OFFSET = 100000000


class BountyQuerySet(models.QuerySet):
    """Handle the manager queryset for Bounties."""

    def current(self):
        """Filter results down to current bounties only."""
        return self.filter(current_bounty=True, admin_override_and_hide=False)

    def stats_eligible(self):
        """Exclude results that we don't want to track in statistics."""
        return self.current().exclude(idx_status__in=['unknown', 'cancelled'])

    def exclude_by_status(self, excluded_statuses=None):
        """Exclude results with a status matching the provided list."""
        if excluded_statuses is None:
            excluded_statuses = []

        return self.exclude(idx_status__in=excluded_statuses)

    def filter_by_status(self, filtered_status=None):
        """Filter results with a status matching the provided list."""
        if filtered_status is None:
            filtered_status = list()
        elif isinstance(filtered_status, list):
            return self.filter(idx_status__in=filtered_status)
        else:
            return

    def keyword(self, keyword):
        """Filter results to all Bounty objects containing the keywords.

        Args:
            keyword (str): The keyword to search title, issue description, and issue keywords by.

        Returns:
            dashboard.models.BountyQuerySet: The QuerySet of bounties filtered by keyword.

        """
        return self.filter(
            Q(metadata__issueKeywords__icontains=keyword) | \
            Q(title__icontains=keyword) | \
            Q(issue_description__icontains=keyword)
        )

    def hidden(self):
        """Filter results to only bounties that have been manually hidden by moderators."""
        return self.filter(admin_override_and_hide=True)

    def visible(self):
        """Filter results to only bounties not marked as hidden."""
        return self.filter(admin_override_and_hide=False)

    def needs_review(self):
        """Filter results by bounties that need reviewed."""
        return self.prefetch_related('activities') \
            .filter(
                activities__activity_type__in=['bounty_abandonment_escalation_to_mods', 'bounty_abandonment_warning'],
                activities__needs_review=True,
            )

    def reviewed(self):
        """Filter results by bounties that have been reviewed."""
        return self.prefetch_related('activities') \
            .filter(
                activities__activity_type__in=['bounty_abandonment_escalation_to_mods', 'bounty_abandonment_warning'],
                activities__needs_review=False,
            )

    def has_applicant(self):
        """Filter results by bounties that have applicants."""
        return self.prefetch_related('activities') \
            .filter(
                activities__activity_type='worker_applied',
                activities__needs_review=False,
            )

    def warned(self):
        """Filter results by bounties that have been warned for inactivity."""
        return self.prefetch_related('activities') \
            .filter(
                activities__activity_type='bounty_abandonment_warning',
                activities__needs_review=True,
            )

    def escalated(self):
        """Filter results by bounties that have been escalated for review."""
        return self.prefetch_related('activities') \
            .filter(
                activities__activity_type='bounty_abandonment_escalation_to_mods',
                activities__needs_review=True,
            )

    def closed(self):
        """Filter results by bounties that have been closed on Github."""
        return self.filter(github_issue_details__state='closed')

    def not_started(self):
        """Filter results by bounties that have not been picked up in 3+ days."""
        dt = timezone.now() - timedelta(days=3)
        return self.prefetch_related('interested').filter(interested__isnull=True, created_on__gt=dt)

    def has_funds(self):
        """Filter results by bounties that are actively funded or funds have been dispersed."""
        return self.filter(idx_status__in=Bounty.FUNDED_STATUSES)


"""Fields that bonties table should index together."""
def get_bounty_index_together():
    import copy
    index_together = [
            ["network", "idx_status"],
            ["current_bounty", "network"],
            ["current_bounty", "network", "idx_status"],
            ["current_bounty", "network", "web3_created"],
            ["current_bounty", "network", "idx_status", "web3_created"],
        ]
    additions = ['admin_override_and_hide', 'experience_level', 'is_featured', 'project_length', 'bounty_owner_github_username', 'event']
    for addition in additions:
        for ele in copy.copy(index_together):
            index_together.append([addition] + ele)
    return index_together


class Bounty(SuperModel):
    """Define the structure of a Bounty.

    Attributes:
        BOUNTY_TYPES (list of tuples): The valid bounty types.
        EXPERIENCE_LEVELS (list of tuples): The valid experience levels.
        PROJECT_LENGTHS (list of tuples): The possible project lengths.
        STATUS_CHOICES (list of tuples): The valid status stages.
        FUNDED_STATUSES (list of str): The list of status types considered to have retained value.
        OPEN_STATUSES (list of str): The list of status types considered open.
        CLOSED_STATUSES (list of str): The list of status types considered closed.
        TERMINAL_STATUSES (list of str): The list of status types considered terminal states.

    """

    PERMISSION_TYPES = [
        ('permissionless', 'permissionless'),
        ('approval', 'approval'),
    ]
    REPO_TYPES = [
        ('public', 'public')
    ]
    PROJECT_TYPES = [
        ('traditional', 'traditional'),
        ('contest', 'contest'),
        ('cooperative', 'cooperative'),
    ]
    BOUNTY_CATEGORIES = [
        ('frontend', 'frontend'),
        ('backend', 'backend'),
        ('design', 'design'),
        ('documentation', 'documentation'),
        ('other', 'other'),
    ]
    BOUNTY_TYPES = [
        ('Bug', 'Bug'),
        ('Security', 'Security'),
        ('Feature', 'Feature'),
        ('Unknown', 'Unknown'),
    ]
    EXPERIENCE_LEVELS = [
        ('Beginner', 'Beginner'),
        ('Intermediate', 'Intermediate'),
        ('Advanced', 'Advanced'),
        ('Unknown', 'Unknown'),
    ]
    PROJECT_LENGTHS = [
        ('Hours', 'Hours'),
        ('Days', 'Days'),
        ('Weeks', 'Weeks'),
        ('Months', 'Months'),
        ('Unknown', 'Unknown'),
    ]

    STATUS_CHOICES = (
        ('cancelled', 'cancelled'),
        ('done', 'done'),
        ('expired', 'expired'),
        ('reserved', 'reserved'),
        ('open', 'open'),
        ('started', 'started'),
        ('submitted', 'submitted'),
        ('unknown', 'unknown'),
    )

    BOUNTY_STATES = (
        ('open', 'Open Bounty'),
        ('work_started', 'Work Started'),
        ('work_submitted', 'Work Submitted'),
        ('done', 'Done'),
        ('cancelled', 'Cancelled'),
        ('expired', 'Expired'),
    )

    FUNDED_STATUSES = ['reserved', 'open', 'started', 'submitted', 'done']
    OPEN_STATUSES = ['reserved', 'open', 'started', 'submitted']
    CLOSED_STATUSES = ['expired', 'unknown', 'cancelled', 'done']
    WORK_IN_PROGRESS_STATUSES = ['reserved', 'open', 'started', 'submitted']
    TERMINAL_STATUSES = ['done', 'expired', 'cancelled']

    bounty_state = models.CharField(max_length=50, choices=BOUNTY_STATES, default='open', db_index=True)
    web3_type = models.CharField(max_length=50, default='bounties_network')
    title = models.CharField(max_length=1000)
    web3_created = models.DateTimeField(db_index=True)
    value_in_token = models.DecimalField(default=1, decimal_places=2, max_digits=50)
    token_name = models.CharField(max_length=50)
    token_address = models.CharField(max_length=50)
    bounty_type = models.CharField(max_length=50, choices=BOUNTY_TYPES, blank=True, db_index=True)
    project_length = models.CharField(max_length=50, choices=PROJECT_LENGTHS, blank=True)
    estimated_hours = models.PositiveIntegerField(blank=True, null=True)
    experience_level = models.CharField(max_length=50, choices=EXPERIENCE_LEVELS, blank=True, db_index=True)
    github_url = models.URLField(db_index=True)
    github_issue_details = JSONField(default=dict, blank=True, null=True)
    github_comments = models.IntegerField(default=0)
    bounty_owner_address = models.CharField(max_length=50, blank=True, null=True)
    bounty_owner_email = models.CharField(max_length=255, blank=True)
    bounty_owner_github_username = models.CharField(max_length=255, blank=True, db_index=True)
    bounty_owner_name = models.CharField(max_length=255, blank=True)
    bounty_owner_profile = models.ForeignKey(
        'dashboard.Profile', null=True, on_delete=models.SET_NULL, related_name='bounties_funded', blank=True
    )
    bounty_reserved_for_user = models.ForeignKey(
        'dashboard.Profile', null=True, on_delete=models.SET_NULL, related_name='reserved_bounties', blank=True
    )
    reserved_for_user_from = models.DateTimeField(blank=True, null=True)
    reserved_for_user_expiration = models.DateTimeField(blank=True, null=True)
    is_open = models.BooleanField(help_text=_('Whether the bounty is still open for fulfillments.'))
    expires_date = models.DateTimeField()
    raw_data = JSONField(blank=True)
    metadata = JSONField(default=dict, blank=True)
    current_bounty = models.BooleanField(
        default=False, help_text=_('Whether this bounty is the most current revision one or not'), db_index=True)
    _val_usd_db = models.DecimalField(default=0, decimal_places=2, max_digits=50)
    contract_address = models.CharField(max_length=50, default='')
    network = models.CharField(max_length=255, blank=True, db_index=True)
    idx_experience_level = models.IntegerField(default=0, db_index=True)
    idx_project_length = models.IntegerField(default=0, db_index=True)
    idx_status = models.CharField(max_length=9, choices=STATUS_CHOICES, default='open', db_index=True)
    issue_description = models.TextField(default='', blank=True)
    funding_organisation = models.CharField(max_length=255, default='', blank=True)
    standard_bounties_id = models.IntegerField(default=0)
    num_fulfillments = models.IntegerField(default=0)
    balance = models.DecimalField(default=0, decimal_places=2, max_digits=50)
    accepted = models.BooleanField(default=False, help_text=_('Whether the bounty has been done'))
    interested = models.ManyToManyField('dashboard.Interest', blank=True)
    interested_comment = models.IntegerField(null=True, blank=True)
    submissions_comment = models.IntegerField(null=True, blank=True)
    override_status = models.CharField(max_length=255, blank=True)
    last_comment_date = models.DateTimeField(null=True, blank=True)
    funder_last_messaged_on = models.DateTimeField(null=True, blank=True)
    fulfillment_accepted_on = models.DateTimeField(null=True, blank=True)
    fulfillment_submitted_on = models.DateTimeField(null=True, blank=True)
    fulfillment_started_on = models.DateTimeField(null=True, blank=True)
    canceled_on = models.DateTimeField(null=True, blank=True)
    canceled_bounty_reason = models.TextField(default='', blank=True, verbose_name=_('Cancelation reason'))
    project_type = models.CharField(max_length=50, choices=PROJECT_TYPES, default='traditional', db_index=True)
    permission_type = models.CharField(max_length=50, choices=PERMISSION_TYPES, default='permissionless', db_index=True)
    bounty_categories = ArrayField(models.CharField(max_length=50, choices=BOUNTY_CATEGORIES), default=list, blank=True)
    repo_type = models.CharField(max_length=10, choices=REPO_TYPES, default='public')
    snooze_warnings_for_days = models.IntegerField(default=0)
    is_featured = models.BooleanField(
        default=False, help_text=_('Whether this bounty is featured'))
    featuring_date = models.DateTimeField(blank=True, null=True, db_index=True)
    last_remarketed = models.DateTimeField(blank=True, null=True, db_index=True)
    remarketed_count = models.PositiveSmallIntegerField(default=0, blank=True, null=True)
    fee_amount = models.DecimalField(default=0, decimal_places=18, max_digits=50)
    fee_tx_id = models.CharField(default="0x0", max_length=255, blank=True)
    coupon_code = models.ForeignKey('dashboard.Coupon', blank=True, null=True, related_name='coupon', on_delete=models.SET_NULL)

    token_value_time_peg = models.DateTimeField(blank=True, null=True)
    token_value_in_usdt = models.DecimalField(default=0, decimal_places=2, max_digits=50, blank=True, null=True)
    value_in_usdt_now = models.DecimalField(default=0, decimal_places=2, max_digits=50, blank=True, null=True)
    value_in_usdt = models.DecimalField(default=0, decimal_places=2, max_digits=50, blank=True, null=True)
    value_in_eth = models.DecimalField(default=0, decimal_places=2, max_digits=50, blank=True, null=True)
    value_true = models.DecimalField(default=0, decimal_places=2, max_digits=50, blank=True, null=True)
    privacy_preferences = JSONField(default=dict, blank=True)
    admin_override_and_hide = models.BooleanField(
        default=False, help_text=_('Admin override to hide the bounty from the system')
    )
    admin_override_suspend_auto_approval = models.BooleanField(
        default=False, help_text=_('Admin override to suspend work auto approvals')
    )
    admin_mark_as_remarket_ready = models.BooleanField(
        default=False, help_text=_('Admin override to mark as remarketing ready')
    )
    admin_override_org_name = models.CharField(max_length=255, blank=True) # TODO: Remove POST ORGS
    admin_override_org_logo = models.ImageField(
        upload_to=get_upload_filename,
        null=True,
        blank=True,
        help_text=_('Organization Logo - Override'),
    ) # TODO: Remove POST ORGS
    attached_job_description = models.URLField(blank=True, null=True, db_index=True)
    chat_channel_id = models.CharField(max_length=255, blank=True, null=True)
    event = models.ForeignKey('dashboard.HackathonEvent', related_name='bounties', null=True, on_delete=models.SET_NULL, blank=True)
    # Bounty QuerySet Manager
    objects = BountyQuerySet.as_manager()

    class Meta:
        """Define metadata associated with Bounty."""

        verbose_name_plural = 'Bounties'
        index_together = [
            ["network", "idx_status"],
        ] + get_bounty_index_together()

    def __str__(self):
        """Return the string representation of a Bounty."""
        return f"{'(C) ' if self.current_bounty else ''}{self.pk}: {self.title}, {self.value_true} " \
               f"{self.token_name} @ {naturaltime(self.web3_created)}"

    def save(self, *args, **kwargs):
        """Define custom handling for saving bounties."""
        from .utils import clean_bounty_url
        if self.bounty_owner_github_username:
            self.bounty_owner_github_username = self.bounty_owner_github_username.lstrip('@')
        if self.github_url:
            self.github_url = clean_bounty_url(self.github_url)
        super().save(*args, **kwargs)

    EVENT_HANDLERS = {
        'traditional': {
            'open': {
                'accept_worker': 'work_started',
                'cancel_bounty': 'cancelled'},
            'work_started': {
                'submit_work': 'work_submitted',
                'stop_work': 'open_bounty',
                'cancel_bounty': 'cancelled'},
            'work_submitted': {
                'payout_bounty': 'done',
                'cancel_bounty': 'cancelled'},
        },
        'cooperative': {
            'open': {
                'accept_worker': 'work_started',
                'cancel_bounty': 'cancelled'},
            'work_started': {
                'submit_work': 'work_submitted',
                'stop_work': 'open_bounty',
                'cancel_bounty': 'cancelled'},
            'work_submitted': {
                'close_bounty': 'done',
                'cancel_bounty': 'cancelled'},
        },
        'contest': {
            'open': {
                'payout_bounty': 'done',
                'cancel_bounty': 'cancelled'}
        }
    }


    def handle_event(self, event):
        """Handle a new BountyEvent, and potentially change state"""
        next_state = self.EVENT_HANDLERS.get(self.project_type, {}).get(self.bounty_state, {}).get(event.event_type)
        if next_state:
            self.bounty_state = next_state
            self.save()

    @property
    def is_bounties_network(self):
        if self.web3_type == 'bounties_network':
            return True
        return False

    @property
    def latest_activity(self):
        activity = Activity.objects.filter(bounty=self.pk).order_by('-pk')
        if activity.exists():
            from dashboard.router import ActivitySerializer
            return ActivitySerializer(activity.first()).data
        return None

    @property
    def profile_pairs(self):
        profile_handles = []

        for profile in self.interested.select_related('profile').all().order_by('pk'):
            profile_handles.append((profile.profile.handle, profile.profile.absolute_url))

        return profile_handles

    def get_absolute_url(self):
        """Get the absolute URL for the Bounty.

        Returns:
            str: The absolute URL for the Bounty.

        """
        return settings.BASE_URL + self.get_relative_url(preceding_slash=False)

    def get_relative_url(self, preceding_slash=True):
        """Get the relative URL for the Bounty.

        Attributes:
            preceding_slash (bool): Whether or not to include a preceding slash.

        Returns:
            str: The relative URL for the Bounty.

        """
        try:
            _org_name = org_name(self.github_url)
            _issue_num = int(issue_number(self.github_url))
            _repo_name = repo_name(self.github_url)
            return f"{'/' if preceding_slash else ''}issue/{_org_name}/{_repo_name}/{_issue_num}/{self.standard_bounties_id}"
        except Exception:
            return f"{'/' if preceding_slash else ''}funding/details?url={self.github_url}"

    def get_canonical_url(self):
        """Get the canonical URL of the Bounty for SEO purposes.

        Returns:
            str: The canonical URL of the Bounty.

        """
        _org_name = org_name(self.github_url)
        _repo_name = repo_name(self.github_url)
        _issue_num = int(issue_number(self.github_url))
        return settings.BASE_URL.rstrip('/') + reverse('issue_details_new2', kwargs={'ghuser': _org_name, 'ghrepo': _repo_name, 'ghissue': _issue_num})

    def get_natural_value(self):
        token = addr_to_token(self.token_address)
        if not token:
            return 0
        decimals = token.get('decimals', 0)
        return float(self.value_in_token) / 10**decimals

    @property
    def no_of_applicants(self):
        return self.interested.count()

    @property
    def has_applicant(self):
        """Filter results by bounties that have applicants."""
        return self.prefetch_related('activities') \
            .filter(
                activities__activity_type='worker_applied',
                activities__needs_review=False,
            )

    @property
    def warned(self):
        """Filter results by bounties that have been warned for inactivity."""
        return self.prefetch_related('activities') \
            .filter(
                activities__activity_type='bounty_abandonment_warning',
                activities__needs_review=True,
            )

    @property
    def escalated(self):
        """Filter results by bounties that have been escalated for review."""
        return self.prefetch_related('activities') \
            .filter(
                activities__activity_type='bounty_abandonment_escalation_to_mods',
                activities__needs_review=True,
            )

    @property
    def url(self):
        return self.get_absolute_url()

    @property
    def canonical_url(self):
        return self.get_canonical_url()

    def snooze_url(self, num_days):
        """Get the bounty snooze URL.

        Args:
            num_days (int): The number of days to snooze the Bounty.

        Returns:
            str: The snooze URL based on the provided number of days.

        """
        return f'{self.get_absolute_url()}?snooze={num_days}'

    def approve_worker_url(self, worker):
        """Get the bounty work approval URL.

        Args:
            worker (string): The handle to approve

        Returns:
            str: The work approve URL based on the worker name

        """
        return f'{self.get_absolute_url()}?mutate_worker_action=approve&worker={worker}'

    def reject_worker_url(self, worker):
        """Get the bounty work rejection URL.

        Args:
            worker (string): The handle to reject

        Returns:
            str: The work reject URL based on the worker name

        """
        return f'{self.get_absolute_url()}?mutate_worker_action=reject&worker={worker}'

    @property
    def can_submit_after_expiration_date(self):
        if self.is_legacy:
            # legacy bounties could submit after expiration date
            return True

        # standardbounties
        contract_deadline = self.raw_data.get('contract_deadline')
        ipfs_deadline = self.raw_data.get('ipfs_deadline')
        if not ipfs_deadline:
            # if theres no expiry date in the payload, then expiration date is not mocked, and one cannot submit after expiration date
            return False

        # if contract_deadline > ipfs_deadline, then by definition, can be submitted after expiry date
        return contract_deadline > ipfs_deadline

    @property
    def title_or_desc(self):
        """Return the title of the issue."""
        if not self.title:
            title = self.fetch_issue_item('title') or self.github_url
            return title
        return self.title

    @property
    def issue_description_text(self):
        import re
        tag_re = re.compile(r'(<!--.*?-->|<[^>]*>)')
        return tag_re.sub('', self.issue_description).strip()

    @property
    def github_issue_number(self):
        try:
            return int(issue_number(self.github_url))
        except Exception:
            return None

    @property
    def org_name(self):
        return self.github_org_name

    @property
    def org_profile(self):
        if not self.org_name:
            return None
        profiles = Profile.objects.filter(handle=self.org_name.lower())
        if profiles.exists():
            return profiles.first()
        return None

    @property
    def org_display_name(self): # TODO: Remove POST ORGS
        if self.admin_override_org_name:
            return self.admin_override_org_name
        return org_name(self.github_url)

    @property
    def github_org_name(self):
        try:
            return org_name(self.github_url)
        except Exception:
            return None

    @property
    def github_repo_name(self):
        try:
            return repo_name(self.github_url)
        except Exception:
            return None

    def is_hunter(self, handle):
        """Determine whether or not the profile is the bounty hunter.

        Args:
            handle (str): The profile handle to be compared.

        Returns:
            bool: Whether or not the user is the bounty hunter.

        """
        return any(profile.fulfiller_github_username == handle for profile in self.fulfillments.all())

    def is_fulfiller(self, handle):
        """Determine whether or not the profile is the bounty is_fulfiller.

        Args:
            handle (str): The profile handle to be compared.

        Returns:
            bool: Whether or not the user is the bounty is_fulfiller.

        """
        return any(profile.fulfiller_github_username == handle for profile in self.fulfillments.filter(accepted=True).all())

    def is_funder(self, handle):
        """Determine whether or not the profile is the bounty funder.

        Args:
            handle (str): The profile handle to be compared.

        Returns:
            bool: Whether or not the user is the bounty funder.

        """
        return handle.lower().lstrip('@') == self.bounty_owner_github_username.lower().lstrip('@')

    def has_started_work(self, handle, pending=False):
        """Determine whether or not the profile has started work

        Args:
            handle (str): The profile handle to be compared.

        Returns:
            bool: Whether or not the user has started work.

        """
        return self.interested.filter(pending=pending, profile__handle=handle.lower()).exists()

    @property
    def absolute_url(self):
        return self.get_absolute_url()

    @property
    def avatar_url(self):
        return self.get_avatar_url(False)

    @property
    def avatar_url_w_gitcoin_logo(self):
        return self.get_avatar_url(True)

    def get_avatar_url(self, gitcoin_logo_flag=False):
        """Return the local avatar URL."""

        if self.admin_override_org_logo:
            return self.admin_override_org_logo.url

        org_name = self.github_org_name
        gitcoin_logo_flag = "/1" if gitcoin_logo_flag else ""
        if org_name:
            return f"{settings.BASE_URL}dynamic/avatar/{org_name}{gitcoin_logo_flag}"
        return f"{settings.BASE_URL}funding/avatar?repo={self.github_url}&v=3"

    @property
    def keywords(self):
        try:
            return self.metadata.get('issueKeywords', False)
        except Exception:
            return False

    @property
    def keywords_list(self):
        keywords = self.keywords
        if not keywords:
            return []
        else:
            try:
                return [keyword.strip() for keyword in keywords.split(",")]
            except AttributeError:
                return []

    @property
    def fulfillers_handles(self):
        bounty_fulfillers = self.fulfillments.filter(accepted=True).values_list('profile__handle', flat=True)
        tip_fulfillers = self.tips.values_list('username', flat=True)
        return list(bounty_fulfillers) + list(tip_fulfillers)

    @property
    def now(self):
        """Return the time now in the current timezone."""
        return timezone.now()

    @property
    def past_expiration_date(self):
        """Return true IFF issue is past expiration date"""
        return timezone.localtime().replace(tzinfo=None) > self.expires_date.replace(tzinfo=None)

    @property
    def past_hard_expiration_date(self):
        """Return true IFF issue is past smart contract expiration date
        and therefore cannot ever be claimed again"""
        return self.past_expiration_date and not self.can_submit_after_expiration_date

    @property
    def status(self):
        """Determine the status of the Bounty.

        Raises:
            Exception: Catch whether or not any exception is encountered and
                return unknown for status.

        Returns:
            str: The status of the Bounty.

        """
        if self.override_status:
            return self.override_status
        if self.is_legacy:
            return self.idx_status

        # standard bounties
        is_traditional_bounty_type = self.project_type == 'traditional'
        try:
            has_tips = self.tips.filter(is_for_bounty_fulfiller=False).send_happy_path().exists()
            if has_tips and is_traditional_bounty_type and not self.is_open :
                return 'done'
            if not self.is_open:
                if self.accepted:
                    return 'done'
                elif self.past_hard_expiration_date:
                    return 'expired'
                elif has_tips:
                    return 'done'
                # If its not expired or done, and no tips, it must be cancelled.
                return 'cancelled'
            # per https://github.com/gitcoinco/web/pull/1098 ,
            # cooperative/contest are open no matter how much started/submitted work they have
            if self.pk and self.project_type in ['contest', 'cooperative']:
                return 'open'
            if self.num_fulfillments == 0:
                if self.pk and self.interested.filter(pending=False).exists():
                    return 'started'
                elif self.is_reserved:
                    return 'reserved'
                return 'open'
            return 'submitted'
        except Exception as e:
            logger.warning(e)
            return 'unknown'

    @property
    def get_value_true(self):
        return self.get_natural_value()

    @property
    def get_value_in_eth(self):
        if self.token_name == 'ETH':
            return self.value_in_token / 10**18
        try:
            return convert_amount(self.value_true, self.token_name, 'ETH')
        except Exception:
            return None

    @property
    def get_value_in_usdt_now(self):
        return self.value_in_usdt_at_time(None)

    @property
    def get_value_in_usdt(self):
        if self.status in self.OPEN_STATUSES:
            return self.value_in_usdt_now
        return self.value_in_usdt_then

    @property
    def value_in_usdt_then(self):
        return self.value_in_usdt_at_time(self.web3_created)

    def value_in_usdt_at_time(self, at_time):
        decimals = 10 ** 18
        if self.token_name == 'USDT':
            return float(self.value_in_token / 10 ** 6)
        if self.token_name in settings.STABLE_COINS:
            return float(self.value_in_token / 10 ** 18)
        try:
            return round(float(convert_amount(self.value_true, self.token_name, 'USDT', at_time)), 2)
        except ConversionRateNotFoundError:
            try:
                in_eth = round(float(convert_amount(self.value_true, self.token_name, 'ETH', at_time)), 2)
                return round(float(convert_amount(in_eth, 'USDT', 'USDT', at_time)), 2)
            except ConversionRateNotFoundError:
                return None

    @property
    def token_value_in_usdt_now(self):
        if self.token_name in settings.STABLE_COINS:
            return 1
        try:
            return round(convert_token_to_usdt(self.token_name), 2)
        except ConversionRateNotFoundError:
            return None

    @property
    def token_value_in_usdt_then(self):
        try:
            return round(convert_token_to_usdt(self.token_name, self.web3_created), 2)
        except ConversionRateNotFoundError:
            return None

    @property
    def get_token_value_in_usdt(self):
        if self.status in self.OPEN_STATUSES:
            return self.token_value_in_usdt_now
        return self.token_value_in_usdt_then

    @property
    def get_token_value_time_peg(self):
        if self.status in self.OPEN_STATUSES:
            return timezone.now()
        return self.web3_created

    @property
    def desc(self):
        return f"{naturaltime(self.web3_created)} {self.idx_project_length} {self.bounty_type} {self.experience_level}"

    @property
    def turnaround_time_accepted(self):
        try:
            return (self.get_fulfillment_accepted_on - self.web3_created).total_seconds()
        except Exception:
            return None

    @property
    def turnaround_time_started(self):
        try:
            return (self.get_fulfillment_started_on - self.web3_created).total_seconds()
        except Exception:
            return None

    @property
    def turnaround_time_submitted(self):
        try:
            return (self.get_fulfillment_submitted_on - self.web3_created).total_seconds()
        except Exception:
            return None

    @property
    def get_fulfillment_accepted_on(self):
        try:
            return self.fulfillments.filter(accepted=True).first().accepted_on
        except Exception:
            return None

    @property
    def get_fulfillment_submitted_on(self):
        try:
            return self.fulfillments.first().created_on
        except Exception:
            return None

    @property
    def get_fulfillment_started_on(self):
        try:
            return self.interested.first().created
        except Exception:
            return None

    @property
    def hourly_rate(self):
        try:
            hours_worked = self.fulfillments.filter(accepted=True).first().fulfiller_hours_worked
            return float(self.value_in_usdt) / float(hours_worked)
        except Exception:
            return None

    @property
    def is_legacy(self):
        """Determine if the Bounty is legacy based on sunset date.

        Todo:
            * Remove this method following legacy bounty sunsetting.

        Returns:
            bool: Whether or not the Bounty is using the legacy contract.

        """
        return (self.web3_type == 'legacy_gitcoin')

    def get_github_api_url(self):
        """Get the Github API URL associated with the bounty.

        Returns:
            str: The Github API URL associated with the issue.

        """
        from urllib.parse import urlparse
        if self.github_url.lower()[:19] != 'https://github.com/':
            return ''
        url_path = urlparse(self.github_url).path
        return 'https://api.github.com/repos' + url_path

    def fetch_issue_item(self, item_type='body'):
        """Fetch the item type of an issue.

        Args:
            type (str): The github API response body item to be fetched.

        Returns:
            str: The item content.

        """
        github_url = self.get_github_api_url()
        if github_url:
            issue_description = requests.get(github_url, auth=_AUTH)
            if issue_description.status_code == 200:
                item = issue_description.json().get(item_type, '')
                if item_type == 'body' and item:
                    self.issue_description = item
                elif item_type == 'title' and item:
                    self.title = item
                self.save()
                return item
        return ''

    def fetch_issue_comments(self, save=True):
        """Fetch issue comments for the associated Github issue.

        Args:
            save (bool): Whether or not to save the Bounty after fetching.

        Returns:
            dict: The comments data dictionary provided by Github.

        """
        if self.github_url.lower()[:19] != 'https://github.com/':
            return []

        parsed_url = urlsplit(self.github_url)
        try:
            github_user, github_repo, _, github_issue = parsed_url.path.split('/')[1:5]
        except ValueError:
            logger.info(f'Invalid github url for Bounty: {self.pk} -- {self.github_url}')
            return []
        comments = get_issue_comments(github_user, github_repo, github_issue)
        if isinstance(comments, dict) and comments.get('message', '') == 'Not Found':
            logger.info(f'Bounty {self.pk} contains an invalid github url {self.github_url}')
            return []
        comment_count = 0
        for comment in comments:
            if (isinstance(comment, dict) and comment.get('user', {}).get('login', '') not in settings.IGNORE_COMMENTS_FROM):
                comment_count += 1
        self.github_comments = comment_count
        if comment_count:
            comment_times = [datetime.strptime(comment['created_at'], '%Y-%m-%dT%H:%M:%SZ') for comment in comments]
            max_comment_time = max(comment_times)
            max_comment_time = max_comment_time.replace(tzinfo=pytz.utc)
            self.last_comment_date = max_comment_time
        if save:
            self.save()
        return comments

    @property
    def next_bounty(self):
        if self.current_bounty:
            return None
        try:
            return Bounty.objects.filter(standard_bounties_id=self.standard_bounties_id, created_on__gt=self.created_on).order_by('created_on').first()
        except Exception:
            return None

    @property
    def prev_bounty(self):
        try:
            return Bounty.objects.filter(standard_bounties_id=self.standard_bounties_id, created_on__lt=self.created_on).order_by('-created_on').first()
        except Exception:
            return None

    # returns true if this bounty was active at _time
    def was_active_at(self, _time):
        if _time < self.web3_created:
            return False
        if _time < self.created_on:
            return False
        next_bounty = self.next_bounty
        if next_bounty is None:
            return True
        if next_bounty.created_on > _time:
            return True
        return False

    def action_urls(self):
        """Provide URLs for bounty related actions.

        Returns:
            dict: A dictionary of action URLS for this bounty.

        """
        params = f'pk={self.pk}&network={self.network}'
        urls = {}
        for item in ['fulfill', 'increase', 'accept', 'cancel', 'payout', 'advanced_payout', 'invoice', ]:
            urls.update({item: f'/issue/{item}?{params}'})
        return urls

    def is_notification_eligible(self, var_to_check=True):
        """Determine whether or not a notification is eligible for transmission outside of production.

        Returns:
            bool: Whether or not the Bounty is eligible for outbound notifications.

        """
        if not var_to_check or self.get_natural_value() < 0.0001 or (
           self.network != settings.ENABLE_NOTIFICATIONS_ON_NETWORK):
            return False
        if self.network == 'mainnet' and (settings.DEBUG or settings.ENV != 'prod'):
            return False
        if (settings.DEBUG or settings.ENV != 'prod') and settings.GITHUB_API_USER != self.github_org_name:
            return False

        return True

    @property
    def is_project_type_fulfilled(self):
        """Determine whether or not the Project Type is currently fulfilled.

        Todo:
            * Add remaining Project Type fulfillment handling.

        Returns:
            bool: Whether or not the Bounty Project Type is fully staffed.

        """
        fulfilled = False
        if self.project_type == 'traditional':
            fulfilled = self.interested.filter(pending=False).exists()
        return fulfilled

    @property
    def needs_review(self):
        if self.activities.filter(needs_review=True).exists():
            return True
        return False

    @property
    def github_issue_state(self):
        current_github_state = self.github_issue_details.get('state') if self.github_issue_details else None
        if not current_github_state:
            try:
                _org_name = org_name(self.github_url)
                _repo_name = repo_name(self.github_url)
                _issue_num = issue_number(self.github_url)
                gh_issue_details = get_gh_issue_details(_org_name, _repo_name, int(_issue_num))
                if gh_issue_details:
                    self.github_issue_details = gh_issue_details
                    self.save()
                    current_github_state = self.github_issue_details.get('state', 'open')
            except Exception as e:
                logger.info(e)
                return 'open'
        return current_github_state

    @property
    def is_issue_closed(self):
        if self.github_issue_state == 'closed':
            return True
        return False

    @property
    def tips(self):
        """Return the tips associated with this bounty."""
        try:
            return Tip.objects.filter(github_url__iexact=self.github_url, network=self.network).order_by('-created_on')
        except:
            return Tip.objects.none()

    @property
    def bulk_payout_tips(self):
        """Return the Bulk payout tips associated with this bounty."""
        queryset = self.tips.filter(is_for_bounty_fulfiller=False, metadata__is_clone__isnull=True)
        return (queryset.filter(from_address=self.bounty_owner_address) |
                queryset.filter(from_name=self.bounty_owner_github_username))

    @property
    def paid(self):
        """Return list of users paid for this bounty."""
        if self.status != 'done':
            return []  # to save the db hits

        return_list = []
        for fulfillment in self.fulfillments.filter(accepted=True):
            if fulfillment.fulfiller_github_username:
                return_list.append(fulfillment.fulfiller_github_username)
        for tip in self.tips.send_happy_path():
            if tip.username:
                return_list.append(tip.username)
        return list(set(return_list))

    @property
    def additional_funding_summary(self):
        """Return a dict describing the additional funding from crowdfunding that this object has"""
        ret = {}
        for tip in self.tips.filter(is_for_bounty_fulfiller=True).send_happy_path():
            token = tip.tokenName
            obj = ret.get(token, {})

            if not obj:
                obj['amount'] = 0.0

                conversion_rate = ConversionRate.objects.filter(
                    from_currency=token,
                    to_currency='USDT',
                ).order_by('-timestamp').first()

                if conversion_rate:
                    obj['ratio'] = (float(conversion_rate.to_amount) / float(conversion_rate.from_amount))
                    obj['timestamp'] = conversion_rate.timestamp
                else:
                    obj['ratio'] = 0.0
                    obj['timestamp'] = datetime.now()

                ret[token] = obj

            obj['amount'] += tip.amount_in_whole_units
        return ret

    @property
    def additional_funding_summary_sentence(self):
        afs = self.additional_funding_summary
        tokens = afs.keys()

        if not tokens:
            return ''

        items = []
        usd_value = 0.0

        for token_name in tokens:
            obj = afs[token_name]
            ratio = obj['ratio']
            amount = obj['amount']
            usd_value += amount * ratio
            items.append(f"{amount} {token_name}")

        sentence = ", ".join(items)

        if usd_value:
            sentence += f" worth {usd_value} USD"

        return sentence

    @property
    def reserved_for_user_handle(self):
        if self.bounty_reserved_for_user:
            return self.bounty_reserved_for_user.handle
        return ''

    @reserved_for_user_handle.setter
    def reserved_for_user_handle(self, handle):
        profile = None

        if handle:
            try:
                profile = Profile.objects.filter(handle=handle.lower()).first()
            except:
                logger.warning(f'reserved_for_user_handle: Unknown handle: ${handle}')

        self.bounty_reserved_for_user = profile

    @property
    def can_remarket(self):
        result = True

        if self.remarketed_count and self.remarketed_count >= 2:
            result = False

        if self.last_remarketed:
            minimum_wait_after_remarketing = self.last_remarketed + timezone.timedelta(minutes=settings.MINUTES_BETWEEN_RE_MARKETING)
            if timezone.now() < minimum_wait_after_remarketing:
                result = False

        if self.interested.count() > 0:
            result = False

        return result

    @property
    def is_reserved(self):
        if self.bounty_reserved_for_user and self.reserved_for_user_from:
            if timezone.now() < self.reserved_for_user_from:
                return False

            if self.reserved_for_user_expiration and timezone.now() > self.reserved_for_user_expiration:
                return False

            return True

    @property
    def total_reserved_length_label(self):
        if self.bounty_reserved_for_user and self.reserved_for_user_from:
            if self.reserved_for_user_expiration is None:
                return 'indefinitely'

            if self.reserved_for_user_from == self.reserved_for_user_expiration:
                return ''

            delta = self.reserved_for_user_expiration - self.reserved_for_user_from
            days = delta.days

            if days > 0:
                if days % 7 == 0:
                    if days == 7:
                        return '1 week'
                    else:
                        weeks = int(days / 7)
                        return f'{weeks} weeks'

                if days == 1:
                    return '1 day'
                else:
                    return f'{days} days'
            else:
                hours = int(int(delta.total_seconds()) / 3600)
                if hours == 1:
                    return '1 hour'
                else:
                    return f'{hours} hours'
        else:
            return ''


class BountyEvent(SuperModel):
    """An Event taken by a user, which may change the state of a Bounty"""

    EVENT_TYPES = (
        ('accept_worker', 'Accept Worker'),
        ('cancel_bounty', 'Cancel Bounty'),
        ('submit_work', 'Submit Work'),
        ('stop_work', 'Stop Work'),
        ('express_interest', 'Express Interest'),
        ('payout_bounty', 'Payout Bounty'),
        ('expire_bounty', 'Expire Bounty'),
        ('extend_expiration', 'Extend Expiration'),
        ('close_bounty', 'Close Bounty'),
        ('worker_paid', 'Worker Paid')
    )

    bounty = models.ForeignKey('dashboard.Bounty', on_delete=models.CASCADE,
        related_name='events')
    created_by = models.ForeignKey('dashboard.Profile',
        on_delete=models.SET_NULL, related_name='events', blank=True, null=True)
    event_type = models.CharField(max_length=50, choices=EVENT_TYPES)
    metadata = JSONField(default=dict, blank=True)


class BountyFulfillmentQuerySet(models.QuerySet):
    """Handle the manager queryset for BountyFulfillments."""

    def accepted(self):
        """Filter results to accepted bounty fulfillments."""
        return self.filter(accepted=True)

    def submitted(self):
        """Exclude results that have not been submitted."""
        return self.exclude(fulfiller_address='0x0000000000000000000000000000000000000000')

class BountyFulfillment(SuperModel):
    """The structure of a fulfillment on a Bounty."""

    PAYOUT_STATUS = [
        ('expired', 'expired'),
        ('pending', 'pending'),
        ('done', 'done'),
    ]

    PAYOUT_TYPE = [
        ('bounties_network', 'bounties_network'),
        ('qr', 'qr'),
        ('fiat', 'fiat')
    ]

    TENANT = [
        ('ETH', 'ETH'),
        ('ETC', 'ETC'),
        ('ZIL', 'ZIL'),
        ('CELO', 'CELO'),
        ('PYPL', 'PYPL')
    ]

    bounty = models.ForeignKey(Bounty, related_name='fulfillments', on_delete=models.CASCADE, help_text="the bounty against which the fulfillment is made")

    # TODO: RENAME
    fulfillment_id = models.IntegerField(null=True, blank=True, help_text="bounty's fulfillment number")

    # TODO: RETIRE
    fulfiller_metadata = JSONField(default=dict, blank=True)

    fulfiller_address = models.CharField(max_length=50, null=True, blank=True, help_text="address to which amount is credited")
    funder_address = models.CharField(max_length=50, null=True, blank=True, help_text="address from which amount is deducted")

    # TODO: rename to fulfiller_profile
    profile = models.ForeignKey('dashboard.Profile', related_name='fulfilled', on_delete=models.CASCADE, null=True, help_text="fulfillers's profile")
    funder_profile = models.ForeignKey('dashboard.Profile', null=True, blank=True, on_delete=models.CASCADE, help_text="funder's profile")


    # TODO: rename to hours_worked
    fulfiller_hours_worked = models.DecimalField(null=True, blank=True, decimal_places=2, max_digits=50)
    # TODO: rename to submission_url
    fulfiller_github_url = models.CharField(max_length=255, blank=True, null=True)
    funder_last_notified_on = models.DateTimeField(null=True, blank=True)

    accepted = models.BooleanField(default=False, help_text="has the fulfillment been accepted by the funder")
    accepted_on = models.DateTimeField(null=True, blank=True, help_text="date when the fulfillment was accepted by the funder")

    payout_type = models.CharField(max_length=20, null=True, blank=True, choices=PAYOUT_TYPE, help_text="payment type used to make the payment")
    tenant = models.CharField(max_length=10, null=True, blank=True, choices=TENANT, help_text="specific tenant type under the payout_type")

    funder_identifier = models.CharField(max_length=50, null=True, blank=True, help_text="unique funder identifier used by when payout_type is fiat")
    fulfiller_identifier = models.CharField(max_length=50, null=True, blank=True, help_text="unique fulfiller identifier used by when payout_type is fiat")

    token_name = models.CharField(max_length=10, blank=True, help_text="token/currency in which the payout is done")
    payout_tx_id = models.CharField(default="0x0", max_length=255, blank=True, help_text="transaction id")
    payout_status = models.CharField(max_length=10, choices=PAYOUT_STATUS, blank=True, help_text="payment status")
    payout_amount = models.DecimalField(null=True, blank=True, decimal_places=4, max_digits=50, help_text="amount being paid out by funder")

    def __str__(self):
        """Define the string representation of BountyFulfillment.

        Returns:
            str: The string representation of the object.

        """
        return f'BountyFulfillment ID: ({self.pk}) - Bounty ID: ({self.bounty.pk})'


    @property
    def fulfiller_email(self):
        if self.profile:
            return self.profile.email
        return None


    @property
    def fulfiller_github_username(self):
        if self.profile:
            return self.profile.handle
        return None


    @property
    def should_hide(self):
        return self.fulfiller_github_username in settings.BLOCKED_USERS


    @property
    def to_json(self):
        """Define the JSON representation of BountyFulfillment.

        Returns:
            dict: A JSON representation of BountyFulfillment.

        """
        return {
            'address': self.fulfiller_address,
            'bounty_id': self.bounty.pk,
            'email': self.fulfiller_email,
            'githubUsername': self.fulfiller_github_username,
            'payout_status': self.payout_status,
            'payout_amount': self.payout_amount,
            'token_name': self.token_name,
            'payout_tx_id': self.payout_tx_id
        }


class BountySyncRequest(SuperModel):
    """Define the structure for bounty syncing."""

    github_url = models.URLField()
    processed = models.BooleanField()


class Subscription(SuperModel):

    email = models.EmailField(max_length=255)
    raw_data = models.TextField()
    ip = models.CharField(max_length=50)

    def __str__(self):
        return f"{self.email} {self.created_on}"


class SendCryptoAssetQuerySet(models.QuerySet):
    """Handle the manager queryset for SendCryptoAsset."""

    def send_success(self):
        """Filter results down to successful sends only."""
        return self.filter(tx_status='success').exclude(txid='')

    def not_submitted(self):
        """Filter results down to successful sends only."""
        return self.filter(tx_status='not_subed')

    def send_pending(self):
        """Filter results down to pending sends only."""
        return self.filter(tx_status='pending').exclude(txid='')

    def send_happy_path(self):
        """Filter results down to pending/success sends only."""
        return self.filter(tx_status__in=['pending', 'success']).exclude(txid='')

    def send_fail(self):
        """Filter results down to failed sends only."""
        return self.filter(Q(txid='') | Q(tx_status__in=['dropped', 'unknown', 'na', 'error']))

    def receive_success(self):
        """Filter results down to successful receives only."""
        return self.filter(receive_tx_status='success').exclude(receive_txid='')

    def receive_pending(self):
        """Filter results down to pending receives only."""
        return self.filter(receive_tx_status='pending').exclude(receive_txid='')

    def receive_happy_path(self):
        """Filter results down to pending receives only."""
        return self.filter(receive_tx_status__in=['pending', 'success']).exclude(receive_txid='')

    def receive_fail(self):
        """Filter results down to failed receives only."""
        return self.filter(Q(receive_txid='') | Q(receive_tx_status__in=['dropped', 'unknown', 'na', 'error']))


class SendCryptoAsset(SuperModel):
    """Abstract Base Class to handle the model for both Tips and Kudos."""

    TX_STATUS_CHOICES = (
        ('na', 'na'),  # not applicable
        ('pending', 'pending'),
        ('success', 'success'),
        ('error', 'error'),
        ('unknown', 'unknown'),
        ('dropped', 'dropped'),
        ('not_subed', 'not_subed'), # not submitted to chain yet
    )

    web3_type = models.CharField(max_length=50, default='v3')
    emails = JSONField(blank=True)
    url = models.CharField(max_length=255, default='', blank=True)
    primary_email = models.CharField(max_length=255, default='', blank=True)
    tokenName = models.CharField(max_length=255, default='ETH')
    tokenAddress = models.CharField(max_length=255, blank=True)
    amount = models.DecimalField(default=1, decimal_places=4, max_digits=50)
    comments_public = models.TextField(default='', blank=True)
    ip = models.CharField(max_length=50)
    github_url = models.URLField(null=True, blank=True)
    from_name = models.CharField(max_length=255, default='', blank=True)
    from_email = models.CharField(max_length=255, default='', blank=True)
    from_username = models.CharField(max_length=255, default='', blank=True)
    username = models.CharField(max_length=255, default='', blank=True)  # to username
    network = models.CharField(max_length=255, default='')
    txid = models.CharField(max_length=255, default='')
    receive_txid = models.CharField(max_length=255, default='', blank=True)
    received_on = models.DateTimeField(null=True, blank=True)
    from_address = models.CharField(max_length=255, default='', blank=True)
    receive_address = models.CharField(max_length=255, default='', blank=True)
    metadata = JSONField(default=dict, blank=True)
    is_for_bounty_fulfiller = models.BooleanField(
        default=False,
        help_text='If this option is chosen, this tip will be automatically paid to the bounty'
                  ' fulfiller, not self.usernameusername.',
    )

    tx_status = models.CharField(max_length=9, choices=TX_STATUS_CHOICES, default='na', db_index=True)
    receive_tx_status = models.CharField(max_length=9, choices=TX_STATUS_CHOICES, default='na', db_index=True)
    tx_time = models.DateTimeField(null=True, blank=True)
    receive_tx_time = models.DateTimeField(null=True, blank=True)

    # QuerySet Manager
    objects = SendCryptoAssetQuerySet.as_manager()

    class Meta:
        abstract = True

    def __str__(self):
        """Return the string representation for a tip."""
        if self.web3_type == 'yge':
            return f"({self.network}) - {self.status}{' ORPHAN' if not self.emails else ''} " \
               f"{self.amount} {self.tokenName} to {self.username} from {self.from_name or 'NA'}, " \
               f"created: {naturalday(self.created_on)}, expires: {naturalday(self.expires_date)}"
        status = 'funded' if self.txid else 'not funded'
        status = status if not self.receive_txid else 'received'
        return f"({self.web3_type}) {status} {self.amount} {self.tokenName} to {self.username} from {self.from_name or 'NA'}"

    # TODO: DRY
    def get_natural_value(self):
        if self.tokenAddress == '0x0':
            return self.amount
        token = addr_to_token(self.tokenAddress)
        decimals = token['decimals']
        return float(self.amount) / 10**decimals

    @property
    def value_true(self):
        return self.get_natural_value()

    @property
    def amount_in_wei(self):
        token = addr_to_token(self.tokenAddress)
        decimals = token['decimals'] if token else 18
        return float(self.amount) * 10**decimals

    @property
    def amount_in_whole_units(self):
        return float(self.amount)

    @property
    def org_name(self):
        try:
            return org_name(self.github_url)
        except Exception:
            return None

    @property
    def org_profile(self):
        if not self.org_name:
            return None
        profiles = Profile.objects.filter(handle=self.org_name.lower())
        if profiles.count():
            return profiles.first()
        return None

    # TODO: DRY
    @property
    def value_in_eth(self):
        if self.tokenName == 'ETH':
            return self.amount
        try:
            return convert_amount(self.amount, self.tokenName, 'ETH')
        except Exception:
            return None

    @property
    def value_in_usdt_now(self):
        return self.value_in_usdt_at_time(None)

    @property
    def value_in_usdt(self):
        return self.value_in_usdt_then

    @property
    def value_in_usdt_then(self):
        return self.value_in_usdt_at_time(self.created_on)

    @property
    def token_value_in_usdt_now(self):
        try:
            return round(convert_token_to_usdt(self.tokenName), 2)
        except ConversionRateNotFoundError:
            return None

    @property
    def token_value_in_usdt_then(self):
        try:
            return round(convert_token_to_usdt(self.tokenName, self.created_on), 2)
        except ConversionRateNotFoundError:
            return None

    def value_in_usdt_at_time(self, at_time):
        decimals = 1
        if self.tokenName in settings.STABLE_COINS:
            return float(self.amount)
        try:
            return round(float(convert_amount(self.amount, self.tokenName, 'USDT', at_time)) / decimals, 2)
        except ConversionRateNotFoundError:
            try:
                in_eth = convert_amount(self.amount, self.tokenName, 'ETH', at_time)
                return round(float(convert_amount(in_eth, 'ETH', 'USDT', at_time)) / decimals, 2)
            except ConversionRateNotFoundError:
                return None

    @property
    def status(self):
        if self.receive_txid:
            return "RECEIVED"
        return "PENDING"

    @property
    def github_org_name(self):
        try:
            return org_name(self.github_url)
        except Exception:
            return None

    def is_notification_eligible(self, var_to_check=True):
        """Determine whether or not a notification is eligible for transmission outside of production.

        Returns:
            bool: Whether or not the Tip is eligible for outbound notifications.

        """
        if not var_to_check or self.network != settings.ENABLE_NOTIFICATIONS_ON_NETWORK:
            return False
        if self.network == 'mainnet' and (settings.DEBUG or settings.ENV != 'prod'):
            return False
        if (settings.DEBUG or settings.ENV != 'prod') and settings.GITHUB_API_USER != self.github_org_name:
            return False
        return True

    def update_tx_status(self):
        """ Updates the tx status according to what infura says about the tx

        """
        from dashboard.utils import get_tx_status
        from economy.tx import getReplacedTX
        self.tx_status, self.tx_time = get_tx_status(self.txid, self.network, self.created_on)
        
        #handle scenario in which a txn has been replaced
        if self.tx_status in ['pending', 'dropped', 'unknown', '']:
            new_tx = getReplacedTX(self.txid)
            if new_tx:
                self.txid = new_tx

        return bool(self.tx_status)

    def update_receive_tx_status(self):
        """ Updates the receive tx status according to what infura says about the receive tx

        """
        from dashboard.utils import get_tx_status
        self.receive_tx_status, self.receive_tx_time = get_tx_status(self.receive_txid, self.network, self.created_on)
        return bool(self.receive_tx_status)

    @property
    def bounty(self):
        try:
            return Bounty.objects.current().filter(
                github_url__iexact=self.github_url,
                network=self.network).order_by('-web3_created').first()
        except Bounty.DoesNotExist:
            return None


class Tip(SendCryptoAsset):
    """ Inherit from SendCryptoAsset base class, and extra fields that are needed for Tips. """
    expires_date = models.DateTimeField(null=True, blank=True)
    comments_priv = models.TextField(default='', blank=True)
    recipient_profile = models.ForeignKey(
        'dashboard.Profile', related_name='received_tips', on_delete=models.SET_NULL, null=True, blank=True
    )
    sender_profile = models.ForeignKey(
        'dashboard.Profile', related_name='sent_tips', on_delete=models.SET_NULL, null=True, blank=True
    )

    @property
    def is_programmatic_comment(self):
        if 'activity:' in self.comments_priv:
            return True
        if 'comment:' in self.comments_priv:
            return True

    @property
    def attached_object(self):
        if not self.comments_priv:
            return None
        if 'activity:' in self.comments_priv:
            pk = self.comments_priv.split(":")[1]
            obj = Activity.objects.get(pk=pk)
            return obj
        if 'comment:' in self.comments_priv:
            pk = self.comments_priv.split(":")[1]
            from townsquare.models import Comment
            obj = Comment.objects.get(pk=pk)
            return obj

    def trigger_townsquare(instance):
        if instance.network == 'mainnet' or settings.DEBUG:
            from townsquare.models import Comment
            network = instance.network if instance.network != 'mainnet' else ''
            if 'activity:' in instance.comments_priv:
                activity=instance.attached_object
                comment = f"Just sent a tip of {instance.amount} {network} ETH to @{instance.username}"
                comment = Comment.objects.create(profile=instance.sender_profile, activity=activity, comment=comment)

            if 'comment:' in instance.comments_priv:
                _comment=instance.attached_object
                _comment.save()
                comment = f"Just sent a tip of {instance.amount} {network} ETH to @{instance.username}"
                comment = Comment.objects.create(profile=instance.sender_profile, activity=_comment.activity, comment=comment)



    @property
    def receive_url(self):
        if self.web3_type == 'yge':
            return self.url
        elif self.web3_type == 'v3':
            return self.receive_url_for_recipient
        elif self.web3_type != 'v2':
            raise Exception

        return self.receive_url_for_recipient

    @property
    def receive_url_for_recipient(self):
        if self.web3_type != 'v3':
            logger.error('Web3 type is not "v3"')
            return ''

        try:
            key = self.metadata['reference_hash_for_receipient']
            return f"{settings.BASE_URL}tip/receive/v3/{key}/{self.txid}/{self.network}"
        except Exception as e:
            logger.warning('Receive url for Tip recipient not found')
            return ''


class TipPayoutException(Exception):
    pass



class TipPayout(SuperModel):

    """Model representing redemption of a Kudos
    """
    tip = models.ForeignKey(
        'dashboard.tip', related_name='payouts', on_delete=models.CASCADE
    )
    profile = models.ForeignKey(
        'dashboard.Profile', related_name='tip_payouts', on_delete=models.CASCADE
    )
    txid = models.CharField(max_length=255, default='')

    def __str__(self):
        """Return the string representation of a model."""
        return f"tip: {self.tip.pk} profile: {self.profile.handle}"


class FundRequest(SuperModel):
    profile = models.ForeignKey(
        'dashboard.Profile', related_name='requests_receiver', on_delete=models.CASCADE
    )
    requester = models.ForeignKey(
        'dashboard.Profile', related_name='requests_sender', on_delete=models.CASCADE
    )
    token_name = models.CharField(max_length=255, default='ETH')
    amount = models.DecimalField(default=1, decimal_places=4, max_digits=50)
    comments = models.TextField(default='', blank=True)
    tip = models.OneToOneField(Tip, on_delete=models.CASCADE, null=True, blank=True)
    network = models.CharField(max_length=255, default='')
    address = models.CharField(max_length=255, default='')
    created_on = models.DateTimeField(auto_now_add=True)

    @property
    def url(self):
        return settings.BASE_URL + f'tip?request={self.pk}'

    def get_absolute_url(self):
        return self.url


@receiver(post_save, sender=FundRequest, dispatch_uid="post_save_fund_request")
def psave_fund_request(sender, instance, created, **kwargs):
    if created:
        fund_request_email(instance, [instance.profile.email])


@receiver(pre_save, sender=Tip, dispatch_uid="psave_tip")
def psave_tip(sender, instance, **kwargs):
    # when a new tip is saved, make sure it doesnt have whitespace in it
    instance.username = instance.username.replace(' ', '')
    # set missing attributes
    if not instance.sender_profile:
        profiles = Profile.objects.filter(handle=instance.from_username.lower())
        if profiles.exists():
            instance.sender_profile = profiles.first()
    if not instance.recipient_profile:
        profiles = Profile.objects.filter(handle=instance.username.lower())
        if profiles.exists():
            instance.recipient_profile = profiles.first()


@receiver(post_save, sender=Tip, dispatch_uid="post_save_tip")
def postsave_tip(sender, instance, created, **kwargs):
    is_valid = instance.sender_profile != instance.recipient_profile and instance.txid
    if instance.pk and is_valid:
        value_true = 0
        value_usd = 0
        try:
            value_usd = instance.value_in_usdt_then
            value_true = instance.value_true
        except:
            pass
        Earning.objects.update_or_create(
            source_type=ContentType.objects.get(app_label='dashboard', model='tip'),
            source_id=instance.pk,
            defaults={
                "created_on":instance.created_on,
                "org_profile":instance.org_profile,
                "from_profile":instance.sender_profile,
                "to_profile":instance.recipient_profile,
                "value_usd":value_usd,
                "url":'https://gitcoin.co/tips',
                "network":instance.network,
                "txid":instance.txid,
                "token_name":instance.tokenName,
                "token_value":value_true,
            }
            )

# method for updating
@receiver(pre_save, sender=Bounty, dispatch_uid="psave_bounty")
def psave_bounty(sender, instance, **kwargs):
    idx_experience_level = {
        'Unknown': 1,
        'Beginner': 2,
        'Intermediate': 3,
        'Advanced': 4,
    }

    idx_project_length = {
        'Unknown': 1,
        'Hours': 2,
        'Days': 3,
        'Weeks': 4,
        'Months': 5,
    }

    instance.idx_status = instance.status
    instance.fulfillment_accepted_on = instance.get_fulfillment_accepted_on
    instance.fulfillment_submitted_on = instance.get_fulfillment_submitted_on
    instance.fulfillment_started_on = instance.get_fulfillment_started_on
    instance._val_usd_db = instance.get_value_in_usdt if instance.get_value_in_usdt else 0
    instance._val_usd_db_now = instance.get_value_in_usdt_now if instance.get_value_in_usdt_now else 0
    instance.idx_experience_level = idx_experience_level.get(instance.experience_level, 0)
    instance.idx_project_length = idx_project_length.get(instance.project_length, 0)
    instance.token_value_time_peg = instance.get_token_value_time_peg
    instance.token_value_in_usdt = instance.get_token_value_in_usdt
    instance.value_in_usdt_now = instance.get_value_in_usdt_now
    instance.value_in_usdt = instance.get_value_in_usdt
    instance.value_in_eth = instance.get_value_in_eth
    instance.value_true = instance.get_value_true

    if not instance.bounty_owner_profile:
        if instance.bounty_owner_github_username:
            profiles = Profile.objects.filter(handle=instance.bounty_owner_github_username.lower().replace('@',''))
            if profiles.exists():
                instance.bounty_owner_profile = profiles.first()

    # this is added to allow activities, project submissions, etc. to attach to a specific bounty based on standard_bounties_id - DL
    if instance.pk and not instance.is_bounties_network and instance.standard_bounties_id == 0:
        instance.standard_bounties_id = CROSS_CHAIN_STANDARD_BOUNTIES_OFFSET + instance.pk

    from django.contrib.contenttypes.models import ContentType
    from search.models import SearchResult
    ct = ContentType.objects.get(app_label='dashboard', model='bounty')
    if instance.current_bounty and instance.pk:
        SearchResult.objects.update_or_create(
            source_type=ct,
            source_id=instance.pk,
            defaults={
                "created_on":instance.web3_created,
                "title":instance.title,
                "description":instance.issue_description,
                "url":instance.url,
                "visible_to":None,
                'img_url': instance.get_avatar_url(True),
            }
            )
        # delete any old bounties
        if instance.prev_bounty and instance.prev_bounty.pk:
            for sr in SearchResult.objects.filter(source_type=ct, source_id=instance.prev_bounty.pk):
                sr.delete()


@receiver(post_save, sender=BountyFulfillment, dispatch_uid="psave_bounty_fulfill")
def psave_bounty_fulfilll(sender, instance, **kwargs):
    if instance.pk and instance.accepted:
        Earning.objects.update_or_create(
            source_type=ContentType.objects.get(app_label='dashboard', model='bountyfulfillment'),
            source_id=instance.pk,
            defaults={
                "created_on":instance.created_on,
                "org_profile":instance.bounty.org_profile,
                "from_profile":instance.bounty.bounty_owner_profile,
                "to_profile":instance.profile,
                "value_usd":instance.bounty.value_in_usdt_then,
                "url":instance.bounty.url,
                "network":instance.bounty.network,
                "txid":'',
                "token_name":instance.bounty.token_name,
                "token_value":instance.bounty.value_in_token,
            }
            )


class InterestQuerySet(models.QuerySet):
    """Handle the manager queryset for Interests."""

    def needs_review(self):
        """Filter results to Interest objects requiring review by moderators."""
        return self.filter(status=Interest.STATUS_REVIEW)

    def warned(self):
        """Filter results to Interest objects that are currently in warning."""
        return self.filter(status=Interest.STATUS_WARNED)


class Interest(SuperModel):
    """Define relationship for profiles expressing interest on a bounty."""

    STATUS_REVIEW = 'review'
    STATUS_WARNED = 'warned'
    STATUS_OKAY = 'okay'
    STATUS_SNOOZED = 'snoozed'
    STATUS_PENDING = 'pending'

    WORK_STATUSES = (
        (STATUS_REVIEW, 'Needs Review'),
        (STATUS_WARNED, 'Hunter Warned'),
        (STATUS_OKAY, 'Okay'),
        (STATUS_SNOOZED, 'Snoozed'),
        (STATUS_PENDING, 'Pending'),
    )

    profile = models.ForeignKey('dashboard.Profile', related_name='interested', on_delete=models.CASCADE)
    created = models.DateTimeField(auto_now_add=True, blank=True, null=True, verbose_name=_('Date Created'))
    issue_message = models.TextField(default='', blank=True, verbose_name=_('Issue Comment'))
    pending = models.BooleanField(
        default=False,
        help_text=_('If this option is chosen, this interest is pending and not yet active'),
        verbose_name=_('Pending'),
    )
    acceptance_date = models.DateTimeField(blank=True, null=True, verbose_name=_('Date Accepted'))
    status = models.CharField(
        choices=WORK_STATUSES,
        default=STATUS_OKAY,
        max_length=7,
        help_text=_('Whether or not the interest requires review'),
        verbose_name=_('Needs Review'))

    # Interest QuerySet Manager
    objects = InterestQuerySet.as_manager()

    def __str__(self):
        """Define the string representation of an interested profile."""
        return f"{self.profile.handle} / pending: {self.pending} / status: {self.status}"

    @property
    def bounties(self):
        return Bounty.objects.filter(interested=self)

    def change_status(self, status=None):
        if status is None or status not in self.WORK_STATUSES:
            return self
        self.status = status
        self.save()
        return self

    def mark_for_review(self):
        """Flag the Interest for review by the moderation team."""
        self.status = self.STATUS_REVIEW
        self.save()
        return self

def auto_user_approve(interest, bounty):
    interest.pending = False
    interest.acceptance_date = timezone.now()
    start_work_approved(interest, bounty)
    maybe_market_to_github(bounty, 'work_started', profile_pairs=bounty.profile_pairs)
    maybe_market_to_slack(bounty, 'worker_approved')
    maybe_market_to_user_slack(bounty, 'worker_approved')


@receiver(post_save, sender=Interest, dispatch_uid="psave_interest")
@receiver(post_delete, sender=Interest, dispatch_uid="pdel_interest")
def psave_interest(sender, instance, **kwargs):
    # when a new interest is saved, update the status on frontend
    print("signal: updating bounties psave_interest")
    for bounty in Bounty.objects.filter(interested=instance):

        if bounty.bounty_reserved_for_user == instance.profile:
            auto_user_approve(instance, bounty)
        bounty.save()


class ActivityQuerySet(models.QuerySet):
    """Handle the manager queryset for Activities."""

    def needs_review(self):
        """Filter results to Activity objects to be reviewed by moderators."""
        return self.select_related('bounty', 'profile').filter(needs_review=True)

    def reviewed(self):
        """Filter results to Activity objects to be reviewed by moderators."""
        return self.select_related('bounty', 'profile').filter(
            needs_review=False,
            activity_type__in=['bounty_abandonment_escalation_to_mods', 'bounty_abandonment_warning'],
        )

    def warned(self):
        """Filter results to Activity objects to be reviewed by moderators."""
        return self.select_related('bounty', 'profile').filter(
            activity_type='bounty_abandonment_warning',
        )

    def escalated_for_removal(self):
        """Filter results to Activity objects to be reviewed by moderators."""
        return self.select_related('bounty', 'profile').filter(
            activity_type='bounty_abandonment_escalation_to_mods',
        )

    def related_to(self, profile):
        """Filter results to Activity objects which are related to a particular profile.

        Activities related to a Profile can be defined as:
            - Posts created by that user
            - Posts that the user likes (even a comment)
            - Posts tipped by that user (even a comment)
            - Posts the user commented on
        """
        from townsquare.models import Like, Comment

        # Posts created by that user
        posts = self.filter(profile=profile)

        # Posts that the user likes (even a comment)
        likes = Like.objects.filter(profile=profile).all()
        activity_pks = [_.activity.pk for _ in likes]
        posts.union(self.filter(pk__in=activity_pks))

        comments = Comment.objects.filter(likes__contains=[profile.pk]).all()
        activity_pks = [_.activity.pk for _ in comments]
        posts.union(self.filter(pk__in=activity_pks))

        # Posts tipped by that user (even a comment)
        tips = Tip.objects.filter(sender_profile=profile).all()
        activity_pks = []
        for tip in tips:
            if  tip.comments_priv:
                obj = tip.attached_object()
                if 'activity:' in tip.comments_priv:
                    activity_pks.append(obj.pk)
                if 'comment:' in tip.comments_priv:
                    activity_pks.append(obj.activity.pk)
        posts.union(self.filter(pk__in=activity_pks))


        # Posts the user commented on
        comments = Comment.objects.filter(profile=profile).all()
        activity_pks = [_.activity.pk for _ in comments]
        posts.union(self.filter(pk__in=activity_pks))

        return posts


class Activity(SuperModel):
    """Represent Start work/Stop work event.

    Attributes:
        ACTIVITY_TYPES (list of tuples): The valid activity types.

    """

    ACTIVITY_TYPES = [
        ('wall_post', 'Wall Post'),
        ('status_update', 'Update status'),
        ('new_bounty', 'New Bounty'),
        ('start_work', 'Work Started'),
        ('stop_work', 'Work Stopped'),
        ('work_submitted', 'Work Submitted'),
        ('work_done', 'Work Done'),
        ('worker_approved', 'Worker Approved'),
        ('worker_rejected', 'Worker Rejected'),
        ('worker_applied', 'Worker Applied'),
        ('increased_bounty', 'Increased Funding'),
        ('killed_bounty', 'Canceled Bounty'),
        ('new_tip', 'New Tip'),
        ('receive_tip', 'Tip Received'),
        ('bounty_abandonment_escalation_to_mods', 'Escalated checkin from @gitcoinbot about bounty status'),
        ('bounty_abandonment_warning', 'Checkin from @gitcoinbot about bounty status'),
        ('bounty_removed_slashed_by_staff', 'Dinged and Removed from Bounty by Staff'),
        ('bounty_removed_by_staff', 'Removed from Bounty by Staff'),
        ('bounty_removed_by_funder', 'Removed from Bounty by Funder'),
        ('new_crowdfund', 'New Crowdfund Contribution'),
        # Grants
        ('new_grant', 'New Grant'),
        ('update_grant', 'Updated Grant'),
        ('killed_grant', 'Cancelled Grant'),
        ('negative_contribution', 'Negative Grant Contribution'),
        ('new_grant_contribution', 'Contributed to Grant'),
        ('new_grant_subscription', 'Subscribed to Grant'),
        ('killed_grant_contribution', 'Cancelled Grant Contribution'),
        ('new_kudos', 'New Kudos'),
        ('created_kudos', 'Created Kudos'),
        ('receive_kudos', 'Receive Kudos'),
        ('joined', 'Joined Gitcoin'),
        ('played_quest', 'Played Quest'),
        ('beat_quest', 'Beat Quest'),
        ('created_quest', 'Created Quest'),
        ('updated_avatar', 'Updated Avatar'),
        ('mini_clr_payout', 'Mini CLR Payout'),
        ('leaderboard_rank', 'Leaderboard Rank'),
        ('consolidated_leaderboard_rank', 'Consolidated Leaderboard Rank'),
        ('consolidated_mini_clr_payout', 'Consolidated CLR Payout'),
        ('hackathon_registration', 'Hackathon Registration'),
        ('new_hackathon_project', 'New Hackathon Project'),
        ('flagged_grant', 'Flagged Grant'),
    ]

    profile = models.ForeignKey(
        'dashboard.Profile',
        related_name='activities',
        on_delete=models.CASCADE
    )
    bounty = models.ForeignKey(
        'dashboard.Bounty',
        related_name='activities',
        on_delete=models.CASCADE,
        blank=True,
        null=True
    )
    tip = models.ForeignKey(
        'dashboard.Tip',
        related_name='activities',
        on_delete=models.CASCADE,
        blank=True,
        null=True
    )
    kudos_transfer = models.ForeignKey(
        'kudos.KudosTransfer',
        related_name='activities',
        on_delete=models.CASCADE,
        blank=True, null=True
    )
    kudos = models.ForeignKey(
        'kudos.Token',
        related_name='activities',
        on_delete=models.CASCADE,
        blank=True, null=True
    )
    grant = models.ForeignKey(
        'grants.Grant',
        related_name='activities',
        on_delete=models.CASCADE,
        blank=True, null=True
    )
    subscription = models.ForeignKey(
        'grants.Subscription',
        related_name='activities',
        on_delete=models.CASCADE,
        blank=True, null=True
    )
    hackathonevent = models.ForeignKey(
        'dashboard.HackathonEvent',
        related_name='activities',
        on_delete=models.CASCADE,
        blank=True, null=True
    )
    project = models.ForeignKey(
        'dashboard.HackathonProject',
        related_name='hackathon_projects',
        on_delete=models.CASCADE,
        blank=True, null=True
    )

    created = models.DateTimeField(auto_now_add=True, blank=True, null=True, db_index=True)
    activity_type = models.CharField(max_length=50, choices=ACTIVITY_TYPES, blank=True, db_index=True)
    metadata = JSONField(default=dict, blank=True)
    needs_review = models.BooleanField(default=False)
    view_count = models.IntegerField(default=0, db_index=True)
    other_profile = models.ForeignKey(
        'dashboard.Profile',
        related_name='other_activities',
        on_delete=models.CASCADE,
        null=True,
        blank=True
    )
    hidden = models.BooleanField(default=False, db_index=True)
    cached_view_props = JSONField(default=dict, blank=True)

    # Activity QuerySet Manager
    objects = ActivityQuerySet.as_manager()

    def __str__(self):
        """Define the string representation of an interested profile."""
        return f"{self.profile.handle} type: {self.activity_type} created: {naturalday(self.created)} " \
               f"needs review: {self.needs_review}"

    def get_absolute_url(self):
        return self.url

    @property
    def show_token_info(self):
        return self.activity_type in 'new_bounty,increased_bounty,killed_bounty,negative_contribution,new_grant_contribution,killed_grant_contribution,new_grant_subscription,new_tip,new_crowdfund'.split(',')

    @property
    def video_participants_count(self):
        if not self.metadata.get('video'):
            return 0
        try:
            from app.services import RedisService
            redis = RedisService().redis
            result = redis.get(self.pk)
            if not result:
                return 0
            return int(result.decode('utf-8'))
        except KeyError:
            return 0


    @property
    def action_url(self):
        if self.bounty:
            return self.bounty.url
        if self.grant:
            return self.grant.url
        if self.kudos:
            return self.kudos.url
        if self.profile:
            return self.profile.url
        return ""

    @property
    def what(self):
        # returns what your wall post target is
        if self.grant:
            return 'grant'
        if self.kudos:
            return 'kudos'
        if self.other_profile:
            return 'profile'
        return ""

    @property
    def url(self):
        return f"{settings.BASE_URL}{self.relative_url}"

    @property
    def relative_url(self):
        return f"townsquare?tab=activity:{self.pk}"

    @property
    def humanized_activity_type(self):
        """Turn snake_case into Snake Case.

        Returns:
            str: The humanized nameactivity_type
        """
        for activity_type in self.ACTIVITY_TYPES:
            if activity_type[0] == self.activity_type:
                return activity_type[1]
        return ' '.join([x.capitalize() for x in self.activity_type.split('_')])

    def point_value(self):
        """

        Returns:
            int the Point value of this activity
        """
        return point_values.get(self.activity_type, 0)

    def i18n_name(self):
        return _(next((x[1] for x in self.ACTIVITY_TYPES if x[0] == self.activity_type), 'Unknown type'))

    @property
    def text(self):
        params = {
            'row': self,
            'hide_date': True,
            'hide_likes': True,
        }
        html_str = render_to_string('shared/activity.html', params)
        soup = BeautifulSoup(html_str)
        txt = soup.get_text()
        txt = txt.replace("\n","")
        for i in range(0, 100):
            txt = txt.replace("  ",' ')
        return txt


    def has_voted(self, user):
        poll = self.metadata.get('poll_choices')
        if poll:
            if user.is_authenticated:
                for ele in poll:
                    if user.profile.pk in ele['answers']:
                        return ele['i']
        return False

    def view_props_for(self, user):
        # get view props
        vp = self

        if not user.is_authenticated:
            return vp

        vp.metadata['liked'] = False
        if self.likes.exists():
            vp.metadata['liked'] = self.likes.filter(profile=user.profile).exists()
            vp.metadata['likes_title'] = "Liked by " + ",".join(self.likes.values_list('profile__handle', flat=True)) + '. '
        vp.metadata['favorite'] = self.favorite_set.filter(user=user).exists()
        vp.metadata['poll_answered'] = self.has_voted(user)

        return vp

    @property
    def tip_count_usd(self):
        network = 'rinkeby' if settings.DEBUG else 'mainnet'
        tips = Tip.objects.filter(comments_priv=f"activity:{self.pk}", network=network)
        return sum([tip.value_in_usdt for tip in tips])

    @property
    def tip_count_eth(self):
        network = 'rinkeby' if settings.DEBUG else 'mainnet'
        tips = Tip.objects.filter(comments_priv=f"activity:{self.pk}", network=network)
        return sum([tip.value_in_eth for tip in tips])

    @property
    def secondary_avatar_url(self):
        if self.metadata.get('to_username'):
            return f"/dynamic/avatar/{self.metadata['to_username']}"
        if self.metadata.get('worker_handle'):
            return f"/dynamic/avatar/{self.metadata['worker_handle']}"
        if self.metadata.get('url'):
            return self.metadata['url']
        if self.bounty:
            return self.bounty.avatar_url
        if self.metadata.get('grant_logo'):
            return self.metadata['grant_logo']
        if self.grant:
            return self.grant.logo.url if self.grant.logo else None
        return None

    @property
    def token_name(self):
        if self.bounty:
            return self.bounty.token_name
        if 'token_name' in self.metadata.keys():
            return self.metadata['token_name']
        return None

    def to_dict(self, fields=None, exclude=None):
        """Define the standard to dict representation of the object.

        Args:
            fields (list): The list of fields to include. If not provided,
                include all fields. If not provided, all fields are included.
                Defaults to: None.
            exclude (list): The list of fields to exclude. If not provided,
                no fields are excluded. Default to: None.

        Returns:
            dict: The dictionary representation of the object.

        """
        kwargs = {}
        if fields:
            kwargs['fields'] = fields
        if exclude:
            kwargs['exclude'] = exclude
        return model_to_dict(self, **kwargs)

@receiver(pre_save, sender=Activity, dispatch_uid="psave_activity")
def psave_activity(sender, instance, **kwargs):
    if instance.bounty and instance.bounty.event:
        if not instance.hackathonevent:
            instance.hackathonevent = instance.bounty.event

    if hasattr(instance, 'profile') and instance.profile and hasattr(instance.profile, 'user') and instance.profile.user and instance.profile.user.is_staff:
        instance.metadata['staff'] = True


@receiver(post_save, sender=Activity, dispatch_uid="post_add_activity")
def post_add_activity(sender, instance, created, **kwargs):
    if created:

        # make sure duplicate activity feed items are removed
        dupes = Activity.objects.exclude(pk=instance.pk)
        dupes = dupes.filter(created_on__gte=(instance.created_on - timezone.timedelta(minutes=5)))
        dupes = dupes.filter(created_on__lte=(instance.created_on + timezone.timedelta(minutes=5)))
        dupes = dupes.filter(profile=instance.profile)
        dupes = dupes.filter(bounty=instance.bounty)
        dupes = dupes.filter(tip=instance.tip)
        dupes = dupes.filter(kudos=instance.kudos)
        dupes = dupes.filter(grant=instance.grant)
        dupes = dupes.filter(subscription=instance.subscription)
        dupes = dupes.filter(activity_type=instance.activity_type)
        dupes = dupes.filter(metadata=instance.metadata)
        dupes = dupes.filter(needs_review=instance.needs_review)
        for dupe in dupes:
            dupe.delete()




class LabsResearch(SuperModel):
    """Define the structure of Labs Research object."""

    title = models.CharField(max_length=255)
    description = models.CharField(max_length=1000)
    link = models.URLField(null=True)
    image = models.ImageField(upload_to='labs', blank=True, null=True)
    upcoming = models.BooleanField(default=True)

    def __str__(self):
        return self.title


class UserVerificationModel(SuperModel):
    """Define the checkboxes for user verification."""

    user = models.OneToOneField(User, on_delete=models.SET_NULL, null=True, blank=True)
    verified = models.BooleanField(
        default=False,
        help_text='Select to display the Verified checkmark on the user\'s profile',
    )
    speedy_and_responsive = models.BooleanField(
        default=False,
    )
    great_communication = models.BooleanField(
        default=False,
    )
    bug_free_code = models.BooleanField(
        default=False,
    )
    completed_x_bounties = models.BooleanField(
        default=False,
    )

    def __str__(self):
        return f"User: {self.user}; Verified: {self.verified}"


class BountyInvites(SuperModel):
    """Define the structure of bounty invites."""

    INVITE_STATUS = [
        ('pending', 'pending'),
        ('accepted', 'accepted'),
        ('completed', 'completed'),
    ]

    bounty = models.ManyToManyField('dashboard.Bounty', related_name='bountyinvites', blank=True)
    inviter = models.ManyToManyField(User, related_name='inviter', blank=True)
    invitee = models.ManyToManyField(User, related_name='invitee', blank=True)
    status = models.CharField(max_length=20, choices=INVITE_STATUS, blank=True)

    def __str__(self):
        return f"Inviter: {self.inviter}; Invitee: {self.invitee}; Bounty: {self.bounty}"

    @property
    def get_bounty_invite_url(self):
        """Returns a unique url for each bounty and one who is inviting

        Returns:
            A unique string for each bounty
        """
        salt = "X96gRAVvwx52uS6w4QYCUHRfR3OaoB"
        string = self.inviter.username + salt + self.bounty
        return base64.urlsafe_b64encode(string.encode()).decode()


class ProfileQuerySet(models.QuerySet):
    """Define the Profile QuerySet to be used as the objects manager."""

    def slim(self):
        """Filter slims down whats returned from the DB to not include large fields."""
        return self.defer('as_dict', 'as_representation', 'job_location')

    def visible(self):
        """Filter results to only visible profiles."""
        return self.filter(hide_profile=False)

    def hidden(self):
        """Filter results to only hidden profiles."""
        return self.filter(hide_profile=True)


class ProfileManager(models.Manager):
    def get_queryset(self):
        return ProfileQuerySet(self.model, using=self._db).slim()


class Repo(SuperModel):
    name = models.CharField(max_length=255)

    class Meta:
        ordering = ('name',)

    def __str__(self):
        return self.name


class Organization(SuperModel):
    name = models.CharField(max_length=255)
    groups = models.ManyToManyField('auth.Group', blank=True)
    repos = models.ManyToManyField(Repo, blank=True)

    class Meta:
        ordering = ('name',)

    def __str__(self):
        return self.name


class BlockedURLFilter(SuperModel):
    expression = models.CharField(max_length=255, help_text='the expression to search for in order to block that github url (or website)')
    comment = models.TextField(blank=True)

    def __str__(self):
        return self.expression


class HackathonRegistration(SuperModel):
    """Defines the Hackthon profiles registrations"""
    name = models.CharField(max_length=255, help_text='Hackathon slug')

    hackathon = models.ForeignKey(
        'HackathonEvent',
        on_delete=models.SET_NULL,
        null=True,
        blank=True
    )
    referer = models.URLField(null=True, blank=True, help_text='Url comes from')
    registrant = models.ForeignKey(
        'dashboard.Profile',
        related_name='hackathon_registration',
        on_delete=models.CASCADE,
        help_text='User profile'
    )
    def __str__(self):
        return f"Name: {self.name}; Hackathon: {self.hackathon}; Referer: {self.referer}; Registrant: {self.registrant}"


@receiver(post_save, sender=HackathonRegistration, dispatch_uid="post_add_HackathonRegistration")
def post_add_HackathonRegistration(sender, instance, created, **kwargs):
    if created:
        Activity.objects.create(
            profile=instance.registrant,
            hackathonevent=instance.hackathon,
            activity_type='hackathon_registration',

            )


class Profile(SuperModel):
    """Define the structure of the user profile.

    TODO:
        * Remove all duplicate identity related information already stored on User.

    """

    JOB_SEARCH_STATUS = [
        ('AL', 'Actively looking for work'),
        ('PL', 'Passively looking and open to hearing new opportunities'),
        ('N', 'Not open to hearing new opportunities'),
    ]
    PERSONAS = [
        ('hunter', 'Hunter'),
        ('funder', 'Funder'),
        ('', 'Neither'),
    ]

    user = models.OneToOneField(User, on_delete=models.SET_NULL, null=True, blank=True)
    data = JSONField()
    handle = models.CharField(max_length=255, db_index=True, unique=True)
    last_sync_date = models.DateTimeField(null=True)
    last_calc_date = models.DateTimeField(default=get_0_time)
    email = models.CharField(max_length=255, blank=True, db_index=True)
    github_access_token = models.CharField(max_length=255, blank=True, db_index=True)
    gitcoin_chat_access_token = models.CharField(max_length=255, blank=True, db_index=True)
    chat_id = models.CharField(max_length=255, blank=True, db_index=True)
    pref_lang_code = models.CharField(max_length=2, choices=settings.LANGUAGES, blank=True)
    slack_repos = ArrayField(models.CharField(max_length=200), blank=True, default=list)
    slack_token = models.CharField(max_length=255, default='', blank=True)
    custom_tagline = models.CharField(max_length=255, default='', blank=True)
    slack_channel = models.CharField(max_length=255, default='', blank=True)
    suppress_leaderboard = models.BooleanField(
        default=False,
        help_text='If this option is chosen, we will remove your profile information from the leaderboard',
    )
    hide_profile = models.BooleanField(
        default=True,
        help_text='If this option is chosen, we will remove your profile information all_together',
        db_index=True,
    )
    hide_wallet_address = models.BooleanField(
        default=True,
        help_text='If this option is chosen, we will remove your wallet information all together',
    )
    pref_do_not_track = models.BooleanField(
        default=False,
        help_text='If this option is chosen, we will not put GA/FB tracking on pages that you browse',
    )
    trust_profile = models.BooleanField(
        default=False,
        help_text='If this option is chosen, the user is able to submit a faucet/ens domain registration even if they are new to github',
    )
    dont_autofollow_earnings = models.BooleanField(
        default=False,
        help_text='If this option is chosen, Gitcoin will not auto-follow users you do business with',
    )

    keywords = ArrayField(models.CharField(max_length=200), blank=True, default=list)
    organizations = ArrayField(models.CharField(max_length=200), blank=True, default=list)
    organizations_fk = models.ManyToManyField('dashboard.Profile', blank=True)
    profile_organizations = models.ManyToManyField(Organization, blank=True)
    repos = models.ManyToManyField(Repo, blank=True)
    form_submission_records = JSONField(default=list, blank=True)
    max_num_issues_start_work = models.IntegerField(default=5)
    etc_address = models.CharField(max_length=255, default='', blank=True)
    preferred_payout_address = models.CharField(max_length=255, default='', blank=True)
    preferred_kudos_wallet = models.OneToOneField('kudos.Wallet', related_name='preferred_kudos_wallet', on_delete=models.SET_NULL, null=True, blank=True)
    max_tip_amount_usdt_per_tx = models.DecimalField(default=2500, decimal_places=2, max_digits=50)
    max_tip_amount_usdt_per_week = models.DecimalField(default=20000, decimal_places=2, max_digits=50)
    last_visit = models.DateTimeField(null=True, blank=True)
    job_search_status = models.CharField(max_length=2, choices=JOB_SEARCH_STATUS, blank=True)
    show_job_status = models.BooleanField(
        default=False,
        help_text='If this option is chosen, we will not show job search status',
    )
    job_type = models.CharField(max_length=255, default='', blank=True)
    remote = models.BooleanField(
        default=False,
        help_text='If this option is chosen, profile is okay with remote job',
    )
    job_salary = models.DecimalField(default=1, decimal_places=2, max_digits=50)
    job_location = JSONField(default=dict, blank=True)
    location = JSONField(default=dict, blank=True)
    address = models.CharField(max_length=255, default='', blank=True, null=True)
    linkedin_url = models.CharField(max_length=255, default='', blank=True, null=True)
    resume = models.FileField(upload_to=get_upload_filename, null=True, blank=True, help_text=_('The profile resume.'))
    profile_wallpaper = models.CharField(max_length=255, default='', blank=True, null=True)
    actions_count = models.IntegerField(default=3)
    fee_percentage = models.IntegerField(default=10)
    persona_is_funder = models.BooleanField(default=False)
    persona_is_hunter = models.BooleanField(default=False)
    admin_override_name = models.CharField(max_length=255, blank=True, help_text=_('override profile name.'))
    admin_override_avatar = models.ImageField(
        upload_to=get_upload_filename,
        null=True,
        blank=True,
        help_text=_('override profile avatar'),
    )
    dominant_persona = models.CharField(max_length=25, choices=PERSONAS, blank=True)
    selected_persona = models.CharField(max_length=25, choices=PERSONAS, blank=True)
    longest_streak = models.IntegerField(default=0)
    activity_level = models.CharField(max_length=10, blank=True, help_text=_('the users activity level (high, low, new)'))
    num_repeated_relationships = models.IntegerField(default=0)
    avg_hourly_rate = models.DecimalField(default=0, decimal_places=2, max_digits=50)
    success_rate = models.IntegerField(default=0)
    reliability = models.CharField(max_length=10, blank=True, help_text=_('the users reliability level (high, medium, unproven)'))
    as_dict = JSONField(default=dict, blank=True)
    rank_funder = models.IntegerField(default=0)
    rank_org = models.IntegerField(default=0)
    rank_coder = models.IntegerField(default=0)
    referrer = models.ForeignKey('dashboard.Profile', related_name='referred', on_delete=models.CASCADE, null=True, db_index=True, blank=True)
    tribe_description = models.TextField(default='', blank=True, help_text=_('HTML rich description describing tribe.'))
    automatic_backup = models.BooleanField(default=False, help_text=_('automatic backup profile to cloud storage such as 3Box if the flag is true'))
    as_representation = JSONField(default=dict, blank=True)
    tribe_priority = models.TextField(default='', blank=True, help_text=_('HTML rich description for what tribe priorities.'))

    tribes_cover_image = models.ImageField(
        upload_to=get_upload_filename,
        null=True,
        blank=True,
        help_text=_('The Tribes Cover image.'),
    )

    is_org = models.BooleanField(
        default=True,
        help_text='Is this profile an org?',
        db_index=True,
    )

    average_rating = models.DecimalField(default=0, decimal_places=2, max_digits=50, help_text='avg feedback from those who theyve done work with')
    follower_count = models.IntegerField(default=0, db_index=True, help_text='how many users follow them')
    following_count = models.IntegerField(default=0, db_index=True, help_text='how many users are they following')
    earnings_count = models.IntegerField(default=0, db_index=True, help_text='How many times has user earned crypto with Gitcoin')
    spent_count = models.IntegerField(default=0, db_index=True, help_text='How many times has user spent crypto with Gitcoin')
    sms_verification = models.BooleanField(default=False, help_text=_('SMS verification process'))
    validation_attempts = models.PositiveSmallIntegerField(default=0, help_text=_('Number of generated SMS codes to validate account'))
    last_validation_request = models.DateTimeField(blank=True, null=True, help_text=_("When the user requested a code for last time "))
    encoded_number = models.CharField(max_length=255, blank=True, help_text=_('Number with the user validate the account'))

    objects = ProfileManager()
    objects_full = ProfileQuerySet.as_manager()

    @property
    def suggested_bounties(self):
        suggested_bounties = BountyRequest.objects.filter(tribe=self, status='o').order_by('created_on')

        return suggested_bounties if suggested_bounties else []

    @property
    def chat_num_unread_msgs(self):
        from mattermostdriver import Driver
        if not self.gitcoin_chat_access_token:
            return 0

        driver_opts = {
            'scheme': 'https' if settings.CHAT_PORT == 443 else 'http',
            'url': settings.CHAT_SERVER_URL,
            'port': settings.CHAT_PORT,
            'token': self.gitcoin_chat_access_token
        }

        chat_driver = Driver(driver_opts)
        chat_driver.login()

        response = chat_driver.client.make_request('get',
            '/users/me/teams/unread',
            options=None,
            params=None,
            data=None,
            files=None,
            basepath=None)
        total_unread = sum(ele.get('msg_count', 0) for ele in response.json())
        return total_unread


    @property
    def subscribed_threads(self):
        tips = Tip.objects.filter(Q(pk__in=self.received_tips.all()) | Q(pk__in=self.sent_tips.all())).filter(comments_priv__icontains="activity:").all()
        tips = [tip.comments_priv.split(':')[1] for tip in tips]
        tips = [ele for ele in tips if ele.isnumeric()]
        activities = Activity.objects.filter(
         Q(pk__in=self.likes.values_list('activity__pk', flat=True))
         | Q(pk__in=self.comments.values_list('activity__pk', flat=True))
         | Q(pk__in=tips)
         | Q(profile=self)
         | Q(other_profile=self))
        return activities

    @property
    def quest_level(self):
        return self.quest_attempts.filter(success=True).distinct('quest').count() + 1

    @property
    def online_now(self):
        # returns True IFF the user is online now
        if not self.last_chat_status:
            return False
        return self.last_chat_status in ['online', 'away']

    @property
    def match_this_round(self):
        mr = self.matchranking_this_round
        if mr:
            return mr.match_total
        return 0

    @property
    def matchranking_this_round(self):
        if hasattr(self, '_matchranking_this_round'):
            return self._matchranking_this_round
        from townsquare.models import MatchRound
        mr = MatchRound.objects.current().cache(timeout=60).first()
        if mr:
            mr = mr.ranking.filter(profile=self).cache(timeout=60).first()
            self._matchranking_this_round = mr
            if mr:
                return mr
        return None

    @property
    def quest_caste(self):
        castes = [
            'Etherean',
            'Ethereal',
            'BUIDLer',
            'HODLer',
            'Whale',
            'BullBear',
            'MoonKid',
        ]
        i = self.pk % len(castes)
        return castes[i]

    @property
    def get_my_tips(self):
        return Tip.objects.filter(username__iexact=self.handle)

    @property
    def get_sent_tips(self):
        return Tip.objects.filter(from_username__iexact=self.handle)

    @property
    def get_my_bounties(self):
        return self.bounties

    @property
    def get_sent_bounties(self):
        return Bounty.objects.current().filter(bounty_owner_github_username__iexact=self.handle)

    @property
    def get_my_grants(self):
        from grants.models import Grant
        return Grant.objects.filter(Q(admin_profile=self) | Q(team_members__in=[self]) | Q(subscriptions__contributor_profile=self))

    @property
    def team_or_none_if_timeout(self):
        try:
            return self.team
        except TimeoutError as e:
            logger.error(f'timeout for team of {self.handle}; will be fixed when https://github.com/gitcoinco/web/pull/6218/files is in')
            return []

    @property
    @timeout(1)
    def team(self):
        if not self.is_org:
            return Profile.objects.none()
        return Profile.objects.filter(organizations_fk=self)

    @property
    def tribe_members(self):
        if not self.is_org:
            return TribeMember.objects.filter(profile=self).exclude(status='rejected').exclude(profile__user=None)
        return TribeMember.objects.filter(org=self).exclude(status='rejected').exclude(profile__user=None)

    @property
    def ref_code(self):
        return hex(self.pk).replace("0x",'')

    @property
    def get_org_kudos(self):
        from kudos.models import Token

        if not self.is_org:
            return Token.objects.none()
        return Token.objects.filter(Q(name__icontains=self.name)|Q(name__icontains=self.handle)).filter(cloned_from_id=F('token_id')).visible()

    @property
    def get_my_kudos(self):
        from kudos.models import KudosTransfer
        kt_owner_address = KudosTransfer.objects.filter(
            receive_address__iexact=self.preferred_payout_address
        )
        if not self.preferred_payout_address:
            kt_owner_address = KudosTransfer.objects.none()

        kt_profile = KudosTransfer.objects.filter(recipient_profile=self)

        kudos_transfers = kt_profile | kt_owner_address
        kudos_transfers = kudos_transfers.filter(
            kudos_token_cloned_from__contract__network=settings.KUDOS_NETWORK
        )
        kudos_transfers = kudos_transfers.send_success() | kudos_transfers.send_pending() | kudos_transfers.not_submitted()

        # remove this line IFF we ever move to showing multiple kudos transfers on a profile
        kudos_transfers = kudos_transfers.distinct('id')

        return kudos_transfers

    @property
    def get_sent_kudos(self):
        from kudos.models import KudosTransfer
        kt_address = KudosTransfer.objects.filter(
            from_address__iexact=self.preferred_payout_address
        )
        kt_sender_profile = KudosTransfer.objects.filter(sender_profile=self)

        kudos_transfers = kt_address | kt_sender_profile
        kudos_transfers = kudos_transfers.send_success() | kudos_transfers.send_pending() | kudos_transfers.not_submitted()
        kudos_transfers = kudos_transfers.filter(
            kudos_token_cloned_from__contract__network=settings.KUDOS_NETWORK
        )

        # remove this line IFF we ever move to showing multiple kudos transfers on a profile
        kudos_transfers = kudos_transfers.distinct('id')

        return kudos_transfers

    @property
    def get_num_actions(self):
        num = 0
        num += self.get_sent_kudos.count()
        num += self.get_my_kudos.count()
        num += self.get_my_tips.count()
        num += self.get_sent_tips.count()
        num += self.get_my_grants.count()
        return num

    def get_average_star_rating(self, scale=1):
        """Returns the average star ratings (overall and individual topic)
        for a particular user"""

        feedbacks = FeedbackEntry.objects.filter(receiver_profile=self).all()
        average_rating = {}
        average_rating['overall'] = sum([feedback.rating for feedback in feedbacks]) * scale \
            / feedbacks.count() if feedbacks.count() != 0 else 0
        average_rating['code_quality_rating'] = sum([feedback.code_quality_rating for feedback in feedbacks]) * scale \
            / feedbacks.exclude(code_quality_rating=0).count() if feedbacks.exclude(code_quality_rating=0).count() != 0 else 0
        average_rating['communication_rating'] = sum([feedback.communication_rating for feedback in feedbacks]) * scale \
            / feedbacks.exclude(communication_rating=0).count() if feedbacks.exclude(communication_rating=0).count() != 0 else 0
        average_rating['recommendation_rating'] = sum([feedback.recommendation_rating for feedback in feedbacks]) * scale \
            / feedbacks.exclude(recommendation_rating=0).count() if feedbacks.exclude(recommendation_rating=0).count() != 0 else 0
        average_rating['satisfaction_rating'] = sum([feedback.satisfaction_rating for feedback in feedbacks]) * scale \
            / feedbacks.exclude(satisfaction_rating=0).count() if feedbacks.exclude(satisfaction_rating=0).count() != 0 else 0
        average_rating['speed_rating'] = sum([feedback.speed_rating for feedback in feedbacks]) * scale \
            / feedbacks.exclude(speed_rating=0).count() if feedbacks.exclude(speed_rating=0).count() != 0 else 0
        average_rating['total_rating'] = feedbacks.count()
        return average_rating


    @property
    def get_my_verified_check(self):
        verification = UserVerificationModel.objects.filter(user=self.user).first()
        return verification

    @property
    def get_profile_referral_code(self):
        return base64.urlsafe_b64encode(self.handle.encode()).decode()

    @property
    def job_status_verbose(self):
        return dict(Profile.JOB_SEARCH_STATUS).get(self.job_search_status, 'Unknown Job Status')

    @property
    def active_bounties(self):
        active_bounties = Bounty.objects.current().filter(bounty_state='work_started')
        return Interest.objects.filter(profile_id=self.pk, bounty__in=active_bounties)

    @property
    def last_chat_status(self):
        if not self.chat_id:
            return 'offline'
        try:
            from app.services import RedisService
            redis = RedisService().redis
            status = redis.get(f"chat:{self.chat_id}")
            if not status:
                return 'offline'
            return str(status.decode('utf-8'))
        except KeyError:
            return 'offline'

    @property
    def frontend_calc_stale(self):
        return self.last_calc_date < (timezone.now() - timezone.timedelta(hours=72))

    @property
    def org_leaderboard(self):
        return self.leaderboard_helper(self.org_earnings, 'to_profile')

    @property
    def contrib_leaderboard(self):
        return self.leaderboard_helper(self.earnings, 'from_profile')

    @property
    def sent_leaderboard(self):
        return self.leaderboard_helper(self.sent_earnings, 'to_profile')

    def leaderboard_helper(self, earnings, distinct_on):
        order_field = f'{distinct_on}__handle'
        earnings = earnings.filter(network=self.get_network())
        leaderboard = earnings.values(order_field).annotate(sum=Sum('value_usd')).annotate(count=Count('value_usd'))
        kwargs = {order_field:None}
        return [(ele[order_field], ele['count'], ele['sum']) for ele in leaderboard.exclude(**kwargs).order_by('-sum')]

    @property
    def bounties(self):
        fulfilled_bounty_ids = self.fulfilled.all().values_list('bounty_id')
        bounties = Bounty.objects.filter(github_url__istartswith=self.github_url, current_bounty=True)
        for interested in self.interested.all().nocache():
            bounties = bounties | Bounty.objects.filter(interested=interested, current_bounty=True)
        bounties = bounties | Bounty.objects.filter(pk__in=fulfilled_bounty_ids, current_bounty=True)
        bounties = bounties | Bounty.objects.filter(bounty_owner_github_username__iexact=self.handle, current_bounty=True) | Bounty.objects.filter(bounty_owner_github_username__iexact="@" + self.handle, current_bounty=True)
        bounties = bounties | Bounty.objects.filter(github_url__in=[url for url in self.tips.values_list('github_url', flat=True)], current_bounty=True)
        bounties = bounties.distinct()
        return bounties.order_by('-web3_created')

    @property
    def cascaded_persona(self):
        if self.is_org:
            return 'org'
        if self.selected_persona:
            return self.selected_persona
        if self.dominant_persona:
            return self.dominant_persona
        if self.persona_is_funder:
            return 'funder'
        if self.persona_is_hunter:
            return 'hunter'
        return 'hunter'

    @property
    def tips(self):
        on_repo = Tip.objects.filter(github_url__startswith=self.github_url).order_by('-id')
        tipped_for = Tip.objects.filter(username__iexact=self.handle).order_by('-id')
        return on_repo | tipped_for

    def calculate_all(self):
        # calculates all the info needed to make the profile frontend great

        # give the user a profile header if they have not yet selected one
        if not self.profile_wallpaper:
            from dashboard.helpers import load_files_in_directory
            import random
            try:
                wallpapers = load_files_in_directory('wallpapers')
                self.profile_wallpaper = f"/static/wallpapers/{random.choice(wallpapers)}"
            except Exception as e:
                # fix for travis, which has no static dir
                logger.exception(e)

        self.calculate_and_save_persona()
        self.actions_count = self.get_num_actions
        self.activity_level = self.calc_activity_level()
        self.longest_streak = self.calc_longest_streak()
        self.num_repeated_relationships = self.calc_num_repeated_relationships()
        self.avg_hourly_rate = self.calc_avg_hourly_rate()
        self.success_rate = self.calc_success_rate()
        self.reliability = self.calc_reliability_ranking() # must be calc'd last
        self.as_dict = json.loads(json.dumps(self.to_dict()))
        self.as_representation = json.loads(json.dumps(self.to_representation))
        self.last_calc_date = timezone.now() + timezone.timedelta(seconds=1)

    def get_persona_action_count(self):
        hunter_count = 0
        funder_count = 0

        hunter_count += self.interested.count()
        hunter_count += self.received_tips.count()
        hunter_count += self.grant_admin.count()
        hunter_count += self.fulfilled.count()

        funder_count += self.bounties_funded.count()
        funder_count += self.sent_tips.count()
        funder_count += self.grant_contributor.count()

        return hunter_count, funder_count

    def calculate_and_save_persona(self, respect_defaults=True, decide_only_one=False):
        if respect_defaults and decide_only_one:
            raise Exception('cannot use respect_defaults and decide_only_one')

        # respect to defaults
        is_hunter = False
        is_funder = False
        if respect_defaults:
            is_hunter = self.persona_is_hunter
            is_funder = self.persona_is_funder

        # calculate persona
        hunter_count, funder_count = self.get_persona_action_count()
        if hunter_count > funder_count:
            self.dominant_persona = 'hunter'
        elif hunter_count < funder_count:
            self.dominant_persona = 'funder'

        # update db
        if not decide_only_one:
            if hunter_count > 0:
                self.persona_is_hunter = True
            if funder_count > 0:
                self.persona_is_funder = True
        else:
            if hunter_count > funder_count:
                self.persona_is_hunter = True
                self.persona_is_funder = False
            elif funder_count > hunter_count:
                self.persona_is_funder = True
                self.persona_is_hunter = False

    def has_custom_avatar(self):
        from avatar.models import CustomAvatar
        return CustomAvatar.objects.filter(active=True, profile=self).exists()

    def build_random_avatar(self):
        from avatar.utils import build_random_avatar
        from avatar.models import CustomAvatar
        purple = '8A2BE2'
        payload = build_random_avatar(purple, '000000', False)
        try:
            custom_avatar = CustomAvatar.create(self, payload)
            custom_avatar.autogenerated = True
            custom_avatar.save()
            self.activate_avatar(custom_avatar.pk)
            self.save()
            return custom_avatar
        except Exception as e:
            logger.warning('Save Random Avatar - Error: (%s) - Handle: (%s)', e, self.handle)

    def no_times_slashed_by_staff(self):
        user_actions = UserAction.objects.filter(
            profile=self,
            action='bounty_removed_slashed_by_staff',
            )
        return user_actions.count()

    def no_times_been_removed_by_funder(self):
        user_actions = UserAction.objects.filter(
            profile=self,
            action='bounty_removed_by_funder',
            )
        return user_actions.count()

    def no_times_been_removed_by_staff(self):
        user_actions = UserAction.objects.filter(
            profile=self,
            action='bounty_removed_by_staff',
            )
        return user_actions.count()

    def get_desc(self, funded_bounties, fulfilled_bounties):
        role = 'newbie'
        if self.persona_is_funder and self.persona_is_hunter:
            role = 'funder/coder'
        elif self.persona_is_funder:
            role = 'funder'
        elif self.persona_is_hunter:
            role = 'coder'
        if self.is_org:
            role = 'organization'

        total_funded_participated = funded_bounties.count() + fulfilled_bounties.count()
        plural = 's' if total_funded_participated != 1 else ''

        return f"@{self.handle} is a {role} who has participated in {total_funded_participated} " \
               f"transaction{plural} on Gitcoin"


    @property
    def desc(self):
        bounties1 = self.sent_earnings if not self.is_org else Earning.objects.none()
        bounties2 = self.earnings if not self.is_org else self.org_earnings
        return self.get_desc(bounties1, bounties2)

    @property
    def github_created_on(self):
        created_at = self.data.get('created_at', '')

        if not created_at:
            return ''

        created_on = datetime.strptime(created_at, '%Y-%m-%dT%H:%M:%SZ')
        return created_on.replace(tzinfo=pytz.UTC)

    @property
    def repos_data_lite(self):
        from git.utils import get_user
        # TODO: maybe rewrite this so it doesnt have to go to the internet to get the info
        # but in a way that is respectful of db size too
        return get_user(self.handle, '/repos')

    @property
    def repos_data(self):
        from app.utils import add_contributors
        repos_data = self.repos_data_lite
        repos_data = sorted(repos_data, key=lambda repo: repo['stargazers_count'], reverse=True)
        repos_data = [add_contributors(repo_data) for repo_data in repos_data]
        return repos_data

    @property
    def is_moderator(self):
        """Determine whether or not the user is a moderator.

        Returns:
            bool: Whether or not the user is a moderator.

        """
        return self.user.groups.filter(name='Moderators').cache().exists() if self.user else False

    @property
    def is_alpha_tester(self):
        """Determine whether or not the user is an alpha tester.

        Returns:
            bool: Whether or not the user is an alpha tester.

        """
        if self.user.is_staff:
            return True
        return self.user.groups.filter(name='Alpha_Testers').cache().exists() if self.user else False

    @property
    def is_staff(self):
        """Determine whether or not the user is a staff member.

        Returns:
            bool: Whether or not the user is a member of the staff.

        """
        return self.user.is_staff if self.user else False

    def calc_activity_level(self):
        """Determines the activity level of a user

        Returns:
            str: High, Low, Medium, or New

        """
        high_threshold = 7
        med_threshold = 2
        new_threshold_days = 7

        if self.created_on > (timezone.now() - timezone.timedelta(days=new_threshold_days)):
            return "New"

        visits = self.actions.filter(action='Visit')
        visits_last_month = visits.filter(created_on__gt=timezone.now() - timezone.timedelta(days=30)).count()

        if visits_last_month > high_threshold:
            return "High"
        if visits_last_month > med_threshold:
            return "Med"
        return "Low"


    def calc_longest_streak(self):
        """ Determines the longest streak, in workdays, of this user

        Returns:
            int: a number of weekdays

        """

        # setup
        action_dates = self.actions.all().values_list('created_on', flat=True)
        action_dates = set([ele.replace(tzinfo=pytz.utc).strftime('%m/%d/%Y') for ele in action_dates])
        start_date = timezone.datetime(self.created_on.year, self.created_on.month, self.created_on.day).replace(tzinfo=pytz.utc)
        end_date = timezone.datetime(timezone.now().year, timezone.now().month, timezone.now().day).replace(tzinfo=pytz.utc)

        # loop setup
        iterdate = start_date
        max_streak = 0
        this_streak = 0
        while iterdate < end_date:
            # housekeeping
            last_iterdate = start_date
            iterdate += timezone.timedelta(days=1)

            is_weekday = iterdate.weekday() < 5
            if not is_weekday:
                continue

            has_action_during_window = iterdate.strftime('%m/%d/%Y') in action_dates
            if has_action_during_window:
                this_streak += 1
                max_streak = max(max_streak, this_streak)
            else:
                this_streak = 0

        return max_streak

    def calc_num_repeated_relationships(self):
        """ the number of repeat relationships that this user has created


        Returns:
            int: a number of repeat relationships

        """
        relationships = []
        relationships += list(self.sent_earnings.values_list('to_profile__handle', flat=True))
        relationships += list(self.earnings.values_list('from_profile__handle', flat=True))

        rel_count = { key: 0 for key in relationships }
        for rel in relationships:
            rel_count[rel] += 1

        return len([key for key, val in rel_count.items() if val > 1])

    def calc_avg_hourly_rate(self):
        """

        Returns:
            float: the average hourly rate for this user in dollars

        """
        values_list = self.bounties.values_list('fulfillments__fulfiller_hours_worked', 'value_in_usdt')
        values_list = [ele for ele in values_list if (ele[0] and ele[1])]
        if not len(values_list):
            return 0
        hourly_rates = [(ele[1]/ele[0]) for ele in values_list]
        avg_hourly_rate = sum(hourly_rates)/len(hourly_rates)
        return avg_hourly_rate

    def calc_success_rate(self):
        """

        Returns:
            int; the success percentage for this users bounties as a positive integer.

        """
        bounties = self.bounties.filter(network=self.get_network()) if self.cascaded_persona == 'hunter' else self.get_sent_bounties.current()
        completed_bounties = bounties.filter(idx_status='done').count()
        expired_bounties = bounties.filter(idx_status='expired').count()
        cancelled_bounties = bounties.filter(idx_status='cancelled').count()
        eligible_bounties = cancelled_bounties + expired_bounties + completed_bounties

        if eligible_bounties == 0:
            return -1

        return int(completed_bounties * 100 / eligible_bounties)

    def calc_reliability_ranking(self):
        """

        Returns:
            the reliabiliyt ranking that the user has.

        """

        # thresholds
        high_threshold = 3
        med_threshold = 2
        new_threshold_days = 7
        rating_deduction_threshold = 0.7
        rating_merit_threshold = 0.95
        abandon_deduction_threshold = 0.85
        abandon_merit_threshold = 0.95
        abandon_merit_earnings_threshold = med_threshold
        abandon_slash_multiplier = 2
        success_rate_deduction_threshold = 0.65
        success_ratemerit_threshold = 0.85
        num_repeated_relationships_merit_threshold = 3

        # setup
        base_rating = 0
        deductions = 0


        #calculate base rating
        num_earnings = self.earnings.count() + self.sent_earnings.count()
        if num_earnings < 2:
            return "Unproven"

        if num_earnings > high_threshold:
            base_rating = 3 # high
        elif num_earnings > med_threshold:
            base_rating = 2 # medium
        else:
            base_rating = 1 # low

        # calculate deductions

        ## ratings deduction
        num_5_star_ratings = self.feedbacks_got.filter(rating=5).count()
        num_subpar_star_ratings = self.feedbacks_got.filter(rating__lt=4).count()
        total_rating = num_subpar_star_ratings + num_5_star_ratings
        if total_rating:
            if num_5_star_ratings/total_rating < rating_deduction_threshold:
                deductions -= 1
            if num_5_star_ratings/total_rating > rating_merit_threshold:
                deductions += 1

        ## abandonment deduction
        total_removals = self.no_times_been_removed_by_funder() + self.no_times_been_removed_by_staff()+ (self.no_times_slashed_by_staff() * abandon_slash_multiplier)
        if total_rating:
            if total_removals/num_earnings < abandon_deduction_threshold:
                deductions -= 1
            if num_earnings > abandon_merit_earnings_threshold and total_removals/num_earnings > abandon_merit_threshold:
                deductions += 1

        ## success rate deduction
        if self.success_rate != -1:
            if self.success_rate < success_rate_deduction_threshold:
                deductions -= 1
            if self.success_rate > success_ratemerit_threshold:
                deductions += 1

        ## activity level deduction
        if self.activity_level == "High":
                deductions += 1

        ## activity level deduction
        if self.num_repeated_relationships > num_repeated_relationships_merit_threshold:
                deductions += 1

        # calculate final rating
        final_rating = base_rating + deductions
        if final_rating >= 5:
            return "Very High"
        elif final_rating >= 3:
            return "High"
        elif final_rating >= 2:
            return "Medium"
        elif final_rating >= 1:
            return "Low"
        elif final_rating <= 1:
            return "Very Low"

        return 0

    @property
    def completed_bounties(self):
        """Returns bounties completed by user

        Returns:
            number: number of bounties completed

        """
        network = self.get_network()
        return self.bounties.filter(
            idx_status__in=['done'], network=network).count()


    @property
    def get_quarterly_stats(self):
        """Generate last 90 days stats for this user.

        Returns:
            dict : containing the following information
            'user_total_earned_eth': Total earnings of user in ETH.
            'user_total_earned_usd': Total earnings of user in USD.
            'user_total_funded_usd': Total value of bounties funded by the user on bounties in done status in USD
            'user_total_funded_hours': Total hours input by the developers on the fulfillment of bounties created by the user in USD
            'user_fulfilled_bounties_count': Total bounties fulfilled by user
            'user_fufilled_bounties': bool, if the user fulfilled bounties
            'user_funded_bounties_count': Total bounties funded by the user
            'user_funded_bounties': bool, if the user funded bounties in the last quarter
            'user_funded_bounty_developers': Unique set of users that fulfilled bounties funded by the user
            'user_avg_hours_per_funded_bounty': Average hours input by developer on fulfillment per bounty
            'user_avg_hourly_rate_per_funded_bounty': Average hourly rate in dollars per bounty funded by user
            'user_avg_eth_earned_per_bounty': Average earning in ETH earned by user per bounty
            'user_avg_usd_earned_per_bounty': Average earning in USD earned by user per bounty
            'user_num_completed_bounties': Total no. of bounties completed.
            'user_num_funded_fulfilled_bounties': Total bounites that were funded by the user and fulfilled
            'user_bounty_completion_percentage': Percentage of bounties successfully completed by the user
            'user_funded_fulfilled_percentage': Percentage of bounties funded by the user that were fulfilled
            'user_active_in_last_quarter': bool, if the user was active in last quarter
            'user_no_of_languages': No of languages user used while working on bounties.
            'user_languages': Languages that were used in bounties that were worked on.
            'relevant_bounties': a list of Bounty(s) that would match the skillset input by the user into the Match tab of their settings
        """
        user_active_in_last_quarter = False
        user_fulfilled_bounties = False
        user_funded_bounties = False
        last_quarter = datetime.now() - timedelta(days=90)
        bounties = self.bounties.filter(created_on__gte=last_quarter, network='mainnet')
        fulfilled_bounties = [
            bounty for bounty in bounties if bounty.is_fulfiller(self.handle) and bounty.status == 'done'
        ]
        fulfilled_bounties_count = len(fulfilled_bounties)
        funded_bounties = self.get_funded_bounties()
        funded_bounties_count = funded_bounties.count()

        if funded_bounties_count:
            total_funded_usd = funded_bounties.has_funds().aggregate(Sum('value_in_usdt'))['value_in_usdt__sum']
            total_funded_hourly_rate = float(0)
            hourly_rate_bounties_counted = float(0)
            for bounty in funded_bounties:
                hourly_rate = bounty.hourly_rate
                if hourly_rate:
                    total_funded_hourly_rate += bounty.hourly_rate
                    hourly_rate_bounties_counted += 1
            funded_bounty_fulfillments = []
            for bounty in funded_bounties:
                fulfillments = bounty.fulfillments.filter(accepted=True)
                for fulfillment in fulfillments:
                    if isinstance(fulfillment, BountyFulfillment):
                        funded_bounty_fulfillments.append(fulfillment)
            funded_bounty_fulfillments_count = len(funded_bounty_fulfillments)

            total_funded_hours = 0
            funded_fulfillments_with_hours_counted = 0
            if funded_bounty_fulfillments_count:
                from decimal import Decimal
                for fulfillment in funded_bounty_fulfillments:
                    if isinstance(fulfillment.fulfiller_hours_worked, Decimal):
                        total_funded_hours += fulfillment.fulfiller_hours_worked
                        funded_fulfillments_with_hours_counted += 1

            user_funded_bounty_developers = []
            for fulfillment in funded_bounty_fulfillments:
                user_funded_bounty_developers.append(fulfillment.fulfiller_github_username.lstrip('@'))
            user_funded_bounty_developers = [*{*user_funded_bounty_developers}]
            if funded_fulfillments_with_hours_counted:
                avg_hourly_rate_per_funded_bounty = \
                    float(total_funded_hourly_rate) / float(funded_fulfillments_with_hours_counted)
                avg_hours_per_funded_bounty = \
                    float(total_funded_hours) / float(funded_fulfillments_with_hours_counted)
            else:
                avg_hourly_rate_per_funded_bounty = 0
                avg_hours_per_funded_bounty = 0
            funded_fulfilled_bounties = [
                bounty for bounty in funded_bounties if bounty.status == 'done'
            ]
            num_funded_fulfilled_bounties = len(funded_fulfilled_bounties)
            funded_fulfilled_percent = float(
                # Round to 0 places of decimals to be displayed in template
                round(num_funded_fulfilled_bounties * 1.0 / funded_bounties_count, 2) * 100
            )
            user_funded_bounties = True
        else:
            num_funded_fulfilled_bounties = 0
            funded_fulfilled_percent = 0
            user_funded_bounties = False
            avg_hourly_rate_per_funded_bounty = 0
            avg_hours_per_funded_bounty = 0
            total_funded_usd = 0
            total_funded_hours = 0
            user_funded_bounty_developers = []

        total_earned_eth = sum([
            bounty.value_in_eth if bounty.value_in_eth else 0
            for bounty in fulfilled_bounties
        ])
        total_earned_eth /= 10**18
        total_earned_usd = sum([
            bounty.value_in_usdt if bounty.value_in_usdt else 0
            for bounty in fulfilled_bounties
        ])

        num_completed_bounties = bounties.filter(idx_status__in=['done']).count()
        terminal_state_bounties = bounties.filter(idx_status__in=Bounty.TERMINAL_STATUSES).count()
        completetion_percent = int(
            round(num_completed_bounties * 1.0 / terminal_state_bounties, 2) * 100
        ) if terminal_state_bounties != 0 else 0

        avg_eth_earned_per_bounty = 0
        avg_usd_earned_per_bounty = 0

        if fulfilled_bounties_count:
            avg_eth_earned_per_bounty = total_earned_eth / fulfilled_bounties_count
            avg_usd_earned_per_bounty = total_earned_usd / fulfilled_bounties_count
            user_fulfilled_bounties = True

        user_languages = []
        for bounty in fulfilled_bounties:
            user_languages += bounty.keywords.split(',')
        user_languages = set(user_languages)
        user_no_of_languages = len(user_languages)

        if num_completed_bounties or fulfilled_bounties_count:
            user_active_in_last_quarter = True
            relevant_bounties = []
        else:
            from marketing.utils import get_or_save_email_subscriber
            user_coding_languages = get_or_save_email_subscriber(self.email, 'internal').keywords
            if user_coding_languages is not None:
                potential_bounties = Bounty.objects.all()
                relevant_bounties = Bounty.objects.none()
                for keyword in user_coding_languages:
                    relevant_bounties = relevant_bounties.union(potential_bounties.current().filter(
                            network=Profile.get_network(),
                            metadata__icontains=keyword,
                            idx_status__in=['open'],
                            ).order_by('?')
                    )
                relevant_bounties = relevant_bounties[:3]
                relevant_bounties = list(relevant_bounties)
        # Round to 2 places of decimals to be diplayed in templates
        completetion_percent = float('%.2f' % completetion_percent)
        funded_fulfilled_percent = float('%.2f' % funded_fulfilled_percent)
        avg_eth_earned_per_bounty = float('%.2f' % avg_eth_earned_per_bounty)
        avg_usd_earned_per_bounty = float('%.2f' % avg_usd_earned_per_bounty)
        avg_hourly_rate_per_funded_bounty = float('%.2f' % avg_hourly_rate_per_funded_bounty)
        avg_hours_per_funded_bounty = float('%.2f' % avg_hours_per_funded_bounty)
        total_earned_eth = float('%.2f' % total_earned_eth)
        total_earned_usd = float('%.2f' % total_earned_usd)

        user_languages = []
        for bounty in fulfilled_bounties:
            user_languages += bounty.keywords.split(',')
        user_languages = set(user_languages)
        user_no_of_languages = len(user_languages)

        return {
            'user_total_earned_eth': total_earned_eth,
            'user_total_earned_usd': total_earned_usd,
            'user_total_funded_usd': total_funded_usd,
            'user_total_funded_hours': total_funded_hours,
            'user_fulfilled_bounties_count': fulfilled_bounties_count,
            'user_fulfilled_bounties': user_fulfilled_bounties,
            'user_funded_bounties_count': funded_bounties_count,
            'user_funded_bounties': user_funded_bounties,
            'user_funded_bounty_developers': user_funded_bounty_developers,
            'user_avg_hours_per_funded_bounty': avg_hours_per_funded_bounty,
            'user_avg_hourly_rate_per_funded_bounty': avg_hourly_rate_per_funded_bounty,
            'user_avg_eth_earned_per_bounty': avg_eth_earned_per_bounty,
            'user_avg_usd_earned_per_bounty': avg_usd_earned_per_bounty,
            'user_num_completed_bounties': num_completed_bounties,
            'user_num_funded_fulfilled_bounties': num_funded_fulfilled_bounties,
            'user_bounty_completion_percentage': completetion_percent,
            'user_funded_fulfilled_percentage': funded_fulfilled_percent,
            'user_active_in_last_quarter': user_active_in_last_quarter,
            'user_no_of_languages': user_no_of_languages,
            'user_languages': user_languages,
            'relevant_bounties': relevant_bounties
        }

    @property
    def active_avatar(self):
        return self.avatar_baseavatar_related.cache(timeout=60).filter(active=True).first()

    @property
    def active_avatar_nocache(self):
        return self.avatar_baseavatar_related.nocache().filter(active=True).first()

    @property
    def github_url(self):
        return f"https://github.com/{self.handle}"

    @property
    def avatar_url(self):
        if self.admin_override_avatar:
            return self.admin_override_avatar.url
        if self.active_avatar:
            return self.active_avatar.avatar_url
        else:
            github_avatar_img = get_user_github_avatar_image(self.handle)
            if github_avatar_img:
                try:
                    github_avatar = SocialAvatar.github_avatar(self, github_avatar_img)
                    github_avatar.save()
                    self.activate_avatar(github_avatar.pk)
                    self.save()
                    return self.active_avatar.avatar_url
                except Exception as e:
                    logger.warning(f'Encountered ({e}) while attempting to save a user\'s github avatar')
        return f"{settings.BASE_URL}dynamic/avatar/{self.handle}"

    @property
    def avatar_url_with_gitcoin_logo(self):
        return f"{settings.BASE_URL}dynamic/avatar/{self.handle}/1"

    @property
    def absolute_url(self):
        return self.get_absolute_url()

    @property
    def username(self):
        if getattr(self, 'user', None) and self.user.username:
            return self.user.username

        if self.handle:
            return self.handle

        return None

    @property
    def name(self):
        if self.admin_override_name:
            return self.admin_override_name

        # TODO: investigate how jsonfield blank keys get set.
        if self.data and self.data["name"] and self.data["name"] != 'null':
            return self.data["name"]
        return self.username


    def is_github_token_valid(self):
        """Check whether or not a Github OAuth token is valid.

        Args:
            access_token (str): The Github OAuth token.

        Returns:
            bool: Whether or not the provided OAuth token is valid.

        """
        if not self.github_access_token:
            return False

        _params = build_auth_dict(self.github_access_token)
        url = TOKEN_URL.format(**_params)
        response = requests.get(
            url,
            auth=(_params['client_id'], _params['client_secret']),
            headers=HEADERS)

        if response.status_code == 200:
            return True
        return False

    def __str__(self):
        return self.handle

    def get_relative_url(self, preceding_slash=True):
        from dashboard.utils import get_url_first_indexes # avoid circular import
        prefix = ''
        if self.handle in get_url_first_indexes():
            # handle collision
            prefix = 'profile/'
        return f"{'/' if preceding_slash else ''}{prefix}{self.handle}"

    def get_absolute_url(self):
        return settings.BASE_URL + self.get_relative_url(preceding_slash=False)

    @property
    def url(self):
        return self.get_absolute_url()

    def get_access_token(self, save=True):
        """Get the Github access token from User.

        Args:
            save (bool): Whether or not to save the User access token to the profile.

        Raises:
            Exception: The exception is raised in the event of any error and returns an empty string.

        Returns:
            str: The Github access token.

        """
        try:
            access_token = self.user.social_auth.filter(provider='github').latest('pk').access_token
            if save:
                self.github_access_token = access_token
                self.save()
        except Exception:
            return ''
        return access_token

    @property
    def access_token(self):
        """The Github access token associated with this Profile.

        Returns:
            str: The associated Github access token.

        """
        return self.github_access_token or self.get_access_token(save=False)

    def get_profile_preferred_language(self):
        return settings.LANGUAGE_CODE if not self.pref_lang_code else self.pref_lang_code

    def get_slack_repos(self, join=False):
        """Get the profile's slack tracked repositories.

        Args:
            join (bool): Whether or not to return a joined string representation.
                Defaults to: False.

        Returns:
            list of str: If joined is False, a list of slack repositories.
            str: If joined is True, a combined string of slack repositories.

        """
        if join:
            repos = ', '.join(self.slack_repos)
            return repos
        return self.slack_repos

    def update_slack_integration(self, token, channel, repos):
        """Update the profile's slack integration settings.

        Args:
            token (str): The profile's slack token.
            channel (str): The profile's slack channel.
            repos (list of str): The profile's github repositories to track.

        """
        repos = repos.split(',')
        self.slack_token = token
        self.slack_repos = [repo.strip() for repo in repos]
        self.slack_channel = channel
        self.save()


    @staticmethod
    def get_network():
        if settings.OVERRIDE_NETWORK:
            return settings.OVERRIDE_NETWORK
        return 'mainnet' if not settings.DEBUG else 'rinkeby'

    def get_fulfilled_bounties(self, network=None):
        network = network or self.get_network()
        fulfilled_bounty_ids = self.fulfilled.all().values_list('bounty_id', flat=True)
        bounties = Bounty.objects.current().filter(pk__in=fulfilled_bounty_ids, accepted=True, network=network)
        return bounties

    def get_orgs_bounties(self, network=None):
        network = network or self.get_network()
        url = f"https://github.com/{self.handle}"
        bounties = Bounty.objects.current().filter(network=network, github_url__startswith=url)
        return bounties

    def get_leaderboard_index(self, key='weekly_earners'):
        try:
            rank = self.leaderboard_ranks.active().filter(leaderboard=key, product='all').latest('id')
            return rank.rank
        except LeaderboardRank.DoesNotExist:
            score = 0
        return score

    def get_contributor_leaderboard_index(self):
        return self.get_leaderboard_index()

    def get_funder_leaderboard_index(self):
        return self.get_leaderboard_index('weekly_payers')

    def get_org_leaderboard_index(self):
        return self.get_leaderboard_index('weekly_orgs')

    def get_eth_sum(self, sum_type='collected', network='mainnet', bounties=None):
        """Get the sum of collected or funded ETH based on the provided type.

        Args:
            sum_type (str): The sum to lookup.  Defaults to: collected.
            network (str): The network to query results for.
                Defaults to: mainnet.
            bounties (dashboard.models.BountyQuerySet): Override the BountyQuerySet this function processes.
                Defaults to: None.

        Returns:
            float: The total sum of all ETH of the provided type.

        """
        eth_sum = 0
        if bounties is None:
            if sum_type == 'funded':
                bounties = self.get_funded_bounties(network=network)
            elif sum_type == 'collected':
                bounties = self.get_fulfilled_bounties(network=network)
            elif sum_type == 'org':
                bounties = self.get_orgs_bounties(network=network)

        if sum_type == 'funded':
            bounties = bounties.has_funds()

        eth_sum = 0
        if bounties.exists():
            try:
                for bounty in bounties:
                    eth = bounty.get_value_in_eth
                    if not eth:
                        continue
                    eth_sum += float(eth)
            except Exception as e:
                logger.exception(e)
                pass

        # if sum_type == 'collected' and self.tips:
        #     eth_sum = eth_sum + sum([ float(amount.value_in_eth) for amount in self.tips ])

        return eth_sum

    def get_all_tokens_sum(self, sum_type='collected', network='mainnet', bounties=None):
        """Get the sum of collected or funded tokens based on the provided type.

        Args:
            sum_type (str): The sum to lookup.  Defaults to: collected.
            network (str): The network to query results for.
                Defaults to: mainnet.
            bounties (dashboard.models.BountyQuerySet): Override the BountyQuerySet this function processes.
                Defaults to: None.

        Returns:
            query: Grouped query by token_name and sum all token value
        """
        all_tokens_sum = None
        if bounties is None:
            if sum_type == 'funded':
                bounties = self.get_funded_bounties(network=network)
            elif sum_type == 'collected':
                bounties = self.get_fulfilled_bounties(network=network)
            elif sum_type == 'org':
                bounties = self.get_orgs_bounties(network=network)

        if bounties and sum_type == 'funded':
            bounties = bounties.has_funds()

        try:
            if bounties.exists():
                tokens_and_values = bounties.values_list('token_name', 'value_in_token')
                all_tokens_sum_tmp = {token: 0 for token in set([ele[0] for ele in tokens_and_values])}
                for ele in tokens_and_values:
                    all_tokens_sum_tmp[ele[0]] += ele[1] / 10**18
                all_tokens_sum = [{'token_name': token_name, 'value_in_token': float(value_in_token)} for token_name, value_in_token in all_tokens_sum_tmp.items()]

        except Exception as e:
            logger.exception(e)

        return all_tokens_sum

    def get_who_works_with(self, work_type='collected', network='mainnet', bounties=None):
        """Get an array of profiles that this user works with.

        Args:
            work_type (str): The work type to lookup.  Defaults to: collected.
            network (str): The network to query results for.
                Defaults to: mainnet.
            bounties (dashboard.models.BountyQuerySet): Override the BountyQuerySet this function processes.
                Defaults to: None.

        Returns:
            dict: list of the profiles that were worked with (key) and the number of times they occurred

        """
        if bounties is None:
            if work_type == 'funded':
                bounties = self.bounties_funded.filter(network=network)
            elif work_type == 'collected':
                bounties = self.get_fulfilled_bounties(network=network)
            elif work_type == 'org':
                bounties = self.get_orgs_bounties(network=network)

        if work_type != 'org':
            github_urls = bounties.values_list('github_url', flat=True)
            profiles = [org_name(url) for url in github_urls]
            profiles = [ele for ele in profiles if ele]
        else:
            profiles = []
            for bounty in bounties:
                for bf in bounty.fulfillments.filter(accepted=True):
                    if bf.fulfiller_github_username:
                        profiles.append(bf.fulfiller_github_username)

        profiles_dict = {profile: 0 for profile in profiles}
        for profile in profiles:
            profiles_dict[profile] += 1

        ordered_profiles_dict = collections.OrderedDict()
        for ele in sorted(profiles_dict.items(), key=lambda x: x[1], reverse=True):
            ordered_profiles_dict[ele[0]] = ele[1]
        return ordered_profiles_dict

    def get_funded_bounties(self, network='mainnet'):
        """Get the bounties that this user has funded

        Args:
            network (string): the network to look at.
                Defaults to: mainnet.


        Returns:
            queryset: list of bounties

        """

        funded_bounties = Bounty.objects.current().filter(
            Q(bounty_owner_github_username__iexact=self.handle) |
            Q(bounty_owner_github_username__iexact=f'@{self.handle}'),
            network=network,
        )
        return funded_bounties

    def get_various_activities(self):
        """Get bounty, tip and grant related activities for this profile.

        Args:
            network (str): The network to query results for.
                Defaults to: mainnet.

        Returns:
            (dashboard.models.ActivityQuerySet): The query results.

        """

        if not self.is_org:
            all_activities = self.activities.all() | self.other_activities.all()
        else:
            # orgs
            url = self.github_url
            all_activities = Activity.objects.filter(
                Q(bounty__github_url__istartswith=url) |
                Q(tip__github_url__istartswith=url)
            )

        return all_activities.all().order_by('-created')

    def activate_avatar(self, avatar_pk):
        self.avatar_baseavatar_related.update(active=False)
        self.avatar_baseavatar_related.filter(pk=avatar_pk).update(active=True)

    @property
    def to_representation(instance):
        return {
            'id': instance.id,
            'handle': instance.handle,
            'github_url': instance.github_url,
            'avatar_url': instance.avatar_url,
            'keywords': instance.keywords,
            'url': instance.get_relative_url(),
            'position': instance.get_contributor_leaderboard_index(),
            'organizations': instance.get_who_works_with(network=None),
            'total_earned': instance.get_eth_sum(network=None)
        }


    def to_dict(self):
        """Get the dictionary representation with additional data.

        Attributes:
            params (dict): The context dictionary to be returned.
            network (str): The bounty network to operate on.
            query_kwargs (dict): The kwargs to be passed to all queries
                throughout the method.
            bounties (dashboard.models.BountyQuerySet): All bounties referencing this profile.
            fulfilled_bounties (dashboard.models.BountyQuerySet): All fulfilled bounties for this profile.
            funded_bounties (dashboard.models.BountyQuerySet): All funded bounties for this profile.
            orgs_bounties (dashboard.models.BountyQuerySet or None):
                All bounties belonging to this organization, if applicable.
            sum_eth_funded (float): The total amount of ETH funded.
            sum_eth_collected (float): The total amount of ETH collected.

        Returns:
            dict: The profile card context.

        """
        params = {}
        network = self.get_network()
        query_kwargs = {'network': network}
        bounties = self.bounties
        fulfilled_bounties = self.get_fulfilled_bounties(network=network)
        funded_bounties = self.get_funded_bounties(network=network)
        orgs_bounties = None

        if self.is_org:
            orgs_bounties = self.get_orgs_bounties(network=network)
        sum_eth_funded = self.get_eth_sum(sum_type='funded', bounties=funded_bounties)
        sum_eth_collected = self.get_eth_sum(bounties=fulfilled_bounties)
        works_with_funded = self.get_who_works_with(work_type='funded', bounties=funded_bounties)
        works_with_collected = self.get_who_works_with(work_type='collected', bounties=fulfilled_bounties)

        sum_all_funded_tokens = self.get_all_tokens_sum(sum_type='funded', bounties=funded_bounties, network=network)
        sum_all_collected_tokens = self.get_all_tokens_sum(
            sum_type='collected', bounties=fulfilled_bounties, network=network
        )
        # org only
        count_bounties_on_repo = 0
        sum_eth_on_repos = 0
        works_with_org = []
        if orgs_bounties:
            count_bounties_on_repo = orgs_bounties.count()
            sum_eth_on_repos = self.get_eth_sum(bounties=orgs_bounties)
            works_with_org = self.get_who_works_with(work_type='org', bounties=orgs_bounties)

        total_funded = funded_bounties.count()
        total_fulfilled = fulfilled_bounties.count() + self.tips.count()
        desc = self.get_desc(funded_bounties, fulfilled_bounties)
        no_times_been_removed = self.no_times_been_removed_by_funder() + self.no_times_been_removed_by_staff() + self.no_times_slashed_by_staff()
        params = {
            'title': f"@{self.handle}",
            'active': 'profile_details',
            'newsletter_headline': ('Be the first to know about new funded issues.'),
            'card_title': f'@{self.handle} | Gitcoin',
            'card_desc': desc,
            'avatar_url': self.avatar_url_with_gitcoin_logo,
            'count_bounties_completed': total_fulfilled,
            'works_with_collected': works_with_collected,
            'works_with_funded': works_with_funded,
            'works_with_org': works_with_org,
            'sum_eth_collected': sum_eth_collected,
            'sum_eth_funded': sum_eth_funded,
            'funded_bounties_count': total_funded,
            'no_times_been_removed': no_times_been_removed,
            'sum_eth_on_repos': sum_eth_on_repos,
            'count_bounties_on_repo': count_bounties_on_repo,
            'sum_all_funded_tokens': sum_all_funded_tokens,
            'sum_all_collected_tokens': sum_all_collected_tokens,
            'bounties': list(bounties.values_list('pk', flat=True)),
        }

        if self.cascaded_persona == 'org':
            active_bounties = self.bounties.filter(idx_status__in=Bounty.WORK_IN_PROGRESS_STATUSES, network='mainnet')
        elif self.cascaded_persona == 'funder':
            active_bounties = active_bounties = Bounty.objects.filter(bounty_owner_profile=self, idx_status__in=Bounty.WORK_IN_PROGRESS_STATUSES, network='mainnet', current_bounty=True)
        elif self.cascaded_persona == 'hunter':
            active_bounties = Bounty.objects.filter(pk__in=self.active_bounties.filter(pending=False).values_list('bounty', flat=True), network='mainnet')
        else:
            active_bounties = Bounty.objects.none()
        params['active_bounties'] = list(active_bounties.values_list('pk', flat=True))

        all_activities = self.get_various_activities()
        params['activities'] = list(all_activities.values_list('pk', flat=True))
        counts = {}
        if not all_activities or all_activities.count() == 0:
            params['none'] = True
        else:
            counts = all_activities.values('activity_type').order_by('activity_type').annotate(the_count=Count('activity_type'))
            counts = {ele['activity_type']: ele['the_count'] for ele in counts}
        params['activities_counts'] = counts

        params['activities'] = list(self.get_various_activities().values_list('pk', flat=True))
        params['tips'] = list(self.tips.filter(**query_kwargs).send_happy_path().values_list('pk', flat=True))
        params['scoreboard_position_contributor'] = self.get_contributor_leaderboard_index()
        params['scoreboard_position_funder'] = self.get_funder_leaderboard_index()
        if self.is_org:
            params['scoreboard_position_org'] = self.get_org_leaderboard_index()

        context = params
        profile = self

        context['avg_rating'] = profile.get_average_star_rating()
        context['avg_rating_scaled'] = profile.get_average_star_rating(20)
        context['verification'] = bool(profile.get_my_verified_check)
        context['avg_rating'] = profile.get_average_star_rating()
        context['suppress_sumo'] = True
        context['total_kudos_count'] = profile.get_my_kudos.count() + profile.get_sent_kudos.count() + profile.get_org_kudos.count()
        context['total_kudos_sent_count'] = profile.sent_kudos.count()
        context['total_kudos_received_count'] = profile.received_kudos.count()
        context['total_grant_created'] = profile.grant_admin.count()
        context['total_grant_contributions'] = profile.grant_contributor.filter(subscription_contribution__success=True).values_list('subscription_contribution').count() + profile.grant_phantom_funding.count()
        context['total_grant_actions'] = context['total_grant_created'] + context['total_grant_contributions']

        context['total_tips_sent'] = profile.get_sent_tips.count()
        context['total_tips_received'] = profile.get_my_tips.count()

        context['total_quest_attempts'] = profile.quest_attempts.count()
        context['total_quest_success'] = profile.quest_attempts.filter(success=True).count()

        # portfolio
        portfolio_bounties = profile.fulfilled.filter(bounty__network='mainnet', bounty__current_bounty=True)
        portfolio_keywords = {}
        for fulfillment in portfolio_bounties.nocache():
            for keyword in fulfillment.bounty.keywords_list:
                keyword = keyword.lower()
                if keyword not in portfolio_keywords.keys():
                    portfolio_keywords[keyword] = 0
                portfolio_keywords[keyword] += 1
        sorted_portfolio_keywords = [(k, portfolio_keywords[k]) for k in sorted(portfolio_keywords, key=portfolio_keywords.get, reverse=True)]

        context['portfolio'] = list(portfolio_bounties.values_list('pk', flat=True))
        context['portfolio_keywords'] = sorted_portfolio_keywords
        earnings_to = Earning.objects.filter(to_profile=profile, network='mainnet', value_usd__isnull=False)
        earnings_from = Earning.objects.filter(from_profile=profile, network='mainnet', value_usd__isnull=False)
        from django.contrib.contenttypes.models import ContentType
        earnings_to = earnings_to.exclude(source_type=ContentType.objects.get(app_label='kudos', model='kudostransfer'))
        context['earnings_total'] = round(sum(earnings_to.values_list('value_usd', flat=True)))
        context['spent_total'] = round(sum(earnings_from.values_list('value_usd', flat=True)))
        context['earnings_count'] = earnings_to.count()
        context['spent_count'] = earnings_from.count()
        context['hackathons_participated_in'] = self.interested.filter(bounty__event__isnull=False).distinct('bounty__event').count()
        context['hackathons_funded'] = funded_bounties.filter(event__isnull=False).distinct('event').count()
        if context['earnings_total'] > 1000:
            context['earnings_total'] = f"{round(context['earnings_total']/1000)}k"
        if context['spent_total'] > 1000:
            context['spent_total'] = f"{round(context['spent_total']/1000)}k"
        return context


    @property
    def reassemble_profile_dict(self):
        params = self.as_dict

        params['active_bounties'] = Bounty.objects.filter(pk__in=params.get('active_bounties', []))
        if params.get('tips'):
            params['tips'] = Tip.objects.filter(pk__in=params['tips'])
        if params.get('activities'):
            params['activities'] = Activity.objects.filter(pk__in=params['activities'])
        params['profile'] = self
        params['portfolio'] = BountyFulfillment.objects.filter(pk__in=params.get('portfolio', []))
        return params



    @property
    def locations(self):
        from app.utils import get_location_from_ip
        locations = []
        for login in self.actions.filter(action='Login'):
            if login.location_data:
                locations.append(login.location_data)
            else:
                location_data = get_location_from_ip(login.ip_address)
                login.location_data = location_data
                login.save()
                locations.append(location_data)
        return locations

    @property
    def is_eu(self):
        from app.utils import get_country_from_ip
        try:
            ip_addresses = list(set(self.actions.filter(action='Login').values_list('ip_address', flat=True)))
            for ip_address in ip_addresses:
                country = get_country_from_ip(ip_address)
                if country.continent.code == 'EU':
                    return True
        except Exception:
            pass
        return False


# enforce casing / formatting rules for profiles
@receiver(pre_save, sender=Profile, dispatch_uid="psave_profile")
def psave_profile(sender, instance, **kwargs):
    instance.handle = instance.handle.replace(' ', '')
    instance.handle = instance.handle.replace('@', '')
    instance.handle = instance.handle.lower()

    # sync organizations_fk and organizations
    if hasattr(instance, 'pk') and instance.pk:
        for handle in instance.organizations:
            handle =handle.lower()
            if not instance.organizations_fk.filter(handle=handle).exists():
                obj = Profile.objects.filter(handle=handle).first()
                if obj:
                    instance.organizations_fk.add(obj)
        for profile in instance.organizations_fk.all():
            if profile.handle not in instance.organizations:
                instance.organizations += [profile.handle]

    instance.is_org = instance.data.get('type') == 'Organization'
    instance.average_rating = 0
    if instance.feedbacks_got.count():
        num = instance.feedbacks_got.count()
        val = sum(instance.feedbacks_got.values_list('rating', flat=True))
        instance.average_rating = val/num
    instance.following_count = instance.follower.count()
    instance.follower_count = instance.org.count()
    instance.earnings_count = instance.earnings.count()
    instance.spent_count = instance.sent_earnings.count()
    from django.contrib.contenttypes.models import ContentType
    from search.models import SearchResult
    if instance.pk:
        SearchResult.objects.update_or_create(
            source_type=ContentType.objects.get(app_label='dashboard', model='profile'),
            source_id=instance.pk,
            defaults={
                "created_on":instance.created_on,
                "title":instance.handle,
                "description":instance.desc,
                "url":instance.url,
                "visible_to":None,
                'img_url': instance.avatar_url,
            }
        )

@receiver(user_logged_in)
def post_login(sender, request, user, **kwargs):
    """Handle actions to take on user login."""
    from dashboard.utils import create_user_action
    profile = getattr(user, 'profile', None)
    if profile and not profile.github_access_token:
        profile.github_access_token = profile.get_access_token()
    create_user_action(user, 'Login', request)


@receiver(user_logged_out)
def post_logout(sender, request, user, **kwargs):
    """Handle actions to take on user logout."""
    from dashboard.utils import create_user_action
    create_user_action(user, 'Logout', request)


class ProfileSerializer(serializers.BaseSerializer):
    """Handle serializing the Profile object."""

    class Meta:
        """Define the profile serializer metadata."""

        model = Profile
        fields = ('handle', 'github_access_token')
        extra_kwargs = {'github_access_token': {'write_only': True}}

    def to_representation(self, instance):
        """Provide the serialized representation of the Profile.

        Args:
            instance (Profile): The Profile object to be serialized.

        Returns:
            dict: The serialized Profile.

        """
        has_representation = instance.as_representation.get('id')
        if not has_representation:
            instance.calculate_all()
            instance.save()
        return instance.as_representation

@receiver(pre_save, sender=Tip, dispatch_uid="normalize_tip_usernames")
def normalize_tip_usernames(sender, instance, **kwargs):
    """Handle pre-save signals from Tips to normalize Github usernames."""
    if instance.username:
        instance.username = instance.username.replace("@", '')


m2m_changed.connect(m2m_changed_interested, sender=Bounty.interested.through)


class UserAction(SuperModel):
    """Records Actions that a user has taken ."""

    ACTION_TYPES = [
        ('Login', 'Login'),
        ('Logout', 'Logout'),
        ('Visit', 'Visit'),
        ('added_slack_integration', 'Added Slack Integration'),
        ('removed_slack_integration', 'Removed Slack Integration'),
        ('updated_avatar', 'Updated Avatar'),
        ('status_update', 'Update Status'),
        ('account_disconnected', 'Account Disconnected'),
    ]
    action = models.CharField(max_length=50, choices=ACTION_TYPES, db_index=True)
    user = models.ForeignKey(User, related_name='actions', on_delete=models.SET_NULL, null=True, db_index=True)
    profile = models.ForeignKey('dashboard.Profile', related_name='actions', on_delete=models.CASCADE, null=True, db_index=True)
    ip_address = models.GenericIPAddressField(null=True, db_index=True)
    location_data = JSONField(default=dict)
    metadata = JSONField(default=dict)
    utm = JSONField(default=dict, null=True)

    class Meta:
        """Define metadata associated with UserAction."""

        index_together = [
            ["profile", "action"],
        ]

    def __str__(self):
        return f"{self.action} by {self.profile} at {self.created_on}"

    def point_value(self):
        """

        Returns:
            int the Point value of this user action
        """
        return point_values.get(self.action, 0)


@receiver(post_save, sender=UserAction, dispatch_uid="post_add_ua")
def post_add_ua(sender, instance, created, **kwargs):
    if created:
        pass

class CoinRedemption(SuperModel):
    """Define the coin redemption schema."""

    class Meta:
        """Define metadata associated with CoinRedemption."""

        verbose_name_plural = 'Coin Redemptions'

    shortcode = models.CharField(max_length=255, default='')
    url = models.URLField(null=True)
    network = models.CharField(max_length=255, default='')
    token_name = models.CharField(max_length=255)
    contract_address = models.CharField(max_length=255)
    amount = models.IntegerField(default=1)
    expires_date = models.DateTimeField()


@receiver(pre_save, sender=CoinRedemption, dispatch_uid="to_checksum_address")
def to_checksum_address(sender, instance, **kwargs):
    """Handle pre-save signals from CoinRemptions to normalize the contract address."""
    if instance.contract_address:
        instance.contract_address = Web3.toChecksumAddress(instance.contract_address)
        print(instance.contract_address)


class CoinRedemptionRequest(SuperModel):
    """Define the coin redemption request schema."""

    class Meta:
        """Define metadata associated with CoinRedemptionRequest."""

        verbose_name_plural = 'Coin Redemption Requests'

    coin_redemption = models.OneToOneField(CoinRedemption, blank=False, on_delete=models.CASCADE)
    ip = models.GenericIPAddressField(protocol='IPv4')
    txid = models.CharField(max_length=255, default='')
    txaddress = models.CharField(max_length=255)
    sent_on = models.DateTimeField(null=True)


class Tool(SuperModel):
    """Define the Tool schema."""

    CAT_ADVANCED = 'AD'
    CAT_ALPHA = 'AL'
    CAT_BASIC = 'BA'
    CAT_BUILD = 'BU'
    CAT_COMING_SOON = 'CS'
    CAT_COMMUNITY = 'CO'
    CAT_FOR_FUN = 'FF'
    GAS_TOOLS = "TO"
    CAT_RETIRED = "CR"

    TOOL_CATEGORIES = (
        (CAT_ADVANCED, 'advanced'),
        (GAS_TOOLS, 'gas'),
        (CAT_ALPHA, 'alpha'),
        (CAT_BASIC, 'basic'),
        (CAT_BUILD, 'tools to build'),
        (CAT_COMING_SOON, 'coming soon'),
        (CAT_COMMUNITY, 'community'),
        (CAT_FOR_FUN, 'just for fun'),
        (CAT_RETIRED, 'retired'),
    )

    name = models.CharField(max_length=255)
    category = models.CharField(max_length=2, choices=TOOL_CATEGORIES)
    img = models.CharField(max_length=255, blank=True)
    description = models.TextField(blank=True)
    url_name = models.CharField(max_length=40, blank=True)
    link = models.CharField(max_length=255, blank=True)
    link_copy = models.CharField(max_length=255, blank=True)
    active = models.BooleanField(default=False)
    new = models.BooleanField(default=False)
    stat_graph = models.CharField(max_length=255)
    votes = models.ManyToManyField('dashboard.ToolVote', blank=True)

    def __str__(self):
        return self.name

    @property
    def img_url(self):
        return static(self.img)

    @property
    def link_url(self):
        if self.link and not self.url_name:
            return self.link

        try:
            return reverse(self.url_name)
        except NoReverseMatch:
            pass

        return reverse('tools')

    def starting_score(self):
        if self.category == self.CAT_BASIC:
            return 10
        elif self.category == self.CAT_ADVANCED:
            return 5
        elif self.category in [self.CAT_BUILD, self.CAT_COMMUNITY]:
            return 3
        elif self.category == self.CAT_ALPHA:
            return 2
        elif self.category == self.CAT_COMING_SOON:
            return 1
        elif self.category == self.CAT_FOR_FUN:
            return 1
        return 0

    def vote_score(self):
        score = self.starting_score()
        for vote in self.votes.all():
            score += vote.value
        return score

    def i18n_name(self):
        return _(self.name)

    def i18n_description(self):
        return _(self.description)

    def i18n_link_copy(self):
        return _(self.link_copy)


class ToolVote(SuperModel):
    """Define the vote placed on a tool."""

    profile = models.ForeignKey('dashboard.Profile', related_name='votes', on_delete=models.CASCADE)
    value = models.IntegerField(default=0)

    @property
    def tool(self):
        try:
            return Tool.objects.filter(votes__in=[self.pk]).first()
        except Exception:
            return None

    def __str__(self):
        return f"{self.profile} | {self.value} | {self.tool}"


class TokenApproval(SuperModel):
    """A token approval."""

    profile = models.ForeignKey('dashboard.Profile', related_name='token_approvals', on_delete=models.CASCADE)
    coinbase = models.CharField(max_length=50)
    token_name = models.CharField(max_length=50)
    token_address = models.CharField(max_length=50)
    approved_address = models.CharField(max_length=50)
    approved_name = models.CharField(max_length=50)
    tx = models.CharField(max_length=255, default='')
    network = models.CharField(max_length=255, default='')

    def __str__(self):
        return f"{self.coinbase} | {self.token_name} | {self.profile}"

    @property
    def coinbase_short(self):
        coinbase_short = f"{self.coinbase[0:5]}...{self.coinbase[-4:]}"
        return coinbase_short


class SearchHistory(SuperModel):
    """Define the structure of a Search History object."""

    class Meta:
        """Define metadata associated with SearchHistory."""

        verbose_name_plural = 'Search History'

    search_type = models.CharField(max_length=50, db_index=True)
    user = models.ForeignKey(User, on_delete=models.SET_NULL, null=True, blank=True)
    data = JSONField(default=dict)
    ip_address = models.GenericIPAddressField(blank=True, null=True)


class BlockedUser(SuperModel):
    """Define the structure of the BlockedUser."""

    handle = models.CharField(max_length=255, db_index=True, unique=True)
    comments = models.TextField(default='', blank=True)
    active = models.BooleanField(help_text=_('Is the block active?'))
    user = models.OneToOneField(User, related_name='blocked', on_delete=models.SET_NULL, null=True, blank=True)

    def __str__(self):
        """Return the string representation of a Bounty."""
        return f'<BlockedUser: {self.handle}>'


class Sponsor(SuperModel):
    """Defines the Hackthon Sponsor"""

    name = models.CharField(max_length=255, help_text='sponsor Name')
    logo = models.ImageField(help_text='sponsor logo', blank=True)
    logo_svg = models.FileField(help_text='sponsor logo svg', blank=True)
    tribe = models.ForeignKey(Profile, null=True, on_delete=models.SET_NULL)

    def __str__(self):
        return self.name


class HackathonEventQuerySet(models.QuerySet):
    """Handle the manager queryset for HackathonEvents."""

    def current(self):
        """Filter results down to current events only."""
        return self.filter(start_date__lt=timezone.now(), end_date__gt=timezone.now())

    def upcoming(self):
        """Filter results down to upcoming events only."""
        return self.filter(start_date__gt=timezone.now())

    def finished(self):
        """Filter results down to upcoming events only."""
        return self.filter(end_date__lt=timezone.now())


class HackathonEvent(SuperModel):
    """Defines the HackathonEvent model."""

    name = models.CharField(max_length=255)
    slug = models.SlugField(blank=True)
    short_code = models.CharField(max_length=5, default='', help_text='used in the chat for better channel grouping')
    logo = models.ImageField(blank=True)
    logo_svg = models.FileField(blank=True)
    start_date = models.DateTimeField()
    end_date = models.DateTimeField()
    banner = models.ImageField(null=True, blank=True)
    background_color = models.CharField(max_length=255, null=True, blank=True, help_text='hexcode for the banner, default to white')
    text_color = models.CharField(max_length=255, null=True, blank=True, help_text='hexcode for the text, default to black')
    identifier = models.CharField(max_length=255, default='', help_text='used for custom styling for the banner')
    sponsors = models.ManyToManyField(Sponsor, through='HackathonSponsor')
    sponsor_profiles = models.ManyToManyField('dashboard.Profile', blank=True, limit_choices_to={'data__type': 'Organization'})
    show_results = models.BooleanField(help_text=_('Hide/Show the links to access hackathon results'), default=True)
    description = models.TextField(default='', blank=True, help_text=_('HTML rich description.'))
    quest_link = models.CharField(max_length=255, blank=True)
    chat_channel_id = models.CharField(max_length=255, blank=True, null=True)
    visible = models.BooleanField(help_text=_('Can this HackathonEvent be seeing on /hackathons ?'), default=True)
    default_channels = ArrayField(models.CharField(max_length=255), blank=True, default=list)
    objects = HackathonEventQuerySet.as_manager()

    def __str__(self):
        """String representation for HackathonEvent.

        Returns:
            str: The string representation of a HackathonEvent.
        """
        return f'{self.name} - {self.start_date}'

    @property
    def relative_url(self):
        return f'hackathon/{self.slug}'

    @property
    def town_square_link(self):
        return f'townsquare/?tab=hackathon:{self.pk}'

    def get_absolute_url(self):
        """Get the absolute URL for the HackathonEvent.

        Returns:
            str: The absolute URL for the HackathonEvent.

        """
        return settings.BASE_URL + self.relative_url

    @property
    def onboard_url(self):
        return self.get_onboard_url()

    def get_onboard_url(self):
        """Get the absolute URL for the HackathonEvent.

        Returns:
            str: The absolute URL for the HackathonEvent.

        """
        return settings.BASE_URL + f'hackathon/onboard/{self.slug}/'

    @property
    def get_current_bounties(self):
        return Bounty.objects.filter(event=self, network='mainnet').current()

    @property
    def url(self):
        return self.get_absolute_url()

    @property
    def stats(self):
        stats = {
            'range': f"{self.start_date.strftime('%m/%d/%Y')} to {self.end_date.strftime('%m/%d/%Y')}",
            'logo': self.logo.url if self.logo else None,
            'num_bounties': self.get_current_bounties.count(),
            'num_bounties_done': self.get_current_bounties.filter(idx_status='done').count(),
            'num_bounties_open': self.get_current_bounties.filter(idx_status='open').count(),
            'total_volume': sum(self.get_current_bounties.values_list('_val_usd_db', flat=True)),
        }
        return stats

    def save(self, *args, **kwargs):
        """Define custom handling for saving HackathonEvent."""
        if not self.slug:
            self.slug = slugify(self.name)
        super().save(*args, **kwargs)

# method for updating
@receiver(pre_save, sender=HackathonEvent, dispatch_uid="psave_hackathonevent")
def psave_hackathonevent(sender, instance, **kwargs):

    from django.contrib.contenttypes.models import ContentType
    from search.models import SearchResult
    if instance.pk:
        SearchResult.objects.update_or_create(
            source_type=ContentType.objects.get(app_label='dashboard', model='hackathonevent'),
            source_id=instance.pk,
            defaults={
                "created_on":instance.created_on,
                "title":instance.name,
                "description":instance.stats['range'],
                "url":instance.onboard_url,
                "visible_to":None,
                'img_url': instance.logo.url if instance.logo else None,
            }
            )


class HackathonSponsor(SuperModel):
    SPONSOR_TYPES = [
        ('G', 'Gold'),
        ('S', 'Silver'),
    ]
    hackathon = models.ForeignKey('HackathonEvent', default=1, on_delete=models.CASCADE)
    sponsor = models.ForeignKey('Sponsor', default=1, on_delete=models.CASCADE)
    sponsor_type = models.CharField(
        max_length=1,
        choices=SPONSOR_TYPES,
        default='G',
    )
    chat_channel_id = models.CharField(max_length=255, blank=True, null=True)


class HackathonProject(SuperModel):
    PROJECT_STATUS = [
        ('invalid', 'invalid'),
        ('pending', 'pending'),
        ('accepted', 'accepted'),
        ('completed', 'completed'),
    ]
    name = models.CharField(max_length=255)
    hackathon = models.ForeignKey(
        'HackathonEvent',
        related_name='project_event',
        on_delete=models.CASCADE,
        help_text='Hackathon event'
    )
    logo = models.ImageField(
        upload_to=get_upload_filename,
        null=True,
        blank=True,
        help_text=_('Project Logo')
    )
    profiles = models.ManyToManyField(
        'dashboard.Profile',
        related_name='project_profiles',
    )
    work_url = models.URLField(help_text='Repo or PR url')
    summary = models.TextField(default='', blank=True)
    bounty = models.ForeignKey(
        'dashboard.Bounty',
        related_name='project_bounty',
        on_delete=models.CASCADE,
        help_text='bounty prize url'
    )
    badge = models.URLField(
        blank=True,
        null=True,
        db_index=True,
        help_text='badge img url'
    )
    status = models.CharField(
        max_length=20,
        choices=PROJECT_STATUS,
        blank=True
    )
    message = models.CharField(
        max_length=150,
        blank=True,
        default=''
    )
    looking_members = models.BooleanField(default=False)
    chat_channel_id = models.CharField(max_length=255, blank=True, null=True)
    winner = models.BooleanField(default=False)
    extra = JSONField(default=dict, blank=True, null=True)

    class Meta:
        ordering = ['-name']

    def __str__(self):
        return f"{self.name} - {self.bounty} on {self.created_on}"

    def url(self):
        slug = slugify(self.name)
        return f'/hackathon/projects/{self.hackathon.slug}/{slug}/'

    def get_absolute_url(self):
        return self.url()


class FeedbackEntry(SuperModel):
    bounty = models.ForeignKey(
        'dashboard.Bounty',
        related_name='feedbacks',
        on_delete=models.CASCADE,
        blank=True,
        null=True
    )
    sender_profile = models.ForeignKey(
        'dashboard.Profile',
        related_name='feedbacks_sent',
        on_delete=models.CASCADE,
        blank=True,
        null=True
    )
    receiver_profile = models.ForeignKey(
        'dashboard.Profile',
        related_name='feedbacks_got',
        on_delete=models.CASCADE,
        blank=True,
        null=True
    )
    rating = models.SmallIntegerField(blank=True, default=0)
    satisfaction_rating = models.SmallIntegerField(blank=True, default=0)
    communication_rating = models.SmallIntegerField(blank=True, default=0)
    speed_rating = models.SmallIntegerField(blank=True, default=0)
    code_quality_rating = models.SmallIntegerField(blank=True, default=0)
    recommendation_rating = models.SmallIntegerField(blank=True, default=0)
    comment = models.TextField(default='', blank=True)
    feedbackType = models.TextField(default='', blank=True, max_length=20)
    private = models.BooleanField(help_text=_('whether this feedback can be shown publicly'), default=True)

    def __str__(self):
        """Return the string representation of a Bounty."""
        return f'<Feedback Bounty #{self.bounty} - from: {self.sender_profile} to: {self.receiver_profile}>'

    def visible_to(self, user):
        """Whether this user can see the feedback ornot"""
        if not self.private:
            return True
        if user.is_staff:
            return True
        if not user.is_authenticated:
            return False
        if self.sender_profile.handle == user.profile.handle:
            return True
        return False

    @property
    def anonymized_comment(self):
        import re
        replace_str = [
            self.bounty.bounty_owner_github_username,
            ]
        for profile in [self.sender_profile, self.receiver_profile, self.bounty.org_profile]:
            if profile:
                replace_str.append(profile.handle)
                name = profile.data.get('name')
                if name:
                    name = name.split(' ')
                    for ele in name:
                        replace_str.append(ele)

        review = self.comment
        for ele in replace_str:
            review = re.sub(ele, 'NAME', review, flags=re.I)

        return review


class Coupon(SuperModel):
    code = models.CharField(unique=True, max_length=10)
    fee_percentage = models.IntegerField(validators=[MinValueValidator(0), MaxValueValidator(100)])
    expiry_date = models.DateField()

    def __str__(self):
        """Return the string representation of Coupon."""
        return f'code: {self.code} | fee: {self.fee_percentage} %'


class ProfileView(SuperModel):
    """Records profileviews ."""

    target = models.ForeignKey('dashboard.Profile', related_name='viewed_by', on_delete=models.CASCADE, db_index=True)
    viewer = models.ForeignKey('dashboard.Profile', related_name='viewed_profiles', on_delete=models.CASCADE, db_index=True)

    class Meta:
        ordering = ['-pk']

    def __str__(self):
        return f"{self.viewer} => {self.target} on {self.created_on}"


@receiver(post_save, sender=ProfileView, dispatch_uid="post_add_profileview")
def post_add_profileview(sender, instance, created, **kwargs):
    # disregard other profileviews added within 30 minutes of each other
    if created:
        dupes = ProfileView.objects.exclude(pk=instance.pk)
        dupes = dupes.filter(created_on__gte=(instance.created_on - timezone.timedelta(minutes=30)))
        dupes = dupes.filter(created_on__lte=(instance.created_on + timezone.timedelta(minutes=30)))
        dupes = dupes.filter(target=instance.target)
        dupes = dupes.filter(viewer=instance.viewer)
        for dupe in dupes:
            dupe.delete()


class Earning(SuperModel):
    """Records Earning - the generic object for all earnings on the platform ."""

    from_profile = models.ForeignKey('dashboard.Profile', related_name='sent_earnings', on_delete=models.CASCADE, db_index=True, null=True)
    to_profile = models.ForeignKey('dashboard.Profile', related_name='earnings', on_delete=models.CASCADE, db_index=True, null=True)
    org_profile = models.ForeignKey('dashboard.Profile', related_name='org_earnings', on_delete=models.CASCADE, db_index=True, null=True, blank=True)
    value_usd = models.DecimalField(decimal_places=2, max_digits=50, null=True)
    source_type = models.ForeignKey(ContentType, on_delete=models.CASCADE)
    source_id = models.PositiveIntegerField(db_index=True)
    source = GenericForeignKey('source_type', 'source_id')
    network = models.CharField(max_length=50, default='')
    url = models.CharField(max_length=500, default='')
    txid = models.CharField(max_length=255, default='')
    token_name = models.CharField(max_length=255, default='')
    token_value = models.DecimalField(decimal_places=2, max_digits=50, default=0)
    network = models.CharField(max_length=50, default='')

    def __str__(self):
        return f"{self.from_profile} => {self.to_profile} of ${self.value_usd} on {self.created_on} for {self.source}"

    def create_auto_follow(self):
        profiles = [self.to_profile, self.from_profile, self.org_profile]
        count = 0
        for p1 in profiles:
            for p2 in profiles:
                if not p1 or not p2:
                    continue
                if p1.pk == p2.pk:
                    continue
                if not p1.dont_autofollow_earnings:
                    try:
                        TribeMember.objects.update_or_create(
                            profile=p1,
                            org=p2,
                            defaults={'why':'auto'}
                            )
                        count += 1
                    except:
                        pass
        return count

@receiver(post_save, sender=Earning, dispatch_uid="post_save_earning")
def post_save_earning(sender, instance, created, **kwargs):
    if created:
        instance.create_auto_follow()

def get_my_earnings_counter_profiles(profile_pk):
    # returns profiles that a user has done business with
    from_profile_earnings = Earning.objects.filter(from_profile=profile_pk)
    to_profile_earnings = Earning.objects.filter(to_profile=profile_pk)
    org_profile_earnings = Earning.objects.filter(org_profile=profile_pk)

    from_profile_earnings = list(from_profile_earnings.values_list('to_profile', flat=True))
    to_profile_earnings = list(to_profile_earnings.values_list('from_profile', flat=True))
    org_profile_earnings = list(org_profile_earnings.values_list('from_profile', flat=True)) + list(org_profile_earnings.values_list('to_profile', flat=True))

    all_earnings = from_profile_earnings + to_profile_earnings + org_profile_earnings
    return all_earnings


def get_my_grants(profile):
    # returns grants that a profile has done business with
    relevant_grants = list(profile.grant_contributor.all().values_list('grant', flat=True)) \
        + list(profile.grant_teams.all().values_list('pk', flat=True)) \
        + list(profile.grant_admin.all().values_list('pk', flat=True)) \
        + list(profile.grant_phantom_funding.values_list('grant__pk', flat=True))
    return relevant_grants


class PortfolioItem(SuperModel):
    """Define the structure of PortfolioItem object."""

    title = models.CharField(max_length=255)
    tags = ArrayField(models.CharField(max_length=50), default=list, blank=True)
    link = models.URLField(null=True)
    profile = models.ForeignKey('dashboard.Profile', related_name='portfolio_items', on_delete=models.CASCADE, db_index=True)

    def __str__(self):
        return f"{self.title} by {self.profile.handle}"


class ProfileStatHistory(SuperModel):
    """ProfileStatHistory - generalizable model for tracking history of a profiles info"""

    profile = models.ForeignKey('dashboard.Profile', related_name='stats', on_delete=models.CASCADE, db_index=True)
    key = models.CharField(max_length=50, default='', db_index=True)
    payload = JSONField(default=dict, blank=True, null=True)

    def __str__(self):
        return f"{self.key} <> {self.profile.handle}"


class TribeMember(SuperModel):
    MEMBER_STATUS = [
        ('accepted', 'accepted'),
        ('pending', 'pending'),
        ('rejected', 'rejected'),
    ]
    #from
    profile = models.ForeignKey('dashboard.Profile', related_name='follower', on_delete=models.CASCADE)
    # to
    org = models.ForeignKey('dashboard.Profile', related_name='org', on_delete=models.CASCADE, null=True, blank=True)
    leader = models.BooleanField(default=False, help_text=_('tribe leader'))
    title = models.CharField(max_length=255, blank=True, default='')
    status = models.CharField(
        max_length=20,
        choices=MEMBER_STATUS,
        blank=True
    )
    why = models.CharField(
        max_length=20,
        blank=True
    )

    @property
    def mutual_follow(self):
        return TribeMember.objects.filter(profile=self.org, org=self.profile).exists()

    @property
    def mutual_follower(self):
        tribe_following = Subquery(TribeMember.objects.filter(profile=self.profile).values_list('org', flat=True))
        return TribeMember.objects.filter(org=self.org, profile__in=tribe_following).exclude(profile=self.profile)

    @property
    def mutual_following(self):
        tribe_following = Subquery(TribeMember.objects.filter(org=self.profile).values_list('profile', flat=True))
        return TribeMember.objects.filter(org__in=tribe_following, profile=self.org).exclude(org=self.org)


class Poll(SuperModel):
    title = models.CharField(max_length=350, blank=True, null=True)
    active = models.BooleanField(default=False)
    hackathon = models.ManyToManyField(HackathonEvent)



class Question(SuperModel):
    TYPE_QUESTIONS = (
        ('SINGLE_CHOICE', 'Single Choice'),
        ('MULTIPLE_CHOICE', 'Multiple Choices'),
        ('OPEN', 'Open'),
    )
    poll = models.ForeignKey(Poll, on_delete=models.CASCADE, null=True, blank=True)
    question_type = models.CharField(choices=TYPE_QUESTIONS, max_length=50, blank=False, null=False)
    text = models.CharField(max_length=350, blank=True, null=True)
    order = models.PositiveIntegerField(default=0, blank=False, null=False)

    class Meta(object):
        ordering = ['order']

    def __str__(self):
        return f'Question.{self.id} {self.text}'


class Option(SuperModel):
    question = models.ForeignKey(Question, on_delete=models.CASCADE)
    text = models.CharField(max_length=350, blank=True, null=True)

    def __str__(self):
        return f'Option.{self.id} {self.text}'


class Answer(SuperModel):
    user = models.ForeignKey(User, on_delete=models.SET_NULL, null=True, blank=True)
    question = models.ForeignKey(Question, on_delete=models.CASCADE)
    open_response = models.CharField(max_length=350, blank=True, null=True)
    choice = models.ForeignKey(Option, on_delete=models.CASCADE, null=True, blank=True)
    checked = models.BooleanField(default=False)
    hackathon = models.ForeignKey(HackathonEvent, null=True, on_delete=models.CASCADE)


class Investigation(SuperModel):
    profile = models.ForeignKey(
        'dashboard.Profile', on_delete=models.CASCADE, related_name='investigations', blank=True
    )
    key = models.CharField(max_length=350, blank=True, default='', db_index=True)
    description = models.TextField(default='', blank=True)

    def __str__(self):
        return f"{self.profile.handle} / {self.key}"

    def investigate_sybil(instance):
        htmls = []
        userActions = instance.actions.filter(action='Visit')
        from django.db.models import Count
        import time
        from django.contrib.humanize.templatetags.humanize import naturaltime
        ipAddresses = (userActions.values('ip_address').annotate(Count("id")).order_by('-id__count'))
        cities = (userActions.values('location_data__city').annotate(Count("id")).order_by('-id__count'))

        htmls += [f"<a href=/_administrationdashboard/useraction/?profile={instance.pk}>View Recent User Actions</a><BR>"]

        htmls += [ f"Github Created: {instance.github_created_on.strftime('%Y-%m-%d')} ({naturaltime(instance.github_created_on)})<BR>"]
        print(f" - preferred payout {time.time()}")
        if instance.preferred_payout_address:
            htmls.append('Preferred Payout Address')
            htmls.append(f' - {instance.preferred_payout_address}')
            other_Profiles = Profile.objects.filter(preferred_payout_address=instance.preferred_payout_address).exclude(pk=instance.pk).values_list('handle', flat=True)
            url = f'/_administrationdashboard/profile/?preferred_payout_address={instance.preferred_payout_address}'
            htmls += [f" -- <a href={url}>{len(other_Profiles)} other profiles share this ppa: {', '.join(list(other_Profiles))}</a><BR>"]

        print(f" - ip ({len(ipAddresses)}) {time.time()}")
        htmls.append('IP Addresses')
        htmls.append("<div style='max-height: 300px; overflow-y: scroll'>")
        for ip in ipAddresses:
            html = f"- <a href=/_administrationdashboard/useraction/?ip_address={ip['ip_address']}>{ip['ip_address']} ({ip['id__count']} Visits)</a>"
            other_Profiles = UserAction.objects.filter(ip_address=ip['ip_address'], profile__isnull=False).exclude(profile=instance).distinct('profile').values_list('profile__handle', flat=True)
            if len(other_Profiles):
                html += f"<BR> -- {len(other_Profiles)} other profiles share this IP: {', '.join(list(other_Profiles))}"
            htmls.append(html)
        htmls.append("</div>'")

        print(f" - cities ({len(cities)}) {time.time()}")
        htmls.append('Cities')
        htmls.append("<div style='max-height: 300px; overflow-y: scroll'>")
        for city in cities:
            html = f"- <a href=/_administrationdashboard/useraction/?location_data__city={city['location_data__city']}>{city['location_data__city']} ({city['id__count']} Visits)</a>"
            htmls.append(html)
        htmls.append("</div>'")

        earnings = instance.earnings.filter(network='mainnet').all()
        print(f" - Earnings ({len(earnings)}) {time.time()}")
        htmls.append('Earnings')
        htmls.append("<div style='max-height: 300px; overflow-y: scroll'>")
        for earning in earnings:
            html = f"- <a href={earning.admin_url}>{earning}</a>"
            htmls.append(html)
        htmls.append("</div>'")

        sent_earnings = instance.sent_earnings.filter(network='mainnet').all()
        print(f" - Sent Earnings ({len(sent_earnings)}) {time.time()}")
        htmls.append('Sent Earnings')
        htmls.append("<div style='max-height: 300px; overflow-y: scroll'>")
        for earning in sent_earnings:
            html = f"- <a href={earning.admin_url}>{earning}</a>"
            htmls.append(html)
        htmls.append("</div>'")

        print(f" - End {time.time()}")
        htmls = ("<BR>".join(htmls))
        instance.investigations.filter(key='sybil').delete()
        Investigation.objects.create(
            profile=instance,
            description=htmls,
            key='sybil',
        )


class ObjectView(SuperModel):
    """Records object views ."""
    viewer = models.ForeignKey(User, related_name='objectviews', on_delete=models.SET_NULL, null=True, db_index=True)
    target_type = models.ForeignKey(ContentType, on_delete=models.CASCADE)
    target_id = models.PositiveIntegerField(db_index=True)
    target = GenericForeignKey('target_type', 'target_id')
    view_type = models.CharField(max_length=255)

    class Meta:
        ordering = ['-pk']

    def __str__(self):
        return f"{self.viewer} => {self.target} on {self.created_on}"


<<<<<<< HEAD
class ContributionFlag(SuperModel):
    contribution = models.ForeignKey(
        Earning,
        related_name='contribution_flag',
        on_delete=models.CASCADE,
        null=False,
        help_text=_('The associated Grant.'),
    )
    profile = models.ForeignKey(
        'dashboard.Profile',
        related_name='contribution_flags',
        on_delete=models.SET_NULL,
        help_text=_("The flagger's profile."),
        null=True,
    )
    comments = models.TextField(default='', blank=True, help_text=_('The comments.'))
    processed = models.BooleanField(default=False, help_text=_('Was it processed?'))
    comments_admin = models.TextField(default='', blank=True, help_text=_('The comments of an admin.'))

    def __str__(self):
        """Return the string representation of a Contribution."""
        return f"id: {self.pk}, processed: {self.processed}, comments: {self.comments} "
=======
class ProfileVerification(SuperModel):
    profile = models.ForeignKey('dashboard.Profile', on_delete=models.CASCADE, related_name='verifications')
    caller_type = models.CharField(max_length=20, null=True, blank=True)
    carrier_error_code = models.CharField(max_length=10, null=True, blank=True)
    mobile_network_code = models.CharField(max_length=10, null=True, blank=True)
    mobile_country_code = models.PositiveSmallIntegerField(default=0, null=True)
    carrier_name = models.CharField(max_length=100, null=True, blank=True)
    carrier_type = models.CharField(max_length=20, null=True, blank=True)
    country_code = models.CharField(max_length=5, null=True, blank=True)
    phone_number = models.CharField(max_length=150, null=True, blank=True)
    delivery_method = models.CharField(max_length=255, null=True, blank=True)

    def __str__(self):
        return f'{self.phone_number} ({self.caller_type}) from {self.country_code} request ${self.delivery_method} code at {self.created_on}'
>>>>>>> 684a5805
<|MERGE_RESOLUTION|>--- conflicted
+++ resolved
@@ -5154,7 +5154,6 @@
         return f"{self.viewer} => {self.target} on {self.created_on}"
 
 
-<<<<<<< HEAD
 class ContributionFlag(SuperModel):
     contribution = models.ForeignKey(
         Earning,
@@ -5177,7 +5176,8 @@
     def __str__(self):
         """Return the string representation of a Contribution."""
         return f"id: {self.pk}, processed: {self.processed}, comments: {self.comments} "
-=======
+
+                      
 class ProfileVerification(SuperModel):
     profile = models.ForeignKey('dashboard.Profile', on_delete=models.CASCADE, related_name='verifications')
     caller_type = models.CharField(max_length=20, null=True, blank=True)
@@ -5192,4 +5192,3 @@
 
     def __str__(self):
         return f'{self.phone_number} ({self.caller_type}) from {self.country_code} request ${self.delivery_method} code at {self.created_on}'
->>>>>>> 684a5805
