--- conflicted
+++ resolved
@@ -4311,12 +4311,7 @@
             # orgs
             url = self.github_url
             all_activities = Activity.objects.filter(
-<<<<<<< HEAD
-                Q(pk__in=list(activity_indexes)) |
                 Q(bounty__github_url__startswith=url.lower()) |
-=======
-                Q(bounty__github_url__istartswith=url) |
->>>>>>> dda25b44
                 Q(tip__github_url__istartswith=url)
             ).exclude(activities_index__key__isnull=True)
 
