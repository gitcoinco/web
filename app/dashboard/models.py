# -*- coding: utf-8 -*-
'''
    Copyright (C) 2017 Gitcoin Core

    This program is free software: you can redistribute it and/or modify
    it under the terms of the GNU Affero General Public License as published
    by the Free Software Foundation, either version 3 of the License, or
    (at your option) any later version.

    This program is distributed in the hope that it will be useful,
    but WITHOUT ANY WARRANTY; without even the implied warranty of
    MERCHANTABILITY or FITNESS FOR A PARTICULAR PURPOSE. See the
    GNU Affero General Public License for more details.

    You should have received a copy of the GNU Affero General Public License
    along with this program. If not, see <http://www.gnu.org/licenses/>.

'''
from __future__ import unicode_literals

import collections
import logging
from datetime import datetime, timedelta
from urllib.parse import urlsplit

from django.conf import settings
from django.contrib.auth.models import User
from django.contrib.auth.signals import user_logged_in, user_logged_out
from django.contrib.humanize.templatetags.humanize import naturalday, naturaltime
from django.contrib.postgres.fields import ArrayField, JSONField
from django.db import models
from django.db.models import Q, Sum
from django.db.models.signals import m2m_changed, post_delete, post_save, pre_save
from django.dispatch import receiver
from django.forms.models import model_to_dict
from django.templatetags.static import static
from django.urls import reverse
from django.urls.exceptions import NoReverseMatch
from django.utils import timezone
from django.utils.translation import gettext_lazy as _

import pytz
import requests
from dashboard.tokens import addr_to_token
from economy.models import ConversionRate, SuperModel
from economy.utils import ConversionRateNotFoundError, convert_amount, convert_token_to_usdt
from gas.utils import recommend_min_gas_price_to_confirm_in_time
from git.utils import (
    _AUTH, HEADERS, TOKEN_URL, build_auth_dict, get_gh_issue_details, get_issue_comments, issue_number, org_name,
    repo_name,
)
from marketing.models import LeaderboardRank
from rest_framework import serializers
from web3 import Web3

from .signals import m2m_changed_interested

logger = logging.getLogger(__name__)


class BountyQuerySet(models.QuerySet):
    """Handle the manager queryset for Bounties."""

    def current(self):
        """Filter results down to current bounties only."""
        return self.filter(current_bounty=True, admin_override_and_hide=False)

    def stats_eligible(self):
        """Exclude results that we don't want to track in statistics."""
        return self.current().exclude(idx_status__in=['unknown', 'cancelled'])

    def exclude_by_status(self, excluded_statuses=None):
        """Exclude results with a status matching the provided list."""
        if excluded_statuses is None:
            excluded_statuses = []

        return self.exclude(idx_status__in=excluded_statuses)

    def filter_by_status(self, filtered_status=None):
        """Filter results with a status matching the provided list."""
        if filtered_status is None:
            filtered_status = list()
        elif isinstance(filtered_status, list):
            return self.filter(idx_status__in=filtered_status)
        else:
            return

    def keyword(self, keyword):
        """Filter results to all Bounty objects containing the keywords.

        Args:
            keyword (str): The keyword to search title, issue description, and issue keywords by.

        Returns:
            dashboard.models.BountyQuerySet: The QuerySet of bounties filtered by keyword.

        """
        return self.filter(
            Q(metadata__issueKeywords__icontains=keyword) | \
            Q(title__icontains=keyword) | \
            Q(issue_description__icontains=keyword)
        )

    def hidden(self):
        """Filter results to only bounties that have been manually hidden by moderators."""
        return self.filter(admin_override_and_hide=True)

    def visible(self):
        """Filter results to only bounties not marked as hidden."""
        return self.filter(admin_override_and_hide=False)

    def needs_review(self):
        """Filter results by bounties that need reviewed."""
        return self.prefetch_related('activities') \
            .filter(
                activities__activity_type__in=['bounty_abandonment_escalation_to_mods', 'bounty_abandonment_warning'],
                activities__needs_review=True,
            )

    def reviewed(self):
        """Filter results by bounties that have been reviewed."""
        return self.prefetch_related('activities') \
            .filter(
                activities__activity_type__in=['bounty_abandonment_escalation_to_mods', 'bounty_abandonment_warning'],
                activities__needs_review=False,
            )

    def warned(self):
        """Filter results by bounties that have been warned for inactivity."""
        return self.prefetch_related('activities') \
            .filter(
                activities__activity_type='bounty_abandonment_warning',
                activities__needs_review=True,
            )

    def escalated(self):
        """Filter results by bounties that have been escalated for review."""
        return self.prefetch_related('activities') \
            .filter(
                activities__activity_type='bounty_abandonment_escalation_to_mods',
                activities__needs_review=True,
            )

    def closed(self):
        """Filter results by bounties that have been closed on Github."""
        return self.filter(github_issue_details__state='closed')

    def not_started(self):
        """Filter results by bounties that have not been picked up in 3+ days."""
        dt = timezone.now() - timedelta(days=3)
        return self.prefetch_related('interested').filter(interested__isnull=True, created_on__gt=dt)

    def has_funds(self):
        """Filter results by bounties that are actively funded or funds have been dispersed."""
        return self.filter(idx_status__in=Bounty.FUNDED_STATUSES)


class Bounty(SuperModel):
    """Define the structure of a Bounty.

    Attributes:
        BOUNTY_TYPES (list of tuples): The valid bounty types.
        EXPERIENCE_LEVELS (list of tuples): The valid experience levels.
        PROJECT_LENGTHS (list of tuples): The possible project lengths.
        STATUS_CHOICES (list of tuples): The valid status stages.
        FUNDED_STATUSES (list of str): The list of status types considered to have retained value.
        OPEN_STATUSES (list of str): The list of status types considered open.
        CLOSED_STATUSES (list of str): The list of status types considered closed.
        TERMINAL_STATUSES (list of str): The list of status types considered terminal states.

    """

    PERMISSION_TYPES = [
        ('permissionless', 'permissionless'),
        ('approval', 'approval'),
    ]
    PROJECT_TYPES = [
        ('traditional', 'traditional'),
        ('contest', 'contest'),
        ('cooperative', 'cooperative'),
    ]
    BOUNTY_TYPES = [
        ('Bug', 'Bug'),
        ('Security', 'Security'),
        ('Feature', 'Feature'),
        ('Unknown', 'Unknown'),
    ]
    EXPERIENCE_LEVELS = [
        ('Beginner', 'Beginner'),
        ('Intermediate', 'Intermediate'),
        ('Advanced', 'Advanced'),
        ('Unknown', 'Unknown'),
    ]
    PROJECT_LENGTHS = [
        ('Hours', 'Hours'),
        ('Days', 'Days'),
        ('Weeks', 'Weeks'),
        ('Months', 'Months'),
        ('Unknown', 'Unknown'),
    ]

    STATUS_CHOICES = (
        ('cancelled', 'cancelled'),
        ('done', 'done'),
        ('expired', 'expired'),
        ('open', 'open'),
        ('started', 'started'),
        ('submitted', 'submitted'),
        ('unknown', 'unknown'),
    )
    FUNDED_STATUSES = ['open', 'started', 'submitted', 'done']
    OPEN_STATUSES = ['open', 'started', 'submitted']
    CLOSED_STATUSES = ['expired', 'unknown', 'cancelled', 'done']
    TERMINAL_STATUSES = ['done', 'expired', 'cancelled']

    web3_type = models.CharField(max_length=50, default='bounties_network')
    title = models.CharField(max_length=255)
    web3_created = models.DateTimeField(db_index=True)
    value_in_token = models.DecimalField(default=1, decimal_places=2, max_digits=50)
    token_name = models.CharField(max_length=50)
    token_address = models.CharField(max_length=50)
    bounty_type = models.CharField(max_length=50, choices=BOUNTY_TYPES, blank=True)
    project_length = models.CharField(max_length=50, choices=PROJECT_LENGTHS, blank=True)
    experience_level = models.CharField(max_length=50, choices=EXPERIENCE_LEVELS, blank=True)
    github_url = models.URLField(db_index=True)
    github_issue_details = JSONField(default=dict, blank=True, null=True)
    github_comments = models.IntegerField(default=0)
    bounty_owner_address = models.CharField(max_length=50)
    bounty_owner_email = models.CharField(max_length=255, blank=True)
    bounty_owner_github_username = models.CharField(max_length=255, blank=True)
    bounty_owner_name = models.CharField(max_length=255, blank=True)
    bounty_owner_profile = models.ForeignKey(
        'dashboard.Profile', null=True, on_delete=models.SET_NULL, related_name='bounties_funded', blank=True
    )
    is_open = models.BooleanField(help_text=_('Whether the bounty is still open for fulfillments.'))
    expires_date = models.DateTimeField()
    raw_data = JSONField()
    metadata = JSONField(default=dict, blank=True)
    current_bounty = models.BooleanField(
        default=False, help_text=_('Whether this bounty is the most current revision one or not'))
    _val_usd_db = models.DecimalField(default=0, decimal_places=2, max_digits=50)
    contract_address = models.CharField(max_length=50, default='')
    network = models.CharField(max_length=255, blank=True, db_index=True)
    idx_experience_level = models.IntegerField(default=0, db_index=True)
    idx_project_length = models.IntegerField(default=0, db_index=True)
    idx_status = models.CharField(max_length=9, choices=STATUS_CHOICES, default='open', db_index=True)
    issue_description = models.TextField(default='', blank=True)
    funding_organisation = models.CharField(max_length=255, default='', blank=True)
    standard_bounties_id = models.IntegerField(default=0)
    num_fulfillments = models.IntegerField(default=0)
    balance = models.DecimalField(default=0, decimal_places=2, max_digits=50)
    accepted = models.BooleanField(default=False, help_text=_('Whether the bounty has been done'))
    interested = models.ManyToManyField('dashboard.Interest', blank=True)
    interested_comment = models.IntegerField(null=True, blank=True)
    submissions_comment = models.IntegerField(null=True, blank=True)
    override_status = models.CharField(max_length=255, blank=True)
    last_comment_date = models.DateTimeField(null=True, blank=True)
    fulfillment_accepted_on = models.DateTimeField(null=True, blank=True)
    fulfillment_submitted_on = models.DateTimeField(null=True, blank=True)
    fulfillment_started_on = models.DateTimeField(null=True, blank=True)
    canceled_on = models.DateTimeField(null=True, blank=True)
    project_type = models.CharField(max_length=50, choices=PROJECT_TYPES, default='traditional')
    permission_type = models.CharField(max_length=50, choices=PERMISSION_TYPES, default='permissionless')
    snooze_warnings_for_days = models.IntegerField(default=0)

    token_value_time_peg = models.DateTimeField(blank=True, null=True)
    token_value_in_usdt = models.DecimalField(default=0, decimal_places=2, max_digits=50, blank=True, null=True)
    value_in_usdt_now = models.DecimalField(default=0, decimal_places=2, max_digits=50, blank=True, null=True)
    value_in_usdt = models.DecimalField(default=0, decimal_places=2, max_digits=50, blank=True, null=True)
    value_in_eth = models.DecimalField(default=0, decimal_places=2, max_digits=50, blank=True, null=True)
    value_true = models.DecimalField(default=0, decimal_places=2, max_digits=50, blank=True, null=True)
    privacy_preferences = JSONField(default=dict, blank=True)
    admin_override_and_hide = models.BooleanField(
        default=False, help_text=_('Admin override to hide the bounty from the system')
    )
    admin_override_suspend_auto_approval = models.BooleanField(
        default=False, help_text=_('Admin override to suspend work auto approvals')
    )
    admin_mark_as_remarket_ready = models.BooleanField(
        default=False, help_text=_('Admin override to mark as remarketing ready')
    )
    attached_job_description = models.URLField(blank=True, null=True)

    # Bounty QuerySet Manager
    objects = BountyQuerySet.as_manager()

    class Meta:
        """Define metadata associated with Bounty."""

        verbose_name_plural = 'Bounties'
        index_together = [
            ["network", "idx_status"],
        ]

    def __str__(self):
        """Return the string representation of a Bounty."""
        return f"{'(C) ' if self.current_bounty else ''}{self.pk}: {self.title}, {self.value_true} " \
               f"{self.token_name} @ {naturaltime(self.web3_created)}"

    def save(self, *args, **kwargs):
        """Define custom handling for saving bounties."""
        from .utils import clean_bounty_url
        if self.bounty_owner_github_username:
            self.bounty_owner_github_username = self.bounty_owner_github_username.lstrip('@')
        if self.github_url:
            self.github_url = clean_bounty_url(self.github_url)
        super().save(*args, **kwargs)

    @property
    def profile_pairs(self):
        profile_handles = []

        for profile in self.interested.select_related('profile').all().order_by('pk'):
            profile_handles.append((profile.profile.handle, profile.profile.absolute_url))

        return profile_handles

    def get_absolute_url(self):
        """Get the absolute URL for the Bounty.

        Returns:
            str: The absolute URL for the Bounty.

        """
        return settings.BASE_URL + self.get_relative_url(preceding_slash=False)

    def get_relative_url(self, preceding_slash=True):
        """Get the relative URL for the Bounty.

        Attributes:
            preceding_slash (bool): Whether or not to include a preceding slash.

        Returns:
            str: The relative URL for the Bounty.

        """
        try:
            _org_name = org_name(self.github_url)
            _issue_num = int(issue_number(self.github_url))
            _repo_name = repo_name(self.github_url)
            return f"{'/' if preceding_slash else ''}issue/{_org_name}/{_repo_name}/{_issue_num}/{self.standard_bounties_id}"
        except Exception:
            return f"{'/' if preceding_slash else ''}funding/details?url={self.github_url}"

    def get_natural_value(self):
        token = addr_to_token(self.token_address)
        if not token:
            return 0
        decimals = token.get('decimals', 0)
        return float(self.value_in_token) / 10**decimals

    @property
    def url(self):
        return self.get_absolute_url()

    def snooze_url(self, num_days):
        """Get the bounty snooze URL.

        Args:
            num_days (int): The number of days to snooze the Bounty.

        Returns:
            str: The snooze URL based on the provided number of days.

        """
        return f'{self.get_absolute_url()}?snooze={num_days}'

    def approve_worker_url(self, worker):
        """Get the bounty work approval URL.

        Args:
            worker (string): The handle to approve

        Returns:
            str: The work approve URL based on the worker name

        """
        return f'{self.get_absolute_url()}?mutate_worker_action=approve&worker={worker}'

    def reject_worker_url(self, worker):
        """Get the bounty work rejection URL.

        Args:
            worker (string): The handle to reject

        Returns:
            str: The work reject URL based on the worker name

        """
        return f'{self.get_absolute_url()}?mutate_worker_action=reject&worker={worker}'

    @property
    def can_submit_after_expiration_date(self):
        if self.is_legacy:
            # legacy bounties could submit after expiration date
            return True

        # standardbounties
        contract_deadline = self.raw_data.get('contract_deadline')
        ipfs_deadline = self.raw_data.get('ipfs_deadline')
        if not ipfs_deadline:
            # if theres no expiry date in the payload, then expiration date is not mocked, and one cannot submit after expiration date
            return False

        # if contract_deadline > ipfs_deadline, then by definition, can be submitted after expiry date
        return contract_deadline > ipfs_deadline

    @property
    def title_or_desc(self):
        """Return the title of the issue."""
        if not self.title:
            title = self.fetch_issue_item('title') or self.github_url
            return title
        return self.title

    @property
    def issue_description_text(self):
        import re
        tag_re = re.compile(r'(<!--.*?-->|<[^>]*>)')
        return tag_re.sub('', self.issue_description).strip()

    @property
    def github_issue_number(self):
        try:
            return int(issue_number(self.github_url))
        except Exception:
            return None

    @property
    def org_name(self):
        return self.github_org_name

    @property
    def github_org_name(self):
        try:
            return org_name(self.github_url)
        except Exception:
            return None

    @property
    def github_repo_name(self):
        try:
            return repo_name(self.github_url)
        except Exception:
            return None

    def is_hunter(self, handle):
        """Determine whether or not the profile is the bounty hunter.

        Args:
            handle (str): The profile handle to be compared.

        Returns:
            bool: Whether or not the user is the bounty hunter.

        """
        return any(profile.fulfiller_github_username == handle for profile in self.fulfillments.all())

    def is_fulfiller(self, handle):
        """Determine whether or not the profile is the bounty is_fulfiller.

        Args:
            handle (str): The profile handle to be compared.

        Returns:
            bool: Whether or not the user is the bounty is_fulfiller.

        """
        return any(profile.fulfiller_github_username == handle for profile in self.fulfillments.filter(accepted=True).all())

    def is_funder(self, handle):
        """Determine whether or not the profile is the bounty funder.

        Args:
            handle (str): The profile handle to be compared.

        Returns:
            bool: Whether or not the user is the bounty funder.

        """
        return handle.lower().lstrip('@') == self.bounty_owner_github_username.lower().lstrip('@')

    @property
    def absolute_url(self):
        return self.get_absolute_url()

    @property
    def avatar_url(self):
        return self.get_avatar_url(False)

    @property
    def avatar_url_w_gitcoin_logo(self):
        return self.get_avatar_url(True)

    def get_avatar_url(self, gitcoin_logo_flag=False):
        """Return the local avatar URL."""
        org_name = self.github_org_name
        gitcoin_logo_flag = "/1" if gitcoin_logo_flag else ""
        if org_name:
            return f"{settings.BASE_URL}dynamic/avatar/{org_name}{gitcoin_logo_flag}"
        return f"{settings.BASE_URL}funding/avatar?repo={self.github_url}&v=3"

    @property
    def keywords(self):
        try:
            return self.metadata.get('issueKeywords', False)
        except Exception:
            return False

    @property
    def keywords_list(self):
        keywords = self.keywords
        if not keywords:
            return []
        else:
            try:
                return [keyword.strip() for keyword in keywords.split(",")]
            except AttributeError:
                return []

    @property
    def now(self):
        """Return the time now in the current timezone."""
        return timezone.now()

    @property
    def past_expiration_date(self):
        """Return true IFF issue is past expiration date"""
        return timezone.localtime().replace(tzinfo=None) > self.expires_date.replace(tzinfo=None)

    @property
    def past_hard_expiration_date(self):
        """Return true IFF issue is past smart contract expiration date
        and therefore cannot ever be claimed again"""
        return self.past_expiration_date and not self.can_submit_after_expiration_date

    @property
    def status(self):
        """Determine the status of the Bounty.

        Raises:
            Exception: Catch whether or not any exception is encountered and
                return unknown for status.

        Returns:
            str: The status of the Bounty.

        """
        if self.override_status:
            return self.override_status
        if self.is_legacy:
            return self.idx_status

        # standard bounties
        try:
            if not self.is_open:
                if self.accepted:
                    return 'done'
                elif self.past_hard_expiration_date:
                    return 'expired'
                has_tips = self.tips.filter(is_for_bounty_fulfiller=False).exclude(txid='').exists()
                if has_tips:
                    return 'done'
                # If its not expired or done, and no tips, it must be cancelled.
                return 'cancelled'
            # per https://github.com/gitcoinco/web/pull/1098 ,
            # cooperative/contest are open no matter how much started/submitted work they have
            if self.pk and self.project_type in ['contest', 'cooperative']:
                return 'open'
            if self.num_fulfillments == 0:
                if self.pk and self.interested.filter(pending=False).exists():
                    return 'started'
                return 'open'
            return 'submitted'
        except Exception as e:
            logger.warning(e)
            return 'unknown'

    @property
    def get_value_true(self):
        return self.get_natural_value()

    @property
    def get_value_in_eth(self):
        if self.token_name == 'ETH':
            return self.value_in_token
        try:
            return convert_amount(self.value_true, self.token_name, 'ETH')
        except Exception:
            return None

    @property
    def get_value_in_usdt_now(self):
        return self.value_in_usdt_at_time(None)

    @property
    def get_value_in_usdt(self):
        if self.status in self.OPEN_STATUSES:
            return self.value_in_usdt_now
        return self.value_in_usdt_then

    @property
    def value_in_usdt_then(self):
        return self.value_in_usdt_at_time(self.web3_created)

    def value_in_usdt_at_time(self, at_time):
        decimals = 10 ** 18
        if self.token_name == 'USDT':
            return float(self.value_in_token)
        if self.token_name in settings.STABLE_COINS:
            return float(self.value_in_token / 10 ** 18)
        try:
            return round(float(convert_amount(self.value_true, self.token_name, 'USDT', at_time)), 2)
        except ConversionRateNotFoundError:
            try:
                in_eth = round(float(convert_amount(self.value_true, self.token_name, 'ETH', at_time)), 2)
                return round(float(convert_amount(in_eth, 'USDT', 'USDT', at_time)), 2)
            except ConversionRateNotFoundError:
                return None

    @property
    def token_value_in_usdt_now(self):
        if self.token_name in settings.STABLE_COINS:
            return 1
        try:
            return round(convert_token_to_usdt(self.token_name), 2)
        except ConversionRateNotFoundError:
            return None

    @property
    def token_value_in_usdt_then(self):
        try:
            return round(convert_token_to_usdt(self.token_name, self.web3_created), 2)
        except ConversionRateNotFoundError:
            return None

    @property
    def get_token_value_in_usdt(self):
        if self.status in self.OPEN_STATUSES:
            return self.token_value_in_usdt_now
        return self.token_value_in_usdt_then

    @property
    def get_token_value_time_peg(self):
        if self.status in self.OPEN_STATUSES:
            return timezone.now()
        return self.web3_created

    @property
    def desc(self):
        return f"{naturaltime(self.web3_created)} {self.idx_project_length} {self.bounty_type} {self.experience_level}"

    @property
    def turnaround_time_accepted(self):
        try:
            return (self.get_fulfillment_accepted_on - self.web3_created).total_seconds()
        except Exception:
            return None

    @property
    def turnaround_time_started(self):
        try:
            return (self.get_fulfillment_started_on - self.web3_created).total_seconds()
        except Exception:
            return None

    @property
    def turnaround_time_submitted(self):
        try:
            return (self.get_fulfillment_submitted_on - self.web3_created).total_seconds()
        except Exception:
            return None

    @property
    def get_fulfillment_accepted_on(self):
        try:
            return self.fulfillments.filter(accepted=True).first().accepted_on
        except Exception:
            return None

    @property
    def get_fulfillment_submitted_on(self):
        try:
            return self.fulfillments.first().created_on
        except Exception:
            return None

    @property
    def get_fulfillment_started_on(self):
        try:
            return self.interested.first().created
        except Exception:
            return None

    @property
    def hourly_rate(self):
        try:
            hours_worked = self.fulfillments.filter(accepted=True).first().fulfiller_hours_worked
            return float(self.value_in_usdt) / float(hours_worked)
        except Exception:
            return None

    @property
    def is_legacy(self):
        """Determine if the Bounty is legacy based on sunset date.

        Todo:
            * Remove this method following legacy bounty sunsetting.

        Returns:
            bool: Whether or not the Bounty is using the legacy contract.

        """
        return (self.web3_type == 'legacy_gitcoin')

    def get_github_api_url(self):
        """Get the Github API URL associated with the bounty.

        Returns:
            str: The Github API URL associated with the issue.

        """
        from urllib.parse import urlparse
        if self.github_url.lower()[:19] != 'https://github.com/':
            return ''
        url_path = urlparse(self.github_url).path
        return 'https://api.github.com/repos' + url_path

    def fetch_issue_item(self, item_type='body'):
        """Fetch the item type of an issue.

        Args:
            type (str): The github API response body item to be fetched.

        Returns:
            str: The item content.

        """
        github_url = self.get_github_api_url()
        if github_url:
            issue_description = requests.get(github_url, auth=_AUTH)
            if issue_description.status_code == 200:
                item = issue_description.json().get(item_type, '')
                if item_type == 'body' and item:
                    self.issue_description = item
                elif item_type == 'title' and item:
                    self.title = item
                self.save()
                return item
        return ''

    def fetch_issue_comments(self, save=True):
        """Fetch issue comments for the associated Github issue.

        Args:
            save (bool): Whether or not to save the Bounty after fetching.

        Returns:
            dict: The comments data dictionary provided by Github.

        """
        if self.github_url.lower()[:19] != 'https://github.com/':
            return []

        parsed_url = urlsplit(self.github_url)
        try:
            github_user, github_repo, _, github_issue = parsed_url.path.split('/')[1:5]
        except ValueError:
            logger.info(f'Invalid github url for Bounty: {self.pk} -- {self.github_url}')
            return []
        comments = get_issue_comments(github_user, github_repo, github_issue)
        if isinstance(comments, dict) and comments.get('message', '') == 'Not Found':
            logger.info(f'Bounty {self.pk} contains an invalid github url {self.github_url}')
            return []
        comment_count = 0
        for comment in comments:
            if (isinstance(comment, dict) and comment.get('user', {}).get('login', '') not in settings.IGNORE_COMMENTS_FROM):
                comment_count += 1
        self.github_comments = comment_count
        if comment_count:
            comment_times = [datetime.strptime(comment['created_at'], '%Y-%m-%dT%H:%M:%SZ') for comment in comments]
            max_comment_time = max(comment_times)
            max_comment_time = max_comment_time.replace(tzinfo=pytz.utc)
            self.last_comment_date = max_comment_time
        if save:
            self.save()
        return comments

    @property
    def next_bounty(self):
        if self.current_bounty:
            return None
        try:
            return Bounty.objects.filter(standard_bounties_id=self.standard_bounties_id, created_on__gt=self.created_on).order_by('created_on').first()
        except Exception:
            return None

    @property
    def prev_bounty(self):
        try:
            return Bounty.objects.filter(standard_bounties_id=self.standard_bounties_id, created_on__lt=self.created_on).order_by('-created_on').first()
        except Exception:
            return None

    # returns true if this bounty was active at _time
    def was_active_at(self, _time):
        if _time < self.web3_created:
            return False
        if _time < self.created_on:
            return False
        next_bounty = self.next_bounty
        if next_bounty is None:
            return True
        if next_bounty.created_on > _time:
            return True
        return False

    def action_urls(self):
        """Provide URLs for bounty related actions.

        Returns:
            dict: A dictionary of action URLS for this bounty.

        """
        params = f'pk={self.pk}&network={self.network}'
        urls = {}
        for item in ['fulfill', 'increase', 'accept', 'cancel', 'payout', 'contribute',
                     'advanced_payout', 'social_contribution', 'invoice', ]:
            urls.update({item: f'/issue/{item}?{params}'})
        return urls

    def is_notification_eligible(self, var_to_check=True):
        """Determine whether or not a notification is eligible for transmission outside of production.

        Returns:
            bool: Whether or not the Bounty is eligible for outbound notifications.

        """
        if not var_to_check or self.get_natural_value() < 0.0001 or (
           self.network != settings.ENABLE_NOTIFICATIONS_ON_NETWORK):
            return False
        if self.network == 'mainnet' and (settings.DEBUG or settings.ENV != 'prod'):
            return False
        if (settings.DEBUG or settings.ENV != 'prod') and settings.GITHUB_API_USER != self.github_org_name:
            return False

        return True

    @property
    def is_project_type_fulfilled(self):
        """Determine whether or not the Project Type is currently fulfilled.

        Todo:
            * Add remaining Project Type fulfillment handling.

        Returns:
            bool: Whether or not the Bounty Project Type is fully staffed.

        """
        fulfilled = False
        if self.project_type == 'traditional':
            fulfilled = self.interested.filter(pending=False).exists()
        return fulfilled

    @property
    def needs_review(self):
        if self.activities.filter(needs_review=True).exists():
            return True
        return False

    @property
    def github_issue_state(self):
        current_github_state = self.github_issue_details.get('state') if self.github_issue_details else None
        if not current_github_state:
            try:
                _org_name = org_name(self.github_url)
                _repo_name = repo_name(self.github_url)
                _issue_num = issue_number(self.github_url)
                gh_issue_details = get_gh_issue_details(_org_name, _repo_name, int(_issue_num))
                if gh_issue_details:
                    self.github_issue_details = gh_issue_details
                    self.save()
                    current_github_state = self.github_issue_details.get('state', 'open')
            except Exception as e:
                logger.info(e)
                return 'open'
        return current_github_state

    @property
    def is_issue_closed(self):
        if self.github_issue_state == 'closed':
            return True
        return False

    @property
    def tips(self):
        """Return the tips associated with this bounty."""
        try:
            return Tip.objects.filter(github_url__iexact=self.github_url, network=self.network).order_by('-created_on')
        except:
            return Tip.objects.none()

    @property
    def bulk_payout_tips(self):
        """Return the Bulk payout tips associated with this bounty."""
        queryset = self.tips.filter(is_for_bounty_fulfiller=False, metadata__is_clone__isnull=True, metadata__direct_address__isnull=True)
        return (queryset.filter(from_address=self.bounty_owner_address) |
                queryset.filter(from_name=self.bounty_owner_github_username))

    @property
    def paid(self):
        """Return list of users paid for this bounty."""
        if self.status != 'done':
            return []  # to save the db hits

        return_list = []
        for fulfillment in self.fulfillments.filter(accepted=True):
            if fulfillment.fulfiller_github_username:
                return_list.append(fulfillment.fulfiller_github_username)
        for tip in self.tips.exclude(txid=''):
            if tip.username:
                return_list.append(tip.username)
        return list(set(return_list))

    @property
    def additional_funding_summary(self):
        """Return a dict describing the additional funding from crowdfunding that this object has"""
        ret = {}
        for tip in self.tips.filter(is_for_bounty_fulfiller=True).exclude(txid=''):
            token = tip.tokenName
            obj = ret.get(token, {})

            if not obj:
                obj['amount'] = 0.0

                conversion_rate = ConversionRate.objects.filter(
                    from_currency=token,
                    to_currency='USDT',
                ).order_by('-timestamp').first()

                if conversion_rate:
                    obj['ratio'] = (float(conversion_rate.to_amount) / float(conversion_rate.from_amount))
                    obj['timestamp'] = conversion_rate.timestamp
                else:
                    obj['ratio'] = 0.0
                    obj['timestamp'] = datetime.now()

                ret[token] = obj

            obj['amount'] += tip.amount_in_whole_units
        return ret

    @property
    def additional_funding_summary_sentence(self):
        afs = self.additional_funding_summary
        tokens = afs.keys()

        if not tokens:
            return ''

        items = []
        usd_value = 0.0

        for token_name in tokens:
            obj = afs[token_name]
            ratio = obj['ratio']
            amount = obj['amount']
            usd_value += amount * ratio
            items.append(f"{amount} {token_name}")

        sentence = ", ".join(items)

        if usd_value:
            sentence += f" worth {usd_value} USD"

        return sentence


class BountyFulfillmentQuerySet(models.QuerySet):
    """Handle the manager queryset for BountyFulfillments."""

    def accepted(self):
        """Filter results to accepted bounty fulfillments."""
        return self.filter(accepted=True)

    def submitted(self):
        """Exclude results that have not been submitted."""
        return self.exclude(fulfiller_address='0x0000000000000000000000000000000000000000')


class BountyFulfillment(SuperModel):
    """The structure of a fulfillment on a Bounty."""

    fulfiller_address = models.CharField(max_length=50)
    fulfiller_email = models.CharField(max_length=255, blank=True)
    fulfiller_github_username = models.CharField(max_length=255, blank=True)
    fulfiller_name = models.CharField(max_length=255, blank=True)
    fulfiller_metadata = JSONField(default=dict, blank=True)
    fulfillment_id = models.IntegerField(null=True, blank=True)
    fulfiller_hours_worked = models.DecimalField(null=True, blank=True, decimal_places=2, max_digits=50)
    fulfiller_github_url = models.CharField(max_length=255, blank=True, null=True)
    accepted = models.BooleanField(default=False)
    accepted_on = models.DateTimeField(null=True, blank=True)

    bounty = models.ForeignKey(Bounty, related_name='fulfillments', on_delete=models.CASCADE)
    profile = models.ForeignKey('dashboard.Profile', related_name='fulfilled', on_delete=models.CASCADE, null=True)

    def __str__(self):
        """Define the string representation of BountyFulfillment.

        Returns:
            str: The string representation of the object.

        """
        return f'BountyFulfillment ID: ({self.pk}) - Bounty ID: ({self.bounty.pk})'

    def save(self, *args, **kwargs):
        """Define custom handling for saving bounty fulfillments."""
        if self.fulfiller_github_username:
            self.fulfiller_github_username = self.fulfiller_github_username.lstrip('@')
        super().save(*args, **kwargs)

    @property
    def to_json(self):
        """Define the JSON representation of BountyFulfillment.

        Returns:
            dict: A JSON representation of BountyFulfillment.

        """
        return {
            'address': self.fulfiller_address,
            'bounty_id': self.bounty.pk,
            'email': self.fulfiller_email,
            'githubUsername': self.fulfiller_github_username,
            'name': self.fulfiller_name,
        }


class BountySyncRequest(SuperModel):
    """Define the structure for bounty syncing."""

    github_url = models.URLField()
    processed = models.BooleanField()


class Subscription(SuperModel):

    email = models.EmailField(max_length=255)
    raw_data = models.TextField()
    ip = models.CharField(max_length=50)

    def __str__(self):
        return f"{self.email} {self.created_on}"


class SendCryptoAsset(SuperModel):
<<<<<<< HEAD
    """Abstract Base Class to handle the model for both Tips and Kudos."""

=======
    """ Abstract Base Class to handle the model for both Tips and Kudos. """
>>>>>>> b2b4faa7
    web3_type = models.CharField(max_length=50, default='v3')
    emails = JSONField(blank=True)
    url = models.CharField(max_length=255, default='', blank=True)
    tokenName = models.CharField(max_length=255, default='ETH')
    tokenAddress = models.CharField(max_length=255)
    amount = models.DecimalField(default=1, decimal_places=4, max_digits=50)
    comments_public = models.TextField(default='', blank=True)
    ip = models.CharField(max_length=50)
    github_url = models.URLField(null=True, blank=True)
    from_name = models.CharField(max_length=255, default='', blank=True)
    from_email = models.CharField(max_length=255, default='', blank=True)
    from_username = models.CharField(max_length=255, default='', blank=True)
    username = models.CharField(max_length=255, default='', blank=True)  # to username
    network = models.CharField(max_length=255, default='')
    txid = models.CharField(max_length=255, default='')
    receive_txid = models.CharField(max_length=255, default='', blank=True)
    received_on = models.DateTimeField(null=True, blank=True)
    from_address = models.CharField(max_length=255, default='', blank=True)
    receive_address = models.CharField(max_length=255, default='', blank=True)
    metadata = JSONField(default=dict, blank=True)
    is_for_bounty_fulfiller = models.BooleanField(
        default=False,
        help_text='If this option is chosen, this tip will be automatically paid to the bounty'
                  ' fulfiller, not self.usernameusername.',
    )

    class Meta:
        abstract = True

    def __str__(self):
        """Return the string representation for a tip."""
        if self.web3_type == 'yge':
            return f"({self.network}) - {self.status}{' ORPHAN' if not self.emails else ''} " \
               f"{self.amount} {self.tokenName} to {self.username} from {self.from_name or 'NA'}, " \
               f"created: {naturalday(self.created_on)}, expires: {naturalday(self.expires_date)}"
        status = 'funded' if self.txid else 'not funded'
        status = status if not self.receive_txid else 'received'
        return f"({self.web3_type}) {status} {self.amount} {self.tokenName} to {self.username} from {self.from_name or 'NA'}"

    # TODO: DRY
    def get_natural_value(self):
        token = addr_to_token(self.tokenAddress)
        decimals = token['decimals']
        return float(self.amount) / 10**decimals

    @property
    def value_true(self):
        return self.get_natural_value()

    @property
    def amount_in_wei(self):
        token = addr_to_token(self.tokenAddress)
        decimals = token['decimals'] if token else 18
        return float(self.amount) * 10**decimals

    @property
    def amount_in_whole_units(self):
        return float(self.amount)

    @property
    def org_name(self):
        try:
            return org_name(self.github_url)
        except Exception:
            return None

    # TODO: DRY
    @property
    def value_in_eth(self):
        if self.tokenName == 'ETH':
            return self.amount
        try:
            return convert_amount(self.amount, self.tokenName, 'ETH')
        except Exception:
            return None

    @property
    def value_in_usdt_now(self):
        return self.value_in_usdt_at_time(None)

    @property
    def value_in_usdt(self):
        return self.value_in_usdt_then

    @property
    def value_in_usdt_then(self):
        return self.value_in_usdt_at_time(self.created_on)

    @property
    def token_value_in_usdt_now(self):
        try:
            return round(convert_token_to_usdt(self.tokenName), 2)
        except ConversionRateNotFoundError:
            return None

    @property
    def token_value_in_usdt_then(self):
        try:
            return round(convert_token_to_usdt(self.tokenName, self.created_on), 2)
        except ConversionRateNotFoundError:
            return None

    def value_in_usdt_at_time(self, at_time):
        decimals = 1
        if self.tokenName in settings.STABLE_COINS:
            return float(self.amount)
        try:
            return round(float(convert_amount(self.amount, self.tokenName, 'USDT', at_time)) / decimals, 2)
        except ConversionRateNotFoundError:
            try:
                in_eth = convert_amount(self.amount, self.tokenName, 'ETH', at_time)
                return round(float(convert_amount(in_eth, 'ETH', 'USDT', at_time)) / decimals, 2)
            except ConversionRateNotFoundError:
                return None

    @property
    def status(self):
        if self.receive_txid:
            return "RECEIVED"
        return "PENDING"

    @property
    def github_org_name(self):
        try:
            return org_name(self.github_url)
        except Exception:
            return None

    def is_notification_eligible(self, var_to_check=True):
        """Determine whether or not a notification is eligible for transmission outside of production.

        Returns:
            bool: Whether or not the Tip is eligible for outbound notifications.

        """
        if not var_to_check or self.network != settings.ENABLE_NOTIFICATIONS_ON_NETWORK:
            return False
        if self.network == 'mainnet' and (settings.DEBUG or settings.ENV != 'prod'):
            return False
        if (settings.DEBUG or settings.ENV != 'prod') and settings.GITHUB_API_USER != self.github_org_name:
            return False
        return True

    @property
    def bounty(self):
        try:
            return Bounty.objects.current().filter(
                github_url__iexact=self.github_url,
                network=self.network).order_by('-web3_created').first()
        except Bounty.DoesNotExist:
            return None


class Tip(SendCryptoAsset):
    """ Inherit from SendCryptoAsset base class, and extra fields that are needed for Tips. """
    expires_date = models.DateTimeField(null=True, blank=True)
    comments_priv = models.TextField(default='', blank=True)
    recipient_profile = models.ForeignKey(
        'dashboard.Profile', related_name='received_tips', on_delete=models.SET_NULL, null=True, blank=True
    )
    sender_profile = models.ForeignKey(
        'dashboard.Profile', related_name='sent_tips', on_delete=models.SET_NULL, null=True, blank=True
    )

    @property
    def receive_url(self):
        if self.web3_type == 'yge':
            return self.url
        elif self.web3_type == 'v3':
            return self.receive_url_for_recipient
        elif self.web3_type != 'v2':
            raise Exception

        return self.receive_url_for_recipient

    @property
    def receive_url_for_recipient(self):
        if self.web3_type != 'v3':
<<<<<<< HEAD
            logger.error('Web3 type is not "v3"')
            return ''
=======
            raise Exception
>>>>>>> b2b4faa7

        try:
            key = self.metadata['reference_hash_for_receipient']
            return f"{settings.BASE_URL}tip/receive/v3/{key}/{self.txid}/{self.network}"
<<<<<<< HEAD
        except Exception as e:
            logger.warning('Receive url for Tip recipient not found')
            return ''
=======
        except:
            return None
>>>>>>> b2b4faa7


class TipPayoutException(Exception):
    pass


@receiver(pre_save, sender=Tip, dispatch_uid="psave_tip")
def psave_tip(sender, instance, **kwargs):
    # when a new tip is saved, make sure it doesnt have whitespace in it
    instance.username = instance.username.replace(' ', '')


# @receiver(pre_save, sender=Bounty, dispatch_uid="normalize_usernames")
# def normalize_usernames(sender, instance, **kwargs):
#     if instance.bounty_owner_github_username:
#         instance.bounty_owner_github_username = instance.bounty_owner_github_username.lstrip('@')


# method for updating
@receiver(pre_save, sender=Bounty, dispatch_uid="psave_bounty")
def psave_bounty(sender, instance, **kwargs):
    idx_experience_level = {
        'Unknown': 1,
        'Beginner': 2,
        'Intermediate': 3,
        'Advanced': 4,
    }

    idx_project_length = {
        'Unknown': 1,
        'Hours': 2,
        'Days': 3,
        'Weeks': 4,
        'Months': 5,
    }

    instance.idx_status = instance.status
    instance.fulfillment_accepted_on = instance.get_fulfillment_accepted_on
    instance.fulfillment_submitted_on = instance.get_fulfillment_submitted_on
    instance.fulfillment_started_on = instance.get_fulfillment_started_on
    instance._val_usd_db = instance.get_value_in_usdt if instance.get_value_in_usdt else 0
    instance._val_usd_db_now = instance.get_value_in_usdt_now if instance.get_value_in_usdt_now else 0
    instance.idx_experience_level = idx_experience_level.get(instance.experience_level, 0)
    instance.idx_project_length = idx_project_length.get(instance.project_length, 0)
    instance.token_value_time_peg = instance.get_token_value_time_peg
    instance.token_value_in_usdt = instance.get_token_value_in_usdt
    instance.value_in_usdt_now = instance.get_value_in_usdt_now
    instance.value_in_usdt = instance.get_value_in_usdt
    instance.value_in_eth = instance.get_value_in_eth
    instance.value_true = instance.get_value_true


class InterestQuerySet(models.QuerySet):
    """Handle the manager queryset for Interests."""

    def needs_review(self):
        """Filter results to Interest objects requiring review by moderators."""
        return self.filter(status=Interest.STATUS_REVIEW)

    def warned(self):
        """Filter results to Interest objects that are currently in warning."""
        return self.filter(status=Interest.STATUS_WARNED)


class Interest(models.Model):
    """Define relationship for profiles expressing interest on a bounty."""

    STATUS_REVIEW = 'review'
    STATUS_WARNED = 'warned'
    STATUS_OKAY = 'okay'
    STATUS_SNOOZED = 'snoozed'
    STATUS_PENDING = 'pending'

    WORK_STATUSES = (
        (STATUS_REVIEW, 'Needs Review'),
        (STATUS_WARNED, 'Hunter Warned'),
        (STATUS_OKAY, 'Okay'),
        (STATUS_SNOOZED, 'Snoozed'),
        (STATUS_PENDING, 'Pending'),
    )

    profile = models.ForeignKey('dashboard.Profile', related_name='interested', on_delete=models.CASCADE)
    created = models.DateTimeField(auto_now_add=True, blank=True, null=True, verbose_name=_('Date Created'))
    issue_message = models.TextField(default='', blank=True, verbose_name=_('Issue Comment'))
    pending = models.BooleanField(
        default=False,
        help_text=_('If this option is chosen, this interest is pending and not yet active'),
        verbose_name=_('Pending'),
    )
    acceptance_date = models.DateTimeField(blank=True, null=True, verbose_name=_('Date Accepted'))
    status = models.CharField(
        choices=WORK_STATUSES,
        default=STATUS_OKAY,
        max_length=7,
        help_text=_('Whether or not the interest requires review'),
        verbose_name=_('Needs Review'))

    # Interest QuerySet Manager
    objects = InterestQuerySet.as_manager()

    def __str__(self):
        """Define the string representation of an interested profile."""
        return f"{self.profile.handle} / pending: {self.pending} / status: {self.status}"

    @property
    def bounties(self):
        return Bounty.objects.filter(interested=self)

    def change_status(self, status=None):
        if status is None or status not in self.WORK_STATUSES:
            return self
        self.status = status
        self.save()
        return self

    def mark_for_review(self):
        """Flag the Interest for review by the moderation team."""
        self.status = self.STATUS_REVIEW
        self.save()
        return self


@receiver(post_save, sender=Interest, dispatch_uid="psave_interest")
@receiver(post_delete, sender=Interest, dispatch_uid="pdel_interest")
def psave_interest(sender, instance, **kwargs):
    # when a new interest is saved, update the status on frontend
    print("signal: updating bounties psave_interest")
    for bounty in Bounty.objects.filter(interested=instance):
        bounty.save()


class ActivityQuerySet(models.QuerySet):
    """Handle the manager queryset for Activities."""

    def needs_review(self):
        """Filter results to Activity objects to be reviewed by moderators."""
        return self.select_related('bounty', 'profile').filter(needs_review=True)

    def reviewed(self):
        """Filter results to Activity objects to be reviewed by moderators."""
        return self.select_related('bounty', 'profile').filter(
            needs_review=False,
            activity_type__in=['bounty_abandonment_escalation_to_mods', 'bounty_abandonment_warning'],
        )

    def warned(self):
        """Filter results to Activity objects to be reviewed by moderators."""
        return self.select_related('bounty', 'profile').filter(
            activity_type='bounty_abandonment_warning',
        )

    def escalated_for_removal(self):
        """Filter results to Activity objects to be reviewed by moderators."""
        return self.select_related('bounty', 'profile').filter(
            activity_type='bounty_abandonment_escalation_to_mods',
        )


class Activity(models.Model):
    """Represent Start work/Stop work event.

    Attributes:
        ACTIVITY_TYPES (list of tuples): The valid activity types.

    """

    ACTIVITY_TYPES = [
        ('new_bounty', 'New Bounty'),
        ('start_work', 'Work Started'),
        ('stop_work', 'Work Stopped'),
        ('work_submitted', 'Work Submitted'),
        ('work_done', 'Work Done'),
        ('worker_approved', 'Worker Approved'),
        ('worker_rejected', 'Worker Rejected'),
        ('worker_applied', 'Worker Applied'),
        ('increased_bounty', 'Increased Funding'),
        ('killed_bounty', 'Canceled Bounty'),
        ('new_tip', 'New Tip'),
        ('receive_tip', 'Tip Received'),
        ('bounty_abandonment_escalation_to_mods', 'Escalated for Abandonment of Bounty'),
        ('bounty_abandonment_warning', 'Warning for Abandonment of Bounty'),
        ('bounty_removed_slashed_by_staff', 'Dinged and Removed from Bounty by Staff'),
        ('bounty_removed_by_staff', 'Removed from Bounty by Staff'),
        ('bounty_removed_by_funder', 'Removed from Bounty by Funder'),
        ('new_crowdfund', 'New Crowdfund Contribution'),
        ('new_kudos', 'New Kudos'),
    ]

    profile = models.ForeignKey('dashboard.Profile', related_name='activities', on_delete=models.CASCADE)
    bounty = models.ForeignKey('dashboard.Bounty', related_name='activities', on_delete=models.CASCADE, blank=True, null=True)
    tip = models.ForeignKey('dashboard.Tip', related_name='activities', on_delete=models.CASCADE, blank=True, null=True)
    kudos = models.ForeignKey('kudos.KudosTransfer', related_name='activities', on_delete=models.CASCADE, blank=True, null=True)
    created = models.DateTimeField(auto_now_add=True, blank=True, null=True)
    activity_type = models.CharField(max_length=50, choices=ACTIVITY_TYPES, blank=True)
    metadata = JSONField(default=dict)
    needs_review = models.BooleanField(default=False)

    # Activity QuerySet Manager
    objects = ActivityQuerySet.as_manager()

    def __str__(self):
        """Define the string representation of an interested profile."""
        return f"{self.profile.handle} type: {self.activity_type} created: {naturalday(self.created)} " \
               f"needs review: {self.needs_review}"

    def i18n_name(self):
        return _(next((x[1] for x in self.ACTIVITY_TYPES if x[0] == self.activity_type), 'Unknown type'))

    @property
    def view_props(self):
        from dashboard.tokens import token_by_name
        icons = {
            'new_tip': 'fa-thumbs-up',
            'start_work': 'fa-lightbulb',
            'new_bounty': 'fa-money-bill-alt',
            'work_done': 'fa-check-circle',
            'new_kudos': 'fa-thumbs-up',
        }

        activity = self
        activity.icon = icons.get(activity.activity_type, 'fa-check-circle')
        obj = activity.metadata
        if 'new_bounty' in activity.metadata:
            obj = activity.metadata['new_bounty']
        activity.title = obj.get('title', '')
        if 'id' in obj:
            activity.bounty_url = Bounty.objects.get(pk=obj['id']).get_relative_url()
            if activity.title:
                activity.urled_title = f'<a href="{activity.bounty_url}">{activity.title}</a>'
            else:
                activity.urled_title = activity.title
        if 'value_in_usdt_now' in obj:
            activity.value_in_usdt_now = obj['value_in_usdt_now']
        if 'token_name' in obj:
            activity.token = token_by_name(obj['token_name'])
            if 'value_in_token' in obj and activity.token:
                activity.value_in_token_disp = round((float(obj['value_in_token']) /
                                                      10 ** activity.token['decimals']) * 1000) / 1000
        return activity

    @property
    def token_name(self):
        if self.bounty:
            return self.bounty.token_name
        if 'token_name' in self.metadata.keys():
            return self.metadata['token_name']
        return None

    def to_dict(self, fields=None, exclude=None):
        """Define the standard to dict representation of the object.

        Args:
            fields (list): The list of fields to include. If not provided,
                include all fields. If not provided, all fields are included.
                Defaults to: None.
            exclude (list): The list of fields to exclude. If not provided,
                no fields are excluded. Default to: None.

        Returns:
            dict: The dictionary representation of the object.

        """
        kwargs = {}
        if fields:
            kwargs['fields'] = fields
        if exclude:
            kwargs['exclude'] = exclude
        return model_to_dict(self, **kwargs)


class ProfileQuerySet(models.QuerySet):
    """Define the Profile QuerySet to be used as the objects manager."""

    def visible(self):
        """Filter results to only visible profiles."""
        return self.filter(hide_profile=False)

    def hidden(self):
        """Filter results to only hidden profiles."""
        return self.filter(hide_profile=True)


class Profile(SuperModel):
    """Define the structure of the user profile.

    TODO:
        * Remove all duplicate identity related information already stored on User.

    """

    user = models.OneToOneField(User, on_delete=models.SET_NULL, null=True, blank=True)
    data = JSONField()
    handle = models.CharField(max_length=255, db_index=True)
    avatar = models.ForeignKey('avatar.Avatar', on_delete=models.SET_NULL, null=True, blank=True)
    last_sync_date = models.DateTimeField(null=True)
    email = models.CharField(max_length=255, blank=True, db_index=True)
    github_access_token = models.CharField(max_length=255, blank=True, db_index=True)
    pref_lang_code = models.CharField(max_length=2, choices=settings.LANGUAGES, blank=True)
    slack_repos = ArrayField(models.CharField(max_length=200), blank=True, default=list)
    slack_token = models.CharField(max_length=255, default='', blank=True)
    slack_channel = models.CharField(max_length=255, default='', blank=True)
    discord_repos = ArrayField(models.CharField(max_length=200), blank=True, default=list)
    discord_webhook_url = models.CharField(max_length=400, default='', blank=True)
    suppress_leaderboard = models.BooleanField(
        default=False,
        help_text='If this option is chosen, we will remove your profile information from the leaderboard',
    )
    hide_profile = models.BooleanField(
        default=True,
        help_text='If this option is chosen, we will remove your profile information all_together',
    )
    trust_profile = models.BooleanField(
        default=False,
        help_text='If this option is chosen, the user is able to submit a faucet/ens domain registration even if they are new to github',
    )
    form_submission_records = JSONField(default=list, blank=True)
    max_num_issues_start_work = models.IntegerField(default=3)
    preferred_payout_address = models.CharField(max_length=255, default='', blank=True)
    preferred_kudos_wallet = models.OneToOneField('kudos.Wallet', related_name='preferred_kudos_wallet', on_delete=models.SET_NULL, null=True, blank=True)
    max_tip_amount_usdt_per_tx = models.DecimalField(default=500, decimal_places=2, max_digits=50)
    max_tip_amount_usdt_per_week = models.DecimalField(default=1500, decimal_places=2, max_digits=50)

    objects = ProfileQuerySet.as_manager()

    @property
    def is_org(self):
        try:
            return self.data['type'] == 'Organization'
        except KeyError:
            return False

    @property
    def bounties(self):
        fulfilled_bounty_ids = self.fulfilled.all().values_list('bounty_id')
        bounties = Bounty.objects.filter(github_url__istartswith=self.github_url, current_bounty=True)
        for interested in self.interested.all():
            bounties = bounties | Bounty.objects.filter(interested=interested, current_bounty=True)
        bounties = bounties | Bounty.objects.filter(pk__in=fulfilled_bounty_ids, current_bounty=True)
        bounties = bounties | Bounty.objects.filter(bounty_owner_github_username__iexact=self.handle, current_bounty=True) | Bounty.objects.filter(bounty_owner_github_username__iexact="@" + self.handle, current_bounty=True)
        bounties = bounties | Bounty.objects.filter(github_url__in=[url for url in self.tips.values_list('github_url', flat=True)], current_bounty=True)
        bounties = bounties.distinct()
        return bounties.order_by('-web3_created')

    @property
    def tips(self):
        on_repo = Tip.objects.filter(github_url__startswith=self.github_url).order_by('-id')
        tipped_for = Tip.objects.filter(username__iexact=self.handle).order_by('-id')
        return on_repo | tipped_for

    def no_times_slashed_by_staff(self):
        user_actions = UserAction.objects.filter(
            profile=self,
            action='bounty_removed_slashed_by_staff',
            )
        return user_actions.count()

    def no_times_been_removed_by_funder(self):
        user_actions = UserAction.objects.filter(
            profile=self,
            action='bounty_removed_by_funder',
            )
        return user_actions.count()

    def no_times_been_removed_by_staff(self):
        user_actions = UserAction.objects.filter(
            profile=self,
            action='bounty_removed_by_staff',
            )
        return user_actions.count()

    @property
    def desc(self):
        stats = self.stats
        role = stats[0][0]
        total_funded_participated = stats[1][0]
        plural = 's' if total_funded_participated != 1 else ''
        return f"@{self.handle} is a {role} who has participated in {total_funded_participated} " \
               f"funded issue{plural} on Gitcoin"

    @property
    def github_created_on(self):
        created_at = self.data.get('created_at', '')

        if not created_at:
            return ''

        created_on = datetime.strptime(created_at, '%Y-%m-%dT%H:%M:%SZ')
        return created_on.replace(tzinfo=pytz.UTC)

    @property
    def repos_data(self):
        from git.utils import get_user
        from app.utils import add_contributors
        # TODO: maybe rewrite this so it doesnt have to go to the internet to get the info
        # but in a way that is respectful of db size too
        repos_data = get_user(self.handle, '/repos')
        repos_data = sorted(repos_data, key=lambda repo: repo['stargazers_count'], reverse=True)
        repos_data = [add_contributors(repo_data) for repo_data in repos_data]
        return repos_data

    @property
    def is_moderator(self):
        """Determine whether or not the user is a moderator.

        Returns:
            bool: Whether or not the user is a moderator.

        """
        return self.user.groups.filter(name='Moderators').exists() if self.user else False

    @property
    def is_staff(self):
        """Determine whether or not the user is a staff member.

        Returns:
            bool: Whether or not the user is a member of the staff.

        """
        return self.user.is_staff if self.user else False

    @property
    def stats(self):
        bounties = self.bounties.stats_eligible()
        loyalty_rate = 0
        total_funded = sum([
            bounty.value_in_usdt if bounty.value_in_usdt else 0
            for bounty in bounties if bounty.is_funder(self.handle)
        ])
        total_fulfilled = sum([
            bounty.value_in_usdt if bounty.value_in_usdt else 0
            for bounty in bounties if bounty.is_hunter(self.handle)
        ])
        print(total_funded, total_fulfilled)
        role = 'newbie'
        if total_funded > total_fulfilled:
            role = 'funder'
        elif total_funded < total_fulfilled:
            role = 'coder'

        loyalty_rate = self.fulfilled.filter(accepted=True).count()
        success_rate = 0
        if bounties.exists():
            numer = bounties.filter(idx_status__in=['submitted', 'started', 'done']).count()
            denom = bounties.exclude(idx_status__in=['open']).count()
            success_rate = int(round(numer * 1.0 / denom, 2) * 100) if denom != 0 else 'N/A'
        if success_rate == 0:
            success_rate = 'N/A'
            loyalty_rate = 'N/A'
        else:
            success_rate = f"{success_rate}%"
            loyalty_rate = f"{loyalty_rate}x"
        if role == 'newbie':
            return [
                (role, 'Status'),
                (bounties.count(), 'Total Funded Issues'),
                (bounties.filter(idx_status='open').count(), 'Open Funded Issues'),
                (loyalty_rate, 'Loyalty Rate'),
                (total_fulfilled, 'Bounties completed'),
            ]
        elif role == 'coder':
            return [
                (role, 'Primary Role'),
                (bounties.count(), 'Total Funded Issues'),
                (success_rate, 'Success Rate'),
                (loyalty_rate, 'Loyalty Rate'),
                (total_fulfilled, 'Bounties completed'),
            ]
        # funder
        return [
            (role, 'Primary Role'),
            (bounties.count(), 'Total Funded Issues'),
            (bounties.filter(idx_status='open').count(), 'Open Funded Issues'),
            (success_rate, 'Success Rate'),
            (total_fulfilled, 'Bounties completed'),
        ]

    @property
    def get_quarterly_stats(self):
        """Generate last 90 days stats for this user.

        Returns:
            dict : containing the following information
            'user_total_earned_eth': Total earnings of user in ETH.
            'user_total_earned_usd': Total earnings of user in USD.
            'user_total_funded_usd': Total value of bounties funded by the user on bounties in done status in USD
            'user_total_funded_hours': Total hours input by the developers on the fulfillment of bounties created by the user in USD
            'user_fulfilled_bounties_count': Total bounties fulfilled by user
            'user_fufilled_bounties': bool, if the user fulfilled bounties
            'user_funded_bounties_count': Total bounties funded by the user
            'user_funded_bounties': bool, if the user funded bounties in the last quarter
            'user_funded_bounty_developers': Unique set of users that fulfilled bounties funded by the user
            'user_avg_hours_per_funded_bounty': Average hours input by developer on fulfillment per bounty
            'user_avg_hourly_rate_per_funded_bounty': Average hourly rate in dollars per bounty funded by user
            'user_avg_eth_earned_per_bounty': Average earning in ETH earned by user per bounty
            'user_avg_usd_earned_per_bounty': Average earning in USD earned by user per bounty
            'user_num_completed_bounties': Total no. of bounties completed.
            'user_num_funded_fulfilled_bounties': Total bounites that were funded by the user and fulfilled
            'user_bounty_completion_percentage': Percentage of bounties successfully completed by the user
            'user_funded_fulfilled_percentage': Percentage of bounties funded by the user that were fulfilled
            'user_active_in_last_quarter': bool, if the user was active in last quarter
            'user_no_of_languages': No of languages user used while working on bounties.
            'user_languages': Languages that were used in bounties that were worked on.
            'relevant_bounties': a list of Bounty(s) that would match the skillset input by the user into the Match tab of their settings
        """
        user_active_in_last_quarter = False
        user_fulfilled_bounties = False
        user_funded_bounties = False
        last_quarter = datetime.now() - timedelta(days=90)
        bounties = self.bounties.filter(created_on__gte=last_quarter, network='mainnet')
        fulfilled_bounties = [
            bounty for bounty in bounties if bounty.is_fulfiller(self.handle) and bounty.status == 'done'
        ]
        fulfilled_bounties_count = len(fulfilled_bounties)
        funded_bounties = self.get_funded_bounties()
        funded_bounties_count = funded_bounties.count()

        if funded_bounties_count:
            total_funded_usd = funded_bounties.has_funds().aggregate(Sum('value_in_usdt'))['value_in_usdt__sum']
            total_funded_hourly_rate = float(0)
            hourly_rate_bounties_counted = float(0)
            for bounty in funded_bounties:
                hourly_rate = bounty.hourly_rate
                if hourly_rate:
                    total_funded_hourly_rate += bounty.hourly_rate
                    hourly_rate_bounties_counted += 1
            funded_bounty_fulfillments = []
            for bounty in funded_bounties:
                fulfillments = bounty.fulfillments.filter(accepted=True)
                for fulfillment in fulfillments:
                    if isinstance(fulfillment, BountyFulfillment):
                        funded_bounty_fulfillments.append(fulfillment)
            funded_bounty_fulfillments_count = len(funded_bounty_fulfillments)

            total_funded_hours = 0
            funded_fulfillments_with_hours_counted = 0
            if funded_bounty_fulfillments_count:
                from decimal import Decimal
                for fulfillment in funded_bounty_fulfillments:
                    if isinstance(fulfillment.fulfiller_hours_worked, Decimal):
                        total_funded_hours += fulfillment.fulfiller_hours_worked
                        funded_fulfillments_with_hours_counted += 1

            user_funded_bounty_developers = []
            for fulfillment in funded_bounty_fulfillments:
                user_funded_bounty_developers.append(fulfillment.fulfiller_github_username.lstrip('@'))
            user_funded_bounty_developers = [*{*user_funded_bounty_developers}]
            if funded_fulfillments_with_hours_counted:
                avg_hourly_rate_per_funded_bounty = \
                    float(total_funded_hourly_rate) / float(funded_fulfillments_with_hours_counted)
                avg_hours_per_funded_bounty = \
                    float(total_funded_hours) / float(funded_fulfillments_with_hours_counted)
            else:
                avg_hourly_rate_per_funded_bounty = 0
                avg_hours_per_funded_bounty = 0
            funded_fulfilled_bounties = [
                bounty for bounty in funded_bounties if bounty.status == 'done'
            ]
            num_funded_fulfilled_bounties = len(funded_fulfilled_bounties)
            funded_fulfilled_percent = float(
                # Round to 0 places of decimals to be displayed in template
                round(num_funded_fulfilled_bounties * 1.0 / funded_bounties_count, 2) * 100
            )
            user_funded_bounties = True
        else:
            num_funded_fulfilled_bounties = 0
            funded_fulfilled_percent = 0
            user_funded_bounties = False
            avg_hourly_rate_per_funded_bounty = 0
            avg_hours_per_funded_bounty = 0
            total_funded_usd = 0
            total_funded_hours = 0
            user_funded_bounty_developers = []

        total_earned_eth = sum([
            bounty.value_in_eth if bounty.value_in_eth else 0
            for bounty in fulfilled_bounties
        ])
        total_earned_eth /= 10**18
        total_earned_usd = sum([
            bounty.value_in_usdt if bounty.value_in_usdt else 0
            for bounty in fulfilled_bounties
        ])

        num_completed_bounties = bounties.filter(idx_status__in=['done']).count()
        terminal_state_bounties = bounties.filter(idx_status__in=Bounty.TERMINAL_STATUSES).count()
        completetion_percent = int(
            round(num_completed_bounties * 1.0 / terminal_state_bounties, 2) * 100
        ) if terminal_state_bounties != 0 else 0

        avg_eth_earned_per_bounty = 0
        avg_usd_earned_per_bounty = 0

        if fulfilled_bounties_count:
            avg_eth_earned_per_bounty = total_earned_eth / fulfilled_bounties_count
            avg_usd_earned_per_bounty = total_earned_usd / fulfilled_bounties_count
            user_fulfilled_bounties = True

        user_languages = []
        for bounty in fulfilled_bounties:
            user_languages += bounty.keywords.split(',')
        user_languages = set(user_languages)
        user_no_of_languages = len(user_languages)

        if num_completed_bounties or fulfilled_bounties_count:
            user_active_in_last_quarter = True
            relevant_bounties = []
        else:
            from marketing.utils import get_or_save_email_subscriber
            user_coding_languages = get_or_save_email_subscriber(self.email, 'internal').keywords
            if user_coding_languages is not None:
                potential_bounties = Bounty.objects.all()
                relevant_bounties = Bounty.objects.none()
                for keyword in user_coding_languages:
                    relevant_bounties = relevant_bounties.union(potential_bounties.current().filter(
                            network=Profile.get_network(),
                            metadata__icontains=keyword,
                            idx_status__in=['open'],
                            ).order_by('?')
                    )
                relevant_bounties = relevant_bounties[:3]
                relevant_bounties = list(relevant_bounties)
        # Round to 2 places of decimals to be diplayed in templates
        completetion_percent = float('%.2f' % completetion_percent)
        funded_fulfilled_percent = float('%.2f' % funded_fulfilled_percent)
        avg_eth_earned_per_bounty = float('%.2f' % avg_eth_earned_per_bounty)
        avg_usd_earned_per_bounty = float('%.2f' % avg_usd_earned_per_bounty)
        avg_hourly_rate_per_funded_bounty = float('%.2f' % avg_hourly_rate_per_funded_bounty)
        avg_hours_per_funded_bounty = float('%.2f' % avg_hours_per_funded_bounty)
        total_earned_eth = float('%.2f' % total_earned_eth)
        total_earned_usd = float('%.2f' % total_earned_usd)

        user_languages = []
        for bounty in fulfilled_bounties:
            user_languages += bounty.keywords.split(',')
        user_languages = set(user_languages)
        user_no_of_languages = len(user_languages)

        return {
            'user_total_earned_eth': total_earned_eth,
            'user_total_earned_usd': total_earned_usd,
            'user_total_funded_usd': total_funded_usd,
            'user_total_funded_hours': total_funded_hours,
            'user_fulfilled_bounties_count': fulfilled_bounties_count,
            'user_fulfilled_bounties': user_fulfilled_bounties,
            'user_funded_bounties_count': funded_bounties_count,
            'user_funded_bounties': user_funded_bounties,
            'user_funded_bounty_developers': user_funded_bounty_developers,
            'user_avg_hours_per_funded_bounty': avg_hours_per_funded_bounty,
            'user_avg_hourly_rate_per_funded_bounty': avg_hourly_rate_per_funded_bounty,
            'user_avg_eth_earned_per_bounty': avg_eth_earned_per_bounty,
            'user_avg_usd_earned_per_bounty': avg_usd_earned_per_bounty,
            'user_num_completed_bounties': num_completed_bounties,
            'user_num_funded_fulfilled_bounties': num_funded_fulfilled_bounties,
            'user_bounty_completion_percentage': completetion_percent,
            'user_funded_fulfilled_percentage': funded_fulfilled_percent,
            'user_active_in_last_quarter': user_active_in_last_quarter,
            'user_no_of_languages': user_no_of_languages,
            'user_languages': user_languages,
            'relevant_bounties': relevant_bounties
        }

    @property
    def github_url(self):
        return f"https://github.com/{self.handle}"

    @property
    def avatar_url(self):
        if self.avatar:
            return self.avatar.avatar_url
        return f"{settings.BASE_URL}dynamic/avatar/{self.handle}"

    @property
    def avatar_url_with_gitcoin_logo(self):
        return f"{settings.BASE_URL}dynamic/avatar/{self.handle}/1"

    @property
    def absolute_url(self):
        return self.get_absolute_url()

    @property
    def username(self):
        handle = ''
        if getattr(self, 'user', None) and self.user.username:
            handle = self.user.username
        # TODO: (mbeacom) Remove this check once we get rid of all the lingering identity shenanigans.
        elif self.handle:
            handle = self.handle
        return handle


    def is_github_token_valid(self):
        """Check whether or not a Github OAuth token is valid.

        Args:
            access_token (str): The Github OAuth token.

        Returns:
            bool: Whether or not the provided OAuth token is valid.

        """
        if not self.github_access_token:
            return False

        _params = build_auth_dict(self.github_access_token)
        url = TOKEN_URL.format(**_params)
        response = requests.get(
            url,
            auth=(_params['client_id'], _params['client_secret']),
            headers=HEADERS)

        if response.status_code == 200:
            return True
        return False

    def __str__(self):
        return self.handle

    def get_relative_url(self, preceding_slash=True):
        return f"{'/' if preceding_slash else ''}profile/{self.handle}"

    def get_absolute_url(self):
        return settings.BASE_URL + self.get_relative_url(preceding_slash=False)

    @property
    def url(self):
        return self.get_absolute_url()

    def get_access_token(self, save=True):
        """Get the Github access token from User.

        Args:
            save (bool): Whether or not to save the User access token to the profile.

        Raises:
            Exception: The exception is raised in the event of any error and returns an empty string.

        Returns:
            str: The Github access token.

        """
        try:
            access_token = self.user.social_auth.filter(provider='github').latest('pk').access_token
            if save:
                self.github_access_token = access_token
                self.save()
        except Exception:
            return ''
        return access_token

    @property
    def access_token(self):
        """The Github access token associated with this Profile.

        Returns:
            str: The associated Github access token.

        """
        return self.github_access_token or self.get_access_token(save=False)

    def get_profile_preferred_language(self):
        return settings.LANGUAGE_CODE if not self.pref_lang_code else self.pref_lang_code

    def get_slack_repos(self, join=False):
        """Get the profile's slack tracked repositories.

        Args:
            join (bool): Whether or not to return a joined string representation.
                Defaults to: False.

        Returns:
            list of str: If joined is False, a list of slack repositories.
            str: If joined is True, a combined string of slack repositories.

        """
        if join:
            repos = ', '.join(self.slack_repos)
            return repos
        return self.slack_repos

    def update_slack_integration(self, token, channel, repos):
        """Update the profile's slack integration settings.

        Args:
            token (str): The profile's slack token.
            channel (str): The profile's slack channel.
            repos (list of str): The profile's github repositories to track.

        """
        repos = repos.split(',')
        self.slack_token = token
        self.slack_repos = [repo.strip() for repo in repos]
        self.slack_channel = channel
        self.save()

    def get_discord_repos(self, join=False):
        """Get the profile's Discord tracked repositories.

        Args:
            join (bool): Whether or not to return a joined string representation.
                Defaults to: False.

        Returns:
            list of str: If joined is False, a list of discord repositories.
            str: If joined is True, a combined string of discord repositories.

        """
        if join:
            repos = ', '.join(self.discord_repos)
            return repos
        return self.discord_repos

    def update_discord_integration(self, webhook_url, repos):
        """Update the profile's Discord integration settings.

        Args:
            webhook_url (str): The profile's Discord webhook url.
            repos (list of str): The profile's github repositories to track.

        """
        repos = repos.split(',')
        self.discord_webhook_url = webhook_url
        self.discord_repos = [repo.strip() for repo in repos]
        self.save()

    @staticmethod
    def get_network():
        return 'mainnet' if not settings.DEBUG else 'rinkeby'

    def get_fulfilled_bounties(self, network=None):
        network = network or self.get_network()
        fulfilled_bounty_ids = self.fulfilled.all().values_list('bounty_id', flat=True)
        bounties = Bounty.objects.current().filter(pk__in=fulfilled_bounty_ids, accepted=True, network=network)
        return bounties

    def get_orgs_bounties(self, network=None):
        network = network or self.get_network()
        url = f"https://github.com/{self.handle}"
        bounties = Bounty.objects.current().filter(network=network, github_url__icontains=url)
        return bounties

    def get_leaderboard_index(self, key='quarterly_earners'):
        try:
            rank = self.leaderboard_ranks.active().filter(leaderboard=key).latest('id')
            return rank.rank
        except LeaderboardRank.DoesNotExist:
            score = 0
        return score

    def get_contributor_leaderboard_index(self):
        return self.get_leaderboard_index()

    def get_funder_leaderboard_index(self):
        return self.get_leaderboard_index('quarterly_payers')

    def get_org_leaderboard_index(self):
        return self.get_leaderboard_index('quarterly_orgs')

    def get_eth_sum(self, sum_type='collected', network='mainnet'):
        """Get the sum of collected or funded ETH based on the provided type.

        Args:
            sum_type (str): The sum to lookup.  Defaults to: collected.
            network (str): The network to query results for.
                Defaults to: mainnet.

        Returns:
            float: The total sum of all ETH of the provided type.

        """
        eth_sum = 0

        if sum_type == 'funded':
            obj = self.get_funded_bounties(network=network).has_funds()
        elif sum_type == 'collected':
            obj = self.get_fulfilled_bounties(network=network)
        elif sum_type == 'org':
            obj = self.get_orgs_bounties(network=network)

        try:
            if obj.exists():
                eth_sum = obj.aggregate(
                    Sum('value_in_eth')
                )['value_in_eth__sum'] / 10**18
        except Exception:
            pass

        return eth_sum

    def get_who_works_with(self, work_type='collected', network='mainnet'):
        """Get an array of profiles that this user works with.

        Args:
            work_type (str): The work type to lookup.  Defaults to: collected.
            network (str): The network to query results for.
                Defaults to: mainnet.

        Returns:
            dict: list of the profiles that were worked with (key) and the number of times they occured

        """
        if work_type == 'funded':
            obj = self.bounties_funded.filter(network=network)
        elif work_type == 'collected':
            obj = self.get_fulfilled_bounties(network=network)
        elif work_type == 'org':
            obj = self.get_orgs_bounties(network=network)

        if work_type != 'org':
            profiles = [bounty.org_name for bounty in obj if bounty.org_name]
        else:
            profiles = []
            for bounty in obj:
                for bf in bounty.fulfillments.filter(accepted=True):
                    if bf.fulfiller_github_username:
                        profiles.append(bf.fulfiller_github_username)

        profiles_dict = {profile: 0 for profile in profiles}
        for profile in profiles:
            profiles_dict[profile] += 1

        ordered_profiles_dict = collections.OrderedDict()
        for ele in sorted(profiles_dict.items(), key=lambda x: x[1], reverse=True):
            ordered_profiles_dict[ele[0]] = ele[1]
        return ordered_profiles_dict


    def get_funded_bounties(self, network='mainnet'):
        """Get the bounties that this user has funded

        Args:
            network (string): the network to look at.
                Defaults to: mainnet.


        Returns:
            queryset: list of bounties

        """

        funded_bounties = Bounty.objects.current().filter(
            Q(bounty_owner_github_username__iexact=self.handle) |
            Q(bounty_owner_github_username__iexact=f'@{self.handle}')
        )
        funded_bounties = funded_bounties.filter(network=network)
        return funded_bounties


    def to_dict(self, activities=True, leaderboards=True, network=None, tips=True):
        """Get the dictionary representation with additional data.

        Args:
            activities (bool): Whether or not to include activity queryset data.
                Defaults to: True.
            leaderboards (bool): Whether or not to include leaderboard position data.
                Defaults to: True.
            network (str): The Ethereum network to use for relevant queries.
                Defaults to: None (Environment specific).
            tips (bool): Whether or not to include tip data.
                Defaults to: True.

        Attributes:
            params (dict): The context dictionary to be returned.
            query_kwargs (dict): The kwargs to be passed to all queries
                throughout the method.
            sum_eth_funded (float): The total amount of ETH funded.
            sum_eth_collected (float): The total amount of ETH collected.

        Returns:
            dict: The profile card context.

        """
        params = {}
        network = network or self.get_network()

        query_kwargs = {'network': network}

        sum_eth_funded = self.get_eth_sum(sum_type='funded', **query_kwargs)
        sum_eth_collected = self.get_eth_sum(**query_kwargs)
        works_with_funded = self.get_who_works_with(work_type='funded', **query_kwargs)
        works_with_collected = self.get_who_works_with(work_type='collected', **query_kwargs)
        funded_bounties = self.get_funded_bounties(network=network)

        # org only
        works_with_org = []
        count_bounties_on_repo = 0
        sum_eth_on_repos = 0
        if self.is_org:
            works_with_org = self.get_who_works_with(work_type='org', **query_kwargs)
            count_bounties_on_repo = self.get_orgs_bounties(network=network).count()
            sum_eth_on_repos = self.get_eth_sum(sum_type='org', **query_kwargs)

        no_times_been_removed = self.no_times_been_removed_by_funder() + self.no_times_been_removed_by_staff() + self.no_times_slashed_by_staff()
        params = {
            'title': f"@{self.handle}",
            'active': 'profile_details',
            'newsletter_headline': _('Be the first to know about new funded issues.'),
            'card_title': f'@{self.handle} | Gitcoin',
            'card_desc': self.desc,
            'avatar_url': self.avatar_url_with_gitcoin_logo,
            'profile': self,
            'bounties': self.bounties,
            'count_bounties_completed': self.fulfilled.filter(accepted=True, bounty__current_bounty=True, bounty__network=network).distinct('bounty__pk').count(),
            'sum_eth_collected': sum_eth_collected,
            'sum_eth_funded': sum_eth_funded,
            'works_with_collected': works_with_collected,
            'works_with_funded': works_with_funded,
            'funded_bounties_count': funded_bounties.count(),
            'activities': [{'title': _('No data available.')}],
            'no_times_been_removed': no_times_been_removed,
            'sum_eth_on_repos': sum_eth_on_repos,
            'works_with_org': works_with_org,
            'count_bounties_on_repo': count_bounties_on_repo,
        }

        if activities:
            if not self.is_org:
                all_activities = self.activities
            else:
                url = self.github_url
                all_activities = Activity.objects.filter(bounty__github_url__startswith=url)
            all_activities = all_activities.filter(
                bounty__network=network
            ).select_related('bounty', 'tip').all().order_by('-created')
            if all_activities:
                params['activities'] = [{
                    'title': _('By Created Date'),
                    'activity_bounties': all_activities,
                }]

        if tips:
            params['tips'] = self.tips.filter(**query_kwargs).exclude(txid='')

        if leaderboards:
            params['scoreboard_position_contributor'] = self.get_contributor_leaderboard_index()
            params['scoreboard_position_funder'] = self.get_funder_leaderboard_index()
            if self.is_org:
                params['scoreboard_position_org'] = self.get_org_leaderboard_index()

        return params

    @property
    def locations(self):
        from app.utils import get_location_from_ip
        locations = []
        for login in self.actions.filter(action='Login'):
            if login.location_data:
                locations.append(login.location_data)
            else:
                location_data = get_location_from_ip(login.ip_address)
                login.location_data = location_data
                login.save()
                locations.append(location_data)
        return locations

    @property
    def is_eu(self):
        from app.utils import get_country_from_ip
        try:
            ip_addresses = list(set(self.actions.filter(action='Login').values_list('ip_address', flat=True)))
            for ip_address in ip_addresses:
                country = get_country_from_ip(ip_address)
                if country.continent.code == 'EU':
                    return True
        except Exception:
            pass
        return False


@receiver(user_logged_in)
def post_login(sender, request, user, **kwargs):
    """Handle actions to take on user login."""
    from dashboard.utils import create_user_action
    profile = getattr(user, 'profile', None)
    if profile and not profile.github_access_token:
        profile.github_access_token = profile.get_access_token()
    create_user_action(user, 'Login', request)


@receiver(user_logged_out)
def post_logout(sender, request, user, **kwargs):
    """Handle actions to take on user logout."""
    from dashboard.utils import create_user_action
    create_user_action(user, 'Logout', request)


class ProfileSerializer(serializers.BaseSerializer):
    """Handle serializing the Profile object."""

    class Meta:
        """Define the profile serializer metadata."""

        model = Profile
        fields = ('handle', 'github_access_token')
        extra_kwargs = {'github_access_token': {'write_only': True}}

    def to_representation(self, instance):
        """Provide the serialized representation of the Profile.

        Args:
            instance (Profile): The Profile object to be serialized.

        Returns:
            dict: The serialized Profile.

        """
        return {
            'id': instance.id,
            'handle': instance.handle,
            'github_url': instance.github_url,
            'avatar_url': instance.avatar_url,
            'url': instance.get_relative_url()
        }


@receiver(pre_save, sender=Tip, dispatch_uid="normalize_tip_usernames")
def normalize_tip_usernames(sender, instance, **kwargs):
    """Handle pre-save signals from Tips to normalize Github usernames."""
    if instance.username:
        instance.username = instance.username.replace("@", '')


m2m_changed.connect(m2m_changed_interested, sender=Bounty.interested.through)
# m2m_changed.connect(changed_fulfillments, sender=Bounty.fulfillments)


class UserAction(SuperModel):
    """Records Actions that a user has taken ."""

    ACTION_TYPES = [
        ('Login', 'Login'),
        ('Logout', 'Logout'),
        ('added_slack_integration', 'Added Slack Integration'),
        ('removed_slack_integration', 'Removed Slack Integration'),
        ('updated_avatar', 'Updated Avatar'),
        ('account_disconnected', 'Account Disconnected'),
    ]
    action = models.CharField(max_length=50, choices=ACTION_TYPES)
    user = models.ForeignKey(User, related_name='actions', on_delete=models.SET_NULL, null=True)
    profile = models.ForeignKey('dashboard.Profile', related_name='actions', on_delete=models.CASCADE, null=True)
    ip_address = models.GenericIPAddressField(null=True)
    location_data = JSONField(default=dict)
    metadata = JSONField(default=dict)

    def __str__(self):
        return f"{self.action} by {self.profile} at {self.created_on}"


class CoinRedemption(SuperModel):
    """Define the coin redemption schema."""

    class Meta:
        """Define metadata associated with CoinRedemption."""

        verbose_name_plural = 'Coin Redemptions'

    shortcode = models.CharField(max_length=255, default='')
    url = models.URLField(null=True)
    network = models.CharField(max_length=255, default='')
    token_name = models.CharField(max_length=255)
    contract_address = models.CharField(max_length=255)
    amount = models.IntegerField(default=1)
    expires_date = models.DateTimeField()


@receiver(pre_save, sender=CoinRedemption, dispatch_uid="to_checksum_address")
def to_checksum_address(sender, instance, **kwargs):
    """Handle pre-save signals from CoinRemptions to normalize the contract address."""
    if instance.contract_address:
        instance.contract_address = Web3.toChecksumAddress(instance.contract_address)
        print(instance.contract_address)


class CoinRedemptionRequest(SuperModel):
    """Define the coin redemption request schema."""

    class Meta:
        """Define metadata associated with CoinRedemptionRequest."""

        verbose_name_plural = 'Coin Redemption Requests'

    coin_redemption = models.OneToOneField(CoinRedemption, blank=False, on_delete=models.CASCADE)
    ip = models.GenericIPAddressField(protocol='IPv4')
    txid = models.CharField(max_length=255, default='')
    txaddress = models.CharField(max_length=255)
    sent_on = models.DateTimeField(null=True)


class Tool(SuperModel):
    """Define the Tool schema."""

    CAT_ADVANCED = 'AD'
    CAT_ALPHA = 'AL'
    CAT_BASIC = 'BA'
    CAT_BUILD = 'BU'
    CAT_COMING_SOON = 'CS'
    CAT_COMMUNITY = 'CO'
    CAT_FOR_FUN = 'FF'
    GAS_TOOLS = "TO"

    TOOL_CATEGORIES = (
        (CAT_ADVANCED, 'advanced'),
        (GAS_TOOLS, 'gas'),
        (CAT_ALPHA, 'alpha'),
        (CAT_BASIC, 'basic'),
        (CAT_BUILD, 'tools to build'),
        (CAT_COMING_SOON, 'coming soon'),
        (CAT_COMMUNITY, 'community'),
        (CAT_FOR_FUN, 'just for fun'),
    )

    name = models.CharField(max_length=255)
    category = models.CharField(max_length=2, choices=TOOL_CATEGORIES)
    img = models.CharField(max_length=255, blank=True)
    description = models.TextField(blank=True)
    url_name = models.CharField(max_length=40, blank=True)
    link = models.CharField(max_length=255, blank=True)
    link_copy = models.CharField(max_length=255, blank=True)
    active = models.BooleanField(default=False)
    new = models.BooleanField(default=False)
    stat_graph = models.CharField(max_length=255)
    votes = models.ManyToManyField('dashboard.ToolVote', blank=True)

    def __str__(self):
        return self.name

    @property
    def img_url(self):
        return static(self.img)

    @property
    def link_url(self):
        if self.link and not self.url_name:
            return self.link

        try:
            return reverse(self.url_name)
        except NoReverseMatch:
            pass

        return reverse('tools')

    def starting_score(self):
        if self.category == self.CAT_BASIC:
            return 10
        elif self.category == self.CAT_ADVANCED:
            return 5
        elif self.category in [self.CAT_BUILD, self.CAT_COMMUNITY]:
            return 3
        elif self.category == self.CAT_ALPHA:
            return 2
        elif self.category == self.CAT_COMING_SOON:
            return 1
        elif self.category == self.CAT_FOR_FUN:
            return 1
        return 0

    def vote_score(self):
        score = self.starting_score()
        for vote in self.votes.all():
            score += vote.value
        return score

    def i18n_name(self):
        return _(self.name)

    def i18n_description(self):
        return _(self.description)

    def i18n_link_copy(self):
        return _(self.link_copy)


class ToolVote(models.Model):
    """Define the vote placed on a tool."""

    profile = models.ForeignKey('dashboard.Profile', related_name='votes', on_delete=models.CASCADE)
    value = models.IntegerField(default=0)

    @property
    def tool(self):
        try:
            return Tool.objects.filter(votes__in=[self.pk]).first()
        except Exception:
            return None

    def __str__(self):
        return f"{self.profile} | {self.value} | {self.tool}"


class TokenApproval(SuperModel):
    """A token approval."""

    profile = models.ForeignKey('dashboard.Profile', related_name='token_approvals', on_delete=models.CASCADE)
    coinbase = models.CharField(max_length=50)
    token_name = models.CharField(max_length=50)
    token_address = models.CharField(max_length=50)
    approved_address = models.CharField(max_length=50)
    approved_name = models.CharField(max_length=50)
    tx = models.CharField(max_length=255, default='')
    network = models.CharField(max_length=255, default='')

    def __str__(self):
        return f"{self.coinbase} | {self.token_name} | {self.profile}"

    @property
    def coinbase_short(self):
        coinbase_short = f"{self.coinbase[0:5]}...{self.coinbase[-4:]}"
        return coinbase_short<|MERGE_RESOLUTION|>--- conflicted
+++ resolved
@@ -1055,12 +1055,8 @@
 
 
 class SendCryptoAsset(SuperModel):
-<<<<<<< HEAD
     """Abstract Base Class to handle the model for both Tips and Kudos."""
 
-=======
-    """ Abstract Base Class to handle the model for both Tips and Kudos. """
->>>>>>> b2b4faa7
     web3_type = models.CharField(max_length=50, default='v3')
     emails = JSONField(blank=True)
     url = models.CharField(max_length=255, default='', blank=True)
@@ -1239,24 +1235,15 @@
     @property
     def receive_url_for_recipient(self):
         if self.web3_type != 'v3':
-<<<<<<< HEAD
             logger.error('Web3 type is not "v3"')
             return ''
-=======
-            raise Exception
->>>>>>> b2b4faa7
 
         try:
             key = self.metadata['reference_hash_for_receipient']
             return f"{settings.BASE_URL}tip/receive/v3/{key}/{self.txid}/{self.network}"
-<<<<<<< HEAD
         except Exception as e:
             logger.warning('Receive url for Tip recipient not found')
             return ''
-=======
-        except:
-            return None
->>>>>>> b2b4faa7
 
 
 class TipPayoutException(Exception):
