# -*- coding: utf-8 -*-
'''
    Copyright (C) 2019 Gitcoin Core

    This program is free software: you can redistribute it and/or modify
    it under the terms of the GNU Affero General Public License as published
    by the Free Software Foundation, either version 3 of the License, or
    (at your option) any later version.

    This program is distributed in the hope that it will be useful,
    but WITHOUT ANY WARRANTY; without even the implied warranty of
    MERCHANTABILITY or FITNESS FOR A PARTICULAR PURPOSE. See the
    GNU Affero General Public License for more details.

    You should have received a copy of the GNU Affero General Public License
    along with this program. If not, see <http://www.gnu.org/licenses/>.

'''
from __future__ import unicode_literals

import base64
import collections
import json
import logging
from datetime import datetime, timedelta
from decimal import Decimal
from urllib.parse import urlsplit

from django.conf import settings
from django.contrib.auth.models import User
from django.contrib.auth.signals import user_logged_in, user_logged_out
from django.contrib.contenttypes.fields import GenericForeignKey
from django.contrib.contenttypes.models import ContentType
from django.contrib.humanize.templatetags.humanize import naturalday, naturaltime
from django.contrib.postgres.fields import ArrayField, JSONField
from django.core.validators import MaxValueValidator, MinValueValidator
from django.db import connection, models
from django.db.models import Count, F, Q, Sum
from django.db.models.signals import m2m_changed, post_delete, post_save, pre_save
from django.dispatch import receiver
from django.forms.models import model_to_dict
from django.templatetags.static import static
from django.urls import reverse
from django.urls.exceptions import NoReverseMatch
from django.utils import timezone
from django.utils.text import slugify
from django.utils.translation import gettext_lazy as _

import pytz
import requests
from app.utils import get_upload_filename
from dashboard.tokens import addr_to_token, token_by_name
from economy.models import ConversionRate, EncodeAnything, SuperModel, get_time
from economy.utils import ConversionRateNotFoundError, convert_amount, convert_token_to_usdt
from gas.utils import recommend_min_gas_price_to_confirm_in_time
from git.utils import (
    _AUTH, HEADERS, TOKEN_URL, build_auth_dict, get_gh_issue_details, get_issue_comments, issue_number, org_name,
    repo_name,
)
from marketing.mails import featured_funded_bounty, start_work_approved
from marketing.models import LeaderboardRank
from rest_framework import serializers
from web3 import Web3

from .notifications import (
    maybe_market_to_github, maybe_market_to_slack, maybe_market_to_twitter, maybe_market_to_user_slack,
)
from .signals import m2m_changed_interested

logger = logging.getLogger(__name__)


class BountyQuerySet(models.QuerySet):
    """Handle the manager queryset for Bounties."""

    def current(self):
        """Filter results down to current bounties only."""
        return self.filter(current_bounty=True, admin_override_and_hide=False)

    def stats_eligible(self):
        """Exclude results that we don't want to track in statistics."""
        return self.current().exclude(idx_status__in=['unknown', 'cancelled'])

    def exclude_by_status(self, excluded_statuses=None):
        """Exclude results with a status matching the provided list."""
        if excluded_statuses is None:
            excluded_statuses = []

        return self.exclude(idx_status__in=excluded_statuses)

    def filter_by_status(self, filtered_status=None):
        """Filter results with a status matching the provided list."""
        if filtered_status is None:
            filtered_status = list()
        elif isinstance(filtered_status, list):
            return self.filter(idx_status__in=filtered_status)
        else:
            return

    def keyword(self, keyword):
        """Filter results to all Bounty objects containing the keywords.

        Args:
            keyword (str): The keyword to search title, issue description, and issue keywords by.

        Returns:
            dashboard.models.BountyQuerySet: The QuerySet of bounties filtered by keyword.

        """
        return self.filter(
            Q(metadata__issueKeywords__icontains=keyword) | \
            Q(title__icontains=keyword) | \
            Q(issue_description__icontains=keyword)
        )

    def hidden(self):
        """Filter results to only bounties that have been manually hidden by moderators."""
        return self.filter(admin_override_and_hide=True)

    def visible(self):
        """Filter results to only bounties not marked as hidden."""
        return self.filter(admin_override_and_hide=False)

    def needs_review(self):
        """Filter results by bounties that need reviewed."""
        return self.prefetch_related('activities') \
            .filter(
                activities__activity_type__in=['bounty_abandonment_escalation_to_mods', 'bounty_abandonment_warning'],
                activities__needs_review=True,
            )

    def reviewed(self):
        """Filter results by bounties that have been reviewed."""
        return self.prefetch_related('activities') \
            .filter(
                activities__activity_type__in=['bounty_abandonment_escalation_to_mods', 'bounty_abandonment_warning'],
                activities__needs_review=False,
            )

    def has_applicant(self):
        """Filter results by bounties that have applicants."""
        return self.prefetch_related('activities') \
            .filter(
                activities__activity_type='worker_applied',
                activities__needs_review=False,
            )

    def warned(self):
        """Filter results by bounties that have been warned for inactivity."""
        return self.prefetch_related('activities') \
            .filter(
                activities__activity_type='bounty_abandonment_warning',
                activities__needs_review=True,
            )

    def escalated(self):
        """Filter results by bounties that have been escalated for review."""
        return self.prefetch_related('activities') \
            .filter(
                activities__activity_type='bounty_abandonment_escalation_to_mods',
                activities__needs_review=True,
            )

    def closed(self):
        """Filter results by bounties that have been closed on Github."""
        return self.filter(github_issue_details__state='closed')

    def not_started(self):
        """Filter results by bounties that have not been picked up in 3+ days."""
        dt = timezone.now() - timedelta(days=3)
        return self.prefetch_related('interested').filter(interested__isnull=True, created_on__gt=dt)

    def has_funds(self):
        """Filter results by bounties that are actively funded or funds have been dispersed."""
        return self.filter(idx_status__in=Bounty.FUNDED_STATUSES)


"""Fields that bonties table should index together."""
def get_bounty_index_together():
    import copy
    index_together = [
            ["network", "idx_status"],
            ["current_bounty", "network"],
            ["current_bounty", "network", "idx_status"],
            ["current_bounty", "network", "web3_created"],
            ["current_bounty", "network", "idx_status", "web3_created"],
        ]
    additions = ['admin_override_and_hide', 'experience_level', 'is_featured', 'project_length', 'bounty_owner_github_username', 'event']
    for addition in additions:
        for ele in copy.copy(index_together):
            index_together.append([addition] + ele)
    return index_together


class Bounty(SuperModel):
    """Define the structure of a Bounty.

    Attributes:
        BOUNTY_TYPES (list of tuples): The valid bounty types.
        EXPERIENCE_LEVELS (list of tuples): The valid experience levels.
        PROJECT_LENGTHS (list of tuples): The possible project lengths.
        STATUS_CHOICES (list of tuples): The valid status stages.
        FUNDED_STATUSES (list of str): The list of status types considered to have retained value.
        OPEN_STATUSES (list of str): The list of status types considered open.
        CLOSED_STATUSES (list of str): The list of status types considered closed.
        TERMINAL_STATUSES (list of str): The list of status types considered terminal states.

    """

    PERMISSION_TYPES = [
        ('permissionless', 'permissionless'),
        ('approval', 'approval'),
    ]
    REPO_TYPES = [
        ('public', 'public'),
        ('private', 'private'),
    ]
    PROJECT_TYPES = [
        ('traditional', 'traditional'),
        ('contest', 'contest'),
        ('cooperative', 'cooperative'),
    ]
    BOUNTY_CATEGORIES = [
        ('frontend', 'frontend'),
        ('backend', 'backend'),
        ('design', 'design'),
        ('documentation', 'documentation'),
        ('other', 'other'),
    ]
    BOUNTY_TYPES = [
        ('Bug', 'Bug'),
        ('Security', 'Security'),
        ('Feature', 'Feature'),
        ('Unknown', 'Unknown'),
    ]
    EXPERIENCE_LEVELS = [
        ('Beginner', 'Beginner'),
        ('Intermediate', 'Intermediate'),
        ('Advanced', 'Advanced'),
        ('Unknown', 'Unknown'),
    ]
    PROJECT_LENGTHS = [
        ('Hours', 'Hours'),
        ('Days', 'Days'),
        ('Weeks', 'Weeks'),
        ('Months', 'Months'),
        ('Unknown', 'Unknown'),
    ]

    STATUS_CHOICES = (
        ('cancelled', 'cancelled'),
        ('done', 'done'),
        ('expired', 'expired'),
        ('reserved', 'reserved'),
        ('open', 'open'),
        ('started', 'started'),
        ('submitted', 'submitted'),
        ('unknown', 'unknown'),
    )
    FUNDED_STATUSES = ['reserved', 'open', 'started', 'submitted', 'done']
    OPEN_STATUSES = ['reserved', 'open', 'started', 'submitted']
    CLOSED_STATUSES = ['expired', 'unknown', 'cancelled', 'done']
    WORK_IN_PROGRESS_STATUSES = ['reserved', 'open', 'started', 'submitted']
    TERMINAL_STATUSES = ['done', 'expired', 'cancelled']

    web3_type = models.CharField(max_length=50, default='bounties_network')
    title = models.CharField(max_length=1000)
    web3_created = models.DateTimeField(db_index=True)
    value_in_token = models.DecimalField(default=1, decimal_places=2, max_digits=50)
    token_name = models.CharField(max_length=50)
    token_address = models.CharField(max_length=50)
    bounty_type = models.CharField(max_length=50, choices=BOUNTY_TYPES, blank=True, db_index=True)
    project_length = models.CharField(max_length=50, choices=PROJECT_LENGTHS, blank=True)
    estimated_hours = models.PositiveIntegerField(blank=True, null=True)
    experience_level = models.CharField(max_length=50, choices=EXPERIENCE_LEVELS, blank=True, db_index=True)
    github_url = models.URLField(db_index=True)
    github_issue_details = JSONField(default=dict, blank=True, null=True)
    github_comments = models.IntegerField(default=0)
    bounty_owner_address = models.CharField(max_length=50)
    bounty_owner_email = models.CharField(max_length=255, blank=True)
    bounty_owner_github_username = models.CharField(max_length=255, blank=True, db_index=True)
    bounty_owner_name = models.CharField(max_length=255, blank=True)
    bounty_owner_profile = models.ForeignKey(
        'dashboard.Profile', null=True, on_delete=models.SET_NULL, related_name='bounties_funded', blank=True
    )
    bounty_reserved_for_user = models.ForeignKey(
        'dashboard.Profile', null=True, on_delete=models.SET_NULL, related_name='reserved_bounties', blank=True
    )
    reserved_for_user_from = models.DateTimeField(blank=True, null=True)
    reserved_for_user_expiration = models.DateTimeField(blank=True, null=True)
    is_open = models.BooleanField(help_text=_('Whether the bounty is still open for fulfillments.'))
    expires_date = models.DateTimeField()
    raw_data = JSONField()
    metadata = JSONField(default=dict, blank=True)
    current_bounty = models.BooleanField(
        default=False, help_text=_('Whether this bounty is the most current revision one or not'), db_index=True)
    _val_usd_db = models.DecimalField(default=0, decimal_places=2, max_digits=50)
    contract_address = models.CharField(max_length=50, default='')
    network = models.CharField(max_length=255, blank=True, db_index=True)
    idx_experience_level = models.IntegerField(default=0, db_index=True)
    idx_project_length = models.IntegerField(default=0, db_index=True)
    idx_status = models.CharField(max_length=9, choices=STATUS_CHOICES, default='open', db_index=True)
    issue_description = models.TextField(default='', blank=True)
    funding_organisation = models.CharField(max_length=255, default='', blank=True)
    standard_bounties_id = models.IntegerField(default=0)
    num_fulfillments = models.IntegerField(default=0)
    balance = models.DecimalField(default=0, decimal_places=2, max_digits=50)
    accepted = models.BooleanField(default=False, help_text=_('Whether the bounty has been done'))
    interested = models.ManyToManyField('dashboard.Interest', blank=True)
    interested_comment = models.IntegerField(null=True, blank=True)
    submissions_comment = models.IntegerField(null=True, blank=True)
    override_status = models.CharField(max_length=255, blank=True)
    last_comment_date = models.DateTimeField(null=True, blank=True)
    funder_last_messaged_on = models.DateTimeField(null=True, blank=True)
    fulfillment_accepted_on = models.DateTimeField(null=True, blank=True)
    fulfillment_submitted_on = models.DateTimeField(null=True, blank=True)
    fulfillment_started_on = models.DateTimeField(null=True, blank=True)
    canceled_on = models.DateTimeField(null=True, blank=True)
    canceled_bounty_reason = models.TextField(default='', blank=True, verbose_name=_('Cancelation reason'))
    project_type = models.CharField(max_length=50, choices=PROJECT_TYPES, default='traditional', db_index=True)
    permission_type = models.CharField(max_length=50, choices=PERMISSION_TYPES, default='permissionless', db_index=True)
    bounty_categories = ArrayField(models.CharField(max_length=50, choices=BOUNTY_CATEGORIES), default=list, blank=True)
    repo_type = models.CharField(max_length=50, choices=REPO_TYPES, default='public')
    snooze_warnings_for_days = models.IntegerField(default=0)
    is_featured = models.BooleanField(
        default=False, help_text=_('Whether this bounty is featured'))
    featuring_date = models.DateTimeField(blank=True, null=True, db_index=True)
    last_remarketed = models.DateTimeField(blank=True, null=True, db_index=True)
    remarketed_count = models.PositiveSmallIntegerField(default=0, blank=True, null=True)
    fee_amount = models.DecimalField(default=0, decimal_places=18, max_digits=50)
    fee_tx_id = models.CharField(default="0x0", max_length=255, blank=True)
    coupon_code = models.ForeignKey('dashboard.Coupon', blank=True, null=True, related_name='coupon', on_delete=models.SET_NULL)
    unsigned_nda = models.ForeignKey('dashboard.BountyDocuments', blank=True, null=True, related_name='bounty', on_delete=models.SET_NULL)

    token_value_time_peg = models.DateTimeField(blank=True, null=True)
    token_value_in_usdt = models.DecimalField(default=0, decimal_places=2, max_digits=50, blank=True, null=True)
    value_in_usdt_now = models.DecimalField(default=0, decimal_places=2, max_digits=50, blank=True, null=True)
    value_in_usdt = models.DecimalField(default=0, decimal_places=2, max_digits=50, blank=True, null=True)
    value_in_eth = models.DecimalField(default=0, decimal_places=2, max_digits=50, blank=True, null=True)
    value_true = models.DecimalField(default=0, decimal_places=2, max_digits=50, blank=True, null=True)
    privacy_preferences = JSONField(default=dict, blank=True)
    admin_override_and_hide = models.BooleanField(
        default=False, help_text=_('Admin override to hide the bounty from the system')
    )
    admin_override_suspend_auto_approval = models.BooleanField(
        default=False, help_text=_('Admin override to suspend work auto approvals')
    )
    admin_mark_as_remarket_ready = models.BooleanField(
        default=False, help_text=_('Admin override to mark as remarketing ready')
    )
    admin_override_org_name = models.CharField(max_length=255, blank=True) # TODO: Remove POST ORGS
    admin_override_org_logo = models.ImageField(
        upload_to=get_upload_filename,
        null=True,
        blank=True,
        help_text=_('Organization Logo - Override'),
    ) # TODO: Remove POST ORGS
    attached_job_description = models.URLField(blank=True, null=True, db_index=True)
    event = models.ForeignKey('dashboard.HackathonEvent', related_name='bounties', null=True, on_delete=models.SET_NULL, blank=True)

    # Bounty QuerySet Manager
    objects = BountyQuerySet.as_manager()

    class Meta:
        """Define metadata associated with Bounty."""

        verbose_name_plural = 'Bounties'
        index_together = [
            ["network", "idx_status"],
        ] + get_bounty_index_together()

    def __str__(self):
        """Return the string representation of a Bounty."""
        return f"{'(C) ' if self.current_bounty else ''}{self.pk}: {self.title}, {self.value_true} " \
               f"{self.token_name} @ {naturaltime(self.web3_created)}"

    def save(self, *args, **kwargs):
        """Define custom handling for saving bounties."""
        from .utils import clean_bounty_url
        if self.bounty_owner_github_username:
            self.bounty_owner_github_username = self.bounty_owner_github_username.lstrip('@')
        if self.github_url:
            self.github_url = clean_bounty_url(self.github_url)
        super().save(*args, **kwargs)

    @property
    def latest_activity(self):
        activity = Activity.objects.filter(bounty=self.pk).order_by('-pk')
        if activity.exists():
            from dashboard.router import ActivitySerializer
            return ActivitySerializer(activity.first()).data
        return None

    @property
    def profile_pairs(self):
        profile_handles = []

        for profile in self.interested.select_related('profile').all().order_by('pk'):
            profile_handles.append((profile.profile.handle, profile.profile.absolute_url))

        return profile_handles

    def get_absolute_url(self):
        """Get the absolute URL for the Bounty.

        Returns:
            str: The absolute URL for the Bounty.

        """
        return settings.BASE_URL + self.get_relative_url(preceding_slash=False)

    def get_relative_url(self, preceding_slash=True):
        """Get the relative URL for the Bounty.

        Attributes:
            preceding_slash (bool): Whether or not to include a preceding slash.

        Returns:
            str: The relative URL for the Bounty.

        """
        try:
            _org_name = org_name(self.github_url)
            _issue_num = int(issue_number(self.github_url))
            _repo_name = repo_name(self.github_url)
            return f"{'/' if preceding_slash else ''}issue/{_org_name}/{_repo_name}/{_issue_num}/{self.standard_bounties_id}"
        except Exception:
            return f"{'/' if preceding_slash else ''}funding/details?url={self.github_url}"

    def get_canonical_url(self):
        """Get the canonical URL of the Bounty for SEO purposes.

        Returns:
            str: The canonical URL of the Bounty.

        """
        _org_name = org_name(self.github_url)
        _repo_name = repo_name(self.github_url)
        _issue_num = int(issue_number(self.github_url))
        return settings.BASE_URL.rstrip('/') + reverse('issue_details_new2', kwargs={'ghuser': _org_name, 'ghrepo': _repo_name, 'ghissue': _issue_num})

    def get_natural_value(self):
        token = addr_to_token(self.token_address)
        if not token:
            return 0
        decimals = token.get('decimals', 0)
        return float(self.value_in_token) / 10**decimals

    @property
    def no_of_applicants(self):
        return self.interested.count()

    @property
    def has_applicant(self):
        """Filter results by bounties that have applicants."""
        return self.prefetch_related('activities') \
            .filter(
                activities__activity_type='worker_applied',
                activities__needs_review=False,
            )

    @property
    def warned(self):
        """Filter results by bounties that have been warned for inactivity."""
        return self.prefetch_related('activities') \
            .filter(
                activities__activity_type='bounty_abandonment_warning',
                activities__needs_review=True,
            )

    @property
    def escalated(self):
        """Filter results by bounties that have been escalated for review."""
        return self.prefetch_related('activities') \
            .filter(
                activities__activity_type='bounty_abandonment_escalation_to_mods',
                activities__needs_review=True,
            )

    @property
    def url(self):
        return self.get_absolute_url()

    @property
    def canonical_url(self):
        return self.get_canonical_url()

    def snooze_url(self, num_days):
        """Get the bounty snooze URL.

        Args:
            num_days (int): The number of days to snooze the Bounty.

        Returns:
            str: The snooze URL based on the provided number of days.

        """
        return f'{self.get_absolute_url()}?snooze={num_days}'

    def approve_worker_url(self, worker):
        """Get the bounty work approval URL.

        Args:
            worker (string): The handle to approve

        Returns:
            str: The work approve URL based on the worker name

        """
        return f'{self.get_absolute_url()}?mutate_worker_action=approve&worker={worker}'

    def reject_worker_url(self, worker):
        """Get the bounty work rejection URL.

        Args:
            worker (string): The handle to reject

        Returns:
            str: The work reject URL based on the worker name

        """
        return f'{self.get_absolute_url()}?mutate_worker_action=reject&worker={worker}'

    @property
    def can_submit_after_expiration_date(self):
        if self.is_legacy:
            # legacy bounties could submit after expiration date
            return True

        # standardbounties
        contract_deadline = self.raw_data.get('contract_deadline')
        ipfs_deadline = self.raw_data.get('ipfs_deadline')
        if not ipfs_deadline:
            # if theres no expiry date in the payload, then expiration date is not mocked, and one cannot submit after expiration date
            return False

        # if contract_deadline > ipfs_deadline, then by definition, can be submitted after expiry date
        return contract_deadline > ipfs_deadline

    @property
    def title_or_desc(self):
        """Return the title of the issue."""
        if not self.title:
            title = self.fetch_issue_item('title') or self.github_url
            return title
        return self.title

    @property
    def issue_description_text(self):
        import re
        tag_re = re.compile(r'(<!--.*?-->|<[^>]*>)')
        return tag_re.sub('', self.issue_description).strip()

    @property
    def github_issue_number(self):
        try:
            return int(issue_number(self.github_url))
        except Exception:
            return None

    @property
    def org_name(self):
        return self.github_org_name

    @property
    def org_profile(self):
        profiles = Profile.objects.filter(handle__iexact=self.org_name)
        if profiles.exists():
            return profiles.first()
        return None

    @property
    def org_display_name(self): # TODO: Remove POST ORGS
        if self.admin_override_org_name:
            return self.admin_override_org_name
        return org_name(self.github_url)

    @property
    def github_org_name(self):
        try:
            return org_name(self.github_url)
        except Exception:
            return None

    @property
    def github_repo_name(self):
        try:
            return repo_name(self.github_url)
        except Exception:
            return None

    def is_hunter(self, handle):
        """Determine whether or not the profile is the bounty hunter.

        Args:
            handle (str): The profile handle to be compared.

        Returns:
            bool: Whether or not the user is the bounty hunter.

        """
        return any(profile.fulfiller_github_username == handle for profile in self.fulfillments.all())

    def is_fulfiller(self, handle):
        """Determine whether or not the profile is the bounty is_fulfiller.

        Args:
            handle (str): The profile handle to be compared.

        Returns:
            bool: Whether or not the user is the bounty is_fulfiller.

        """
        return any(profile.fulfiller_github_username == handle for profile in self.fulfillments.filter(accepted=True).all())

    def is_funder(self, handle):
        """Determine whether or not the profile is the bounty funder.

        Args:
            handle (str): The profile handle to be compared.

        Returns:
            bool: Whether or not the user is the bounty funder.

        """
        return handle.lower().lstrip('@') == self.bounty_owner_github_username.lower().lstrip('@')

    def has_started_work(self, handle, pending=False):
        """Determine whether or not the profile has started work

        Args:
            handle (str): The profile handle to be compared.

        Returns:
            bool: Whether or not the user has started work.

        """
        return self.interested.filter(pending=pending, profile__handle__iexact=handle).exists()

    @property
    def absolute_url(self):
        return self.get_absolute_url()

    @property
    def avatar_url(self):
        return self.get_avatar_url(False)

    @property
    def avatar_url_w_gitcoin_logo(self):
        return self.get_avatar_url(True)

    def get_avatar_url(self, gitcoin_logo_flag=False):
        """Return the local avatar URL."""

        if self.admin_override_org_logo:
            return self.admin_override_org_logo.url

        org_name = self.github_org_name
        gitcoin_logo_flag = "/1" if gitcoin_logo_flag else ""
        if org_name:
            return f"{settings.BASE_URL}dynamic/avatar/{org_name}{gitcoin_logo_flag}"
        return f"{settings.BASE_URL}funding/avatar?repo={self.github_url}&v=3"

    @property
    def keywords(self):
        try:
            return self.metadata.get('issueKeywords', False)
        except Exception:
            return False

    @property
    def keywords_list(self):
        keywords = self.keywords
        if not keywords:
            return []
        else:
            try:
                return [keyword.strip() for keyword in keywords.split(",")]
            except AttributeError:
                return []

    @property
    def fulfillers_handles(self):
        bounty_fulfillers = self.fulfillments.filter(accepted=True).values_list('fulfiller_github_username', flat=True)
        tip_fulfillers = self.tips.values_list('username', flat=True)
        return list(bounty_fulfillers) + list(tip_fulfillers)

    @property
    def now(self):
        """Return the time now in the current timezone."""
        return timezone.now()

    @property
    def past_expiration_date(self):
        """Return true IFF issue is past expiration date"""
        return timezone.localtime().replace(tzinfo=None) > self.expires_date.replace(tzinfo=None)

    @property
    def past_hard_expiration_date(self):
        """Return true IFF issue is past smart contract expiration date
        and therefore cannot ever be claimed again"""
        return self.past_expiration_date and not self.can_submit_after_expiration_date

    @property
    def status(self):
        """Determine the status of the Bounty.

        Raises:
            Exception: Catch whether or not any exception is encountered and
                return unknown for status.

        Returns:
            str: The status of the Bounty.

        """
        if self.override_status:
            return self.override_status
        if self.is_legacy:
            return self.idx_status

        # standard bounties
        is_traditional_bounty_type = self.project_type == 'traditional'
        try:
            has_tips = self.tips.filter(is_for_bounty_fulfiller=False).send_happy_path().exists()
            if has_tips and is_traditional_bounty_type:
                return 'done'
            if not self.is_open:
                if self.accepted:
                    return 'done'
                elif self.past_hard_expiration_date:
                    return 'expired'
                elif has_tips:
                    return 'done'
                # If its not expired or done, and no tips, it must be cancelled.
                return 'cancelled'
            # per https://github.com/gitcoinco/web/pull/1098 ,
            # cooperative/contest are open no matter how much started/submitted work they have
            if self.pk and self.project_type in ['contest', 'cooperative']:
                return 'open'
            if self.num_fulfillments == 0:
                if self.pk and self.interested.filter(pending=False).exists():
                    return 'started'
                elif self.is_reserved:
                    return 'reserved'
                return 'open'
            return 'submitted'
        except Exception as e:
            logger.warning(e)
            return 'unknown'

    @property
    def get_value_true(self):
        return self.get_natural_value()

    @property
    def get_value_in_eth(self):
        if self.token_name == 'ETH':
            return self.value_in_token / 10**18
        try:
            return convert_amount(self.value_true, self.token_name, 'ETH')
        except Exception:
            return None

    @property
    def get_value_in_usdt_now(self):
        return self.value_in_usdt_at_time(None)

    @property
    def get_value_in_usdt(self):
        if self.status in self.OPEN_STATUSES:
            return self.value_in_usdt_now
        return self.value_in_usdt_then

    @property
    def value_in_usdt_then(self):
        return self.value_in_usdt_at_time(self.web3_created)

    def value_in_usdt_at_time(self, at_time):
        decimals = 10 ** 18
        if self.token_name == 'USDT':
            return float(self.value_in_token)
        if self.token_name in settings.STABLE_COINS:
            return float(self.value_in_token / 10 ** 18)
        try:
            return round(float(convert_amount(self.value_true, self.token_name, 'USDT', at_time)), 2)
        except ConversionRateNotFoundError:
            try:
                in_eth = round(float(convert_amount(self.value_true, self.token_name, 'ETH', at_time)), 2)
                return round(float(convert_amount(in_eth, 'USDT', 'USDT', at_time)), 2)
            except ConversionRateNotFoundError:
                return None

    @property
    def token_value_in_usdt_now(self):
        if self.token_name in settings.STABLE_COINS:
            return 1
        try:
            return round(convert_token_to_usdt(self.token_name), 2)
        except ConversionRateNotFoundError:
            return None

    @property
    def token_value_in_usdt_then(self):
        try:
            return round(convert_token_to_usdt(self.token_name, self.web3_created), 2)
        except ConversionRateNotFoundError:
            return None

    @property
    def get_token_value_in_usdt(self):
        if self.status in self.OPEN_STATUSES:
            return self.token_value_in_usdt_now
        return self.token_value_in_usdt_then

    @property
    def get_token_value_time_peg(self):
        if self.status in self.OPEN_STATUSES:
            return timezone.now()
        return self.web3_created

    @property
    def desc(self):
        return f"{naturaltime(self.web3_created)} {self.idx_project_length} {self.bounty_type} {self.experience_level}"

    @property
    def turnaround_time_accepted(self):
        try:
            return (self.get_fulfillment_accepted_on - self.web3_created).total_seconds()
        except Exception:
            return None

    @property
    def turnaround_time_started(self):
        try:
            return (self.get_fulfillment_started_on - self.web3_created).total_seconds()
        except Exception:
            return None

    @property
    def turnaround_time_submitted(self):
        try:
            return (self.get_fulfillment_submitted_on - self.web3_created).total_seconds()
        except Exception:
            return None

    @property
    def get_fulfillment_accepted_on(self):
        try:
            return self.fulfillments.filter(accepted=True).first().accepted_on
        except Exception:
            return None

    @property
    def get_fulfillment_submitted_on(self):
        try:
            return self.fulfillments.first().created_on
        except Exception:
            return None

    @property
    def get_fulfillment_started_on(self):
        try:
            return self.interested.first().created
        except Exception:
            return None

    @property
    def hourly_rate(self):
        try:
            hours_worked = self.fulfillments.filter(accepted=True).first().fulfiller_hours_worked
            return float(self.value_in_usdt) / float(hours_worked)
        except Exception:
            return None

    @property
    def is_legacy(self):
        """Determine if the Bounty is legacy based on sunset date.

        Todo:
            * Remove this method following legacy bounty sunsetting.

        Returns:
            bool: Whether or not the Bounty is using the legacy contract.

        """
        return (self.web3_type == 'legacy_gitcoin')

    def get_github_api_url(self):
        """Get the Github API URL associated with the bounty.

        Returns:
            str: The Github API URL associated with the issue.

        """
        from urllib.parse import urlparse
        if self.github_url.lower()[:19] != 'https://github.com/':
            return ''
        url_path = urlparse(self.github_url).path
        return 'https://api.github.com/repos' + url_path

    def fetch_issue_item(self, item_type='body'):
        """Fetch the item type of an issue.

        Args:
            type (str): The github API response body item to be fetched.

        Returns:
            str: The item content.

        """
        github_url = self.get_github_api_url()
        if github_url:
            issue_description = requests.get(github_url, auth=_AUTH)
            if issue_description.status_code == 200:
                item = issue_description.json().get(item_type, '')
                if item_type == 'body' and item:
                    self.issue_description = item
                elif item_type == 'title' and item:
                    self.title = item
                self.save()
                return item
        return ''

    def fetch_issue_comments(self, save=True):
        """Fetch issue comments for the associated Github issue.

        Args:
            save (bool): Whether or not to save the Bounty after fetching.

        Returns:
            dict: The comments data dictionary provided by Github.

        """
        if self.github_url.lower()[:19] != 'https://github.com/':
            return []

        parsed_url = urlsplit(self.github_url)
        try:
            github_user, github_repo, _, github_issue = parsed_url.path.split('/')[1:5]
        except ValueError:
            logger.info(f'Invalid github url for Bounty: {self.pk} -- {self.github_url}')
            return []
        comments = get_issue_comments(github_user, github_repo, github_issue)
        if isinstance(comments, dict) and comments.get('message', '') == 'Not Found':
            logger.info(f'Bounty {self.pk} contains an invalid github url {self.github_url}')
            return []
        comment_count = 0
        for comment in comments:
            if (isinstance(comment, dict) and comment.get('user', {}).get('login', '') not in settings.IGNORE_COMMENTS_FROM):
                comment_count += 1
        self.github_comments = comment_count
        if comment_count:
            comment_times = [datetime.strptime(comment['created_at'], '%Y-%m-%dT%H:%M:%SZ') for comment in comments]
            max_comment_time = max(comment_times)
            max_comment_time = max_comment_time.replace(tzinfo=pytz.utc)
            self.last_comment_date = max_comment_time
        if save:
            self.save()
        return comments

    @property
    def next_bounty(self):
        if self.current_bounty:
            return None
        try:
            return Bounty.objects.filter(standard_bounties_id=self.standard_bounties_id, created_on__gt=self.created_on).order_by('created_on').first()
        except Exception:
            return None

    @property
    def prev_bounty(self):
        try:
            return Bounty.objects.filter(standard_bounties_id=self.standard_bounties_id, created_on__lt=self.created_on).order_by('-created_on').first()
        except Exception:
            return None

    # returns true if this bounty was active at _time
    def was_active_at(self, _time):
        if _time < self.web3_created:
            return False
        if _time < self.created_on:
            return False
        next_bounty = self.next_bounty
        if next_bounty is None:
            return True
        if next_bounty.created_on > _time:
            return True
        return False

    def action_urls(self):
        """Provide URLs for bounty related actions.

        Returns:
            dict: A dictionary of action URLS for this bounty.

        """
        params = f'pk={self.pk}&network={self.network}'
        urls = {}
        for item in ['fulfill', 'increase', 'accept', 'cancel', 'payout', 'contribute',
                     'advanced_payout', 'social_contribution', 'invoice', ]:
            urls.update({item: f'/issue/{item}?{params}'})
        return urls

    def is_notification_eligible(self, var_to_check=True):
        """Determine whether or not a notification is eligible for transmission outside of production.

        Returns:
            bool: Whether or not the Bounty is eligible for outbound notifications.

        """
        if not var_to_check or self.get_natural_value() < 0.0001 or (
           self.network != settings.ENABLE_NOTIFICATIONS_ON_NETWORK):
            return False
        if self.network == 'mainnet' and (settings.DEBUG or settings.ENV != 'prod'):
            return False
        if (settings.DEBUG or settings.ENV != 'prod') and settings.GITHUB_API_USER != self.github_org_name:
            return False

        return True

    @property
    def is_project_type_fulfilled(self):
        """Determine whether or not the Project Type is currently fulfilled.

        Todo:
            * Add remaining Project Type fulfillment handling.

        Returns:
            bool: Whether or not the Bounty Project Type is fully staffed.

        """
        fulfilled = False
        if self.project_type == 'traditional':
            fulfilled = self.interested.filter(pending=False).exists()
        return fulfilled

    @property
    def needs_review(self):
        if self.activities.filter(needs_review=True).exists():
            return True
        return False

    @property
    def github_issue_state(self):
        current_github_state = self.github_issue_details.get('state') if self.github_issue_details else None
        if not current_github_state:
            try:
                _org_name = org_name(self.github_url)
                _repo_name = repo_name(self.github_url)
                _issue_num = issue_number(self.github_url)
                gh_issue_details = get_gh_issue_details(_org_name, _repo_name, int(_issue_num))
                if gh_issue_details:
                    self.github_issue_details = gh_issue_details
                    self.save()
                    current_github_state = self.github_issue_details.get('state', 'open')
            except Exception as e:
                logger.info(e)
                return 'open'
        return current_github_state

    @property
    def is_issue_closed(self):
        if self.github_issue_state == 'closed':
            return True
        return False

    @property
    def tips(self):
        """Return the tips associated with this bounty."""
        try:
            return Tip.objects.filter(github_url__iexact=self.github_url, network=self.network).order_by('-created_on')
        except:
            return Tip.objects.none()

    @property
    def bulk_payout_tips(self):
        """Return the Bulk payout tips associated with this bounty."""
        queryset = self.tips.filter(is_for_bounty_fulfiller=False, metadata__is_clone__isnull=True)
        return (queryset.filter(from_address=self.bounty_owner_address) |
                queryset.filter(from_name=self.bounty_owner_github_username))

    @property
    def paid(self):
        """Return list of users paid for this bounty."""
        if self.status != 'done':
            return []  # to save the db hits

        return_list = []
        for fulfillment in self.fulfillments.filter(accepted=True):
            if fulfillment.fulfiller_github_username:
                return_list.append(fulfillment.fulfiller_github_username)
        for tip in self.tips.send_happy_path():
            if tip.username:
                return_list.append(tip.username)
        return list(set(return_list))

    @property
    def additional_funding_summary(self):
        """Return a dict describing the additional funding from crowdfunding that this object has"""
        ret = {}
        for tip in self.tips.filter(is_for_bounty_fulfiller=True).send_happy_path():
            token = tip.tokenName
            obj = ret.get(token, {})

            if not obj:
                obj['amount'] = 0.0

                conversion_rate = ConversionRate.objects.filter(
                    from_currency=token,
                    to_currency='USDT',
                ).order_by('-timestamp').first()

                if conversion_rate:
                    obj['ratio'] = (float(conversion_rate.to_amount) / float(conversion_rate.from_amount))
                    obj['timestamp'] = conversion_rate.timestamp
                else:
                    obj['ratio'] = 0.0
                    obj['timestamp'] = datetime.now()

                ret[token] = obj

            obj['amount'] += tip.amount_in_whole_units
        return ret

    @property
    def additional_funding_summary_sentence(self):
        afs = self.additional_funding_summary
        tokens = afs.keys()

        if not tokens:
            return ''

        items = []
        usd_value = 0.0

        for token_name in tokens:
            obj = afs[token_name]
            ratio = obj['ratio']
            amount = obj['amount']
            usd_value += amount * ratio
            items.append(f"{amount} {token_name}")

        sentence = ", ".join(items)

        if usd_value:
            sentence += f" worth {usd_value} USD"

        return sentence

    @property
    def reserved_for_user_handle(self):
        if self.bounty_reserved_for_user:
            return self.bounty_reserved_for_user.handle
        return ''

    @reserved_for_user_handle.setter
    def reserved_for_user_handle(self, handle):
        profile = None

        if handle:
            try:
                profile = Profile.objects.filter(handle__iexact=handle).first()
            except:
                logger.warning(f'reserved_for_user_handle: Unknown handle: ${handle}')

        self.bounty_reserved_for_user = profile

    @property
    def can_remarket(self):
        result = True

        if self.remarketed_count and self.remarketed_count >= 2:
            result = False

        if self.last_remarketed:
            minimum_wait_after_remarketing = self.last_remarketed + timezone.timedelta(minutes=settings.MINUTES_BETWEEN_RE_MARKETING)
            if timezone.now() < minimum_wait_after_remarketing:
                result = False

        if self.interested.count() > 0:
            result = False

        return result

    @property
    def is_reserved(self):
        if self.bounty_reserved_for_user and self.reserved_for_user_from:
            if timezone.now() < self.reserved_for_user_from:
                return False

            if self.reserved_for_user_expiration and timezone.now() > self.reserved_for_user_expiration:
                return False

            return True

    @property
    def total_reserved_length_label(self):
        if self.bounty_reserved_for_user and self.reserved_for_user_from:
            if self.reserved_for_user_expiration is None:
                return 'indefinitely'

            if self.reserved_for_user_from == self.reserved_for_user_expiration:
                return ''

            delta = self.reserved_for_user_expiration - self.reserved_for_user_from
            days = delta.days

            if days > 0:
                if days % 7 == 0:
                    if days == 7:
                        return '1 week'
                    else:
                        weeks = int(days / 7)
                        return f'{weeks} weeks'

                if days == 1:
                    return '1 day'
                else:
                    return f'{days} days'
            else:
                hours = int(int(delta.total_seconds()) / 3600)
                if hours == 1:
                    return '1 hour'
                else:
                    return f'{hours} hours'
        else:
            return ''


class BountyFulfillmentQuerySet(models.QuerySet):
    """Handle the manager queryset for BountyFulfillments."""

    def accepted(self):
        """Filter results to accepted bounty fulfillments."""
        return self.filter(accepted=True)

    def submitted(self):
        """Exclude results that have not been submitted."""
        return self.exclude(fulfiller_address='0x0000000000000000000000000000000000000000')

class BountyFulfillment(SuperModel):
    """The structure of a fulfillment on a Bounty."""

    fulfiller_address = models.CharField(max_length=50)
    fulfiller_email = models.CharField(max_length=255, blank=True)
    fulfiller_github_username = models.CharField(max_length=255, blank=True)
    fulfiller_name = models.CharField(max_length=255, blank=True)
    fulfiller_metadata = JSONField(default=dict, blank=True)
    fulfillment_id = models.IntegerField(null=True, blank=True)
    fulfiller_hours_worked = models.DecimalField(null=True, blank=True, decimal_places=2, max_digits=50)
    fulfiller_github_url = models.CharField(max_length=255, blank=True, null=True)
    funder_last_notified_on = models.DateTimeField(null=True, blank=True)
    accepted = models.BooleanField(default=False)
    accepted_on = models.DateTimeField(null=True, blank=True)

    bounty = models.ForeignKey(Bounty, related_name='fulfillments', on_delete=models.CASCADE)
    profile = models.ForeignKey('dashboard.Profile', related_name='fulfilled', on_delete=models.CASCADE, null=True)

    def __str__(self):
        """Define the string representation of BountyFulfillment.

        Returns:
            str: The string representation of the object.

        """
        return f'BountyFulfillment ID: ({self.pk}) - Bounty ID: ({self.bounty.pk})'

    def save(self, *args, **kwargs):
        """Define custom handling for saving bounty fulfillments."""
        if self.fulfiller_github_username:
            self.fulfiller_github_username = self.fulfiller_github_username.lstrip('@')
        super().save(*args, **kwargs)


    @property
    def should_hide(self):
        return self.fulfiller_github_username in settings.BLOCKED_USERS

    @property
    def to_json(self):
        """Define the JSON representation of BountyFulfillment.

        Returns:
            dict: A JSON representation of BountyFulfillment.

        """
        return {
            'address': self.fulfiller_address,
            'bounty_id': self.bounty.pk,
            'email': self.fulfiller_email,
            'githubUsername': self.fulfiller_github_username,
            'name': self.fulfiller_name,
        }


class BountySyncRequest(SuperModel):
    """Define the structure for bounty syncing."""

    github_url = models.URLField()
    processed = models.BooleanField()


class RefundFeeRequest(SuperModel):
    """Define the Refund Fee Request model."""
    profile = models.ForeignKey(
        'dashboard.Profile',
        null=True,
        on_delete=models.SET_NULL,
        related_name='refund_requests',
    )
    bounty = models.ForeignKey(
        'dashboard.Bounty',
        on_delete=models.CASCADE
    )
    fulfilled = models.BooleanField(default=False)
    rejected = models.BooleanField(default=False)
    comment = models.TextField(max_length=500, blank=True)
    comment_admin = models.TextField(max_length=500, blank=True)
    fee_amount = models.FloatField()
    token = models.CharField(max_length=10)
    address = models.CharField(max_length=255)
    txnId = models.CharField(max_length=255, blank=True)

    def __str__(self):
        """Return the string representation of RefundFeeRequest."""
        return f"bounty: {self.bounty}, fee: {self.fee_amount}, token: {self.token}. Time: {self.created_on}"


class Subscription(SuperModel):

    email = models.EmailField(max_length=255)
    raw_data = models.TextField()
    ip = models.CharField(max_length=50)

    def __str__(self):
        return f"{self.email} {self.created_on}"


class BountyDocuments(SuperModel):

    doc = models.FileField(upload_to=get_upload_filename, null=True, blank=True, help_text=_('Bounty documents.'))
    doc_type = models.CharField(max_length=50)


class SendCryptoAssetQuerySet(models.QuerySet):
    """Handle the manager queryset for SendCryptoAsset."""

    def send_success(self):
        """Filter results down to successful sends only."""
        return self.filter(tx_status='success').exclude(txid='')

    def send_pending(self):
        """Filter results down to pending sends only."""
        return self.filter(tx_status='pending').exclude(txid='')

    def send_happy_path(self):
        """Filter results down to pending/success sends only."""
        return self.filter(tx_status__in=['pending', 'success']).exclude(txid='')

    def send_fail(self):
        """Filter results down to failed sends only."""
        return self.filter(Q(txid='') | Q(tx_status__in=['dropped', 'unknown', 'na', 'error']))

    def receive_success(self):
        """Filter results down to successful receives only."""
        return self.filter(receive_tx_status='success').exclude(receive_txid='')

    def receive_pending(self):
        """Filter results down to pending receives only."""
        return self.filter(receive_tx_status='pending').exclude(receive_txid='')

    def receive_happy_path(self):
        """Filter results down to pending receives only."""
        return self.filter(receive_tx_status__in=['pending', 'success']).exclude(receive_txid='')

    def receive_fail(self):
        """Filter results down to failed receives only."""
        return self.filter(Q(receive_txid='') | Q(receive_tx_status__in=['dropped', 'unknown', 'na', 'error']))


class SendCryptoAsset(SuperModel):
    """Abstract Base Class to handle the model for both Tips and Kudos."""

    TX_STATUS_CHOICES = (
        ('na', 'na'),  # not applicable
        ('pending', 'pending'),
        ('success', 'success'),
        ('error', 'error'),
        ('unknown', 'unknown'),
        ('dropped', 'dropped'),
    )

    web3_type = models.CharField(max_length=50, default='v3')
    emails = JSONField(blank=True)
    url = models.CharField(max_length=255, default='', blank=True)
    primary_email = models.CharField(max_length=255, default='', blank=True)
    tokenName = models.CharField(max_length=255, default='ETH')
    tokenAddress = models.CharField(max_length=255, blank=True)
    amount = models.DecimalField(default=1, decimal_places=4, max_digits=50)
    comments_public = models.TextField(default='', blank=True)
    ip = models.CharField(max_length=50)
    github_url = models.URLField(null=True, blank=True)
    from_name = models.CharField(max_length=255, default='', blank=True)
    from_email = models.CharField(max_length=255, default='', blank=True)
    from_username = models.CharField(max_length=255, default='', blank=True)
    username = models.CharField(max_length=255, default='', blank=True)  # to username
    network = models.CharField(max_length=255, default='')
    txid = models.CharField(max_length=255, default='')
    receive_txid = models.CharField(max_length=255, default='', blank=True)
    received_on = models.DateTimeField(null=True, blank=True)
    from_address = models.CharField(max_length=255, default='', blank=True)
    receive_address = models.CharField(max_length=255, default='', blank=True)
    metadata = JSONField(default=dict, blank=True)
    is_for_bounty_fulfiller = models.BooleanField(
        default=False,
        help_text='If this option is chosen, this tip will be automatically paid to the bounty'
                  ' fulfiller, not self.usernameusername.',
    )

    tx_status = models.CharField(max_length=9, choices=TX_STATUS_CHOICES, default='na', db_index=True)
    receive_tx_status = models.CharField(max_length=9, choices=TX_STATUS_CHOICES, default='na', db_index=True)
    tx_time = models.DateTimeField(null=True, blank=True)
    receive_tx_time = models.DateTimeField(null=True, blank=True)

    # QuerySet Manager
    objects = SendCryptoAssetQuerySet.as_manager()

    class Meta:
        abstract = True

    def __str__(self):
        """Return the string representation for a tip."""
        if self.web3_type == 'yge':
            return f"({self.network}) - {self.status}{' ORPHAN' if not self.emails else ''} " \
               f"{self.amount} {self.tokenName} to {self.username} from {self.from_name or 'NA'}, " \
               f"created: {naturalday(self.created_on)}, expires: {naturalday(self.expires_date)}"
        status = 'funded' if self.txid else 'not funded'
        status = status if not self.receive_txid else 'received'
        return f"({self.web3_type}) {status} {self.amount} {self.tokenName} to {self.username} from {self.from_name or 'NA'}"

    # TODO: DRY
    def get_natural_value(self):
        token = addr_to_token(self.tokenAddress)
        decimals = token['decimals']
        return float(self.amount) / 10**decimals

    @property
    def value_true(self):
        return self.get_natural_value()

    @property
    def amount_in_wei(self):
        token = addr_to_token(self.tokenAddress)
        decimals = token['decimals'] if token else 18
        return float(self.amount) * 10**decimals

    @property
    def amount_in_whole_units(self):
        return float(self.amount)

    @property
    def org_name(self):
        try:
            return org_name(self.github_url)
        except Exception:
            return None

    @property
    def org_profile(self):
        profiles = Profile.objects.filter(handle__iexact=self.org_name)
        if profiles.count():
            return profiles.first()
        return None

    # TODO: DRY
    @property
    def value_in_eth(self):
        if self.tokenName == 'ETH':
            return self.amount
        try:
            return convert_amount(self.amount, self.tokenName, 'ETH')
        except Exception:
            return None

    @property
    def value_in_usdt_now(self):
        return self.value_in_usdt_at_time(None)

    @property
    def value_in_usdt(self):
        return self.value_in_usdt_then

    @property
    def value_in_usdt_then(self):
        return self.value_in_usdt_at_time(self.created_on)

    @property
    def token_value_in_usdt_now(self):
        try:
            return round(convert_token_to_usdt(self.tokenName), 2)
        except ConversionRateNotFoundError:
            return None

    @property
    def token_value_in_usdt_then(self):
        try:
            return round(convert_token_to_usdt(self.tokenName, self.created_on), 2)
        except ConversionRateNotFoundError:
            return None

    def value_in_usdt_at_time(self, at_time):
        decimals = 1
        if self.tokenName in settings.STABLE_COINS:
            return float(self.amount)
        try:
            return round(float(convert_amount(self.amount, self.tokenName, 'USDT', at_time)) / decimals, 2)
        except ConversionRateNotFoundError:
            try:
                in_eth = convert_amount(self.amount, self.tokenName, 'ETH', at_time)
                return round(float(convert_amount(in_eth, 'ETH', 'USDT', at_time)) / decimals, 2)
            except ConversionRateNotFoundError:
                return None

    @property
    def status(self):
        if self.receive_txid:
            return "RECEIVED"
        return "PENDING"

    @property
    def github_org_name(self):
        try:
            return org_name(self.github_url)
        except Exception:
            return None

    def is_notification_eligible(self, var_to_check=True):
        """Determine whether or not a notification is eligible for transmission outside of production.

        Returns:
            bool: Whether or not the Tip is eligible for outbound notifications.

        """
        if not var_to_check or self.network != settings.ENABLE_NOTIFICATIONS_ON_NETWORK:
            return False
        if self.network == 'mainnet' and (settings.DEBUG or settings.ENV != 'prod'):
            return False
        if (settings.DEBUG or settings.ENV != 'prod') and settings.GITHUB_API_USER != self.github_org_name:
            return False
        return True

    def update_tx_status(self):
        """ Updates the tx status according to what infura says about the tx

        """
        from dashboard.utils import get_tx_status
        self.tx_status, self.tx_time = get_tx_status(self.txid, self.network, self.created_on)
        return bool(self.tx_status)

    def update_receive_tx_status(self):
        """ Updates the receive tx status according to what infura says about the receive tx

        """
        from dashboard.utils import get_tx_status
        self.receive_tx_status, self.receive_tx_time = get_tx_status(self.receive_txid, self.network, self.created_on)
        return bool(self.receive_tx_status)

    @property
    def bounty(self):
        try:
            return Bounty.objects.current().filter(
                github_url__iexact=self.github_url,
                network=self.network).order_by('-web3_created').first()
        except Bounty.DoesNotExist:
            return None


class Tip(SendCryptoAsset):
    """ Inherit from SendCryptoAsset base class, and extra fields that are needed for Tips. """
    expires_date = models.DateTimeField(null=True, blank=True)
    comments_priv = models.TextField(default='', blank=True)
    recipient_profile = models.ForeignKey(
        'dashboard.Profile', related_name='received_tips', on_delete=models.SET_NULL, null=True, blank=True
    )
    sender_profile = models.ForeignKey(
        'dashboard.Profile', related_name='sent_tips', on_delete=models.SET_NULL, null=True, blank=True
    )

    @property
    def receive_url(self):
        if self.web3_type == 'yge':
            return self.url
        elif self.web3_type == 'v3':
            return self.receive_url_for_recipient
        elif self.web3_type != 'v2':
            raise Exception

        return self.receive_url_for_recipient

    @property
    def receive_url_for_recipient(self):
        if self.web3_type != 'v3':
            logger.error('Web3 type is not "v3"')
            return ''

        try:
            key = self.metadata['reference_hash_for_receipient']
            return f"{settings.BASE_URL}tip/receive/v3/{key}/{self.txid}/{self.network}"
        except Exception as e:
            logger.warning('Receive url for Tip recipient not found')
            return ''


class TipPayoutException(Exception):
    pass


@receiver(pre_save, sender=Tip, dispatch_uid="psave_tip")
def psave_tip(sender, instance, **kwargs):
    # when a new tip is saved, make sure it doesnt have whitespace in it
    instance.username = instance.username.replace(' ', '')
    # set missing attributes
    if not instance.sender_profile:
        profiles = Profile.objects.filter(handle__iexact=instance.from_username)
        if profiles.exists():
            instance.sender_profile = profiles.first()
    if not instance.recipient_profile:
        profiles = Profile.objects.filter(handle__iexact=instance.username)
        if profiles.exists():
            instance.recipient_profile = profiles.first()


@receiver(post_save, sender=Tip, dispatch_uid="post_save_tip")
def postsave_tip(sender, instance, **kwargs):
    is_valid = instance.sender_profile != instance.recipient_profile
    if is_valid:
        Earning.objects.update_or_create(
            source_type=ContentType.objects.get(app_label='dashboard', model='tip'),
            source_id=instance.pk,
            defaults={
                "created_on":instance.created_on,
                "org_profile":instance.org_profile,
                "from_profile":instance.sender_profile,
                "to_profile":instance.recipient_profile,
                "value_usd":instance.value_in_usdt_then,
                "url":'https://gitcoin.co/tips',
                "network":instance.network,
            }
            )


# method for updating
@receiver(pre_save, sender=Bounty, dispatch_uid="psave_bounty")
def psave_bounty(sender, instance, **kwargs):
    idx_experience_level = {
        'Unknown': 1,
        'Beginner': 2,
        'Intermediate': 3,
        'Advanced': 4,
    }

    idx_project_length = {
        'Unknown': 1,
        'Hours': 2,
        'Days': 3,
        'Weeks': 4,
        'Months': 5,
    }

    instance.idx_status = instance.status
    instance.fulfillment_accepted_on = instance.get_fulfillment_accepted_on
    instance.fulfillment_submitted_on = instance.get_fulfillment_submitted_on
    instance.fulfillment_started_on = instance.get_fulfillment_started_on
    instance._val_usd_db = instance.get_value_in_usdt if instance.get_value_in_usdt else 0
    instance._val_usd_db_now = instance.get_value_in_usdt_now if instance.get_value_in_usdt_now else 0
    instance.idx_experience_level = idx_experience_level.get(instance.experience_level, 0)
    instance.idx_project_length = idx_project_length.get(instance.project_length, 0)
    instance.token_value_time_peg = instance.get_token_value_time_peg
    instance.token_value_in_usdt = instance.get_token_value_in_usdt
    instance.value_in_usdt_now = instance.get_value_in_usdt_now
    instance.value_in_usdt = instance.get_value_in_usdt
    instance.value_in_eth = instance.get_value_in_eth
    instance.value_true = instance.get_value_true

    if not instance.bounty_owner_profile:
        if instance.bounty_owner_github_username:
            profiles = Profile.objects.filter(handle=instance.bounty_owner_github_username.lower().replace('@',''))
            if profiles.exists():
                instance.bounty_owner_profile = profiles.first()


@receiver(post_save, sender=BountyFulfillment, dispatch_uid="psave_bounty_fulfill")
def psave_bounty_fulfilll(sender, instance, **kwargs):
    if instance.accepted:
        Earning.objects.update_or_create(
            source_type=ContentType.objects.get(app_label='dashboard', model='bountyfulfillment'),
            source_id=instance.pk,
            defaults={
                "created_on":instance.created_on,
                "org_profile":instance.bounty.org_profile,
                "from_profile":instance.bounty.bounty_owner_profile,
                "to_profile":instance.profile,
                "value_usd":instance.bounty.value_in_usdt_then,
                "url":instance.bounty.url,
                "network":instance.bounty.network,
            }
            )


class InterestQuerySet(models.QuerySet):
    """Handle the manager queryset for Interests."""

    def needs_review(self):
        """Filter results to Interest objects requiring review by moderators."""
        return self.filter(status=Interest.STATUS_REVIEW)

    def warned(self):
        """Filter results to Interest objects that are currently in warning."""
        return self.filter(status=Interest.STATUS_WARNED)


class Interest(SuperModel):
    """Define relationship for profiles expressing interest on a bounty."""

    STATUS_REVIEW = 'review'
    STATUS_WARNED = 'warned'
    STATUS_OKAY = 'okay'
    STATUS_SNOOZED = 'snoozed'
    STATUS_PENDING = 'pending'

    WORK_STATUSES = (
        (STATUS_REVIEW, 'Needs Review'),
        (STATUS_WARNED, 'Hunter Warned'),
        (STATUS_OKAY, 'Okay'),
        (STATUS_SNOOZED, 'Snoozed'),
        (STATUS_PENDING, 'Pending'),
    )

    profile = models.ForeignKey('dashboard.Profile', related_name='interested', on_delete=models.CASCADE)
    created = models.DateTimeField(auto_now_add=True, blank=True, null=True, verbose_name=_('Date Created'))
    issue_message = models.TextField(default='', blank=True, verbose_name=_('Issue Comment'))
    pending = models.BooleanField(
        default=False,
        help_text=_('If this option is chosen, this interest is pending and not yet active'),
        verbose_name=_('Pending'),
    )
    acceptance_date = models.DateTimeField(blank=True, null=True, verbose_name=_('Date Accepted'))
    status = models.CharField(
        choices=WORK_STATUSES,
        default=STATUS_OKAY,
        max_length=7,
        help_text=_('Whether or not the interest requires review'),
        verbose_name=_('Needs Review'))
    signed_nda = models.ForeignKey('dashboard.BountyDocuments', blank=True, null=True, related_name='interest', on_delete=models.SET_NULL)

    # Interest QuerySet Manager
    objects = InterestQuerySet.as_manager()

    def __str__(self):
        """Define the string representation of an interested profile."""
        return f"{self.profile.handle} / pending: {self.pending} / status: {self.status}"

    @property
    def bounties(self):
        return Bounty.objects.filter(interested=self)

    def change_status(self, status=None):
        if status is None or status not in self.WORK_STATUSES:
            return self
        self.status = status
        self.save()
        return self

    def mark_for_review(self):
        """Flag the Interest for review by the moderation team."""
        self.status = self.STATUS_REVIEW
        self.save()
        return self

def auto_user_approve(interest, bounty):
    interest.pending = False
    interest.acceptance_date = timezone.now()
    start_work_approved(interest, bounty)
    maybe_market_to_github(bounty, 'work_started', profile_pairs=bounty.profile_pairs)
    maybe_market_to_slack(bounty, 'worker_approved')
    maybe_market_to_user_slack(bounty, 'worker_approved')
    maybe_market_to_twitter(bounty, 'worker_approved')


@receiver(post_save, sender=Interest, dispatch_uid="psave_interest")
@receiver(post_delete, sender=Interest, dispatch_uid="pdel_interest")
def psave_interest(sender, instance, **kwargs):
    # when a new interest is saved, update the status on frontend
    print("signal: updating bounties psave_interest")
    for bounty in Bounty.objects.filter(interested=instance):

        if bounty.bounty_reserved_for_user == instance.profile:
            auto_user_approve(instance, bounty)
        bounty.save()


class ActivityQuerySet(models.QuerySet):
    """Handle the manager queryset for Activities."""

    def needs_review(self):
        """Filter results to Activity objects to be reviewed by moderators."""
        return self.select_related('bounty', 'profile').filter(needs_review=True)

    def reviewed(self):
        """Filter results to Activity objects to be reviewed by moderators."""
        return self.select_related('bounty', 'profile').filter(
            needs_review=False,
            activity_type__in=['bounty_abandonment_escalation_to_mods', 'bounty_abandonment_warning'],
        )

    def warned(self):
        """Filter results to Activity objects to be reviewed by moderators."""
        return self.select_related('bounty', 'profile').filter(
            activity_type='bounty_abandonment_warning',
        )

    def escalated_for_removal(self):
        """Filter results to Activity objects to be reviewed by moderators."""
        return self.select_related('bounty', 'profile').filter(
            activity_type='bounty_abandonment_escalation_to_mods',
        )


class Activity(SuperModel):
    """Represent Start work/Stop work event.

    Attributes:
        ACTIVITY_TYPES (list of tuples): The valid activity types.

    """

    ACTIVITY_TYPES = [
        ('status_update', 'Update status'),
        ('new_bounty', 'New Bounty'),
        ('start_work', 'Work Started'),
        ('stop_work', 'Work Stopped'),
        ('work_submitted', 'Work Submitted'),
        ('work_done', 'Work Done'),
        ('worker_approved', 'Worker Approved'),
        ('worker_rejected', 'Worker Rejected'),
        ('worker_applied', 'Worker Applied'),
        ('increased_bounty', 'Increased Funding'),
        ('killed_bounty', 'Canceled Bounty'),
        ('new_tip', 'New Tip'),
        ('receive_tip', 'Tip Received'),
        ('bounty_abandonment_escalation_to_mods', 'Escalated checkin from @gitcoinbot about bounty status'),
        ('bounty_abandonment_warning', 'Checkin from @gitcoinbot about bounty status'),
        ('bounty_removed_slashed_by_staff', 'Dinged and Removed from Bounty by Staff'),
        ('bounty_removed_by_staff', 'Removed from Bounty by Staff'),
        ('bounty_removed_by_funder', 'Removed from Bounty by Funder'),
        ('new_crowdfund', 'New Crowdfund Contribution'),
        # Grants
        ('new_grant', 'New Grant'),
        ('update_grant', 'Updated Grant'),
        ('killed_grant', 'Cancelled Grant'),
        ('new_grant_contribution', 'Contributed to Grant'),
        ('new_grant_subscription', 'Subscribed to Grant'),
        ('killed_grant_contribution', 'Cancelled Grant Contribution'),
        ('new_milestone', 'New Milestone'),
        ('update_milestone', 'Updated Milestone'),
        ('new_kudos', 'New Kudos'),
        ('joined', 'Joined Gitcoin'),
        ('played_quest', 'Played Quest'),
        ('beat_quest', 'Beat Quest'),
        ('created_quest', 'Created Quest'),
        ('updated_avatar', 'Updated Avatar'),
    ]

    profile = models.ForeignKey(
        'dashboard.Profile',
        related_name='activities',
        on_delete=models.CASCADE
    )
    bounty = models.ForeignKey(
        'dashboard.Bounty',
        related_name='activities',
        on_delete=models.CASCADE,
        blank=True,
        null=True
    )
    tip = models.ForeignKey(
        'dashboard.Tip',
        related_name='activities',
        on_delete=models.CASCADE,
        blank=True,
        null=True
    )
    kudos = models.ForeignKey(
        'kudos.KudosTransfer',
        related_name='activities',
        on_delete=models.CASCADE,
        blank=True, null=True
    )
    grant = models.ForeignKey(
        'grants.Grant',
        related_name='activities',
        on_delete=models.CASCADE,
        blank=True, null=True
    )
    subscription = models.ForeignKey(
        'grants.Subscription',
        related_name='activities',
        on_delete=models.CASCADE,
        blank=True, null=True
    )
    created = models.DateTimeField(auto_now_add=True, blank=True, null=True, db_index=True)
    activity_type = models.CharField(max_length=50, choices=ACTIVITY_TYPES, blank=True, db_index=True)
    metadata = JSONField(default=dict)
    needs_review = models.BooleanField(default=False)

    # Activity QuerySet Manager
    objects = ActivityQuerySet.as_manager()

    def __str__(self):
        """Define the string representation of an interested profile."""
        return f"{self.profile.handle} type: {self.activity_type} created: {naturalday(self.created)} " \
               f"needs review: {self.needs_review}"

    @property
    def humanized_activity_type(self):
        """Turn snake_case into Snake Case.

        Returns:
            str: The humanized nameactivity_type
        """
        for activity_type in self.ACTIVITY_TYPES:
            if activity_type[0] == self.activity_type:
                return activity_type[1]
        return ' '.join([x.capitalize() for x in self.activity_type.split('_')])

    def point_value(self):
        """

        Returns:
            int the Point value of this activity
        """
        return point_values.get(self.activity_type, 0)

    def i18n_name(self):
        return _(next((x[1] for x in self.ACTIVITY_TYPES if x[0] == self.activity_type), 'Unknown type'))

    @property
    def view_props(self):
        from kudos.models import Token
        icons = {
            'new_tip': 'fa-thumbs-up',
            'start_work': 'fa-lightbulb',
            'new_bounty': 'fa-money-bill-alt',
            'work_done': 'fa-check-circle',
            'status_update': 'fa-user',
            'new_kudos': 'fa-thumbs-up',
            'new_grant': 'fa-envelope',
            'update_grant': 'fa-edit',
            'killed_grant': 'fa-trash',
            'new_grant_contribution': 'fa-coins',
            'new_grant_subscription': 'fa-calendar-check',
            'killed_grant_contribution': 'fa-calendar-times',
        }

        # load up this data package with all of the information in the already existing objects
        properties = [
            'i18n_name'
            'title',
            'token_name',
            'created_human_time',
            'humanized_name',
            'url',
        ]
        activity = self.to_standard_dict(properties=properties)
        for key, value in model_to_dict(self).items():
            activity[key] = value
        for fk in ['bounty', 'tip', 'kudos', 'profile']:
            if getattr(self, fk):
                activity[fk] = getattr(self, fk).to_standard_dict(properties=properties)
        activity['secondary_avatar_url'] = self.secondary_avatar_url
        # KO notes 2019/01/30
        # this is a bunch of bespoke information that is computed for the views
        # in a later release, it couild be refactored such that its just contained in the above code block ^^.
        activity['icon'] = icons.get(self.activity_type, 'fa-check-circle')
        if activity.get('kudos'):
            activity['kudos_data'] = Token.objects.get(pk=self.kudos.kudos_token_cloned_from_id)
        obj = self.metadata
        if 'new_bounty' in self.metadata:
            obj = self.metadata['new_bounty']
        activity['title'] = obj.get('title', '')
        if 'id' in obj:
            if 'category' not in obj or obj['category'] == 'bounty': # backwards-compatible for category-lacking metadata
                activity['bounty_url'] = Bounty.objects.get(pk=obj['id']).get_relative_url()
                if activity.get('title'):
                    activity['urled_title'] = f'<a href="{activity["bounty_url"]}">{activity["title"]}</a>'
                else:
                    activity['urled_title'] = activity.get('title')
            activity['humanized_activity_type'] = self.humanized_activity_type
        if 'value_in_usdt_now' in obj:
            activity['value_in_usdt_now'] = obj['value_in_usdt_now']
        if 'token_name' in obj:
            activity['token'] = token_by_name(obj['token_name'])
            if 'value_in_token' in obj and activity['token']:
                activity['value_in_token_disp'] = round((float(obj['value_in_token']) /
                                                      10 ** activity['token']['decimals']) * 1000) / 1000

        # finally done!

        return activity

    @property
    def secondary_avatar_url(self):
        if self.metadata.get('to_username'):
            return f"/dynamic/avatar/{self.metadata['to_username']}"
        if self.metadata.get('worker_handle'):
            return f"/dynamic/avatar/{self.metadata['worker_handle']}"
        if self.metadata.get('url'):
            return self.metadata['url']
        if self.bounty:
            return self.bounty.avatar_url
        if self.metadata.get('grant_logo'):
            return self.metadata['grant_logo']
        if self.grant:
            return self.grant.logo.url if self.grant.logo else None
        return None

    @property
    def token_name(self):
        if self.bounty:
            return self.bounty.token_name
        if 'token_name' in self.metadata.keys():
            return self.metadata['token_name']
        return None

    def to_dict(self, fields=None, exclude=None):
        """Define the standard to dict representation of the object.

        Args:
            fields (list): The list of fields to include. If not provided,
                include all fields. If not provided, all fields are included.
                Defaults to: None.
            exclude (list): The list of fields to exclude. If not provided,
                no fields are excluded. Default to: None.

        Returns:
            dict: The dictionary representation of the object.

        """
        kwargs = {}
        if fields:
            kwargs['fields'] = fields
        if exclude:
            kwargs['exclude'] = exclude
        return model_to_dict(self, **kwargs)


@receiver(post_save, sender=Activity, dispatch_uid="post_add_activity")
def post_add_activity(sender, instance, created, **kwargs):
    if created:
        # make sure duplicate activity feed items are removed
        dupes = Activity.objects.exclude(pk=instance.pk)
        dupes = dupes.filter(created_on__gte=(instance.created_on - timezone.timedelta(minutes=5)))
        dupes = dupes.filter(created_on__lte=(instance.created_on + timezone.timedelta(minutes=5)))
        dupes = dupes.filter(profile=instance.profile)
        dupes = dupes.filter(bounty=instance.bounty)
        dupes = dupes.filter(tip=instance.tip)
        dupes = dupes.filter(kudos=instance.kudos)
        dupes = dupes.filter(grant=instance.grant)
        dupes = dupes.filter(subscription=instance.subscription)
        dupes = dupes.filter(activity_type=instance.activity_type)
        dupes = dupes.filter(metadata=instance.metadata)
        dupes = dupes.filter(needs_review=instance.needs_review)
        for dupe in dupes:
            dupe.delete()


class LabsResearch(SuperModel):
    """Define the structure of Labs Research object."""

    title = models.CharField(max_length=255)
    description = models.CharField(max_length=1000)
    link = models.URLField(null=True)
    image = models.ImageField(upload_to='labs', blank=True, null=True)
    upcoming = models.BooleanField(default=True)

    def __str__(self):
        return self.title


class UserVerificationModel(SuperModel):
    """Define the checkboxes for user verification."""

    user = models.OneToOneField(User, on_delete=models.SET_NULL, null=True, blank=True)
    verified = models.BooleanField(
        default=False,
        help_text='Select to display the Verified checkmark on the user\'s profile',
    )
    speedy_and_responsive = models.BooleanField(
        default=False,
    )
    great_communication = models.BooleanField(
        default=False,
    )
    bug_free_code = models.BooleanField(
        default=False,
    )
    completed_x_bounties = models.BooleanField(
        default=False,
    )

    def __str__(self):
        return f"User: {self.user}; Verified: {self.verified}"


class BountyInvites(SuperModel):
    """Define the structure of bounty invites."""

    INVITE_STATUS = [
        ('pending', 'pending'),
        ('accepted', 'accepted'),
        ('completed', 'completed'),
    ]

    bounty = models.ManyToManyField('dashboard.Bounty', related_name='bountyinvites', blank=True)
    inviter = models.ManyToManyField(User, related_name='inviter', blank=True)
    invitee = models.ManyToManyField(User, related_name='invitee', blank=True)
    status = models.CharField(max_length=20, choices=INVITE_STATUS, blank=True)

    def __str__(self):
        return f"Inviter: {self.inviter}; Invitee: {self.invitee}; Bounty: {self.bounty}"

    @property
    def get_bounty_invite_url(self):
        """Returns a unique url for each bounty and one who is inviting

        Returns:
            A unique string for each bounty
        """
        salt = "X96gRAVvwx52uS6w4QYCUHRfR3OaoB"
        string = self.inviter.username + salt + self.bounty
        return base64.urlsafe_b64encode(string.encode()).decode()


class ProfileQuerySet(models.QuerySet):
    """Define the Profile QuerySet to be used as the objects manager."""

    def visible(self):
        """Filter results to only visible profiles."""
        return self.filter(hide_profile=False)

    def hidden(self):
        """Filter results to only hidden profiles."""
        return self.filter(hide_profile=True)


<<<<<<< HEAD

class Repo(SuperModel):
    name = models.CharField(max_length=255)
    
=======
class Repo(SuperModel):
    name = models.CharField(max_length=255)

    class Meta:
        ordering = ('name',)

    def __str__(self):
        return self.name


class Organization(SuperModel):
    name = models.CharField(max_length=255)
    groups = models.ManyToManyField('auth.Group', blank=True)
    repos = models.ManyToManyField(Repo, blank=True)

>>>>>>> 70c4192f
    class Meta:
        ordering = ('name',)

    def __str__(self):
        return self.name


class HackathonRegistration(SuperModel):
    """Defines the Hackthon profiles registrations"""
    name = models.CharField(max_length=255, help_text='Hackathon slug')

    hackathon = models.ForeignKey(
        'HackathonEvent',
        on_delete=models.SET_NULL,
        null=True,
        blank=True
    )
    referer = models.URLField(null=True, blank=True, help_text='Url comes from')
    registrant = models.ForeignKey(
        'dashboard.Profile',
        related_name='hackathon_registration',
        on_delete=models.CASCADE,
        help_text='User profile'
    )
    def __str__(self):
        return f"Name: {self.name}; Hackathon: {self.hackathon}; Referer: {self.referer}; Registrant: {self.registrant}"


class Organization(SuperModel):
    name = models.CharField(max_length=255)
    groups = models.ManyToManyField('auth.Group', blank=True)
    repos = models.ManyToManyField(Repo, blank=True)

    class Meta:
        ordering = ('name',)

    def __str__(self):
        return self.name


class Profile(SuperModel):
    """Define the structure of the user profile.

    TODO:
        * Remove all duplicate identity related information already stored on User.

    """

    JOB_SEARCH_STATUS = [
        ('AL', 'Actively looking for work'),
        ('PL', 'Passively looking and open to hearing new opportunities'),
        ('N', 'Not open to hearing new opportunities'),
    ]
    PERSONAS = [
        ('hunter', 'Hunter'),
        ('funder', 'Funder'),
        ('', 'Neither'),
    ]

    user = models.OneToOneField(User, on_delete=models.SET_NULL, null=True, blank=True)
    data = JSONField()
    handle = models.CharField(max_length=255, db_index=True, unique=True)
    last_sync_date = models.DateTimeField(null=True)
    last_calc_date = models.DateTimeField(default=get_time)
    email = models.CharField(max_length=255, blank=True, db_index=True)
    github_access_token = models.CharField(max_length=255, blank=True, db_index=True)
    pref_lang_code = models.CharField(max_length=2, choices=settings.LANGUAGES, blank=True)
    slack_repos = ArrayField(models.CharField(max_length=200), blank=True, default=list)
    slack_token = models.CharField(max_length=255, default='', blank=True)
    custom_tagline = models.CharField(max_length=255, default='', blank=True)
    slack_channel = models.CharField(max_length=255, default='', blank=True)
    gitcoin_discord_username = models.CharField(max_length=255, default='', blank=True)
    discord_repos = ArrayField(models.CharField(max_length=200), blank=True, default=list)
    discord_webhook_url = models.CharField(max_length=400, default='', blank=True)
    suppress_leaderboard = models.BooleanField(
        default=False,
        help_text='If this option is chosen, we will remove your profile information from the leaderboard',
    )
    hide_profile = models.BooleanField(
        default=True,
        help_text='If this option is chosen, we will remove your profile information all_together',
    )
    trust_profile = models.BooleanField(
        default=False,
        help_text='If this option is chosen, the user is able to submit a faucet/ens domain registration even if they are new to github',
    )
    keywords = ArrayField(models.CharField(max_length=200), blank=True, default=list)
    organizations = ArrayField(models.CharField(max_length=200), blank=True, default=list)
    profile_organizations = models.ManyToManyField(Organization, blank=True)
    repos = models.ManyToManyField(Repo, blank=True)
    form_submission_records = JSONField(default=list, blank=True)
    max_num_issues_start_work = models.IntegerField(default=3)
    preferred_payout_address = models.CharField(max_length=255, default='', blank=True)
    preferred_kudos_wallet = models.OneToOneField('kudos.Wallet', related_name='preferred_kudos_wallet', on_delete=models.SET_NULL, null=True, blank=True)
    max_tip_amount_usdt_per_tx = models.DecimalField(default=2500, decimal_places=2, max_digits=50)
    max_tip_amount_usdt_per_week = models.DecimalField(default=20000, decimal_places=2, max_digits=50)
    last_visit = models.DateTimeField(null=True, blank=True)
    job_search_status = models.CharField(max_length=2, choices=JOB_SEARCH_STATUS, blank=True)
    show_job_status = models.BooleanField(
        default=False,
        help_text='If this option is chosen, we will not show job search status',
    )
    job_type = models.CharField(max_length=255, default='', blank=True)
    remote = models.BooleanField(
        default=False,
        help_text='If this option is chosen, profile is okay with remote job',
    )
    job_salary = models.DecimalField(default=1, decimal_places=2, max_digits=50)
    job_location = JSONField(default=dict, blank=True)
    linkedin_url = models.CharField(max_length=255, default='', blank=True, null=True)
    resume = models.FileField(upload_to=get_upload_filename, null=True, blank=True, help_text=_('The profile resume.'))
    profile_wallpaper = models.CharField(max_length=255, default='', blank=True, null=True)
    actions_count = models.IntegerField(default=3)
    fee_percentage = models.IntegerField(default=10)
    persona_is_funder = models.BooleanField(default=False)
    persona_is_hunter = models.BooleanField(default=False)
    admin_override_name = models.CharField(max_length=255, blank=True, help_text=_('override profile name.'))
    admin_override_avatar = models.ImageField(
        upload_to=get_upload_filename,
        null=True,
        blank=True,
        help_text=_('override profile avatar'),
    )
    dominant_persona = models.CharField(max_length=25, choices=PERSONAS, blank=True)
    selected_persona = models.CharField(max_length=25, choices=PERSONAS, blank=True)
    longest_streak = models.IntegerField(default=0)
    activity_level = models.CharField(max_length=10, blank=True, help_text=_('the users activity level (high, low, new)'))
    num_repeated_relationships = models.IntegerField(default=0)
    avg_hourly_rate = models.DecimalField(default=0, decimal_places=2, max_digits=50)
    success_rate = models.IntegerField(default=0)
    reliability = models.CharField(max_length=10, blank=True, help_text=_('the users reliability level (high, medium, unproven)'))
    as_dict = JSONField(default=dict, blank=True)
    rank_funder = models.IntegerField(default=0)
    rank_org = models.IntegerField(default=0)
    rank_coder = models.IntegerField(default=0)
    referrer = models.ForeignKey('dashboard.Profile', related_name='referred', on_delete=models.CASCADE, null=True, db_index=True, blank=True)

    objects = ProfileQuerySet.as_manager()

    @property
    def quest_level(self):
        return self.quest_attempts.filter(success=True).distinct('quest').count() + 1

    @property
    def quest_caste(self):
        castes = [
            'Etherean',
            'Ethereal',
            'BUIDLer',
            'HODLer',
            'Whale',
            'BullBear',
            'MoonKid',
        ]
        i = self.pk % len(castes)
        return castes[i]

    @property
    def get_my_tips(self):
        return Tip.objects.filter(username__iexact=self.handle)

    @property
    def get_sent_tips(self):
        return Tip.objects.filter(from_username__iexact=self.handle)

    @property
    def get_my_bounties(self):
        return self.bounties

    @property
    def get_sent_bounties(self):
        return Bounty.objects.current().filter(bounty_owner_github_username__iexact=self.handle)

    @property
    def get_my_grants(self):
        from grants.models import Grant
        return Grant.objects.filter(Q(admin_profile=self) | Q(team_members__in=[self]) | Q(subscriptions__contributor_profile=self))

    @property
    def team(self):
        if not self.is_org:
            return Profile.objects.none()
        return Profile.objects.filter(organizations__icontains=self.handle)

    @property
    def ref_code(self):
        return hex(self.pk).replace("0x",'')

    @property
    def get_org_kudos(self):
        from kudos.models import Token

        if not self.is_org:
            return Token.objects.none()
        return Token.objects.filter(Q(name__icontains=self.name)|Q(name__icontains=self.handle)).filter(cloned_from_id=F('token_id')).visible()

    @property
    def get_my_kudos(self):
        from kudos.models import KudosTransfer
        kt_owner_address = KudosTransfer.objects.filter(
            receive_address__iexact=self.preferred_payout_address
        )
        if not self.preferred_payout_address:
            kt_owner_address = KudosTransfer.objects.none()

        kt_profile = KudosTransfer.objects.filter(recipient_profile=self)

        kudos_transfers = kt_profile | kt_owner_address
        kudos_transfers = kudos_transfers.filter(
            kudos_token_cloned_from__contract__network=settings.KUDOS_NETWORK
        )
        kudos_transfers = kudos_transfers.send_success() | kudos_transfers.send_pending()

        # remove this line IFF we ever move to showing multiple kudos transfers on a profile
        kudos_transfers = kudos_transfers.distinct('id')

        return kudos_transfers

    @property
    def get_sent_kudos(self):
        from kudos.models import KudosTransfer
        kt_address = KudosTransfer.objects.filter(
            from_address__iexact=self.preferred_payout_address
        )
        kt_sender_profile = KudosTransfer.objects.filter(sender_profile=self)

        kudos_transfers = kt_address | kt_sender_profile
        kudos_transfers = kudos_transfers.send_success() | kudos_transfers.send_pending()
        kudos_transfers = kudos_transfers.filter(
            kudos_token_cloned_from__contract__network=settings.KUDOS_NETWORK
        )

        # remove this line IFF we ever move to showing multiple kudos transfers on a profile
        kudos_transfers = kudos_transfers.distinct('id')

        return kudos_transfers

    @property
    def get_num_actions(self):
        num = 0
        num += self.get_sent_kudos.count()
        num += self.get_my_kudos.count()
        num += self.get_my_tips.count()
        num += self.get_sent_tips.count()
        num += self.get_my_grants.count()
        return num

    def get_average_star_rating(self, scale=1):
        """Returns the average star ratings (overall and individual topic)
        for a particular user"""

        feedbacks = FeedbackEntry.objects.filter(receiver_profile=self).all()
        average_rating = {}
        average_rating['overall'] = sum([feedback.rating for feedback in feedbacks]) * scale \
            / feedbacks.count() if feedbacks.count() != 0 else 0
        average_rating['code_quality_rating'] = sum([feedback.code_quality_rating for feedback in feedbacks]) * scale \
            / feedbacks.exclude(code_quality_rating=0).count() if feedbacks.exclude(code_quality_rating=0).count() != 0 else 0
        average_rating['communication_rating'] = sum([feedback.communication_rating for feedback in feedbacks]) * scale \
            / feedbacks.exclude(communication_rating=0).count() if feedbacks.exclude(communication_rating=0).count() != 0 else 0
        average_rating['recommendation_rating'] = sum([feedback.recommendation_rating for feedback in feedbacks]) * scale \
            / feedbacks.exclude(recommendation_rating=0).count() if feedbacks.exclude(recommendation_rating=0).count() != 0 else 0
        average_rating['satisfaction_rating'] = sum([feedback.satisfaction_rating for feedback in feedbacks]) * scale \
            / feedbacks.exclude(satisfaction_rating=0).count() if feedbacks.exclude(satisfaction_rating=0).count() != 0 else 0
        average_rating['speed_rating'] = sum([feedback.speed_rating for feedback in feedbacks]) * scale \
            / feedbacks.exclude(speed_rating=0).count() if feedbacks.exclude(speed_rating=0).count() != 0 else 0
        average_rating['total_rating'] = feedbacks.count()
        return average_rating


    @property
    def get_my_verified_check(self):
        verification = UserVerificationModel.objects.filter(user=self.user).first()
        return verification

    @property
    def get_profile_referral_code(self):
        return base64.urlsafe_b64encode(self.handle.encode()).decode()

    @property
    def job_status_verbose(self):
        return dict(Profile.JOB_SEARCH_STATUS).get(self.job_search_status, 'Unknown Job Status')

    @property
    def active_bounties(self):
        active_bounties = Bounty.objects.current().filter(idx_status__in=['open', 'started'])
        return Interest.objects.filter(profile_id=self.pk, bounty__in=active_bounties)

    @property
    def is_org(self):
        try:
            return self.data['type'] == 'Organization'
        except KeyError:
            return False

    @property
    def frontend_calc_stale(self):
        return self.last_calc_date < (timezone.now() - timezone.timedelta(hours=72))

    @property
    def org_leaderboard(self):
        return self.leaderboard_helper(self.org_earnings, 'to_profile')

    @property
    def contrib_leaderboard(self):
        return self.leaderboard_helper(self.earnings, 'from_profile')

    @property
    def sent_leaderboard(self):
        return self.leaderboard_helper(self.sent_earnings, 'to_profile')

    def leaderboard_helper(self, earnings, distinct_on):
        order_field = f'{distinct_on}__handle'
        earnings = earnings.filter(network=self.get_network())
        leaderboard = earnings.values(order_field).annotate(sum=Sum('value_usd')).annotate(count=Count('value_usd'))
        kwargs = {order_field:None}
        return [(ele[order_field], ele['count'], ele['sum']) for ele in leaderboard.exclude(**kwargs).order_by('-sum')]

    @property
    def bounties(self):
        fulfilled_bounty_ids = self.fulfilled.all().values_list('bounty_id')
        bounties = Bounty.objects.filter(github_url__istartswith=self.github_url, current_bounty=True)
        for interested in self.interested.all():
            bounties = bounties | Bounty.objects.filter(interested=interested, current_bounty=True)
        bounties = bounties | Bounty.objects.filter(pk__in=fulfilled_bounty_ids, current_bounty=True)
        bounties = bounties | Bounty.objects.filter(bounty_owner_github_username__iexact=self.handle, current_bounty=True) | Bounty.objects.filter(bounty_owner_github_username__iexact="@" + self.handle, current_bounty=True)
        bounties = bounties | Bounty.objects.filter(github_url__in=[url for url in self.tips.values_list('github_url', flat=True)], current_bounty=True)
        bounties = bounties.distinct()
        return bounties.order_by('-web3_created')

    @property
    def cascaded_persona(self):
        if self.is_org:
            return 'org'
        if self.selected_persona:
            return self.selected_persona
        if self.dominant_persona:
            return self.dominant_persona
        if self.persona_is_funder:
            return 'funder'
        if self.persona_is_hunter:
            return 'hunter'
        return 'hunter'

    @property
    def tips(self):
        on_repo = Tip.objects.filter(github_url__startswith=self.github_url).order_by('-id')
        tipped_for = Tip.objects.filter(username__iexact=self.handle).order_by('-id')
        return on_repo | tipped_for

    def calculate_all(self):
        # calculates all the info needed to make the profile frontend great

        # give the user a profile header if they have not yet selected one
        if not self.profile_wallpaper:
            from dashboard.helpers import load_files_in_directory
            import random
            try:
                wallpapers = load_files_in_directory('wallpapers')
                self.profile_wallpaper = f"/static/wallpapers/{random.choice(wallpapers)}"
            except Exception as e:
                # fix for travis, which has no static dir
                logger.exception(e)

        self.calculate_and_save_persona()
        self.actions_count = self.get_num_actions
        self.activity_level = self.calc_activity_level()
        self.longest_streak = self.calc_longest_streak()
        self.num_repeated_relationships = self.calc_num_repeated_relationships()
        self.avg_hourly_rate = self.calc_avg_hourly_rate()
        self.success_rate = self.calc_success_rate()
        self.reliability = self.calc_reliability_ranking() # must be calc'd last
        self.as_dict = json.loads(json.dumps(self.to_dict()))
        self.last_calc_date = timezone.now() + timezone.timedelta(seconds=1)

    def get_persona_action_count(self):
        hunter_count = 0
        funder_count = 0

        hunter_count += self.interested.count()
        hunter_count += self.received_tips.count()
        hunter_count += self.grant_admin.count()
        hunter_count += self.fulfilled.count()

        funder_count += self.bounties_funded.count()
        funder_count += self.sent_tips.count()
        funder_count += self.grant_contributor.count()

        return hunter_count, funder_count

    def calculate_and_save_persona(self, respect_defaults=True, decide_only_one=False):
        if respect_defaults and decide_only_one:
            raise Exception('cannot use respect_defaults and decide_only_one')

        # respect to defaults
        is_hunter = False
        is_funder = False
        if respect_defaults:
            is_hunter = self.persona_is_hunter
            is_funder = self.persona_is_funder

        # calculate persona
        hunter_count, funder_count = self.get_persona_action_count()
        if hunter_count > funder_count:
            self.dominant_persona = 'hunter'
        elif hunter_count < funder_count:
            self.dominant_persona = 'funder'

        # update db
        if not decide_only_one:
            if hunter_count > 0:
                self.persona_is_hunter = True
            if funder_count > 0:
                self.persona_is_funder = True
        else:
            if hunter_count > funder_count:
                self.persona_is_hunter = True
                self.persona_is_funder = False
            elif funder_count > hunter_count:
                self.persona_is_funder = True
                self.persona_is_hunter = False

    def has_custom_avatar(self):
        from avatar.models import CustomAvatar
        return CustomAvatar.objects.filter(active=True, profile=self).exists()

    def build_random_avatar(self):
        from avatar.utils import build_random_avatar
        from avatar.models import CustomAvatar
        purple = '8A2BE2'
        payload = build_random_avatar(purple, '000000', False)
        try:
            custom_avatar = CustomAvatar.create(self, payload)
            custom_avatar.autogenerated = True
            custom_avatar.save()
            self.activate_avatar(custom_avatar.pk)
            self.save()
            return custom_avatar
        except Exception as e:
            logger.warning('Save Random Avatar - Error: (%s) - Handle: (%s)', e, self.handle)

    def no_times_slashed_by_staff(self):
        user_actions = UserAction.objects.filter(
            profile=self,
            action='bounty_removed_slashed_by_staff',
            )
        return user_actions.count()

    def no_times_been_removed_by_funder(self):
        user_actions = UserAction.objects.filter(
            profile=self,
            action='bounty_removed_by_funder',
            )
        return user_actions.count()

    def no_times_been_removed_by_staff(self):
        user_actions = UserAction.objects.filter(
            profile=self,
            action='bounty_removed_by_staff',
            )
        return user_actions.count()

    def get_desc(self, funded_bounties, fulfilled_bounties):
        role = 'newbie'
        if self.persona_is_funder and self.persona_is_hunter:
            role = 'funder/coder'
        elif self.persona_is_funder:
            role = 'funder'
        elif self.persona_is_hunter:
            role = 'coder'
        if self.is_org:
            role = 'organization'

        total_funded_participated = funded_bounties.count() + fulfilled_bounties.count()
        plural = 's' if total_funded_participated != 1 else ''

        return f"@{self.handle} is a {role} who has participated in {total_funded_participated} " \
               f"funded issue{plural} on Gitcoin"

    @property
    def desc(self):
        return self.get_desc(self.get_funded_bounties(), self.get_fulfilled_bounties())

    @property
    def github_created_on(self):
        created_at = self.data.get('created_at', '')

        if not created_at:
            return ''

        created_on = datetime.strptime(created_at, '%Y-%m-%dT%H:%M:%SZ')
        return created_on.replace(tzinfo=pytz.UTC)

    @property
    def repos_data_lite(self):
        from git.utils import get_user
        # TODO: maybe rewrite this so it doesnt have to go to the internet to get the info
        # but in a way that is respectful of db size too
        return get_user(self.handle, '/repos')

    @property
    def repos_data(self):
        from app.utils import add_contributors
        repos_data = self.repos_data_lite
        repos_data = sorted(repos_data, key=lambda repo: repo['stargazers_count'], reverse=True)
        repos_data = [add_contributors(repo_data) for repo_data in repos_data]
        return repos_data

    @property
    def is_moderator(self):
        """Determine whether or not the user is a moderator.

        Returns:
            bool: Whether or not the user is a moderator.

        """
        return self.user.groups.filter(name='Moderators').exists() if self.user else False

    @property
    def is_staff(self):
        """Determine whether or not the user is a staff member.

        Returns:
            bool: Whether or not the user is a member of the staff.

        """
        return self.user.is_staff if self.user else False

    def calc_activity_level(self):
        """Determines the activity level of a user

        Returns:
            str: High, Low, Medium, or New

        """
        high_threshold = 7
        med_threshold = 2
        new_threshold_days = 7

        if self.created_on > (timezone.now() - timezone.timedelta(days=new_threshold_days)):
            return "New"

        visits = self.actions.filter(action='Visit')
        visits_last_month = visits.filter(created_on__gt=timezone.now() - timezone.timedelta(days=30)).count()

        if visits_last_month > high_threshold:
            return "High"
        if visits_last_month > med_threshold:
            return "Med"
        return "Low"


    def calc_longest_streak(self):
        """ Determines the longest streak, in workdays, of this user

        Returns:
            int: a number of weekdays

        """

        # setup
        action_dates = self.actions.all().values_list('created_on', flat=True)
        action_dates = set([ele.replace(tzinfo=pytz.utc).strftime('%m/%d/%Y') for ele in action_dates])
        start_date = timezone.datetime(self.created_on.year, self.created_on.month, self.created_on.day).replace(tzinfo=pytz.utc)
        end_date = timezone.datetime(timezone.now().year, timezone.now().month, timezone.now().day).replace(tzinfo=pytz.utc)

        # loop setup
        iterdate = start_date
        max_streak = 0
        this_streak = 0
        while iterdate < end_date:
            # housekeeping
            last_iterdate = start_date
            iterdate += timezone.timedelta(days=1)

            is_weekday = iterdate.weekday() < 5
            if not is_weekday:
                continue

            has_action_during_window = iterdate.strftime('%m/%d/%Y') in action_dates
            if has_action_during_window:
                this_streak += 1
                max_streak = max(max_streak, this_streak)
            else:
                this_streak = 0

        return max_streak

    def calc_num_repeated_relationships(self):
        """ the number of repeat relationships that this user has created


        Returns:
            int: a number of repeat relationships

        """
        bounties = self.bounties
        relationships = []
        relationships += list(self.sent_earnings.values_list('to_profile__handle', flat=True))
        relationships += list(self.earnings.values_list('from_profile__handle', flat=True))

        rel_count = { key: 0 for key in relationships }
        for rel in relationships:
            rel_count[rel] += 1

        return len([key for key, val in rel_count.items() if val > 1])

    def calc_avg_hourly_rate(self):
        """

        Returns:
            float: the average hourly rate for this user in dollars

        """
        values_list = self.bounties.values_list('fulfillments__fulfiller_hours_worked', 'value_in_usdt')
        values_list = [ele for ele in values_list if (ele[0] and ele[1])]
        if not len(values_list):
            return 0
        hourly_rates = [(ele[1]/ele[0]) for ele in values_list]
        avg_hourly_rate = sum(hourly_rates)/len(hourly_rates)
        return avg_hourly_rate

    def calc_success_rate(self):
        """

        Returns:
            int; the success percentage for this users bounties as a positive integer.

        """
        bounties = self.bounties.filter(network=self.get_network()) if self.cascaded_persona == 'hunter' else self.get_sent_bounties.current()
        completed_bounties = bounties.filter(idx_status='done').count()
        expired_bounties = bounties.filter(idx_status='expired').count()
        cancelled_bounties = bounties.filter(idx_status='cancelled').count()
        eligible_bounties = cancelled_bounties + expired_bounties + completed_bounties

        if eligible_bounties == 0:
            return -1

        return int(completed_bounties * 100 / eligible_bounties)

    def calc_reliability_ranking(self):
        """

        Returns:
            the reliabiliyt ranking that the user has.

        """

        # thresholds
        high_threshold = 3
        med_threshold = 2
        new_threshold_days = 7
        rating_deduction_threshold = 0.7
        rating_merit_threshold = 0.95
        abandon_deduction_threshold = 0.85
        abandon_merit_threshold = 0.95
        abandon_merit_earnings_threshold = med_threshold
        abandon_slash_multiplier = 2
        success_rate_deduction_threshold = 0.65
        success_ratemerit_threshold = 0.85
        num_repeated_relationships_merit_threshold = 3

        # setup
        base_rating = 0
        deductions = 0


        #calculate base rating
        num_earnings = self.earnings.count() + self.sent_earnings.count()
        if num_earnings == 0:
            return "Unproven"

        if num_earnings > high_threshold:
            base_rating = 3 # high
        elif num_earnings > med_threshold:
            base_rating = 2 # medium
        else:
            base_rating = 1 # low

        # calculate deductions

        ## ratings deduction
        num_5_star_ratings = self.feedbacks_got.filter(rating=5).count()
        num_subpar_star_ratings = self.feedbacks_got.filter(rating__lt=4).count()
        total_rating = num_subpar_star_ratings + num_5_star_ratings
        if total_rating:
            if num_5_star_ratings/total_rating < rating_deduction_threshold:
                deductions -= 1
            if num_5_star_ratings/total_rating > rating_merit_threshold:
                deductions += 1

        ## abandonment deduction
        total_removals = self.no_times_been_removed_by_funder() + self.no_times_been_removed_by_staff()+ (self.no_times_slashed_by_staff() * abandon_slash_multiplier)
        if total_rating:
            if total_removals/num_earnings < abandon_deduction_threshold:
                deductions -= 1
            if num_earnings > abandon_merit_earnings_threshold and total_removals/num_earnings > abandon_merit_threshold:
                deductions += 1

        ## success rate deduction
        if self.success_rate != -1:
            if self.success_rate < success_rate_deduction_threshold:
                deductions -= 1
            if self.success_rate > success_ratemerit_threshold:
                deductions += 1

        ## activity level deduction
        if self.activity_level == "High":
                deductions += 1

        ## activity level deduction
        if self.num_repeated_relationships > num_repeated_relationships_merit_threshold:
                deductions += 1

        # calculate final rating
        final_rating = base_rating + deductions
        if final_rating >= 5:
            return "Very High"
        elif final_rating >= 3:
            return "High"
        elif final_rating >= 2:
            return "Medium"
        elif final_rating >= 1:
            return "Low"
        elif final_rating <= 1:
            return "Very Low"

        return 0

    @property
    def completed_bounties(self):
        """Returns bounties completed by user

        Returns:
            number: number of bounties completed

        """
        network = self.get_network()
        return self.bounties.filter(
            idx_status__in=['done'], network=network).count()


    @property
    def get_quarterly_stats(self):
        """Generate last 90 days stats for this user.

        Returns:
            dict : containing the following information
            'user_total_earned_eth': Total earnings of user in ETH.
            'user_total_earned_usd': Total earnings of user in USD.
            'user_total_funded_usd': Total value of bounties funded by the user on bounties in done status in USD
            'user_total_funded_hours': Total hours input by the developers on the fulfillment of bounties created by the user in USD
            'user_fulfilled_bounties_count': Total bounties fulfilled by user
            'user_fufilled_bounties': bool, if the user fulfilled bounties
            'user_funded_bounties_count': Total bounties funded by the user
            'user_funded_bounties': bool, if the user funded bounties in the last quarter
            'user_funded_bounty_developers': Unique set of users that fulfilled bounties funded by the user
            'user_avg_hours_per_funded_bounty': Average hours input by developer on fulfillment per bounty
            'user_avg_hourly_rate_per_funded_bounty': Average hourly rate in dollars per bounty funded by user
            'user_avg_eth_earned_per_bounty': Average earning in ETH earned by user per bounty
            'user_avg_usd_earned_per_bounty': Average earning in USD earned by user per bounty
            'user_num_completed_bounties': Total no. of bounties completed.
            'user_num_funded_fulfilled_bounties': Total bounites that were funded by the user and fulfilled
            'user_bounty_completion_percentage': Percentage of bounties successfully completed by the user
            'user_funded_fulfilled_percentage': Percentage of bounties funded by the user that were fulfilled
            'user_active_in_last_quarter': bool, if the user was active in last quarter
            'user_no_of_languages': No of languages user used while working on bounties.
            'user_languages': Languages that were used in bounties that were worked on.
            'relevant_bounties': a list of Bounty(s) that would match the skillset input by the user into the Match tab of their settings
        """
        user_active_in_last_quarter = False
        user_fulfilled_bounties = False
        user_funded_bounties = False
        last_quarter = datetime.now() - timedelta(days=90)
        bounties = self.bounties.filter(created_on__gte=last_quarter, network='mainnet')
        fulfilled_bounties = [
            bounty for bounty in bounties if bounty.is_fulfiller(self.handle) and bounty.status == 'done'
        ]
        fulfilled_bounties_count = len(fulfilled_bounties)
        funded_bounties = self.get_funded_bounties()
        funded_bounties_count = funded_bounties.count()

        if funded_bounties_count:
            total_funded_usd = funded_bounties.has_funds().aggregate(Sum('value_in_usdt'))['value_in_usdt__sum']
            total_funded_hourly_rate = float(0)
            hourly_rate_bounties_counted = float(0)
            for bounty in funded_bounties:
                hourly_rate = bounty.hourly_rate
                if hourly_rate:
                    total_funded_hourly_rate += bounty.hourly_rate
                    hourly_rate_bounties_counted += 1
            funded_bounty_fulfillments = []
            for bounty in funded_bounties:
                fulfillments = bounty.fulfillments.filter(accepted=True)
                for fulfillment in fulfillments:
                    if isinstance(fulfillment, BountyFulfillment):
                        funded_bounty_fulfillments.append(fulfillment)
            funded_bounty_fulfillments_count = len(funded_bounty_fulfillments)

            total_funded_hours = 0
            funded_fulfillments_with_hours_counted = 0
            if funded_bounty_fulfillments_count:
                from decimal import Decimal
                for fulfillment in funded_bounty_fulfillments:
                    if isinstance(fulfillment.fulfiller_hours_worked, Decimal):
                        total_funded_hours += fulfillment.fulfiller_hours_worked
                        funded_fulfillments_with_hours_counted += 1

            user_funded_bounty_developers = []
            for fulfillment in funded_bounty_fulfillments:
                user_funded_bounty_developers.append(fulfillment.fulfiller_github_username.lstrip('@'))
            user_funded_bounty_developers = [*{*user_funded_bounty_developers}]
            if funded_fulfillments_with_hours_counted:
                avg_hourly_rate_per_funded_bounty = \
                    float(total_funded_hourly_rate) / float(funded_fulfillments_with_hours_counted)
                avg_hours_per_funded_bounty = \
                    float(total_funded_hours) / float(funded_fulfillments_with_hours_counted)
            else:
                avg_hourly_rate_per_funded_bounty = 0
                avg_hours_per_funded_bounty = 0
            funded_fulfilled_bounties = [
                bounty for bounty in funded_bounties if bounty.status == 'done'
            ]
            num_funded_fulfilled_bounties = len(funded_fulfilled_bounties)
            funded_fulfilled_percent = float(
                # Round to 0 places of decimals to be displayed in template
                round(num_funded_fulfilled_bounties * 1.0 / funded_bounties_count, 2) * 100
            )
            user_funded_bounties = True
        else:
            num_funded_fulfilled_bounties = 0
            funded_fulfilled_percent = 0
            user_funded_bounties = False
            avg_hourly_rate_per_funded_bounty = 0
            avg_hours_per_funded_bounty = 0
            total_funded_usd = 0
            total_funded_hours = 0
            user_funded_bounty_developers = []

        total_earned_eth = sum([
            bounty.value_in_eth if bounty.value_in_eth else 0
            for bounty in fulfilled_bounties
        ])
        total_earned_eth /= 10**18
        total_earned_usd = sum([
            bounty.value_in_usdt if bounty.value_in_usdt else 0
            for bounty in fulfilled_bounties
        ])

        num_completed_bounties = bounties.filter(idx_status__in=['done']).count()
        terminal_state_bounties = bounties.filter(idx_status__in=Bounty.TERMINAL_STATUSES).count()
        completetion_percent = int(
            round(num_completed_bounties * 1.0 / terminal_state_bounties, 2) * 100
        ) if terminal_state_bounties != 0 else 0

        avg_eth_earned_per_bounty = 0
        avg_usd_earned_per_bounty = 0

        if fulfilled_bounties_count:
            avg_eth_earned_per_bounty = total_earned_eth / fulfilled_bounties_count
            avg_usd_earned_per_bounty = total_earned_usd / fulfilled_bounties_count
            user_fulfilled_bounties = True

        user_languages = []
        for bounty in fulfilled_bounties:
            user_languages += bounty.keywords.split(',')
        user_languages = set(user_languages)
        user_no_of_languages = len(user_languages)

        if num_completed_bounties or fulfilled_bounties_count:
            user_active_in_last_quarter = True
            relevant_bounties = []
        else:
            from marketing.utils import get_or_save_email_subscriber
            user_coding_languages = get_or_save_email_subscriber(self.email, 'internal').keywords
            if user_coding_languages is not None:
                potential_bounties = Bounty.objects.all()
                relevant_bounties = Bounty.objects.none()
                for keyword in user_coding_languages:
                    relevant_bounties = relevant_bounties.union(potential_bounties.current().filter(
                            network=Profile.get_network(),
                            metadata__icontains=keyword,
                            idx_status__in=['open'],
                            ).order_by('?')
                    )
                relevant_bounties = relevant_bounties[:3]
                relevant_bounties = list(relevant_bounties)
        # Round to 2 places of decimals to be diplayed in templates
        completetion_percent = float('%.2f' % completetion_percent)
        funded_fulfilled_percent = float('%.2f' % funded_fulfilled_percent)
        avg_eth_earned_per_bounty = float('%.2f' % avg_eth_earned_per_bounty)
        avg_usd_earned_per_bounty = float('%.2f' % avg_usd_earned_per_bounty)
        avg_hourly_rate_per_funded_bounty = float('%.2f' % avg_hourly_rate_per_funded_bounty)
        avg_hours_per_funded_bounty = float('%.2f' % avg_hours_per_funded_bounty)
        total_earned_eth = float('%.2f' % total_earned_eth)
        total_earned_usd = float('%.2f' % total_earned_usd)

        user_languages = []
        for bounty in fulfilled_bounties:
            user_languages += bounty.keywords.split(',')
        user_languages = set(user_languages)
        user_no_of_languages = len(user_languages)

        return {
            'user_total_earned_eth': total_earned_eth,
            'user_total_earned_usd': total_earned_usd,
            'user_total_funded_usd': total_funded_usd,
            'user_total_funded_hours': total_funded_hours,
            'user_fulfilled_bounties_count': fulfilled_bounties_count,
            'user_fulfilled_bounties': user_fulfilled_bounties,
            'user_funded_bounties_count': funded_bounties_count,
            'user_funded_bounties': user_funded_bounties,
            'user_funded_bounty_developers': user_funded_bounty_developers,
            'user_avg_hours_per_funded_bounty': avg_hours_per_funded_bounty,
            'user_avg_hourly_rate_per_funded_bounty': avg_hourly_rate_per_funded_bounty,
            'user_avg_eth_earned_per_bounty': avg_eth_earned_per_bounty,
            'user_avg_usd_earned_per_bounty': avg_usd_earned_per_bounty,
            'user_num_completed_bounties': num_completed_bounties,
            'user_num_funded_fulfilled_bounties': num_funded_fulfilled_bounties,
            'user_bounty_completion_percentage': completetion_percent,
            'user_funded_fulfilled_percentage': funded_fulfilled_percent,
            'user_active_in_last_quarter': user_active_in_last_quarter,
            'user_no_of_languages': user_no_of_languages,
            'user_languages': user_languages,
            'relevant_bounties': relevant_bounties
        }

    @property
    def active_avatar(self):
        return self.avatar_baseavatar_related.filter(active=True).first()

    @property
    def github_url(self):
        return f"https://github.com/{self.handle}"

    @property
    def avatar_url(self):
        if self.admin_override_avatar:
            return self.admin_override_avatar.url
        if self.active_avatar:
            return self.active_avatar.avatar_url
        return f"{settings.BASE_URL}dynamic/avatar/{self.handle}"

    @property
    def avatar_url_with_gitcoin_logo(self):
        return f"{settings.BASE_URL}dynamic/avatar/{self.handle}/1"

    @property
    def absolute_url(self):
        return self.get_absolute_url()

    @property
    def username(self):
        if getattr(self, 'user', None) and self.user.username:
            return self.user.username

        if self.handle:
            return self.handle

        return None

    @property
    def name(self):
        if self.admin_override_name:
            return self.admin_override_name

        if self.data and self.data["name"]:
            return self.data["name"]

        return self.username


    def is_github_token_valid(self):
        """Check whether or not a Github OAuth token is valid.

        Args:
            access_token (str): The Github OAuth token.

        Returns:
            bool: Whether or not the provided OAuth token is valid.

        """
        if not self.github_access_token:
            return False

        _params = build_auth_dict(self.github_access_token)
        url = TOKEN_URL.format(**_params)
        response = requests.get(
            url,
            auth=(_params['client_id'], _params['client_secret']),
            headers=HEADERS)

        if response.status_code == 200:
            return True
        return False

    def __str__(self):
        return self.handle

    def get_relative_url(self, preceding_slash=True):
        return f"{'/' if preceding_slash else ''}profile/{self.handle}"

    def get_absolute_url(self):
        return settings.BASE_URL + self.get_relative_url(preceding_slash=False)

    @property
    def url(self):
        return self.get_absolute_url()

    def get_access_token(self, save=True):
        """Get the Github access token from User.

        Args:
            save (bool): Whether or not to save the User access token to the profile.

        Raises:
            Exception: The exception is raised in the event of any error and returns an empty string.

        Returns:
            str: The Github access token.

        """
        try:
            access_token = self.user.social_auth.filter(provider='github').latest('pk').access_token
            if save:
                self.github_access_token = access_token
                self.save()
        except Exception:
            return ''
        return access_token

    @property
    def access_token(self):
        """The Github access token associated with this Profile.

        Returns:
            str: The associated Github access token.

        """
        return self.github_access_token or self.get_access_token(save=False)

    def get_profile_preferred_language(self):
        return settings.LANGUAGE_CODE if not self.pref_lang_code else self.pref_lang_code

    def get_slack_repos(self, join=False):
        """Get the profile's slack tracked repositories.

        Args:
            join (bool): Whether or not to return a joined string representation.
                Defaults to: False.

        Returns:
            list of str: If joined is False, a list of slack repositories.
            str: If joined is True, a combined string of slack repositories.

        """
        if join:
            repos = ', '.join(self.slack_repos)
            return repos
        return self.slack_repos

    def update_slack_integration(self, token, channel, repos):
        """Update the profile's slack integration settings.

        Args:
            token (str): The profile's slack token.
            channel (str): The profile's slack channel.
            repos (list of str): The profile's github repositories to track.

        """
        repos = repos.split(',')
        self.slack_token = token
        self.slack_repos = [repo.strip() for repo in repos]
        self.slack_channel = channel
        self.save()

    def get_discord_repos(self, join=False):
        """Get the profile's Discord tracked repositories.

        Args:
            join (bool): Whether or not to return a joined string representation.
                Defaults to: False.

        Returns:
            list of str: If joined is False, a list of discord repositories.
            str: If joined is True, a combined string of discord repositories.

        """
        if join:
            repos = ', '.join(self.discord_repos)
            return repos
        return self.discord_repos

    def update_discord_integration(self, webhook_url, repos):
        """Update the profile's Discord integration settings.

        Args:
            webhook_url (str): The profile's Discord webhook url.
            repos (list of str): The profile's github repositories to track.

        """
        repos = repos.split(',')
        self.discord_webhook_url = webhook_url
        self.discord_repos = [repo.strip() for repo in repos]
        self.save()

    @staticmethod
    def get_network():
        if settings.OVERRIDE_NETWORK:
            return settings.OVERRIDE_NETWORK
        return 'mainnet' if not settings.DEBUG else 'rinkeby'

    def get_fulfilled_bounties(self, network=None):
        network = network or self.get_network()
        fulfilled_bounty_ids = self.fulfilled.all().values_list('bounty_id', flat=True)
        bounties = Bounty.objects.current().filter(pk__in=fulfilled_bounty_ids, accepted=True, network=network)
        return bounties

    def get_orgs_bounties(self, network=None):
        network = network or self.get_network()
        url = f"https://github.com/{self.handle}"
        bounties = Bounty.objects.current().filter(network=network, github_url__icontains=url)
        return bounties

    def get_leaderboard_index(self, key='quarterly_earners'):
        try:
            rank = self.leaderboard_ranks.active().filter(leaderboard=key).latest('id')
            return rank.rank
        except LeaderboardRank.DoesNotExist:
            score = 0
        return score

    def get_contributor_leaderboard_index(self):
        return self.get_leaderboard_index()

    def get_funder_leaderboard_index(self):
        return self.get_leaderboard_index('quarterly_payers')

    def get_org_leaderboard_index(self):
        return self.get_leaderboard_index('quarterly_orgs')

    def get_eth_sum(self, sum_type='collected', network='mainnet', bounties=None):
        """Get the sum of collected or funded ETH based on the provided type.

        Args:
            sum_type (str): The sum to lookup.  Defaults to: collected.
            network (str): The network to query results for.
                Defaults to: mainnet.
            bounties (dashboard.models.BountyQuerySet): Override the BountyQuerySet this function processes.
                Defaults to: None.

        Returns:
            float: The total sum of all ETH of the provided type.

        """
        eth_sum = 0
        if bounties is None:
            if sum_type == 'funded':
                bounties = self.get_funded_bounties(network=network)
            elif sum_type == 'collected':
                bounties = self.get_fulfilled_bounties(network=network)
            elif sum_type == 'org':
                bounties = self.get_orgs_bounties(network=network)

        if sum_type == 'funded':
            bounties = bounties.has_funds()

        eth_sum = 0
        if bounties.exists():
            try:
                for bounty in bounties:
                    eth = bounty.get_value_in_eth
                    if not eth:
                        continue
                    eth_sum += float(eth)
            except Exception as e:
                logger.exception(e)
                pass

        # if sum_type == 'collected' and self.tips:
        #     eth_sum = eth_sum + sum([ float(amount.value_in_eth) for amount in self.tips ])

        return eth_sum

    def get_all_tokens_sum(self, sum_type='collected', network='mainnet', bounties=None):
        """Get the sum of collected or funded tokens based on the provided type.

        Args:
            sum_type (str): The sum to lookup.  Defaults to: collected.
            network (str): The network to query results for.
                Defaults to: mainnet.
            bounties (dashboard.models.BountyQuerySet): Override the BountyQuerySet this function processes.
                Defaults to: None.

        Returns:
            query: Grouped query by token_name and sum all token value
        """
        all_tokens_sum = None
        if bounties is None:
            if sum_type == 'funded':
                bounties = self.get_funded_bounties(network=network)
            elif sum_type == 'collected':
                bounties = self.get_fulfilled_bounties(network=network)
            elif sum_type == 'org':
                bounties = self.get_orgs_bounties(network=network)

        if bounties and sum_type == 'funded':
            bounties = bounties.has_funds()

        try:
            if bounties.exists():
                tokens_and_values = bounties.values_list('token_name', 'value_in_token')
                all_tokens_sum_tmp = {token: 0 for token in set([ele[0] for ele in tokens_and_values])}
                for ele in tokens_and_values:
                    all_tokens_sum_tmp[ele[0]] += ele[1] / 10**18
                all_tokens_sum = [{'token_name': token_name, 'value_in_token': float(value_in_token)} for token_name, value_in_token in all_tokens_sum_tmp.items()]

        except Exception as e:
            logger.exception(e)

        return all_tokens_sum

    def get_who_works_with(self, work_type='collected', network='mainnet', bounties=None):
        """Get an array of profiles that this user works with.

        Args:
            work_type (str): The work type to lookup.  Defaults to: collected.
            network (str): The network to query results for.
                Defaults to: mainnet.
            bounties (dashboard.models.BountyQuerySet): Override the BountyQuerySet this function processes.
                Defaults to: None.

        Returns:
            dict: list of the profiles that were worked with (key) and the number of times they occured

        """
        if bounties is None:
            if work_type == 'funded':
                bounties = self.bounties_funded.filter(network=network)
            elif work_type == 'collected':
                bounties = self.get_fulfilled_bounties(network=network)
            elif work_type == 'org':
                bounties = self.get_orgs_bounties(network=network)

        if work_type != 'org':
            github_urls = bounties.values_list('github_url', flat=True)
            profiles = [org_name(url) for url in github_urls]
            profiles = [ele for ele in profiles if ele]
        else:
            profiles = []
            for bounty in bounties:
                for bf in bounty.fulfillments.filter(accepted=True):
                    if bf.fulfiller_github_username:
                        profiles.append(bf.fulfiller_github_username)

        profiles_dict = {profile: 0 for profile in profiles}
        for profile in profiles:
            profiles_dict[profile] += 1

        ordered_profiles_dict = collections.OrderedDict()
        for ele in sorted(profiles_dict.items(), key=lambda x: x[1], reverse=True):
            ordered_profiles_dict[ele[0]] = ele[1]
        return ordered_profiles_dict

    def get_funded_bounties(self, network='mainnet'):
        """Get the bounties that this user has funded

        Args:
            network (string): the network to look at.
                Defaults to: mainnet.


        Returns:
            queryset: list of bounties

        """

        funded_bounties = Bounty.objects.current().filter(
            Q(bounty_owner_github_username__iexact=self.handle) |
            Q(bounty_owner_github_username__iexact=f'@{self.handle}'),
            network=network,
        )
        return funded_bounties

    def get_various_activities(self):
        """Get bounty, tip and grant related activities for this profile.

        Args:
            network (str): The network to query results for.
                Defaults to: mainnet.

        Returns:
            (dashboard.models.ActivityQuerySet): The query results.

        """

        if not self.is_org:
            all_activities = self.activities
        else:
            # orgs
            url = self.github_url
            all_activities = Activity.objects.filter(
                Q(bounty__github_url__istartswith=url) |
                Q(tip__github_url__istartswith=url)
            )

        return all_activities.all().order_by('-created')

    def activate_avatar(self, avatar_pk):
        self.avatar_baseavatar_related.update(active=False)
        self.avatar_baseavatar_related.filter(pk=avatar_pk).update(active=True)

    def to_dict(self):
        """Get the dictionary representation with additional data.

        Attributes:
            params (dict): The context dictionary to be returned.
            network (str): The bounty network to operate on.
            query_kwargs (dict): The kwargs to be passed to all queries
                throughout the method.
            bounties (dashboard.models.BountyQuerySet): All bounties referencing this profile.
            fulfilled_bounties (dashboard.models.BountyQuerySet): All fulfilled bounties for this profile.
            funded_bounties (dashboard.models.BountyQuerySet): All funded bounties for this profile.
            orgs_bounties (dashboard.models.BountyQuerySet or None):
                All bounties belonging to this organization, if applicable.
            sum_eth_funded (float): The total amount of ETH funded.
            sum_eth_collected (float): The total amount of ETH collected.

        Returns:
            dict: The profile card context.

        """
        params = {}
        network = self.get_network()
        query_kwargs = {'network': network}
        bounties = self.bounties
        fulfilled_bounties = self.get_fulfilled_bounties(network=network)
        funded_bounties = self.get_funded_bounties(network=network)
        orgs_bounties = None

        if self.is_org:
            orgs_bounties = self.get_orgs_bounties(network=network)
        sum_eth_funded = self.get_eth_sum(sum_type='funded', bounties=funded_bounties)
        sum_eth_collected = self.get_eth_sum(bounties=fulfilled_bounties)
        works_with_funded = self.get_who_works_with(work_type='funded', bounties=funded_bounties)
        works_with_collected = self.get_who_works_with(work_type='collected', bounties=fulfilled_bounties)

        sum_all_funded_tokens = self.get_all_tokens_sum(sum_type='funded', bounties=funded_bounties, network=network)
        sum_all_collected_tokens = self.get_all_tokens_sum(
            sum_type='collected', bounties=fulfilled_bounties, network=network
        )
        # org only
        count_bounties_on_repo = 0
        sum_eth_on_repos = 0
        works_with_org = []
        if orgs_bounties:
            count_bounties_on_repo = orgs_bounties.count()
            sum_eth_on_repos = self.get_eth_sum(bounties=orgs_bounties)
            works_with_org = self.get_who_works_with(work_type='org', bounties=orgs_bounties)

        total_funded = funded_bounties.count()
        total_fulfilled = fulfilled_bounties.count() + self.tips.count()
        desc = self.get_desc(funded_bounties, fulfilled_bounties)
        no_times_been_removed = self.no_times_been_removed_by_funder() + self.no_times_been_removed_by_staff() + self.no_times_slashed_by_staff()
        params = {
            'title': f"@{self.handle}",
            'active': 'profile_details',
            'newsletter_headline': ('Be the first to know about new funded issues.'),
            'card_title': f'@{self.handle} | Gitcoin',
            'card_desc': desc,
            'avatar_url': self.avatar_url_with_gitcoin_logo,
            'count_bounties_completed': total_fulfilled,
            'works_with_collected': works_with_collected,
            'works_with_funded': works_with_funded,
            'works_with_org': works_with_org,
            'sum_eth_collected': sum_eth_collected,
            'sum_eth_funded': sum_eth_funded,
            'funded_bounties_count': total_funded,
            'no_times_been_removed': no_times_been_removed,
            'sum_eth_on_repos': sum_eth_on_repos,
            'count_bounties_on_repo': count_bounties_on_repo,
            'sum_all_funded_tokens': sum_all_funded_tokens,
            'sum_all_collected_tokens': sum_all_collected_tokens,
            'bounties': list(bounties.values_list('pk', flat=True)),
        }

        params['activities'] = list(self.get_various_activities().values_list('pk', flat=True))
        params['tips'] = list(self.tips.filter(**query_kwargs).send_happy_path().values_list('pk', flat=True))
        params['scoreboard_position_contributor'] = self.get_contributor_leaderboard_index()
        params['scoreboard_position_funder'] = self.get_funder_leaderboard_index()
        if self.is_org:
            params['scoreboard_position_org'] = self.get_org_leaderboard_index()

        context = params
        profile = self

        context['avg_rating'] = profile.get_average_star_rating()
        context['avg_rating_scaled'] = profile.get_average_star_rating(20)
        context['verification'] = bool(profile.get_my_verified_check)
        context['avg_rating'] = profile.get_average_star_rating()
        context['suppress_sumo'] = True
        context['total_kudos_count'] = profile.get_my_kudos.count() + profile.get_sent_kudos.count() + profile.get_org_kudos.count()
        context['total_kudos_sent_count'] = profile.sent_kudos.count()
        context['total_kudos_received_count'] = profile.received_kudos.count()
        context['total_grant_created'] = profile.grant_admin.count()
        context['total_grant_contributions'] = profile.grant_contributor.filter(subscription_contribution__success=True).values_list('subscription_contribution').count() + profile.grant_phantom_funding.count()

        context['total_tips_sent'] = profile.get_sent_tips.count()
        context['total_tips_received'] = profile.get_my_tips.count()

        context['total_quest_attempts'] = profile.quest_attempts.count()
        context['total_quest_success'] = profile.quest_attempts.filter(success=True).count()

        # portfolio
        portfolio_bounties = profile.fulfilled.filter(bounty__network='mainnet', bounty__current_bounty=True)
        portfolio_keywords = {}
        for fulfillment in portfolio_bounties:
            for keyword in fulfillment.bounty.keywords_list:
                keyword = keyword.lower()
                if keyword not in portfolio_keywords.keys():
                    portfolio_keywords[keyword] = 0
                portfolio_keywords[keyword] += 1
        sorted_portfolio_keywords = [(k, portfolio_keywords[k]) for k in sorted(portfolio_keywords, key=portfolio_keywords.get, reverse=True)]

        context['portfolio'] = list(portfolio_bounties.values_list('pk', flat=True))
        context['portfolio_keywords'] = sorted_portfolio_keywords
        earnings_to = Earning.objects.filter(to_profile=profile, network='mainnet', value_usd__isnull=False)
        earnings_from = Earning.objects.filter(from_profile=profile, network='mainnet', value_usd__isnull=False)
        context['earnings_total'] = round(sum(earnings_to.values_list('value_usd', flat=True)))
        context['spent_total'] = round(sum(earnings_from.values_list('value_usd', flat=True)))
        context['earnings_count'] = earnings_to.count()
        context['spent_count'] = earnings_from.count()
        context['hackathons_participated_in'] = self.interested.filter(bounty__event__isnull=False).distinct('bounty__event').count()
        context['hackathons_funded'] = funded_bounties.filter(event__isnull=False).distinct('event').count()
        if context['earnings_total'] > 1000:
            context['earnings_total'] = f"{round(context['earnings_total']/1000)}k"
        if context['spent_total'] > 1000:
            context['spent_total'] = f"{round(context['spent_total']/1000)}k"
        return context


    @property
    def reassemble_profile_dict(self):
        params = self.as_dict

        # lazily generate profile dict on the fly
        if not params.get('title') or self.frontend_calc_stale:
            self.calculate_all()
            self.save()
            params = self.as_dict

        if params.get('tips'):
            params['tips'] = Tip.objects.filter(pk__in=params['tips'])
        if params.get('activities'):
            params['activities'] = Activity.objects.filter(pk__in=params['activities'])
        params['profile'] = self
        params['portfolio'] = BountyFulfillment.objects.filter(pk__in=params.get('portfolio', []))
        return params

    @property
    def locations(self):
        from app.utils import get_location_from_ip
        locations = []
        for login in self.actions.filter(action='Login'):
            if login.location_data:
                locations.append(login.location_data)
            else:
                location_data = get_location_from_ip(login.ip_address)
                login.location_data = location_data
                login.save()
                locations.append(location_data)
        return locations

    @property
    def is_eu(self):
        from app.utils import get_country_from_ip
        try:
            ip_addresses = list(set(self.actions.filter(action='Login').values_list('ip_address', flat=True)))
            for ip_address in ip_addresses:
                country = get_country_from_ip(ip_address)
                if country.continent.code == 'EU':
                    return True
        except Exception:
            pass
        return False


# enforce casing / formatting rules for profiles
@receiver(pre_save, sender=Profile, dispatch_uid="psave_profile")
def psave_profile(sender, instance, **kwargs):
    instance.handle = instance.handle.replace(' ', '')
    instance.handle = instance.handle.replace('@', '')
    instance.handle = instance.handle.lower()


@receiver(user_logged_in)
def post_login(sender, request, user, **kwargs):
    """Handle actions to take on user login."""
    from dashboard.utils import create_user_action
    profile = getattr(user, 'profile', None)
    if profile and not profile.github_access_token:
        profile.github_access_token = profile.get_access_token()
    create_user_action(user, 'Login', request)


@receiver(user_logged_out)
def post_logout(sender, request, user, **kwargs):
    """Handle actions to take on user logout."""
    from dashboard.utils import create_user_action
    create_user_action(user, 'Logout', request)


class ProfileSerializer(serializers.BaseSerializer):
    """Handle serializing the Profile object."""

    class Meta:
        """Define the profile serializer metadata."""

        model = Profile
        fields = ('handle', 'github_access_token')
        extra_kwargs = {'github_access_token': {'write_only': True}}

    def to_representation(self, instance):
        """Provide the serialized representation of the Profile.

        Args:
            instance (Profile): The Profile object to be serialized.

        Returns:
            dict: The serialized Profile.

        """

        return {
            'id': instance.id,
            'handle': instance.handle,
            'github_url': instance.github_url,
            'avatar_url': instance.avatar_url,
            'keywords': instance.keywords,
            'url': instance.get_relative_url(),
            'position': instance.get_contributor_leaderboard_index(),
            'organizations': instance.get_who_works_with(network=None),
            'total_earned': instance.get_eth_sum(network=None)
        }


@receiver(pre_save, sender=Tip, dispatch_uid="normalize_tip_usernames")
def normalize_tip_usernames(sender, instance, **kwargs):
    """Handle pre-save signals from Tips to normalize Github usernames."""
    if instance.username:
        instance.username = instance.username.replace("@", '')


m2m_changed.connect(m2m_changed_interested, sender=Bounty.interested.through)


class UserAction(SuperModel):
    """Records Actions that a user has taken ."""

    ACTION_TYPES = [
        ('Login', 'Login'),
        ('Logout', 'Logout'),
        ('Visit', 'Visit'),
        ('added_slack_integration', 'Added Slack Integration'),
        ('removed_slack_integration', 'Removed Slack Integration'),
        ('updated_avatar', 'Updated Avatar'),
        ('status_update', 'Update Status'),
        ('account_disconnected', 'Account Disconnected'),
    ]
    action = models.CharField(max_length=50, choices=ACTION_TYPES, db_index=True)
    user = models.ForeignKey(User, related_name='actions', on_delete=models.SET_NULL, null=True, db_index=True)
    profile = models.ForeignKey('dashboard.Profile', related_name='actions', on_delete=models.CASCADE, null=True, db_index=True)
    ip_address = models.GenericIPAddressField(null=True)
    location_data = JSONField(default=dict)
    metadata = JSONField(default=dict)
    utm = JSONField(default=dict, null=True)

    class Meta:
        """Define metadata associated with UserAction."""

        index_together = [
            ["profile", "action"],
        ]

    def __str__(self):
        return f"{self.action} by {self.profile} at {self.created_on}"

    def point_value(self):
        """

        Returns:
            int the Point value of this user action
        """
        return point_values.get(self.action, 0)


@receiver(post_save, sender=UserAction, dispatch_uid="post_add_ua")
def post_add_ua(sender, instance, created, **kwargs):
    if created:
        pass

class CoinRedemption(SuperModel):
    """Define the coin redemption schema."""

    class Meta:
        """Define metadata associated with CoinRedemption."""

        verbose_name_plural = 'Coin Redemptions'

    shortcode = models.CharField(max_length=255, default='')
    url = models.URLField(null=True)
    network = models.CharField(max_length=255, default='')
    token_name = models.CharField(max_length=255)
    contract_address = models.CharField(max_length=255)
    amount = models.IntegerField(default=1)
    expires_date = models.DateTimeField()


@receiver(pre_save, sender=CoinRedemption, dispatch_uid="to_checksum_address")
def to_checksum_address(sender, instance, **kwargs):
    """Handle pre-save signals from CoinRemptions to normalize the contract address."""
    if instance.contract_address:
        instance.contract_address = Web3.toChecksumAddress(instance.contract_address)
        print(instance.contract_address)


class CoinRedemptionRequest(SuperModel):
    """Define the coin redemption request schema."""

    class Meta:
        """Define metadata associated with CoinRedemptionRequest."""

        verbose_name_plural = 'Coin Redemption Requests'

    coin_redemption = models.OneToOneField(CoinRedemption, blank=False, on_delete=models.CASCADE)
    ip = models.GenericIPAddressField(protocol='IPv4')
    txid = models.CharField(max_length=255, default='')
    txaddress = models.CharField(max_length=255)
    sent_on = models.DateTimeField(null=True)


class Tool(SuperModel):
    """Define the Tool schema."""

    CAT_ADVANCED = 'AD'
    CAT_ALPHA = 'AL'
    CAT_BASIC = 'BA'
    CAT_BUILD = 'BU'
    CAT_COMING_SOON = 'CS'
    CAT_COMMUNITY = 'CO'
    CAT_FOR_FUN = 'FF'
    GAS_TOOLS = "TO"
    CAT_RETIRED = "CR"

    TOOL_CATEGORIES = (
        (CAT_ADVANCED, 'advanced'),
        (GAS_TOOLS, 'gas'),
        (CAT_ALPHA, 'alpha'),
        (CAT_BASIC, 'basic'),
        (CAT_BUILD, 'tools to build'),
        (CAT_COMING_SOON, 'coming soon'),
        (CAT_COMMUNITY, 'community'),
        (CAT_FOR_FUN, 'just for fun'),
        (CAT_RETIRED, 'retired'),
    )

    name = models.CharField(max_length=255)
    category = models.CharField(max_length=2, choices=TOOL_CATEGORIES)
    img = models.CharField(max_length=255, blank=True)
    description = models.TextField(blank=True)
    url_name = models.CharField(max_length=40, blank=True)
    link = models.CharField(max_length=255, blank=True)
    link_copy = models.CharField(max_length=255, blank=True)
    active = models.BooleanField(default=False)
    new = models.BooleanField(default=False)
    stat_graph = models.CharField(max_length=255)
    votes = models.ManyToManyField('dashboard.ToolVote', blank=True)

    def __str__(self):
        return self.name

    @property
    def img_url(self):
        return static(self.img)

    @property
    def link_url(self):
        if self.link and not self.url_name:
            return self.link

        try:
            return reverse(self.url_name)
        except NoReverseMatch:
            pass

        return reverse('tools')

    def starting_score(self):
        if self.category == self.CAT_BASIC:
            return 10
        elif self.category == self.CAT_ADVANCED:
            return 5
        elif self.category in [self.CAT_BUILD, self.CAT_COMMUNITY]:
            return 3
        elif self.category == self.CAT_ALPHA:
            return 2
        elif self.category == self.CAT_COMING_SOON:
            return 1
        elif self.category == self.CAT_FOR_FUN:
            return 1
        return 0

    def vote_score(self):
        score = self.starting_score()
        for vote in self.votes.all():
            score += vote.value
        return score

    def i18n_name(self):
        return _(self.name)

    def i18n_description(self):
        return _(self.description)

    def i18n_link_copy(self):
        return _(self.link_copy)


class ToolVote(SuperModel):
    """Define the vote placed on a tool."""

    profile = models.ForeignKey('dashboard.Profile', related_name='votes', on_delete=models.CASCADE)
    value = models.IntegerField(default=0)

    @property
    def tool(self):
        try:
            return Tool.objects.filter(votes__in=[self.pk]).first()
        except Exception:
            return None

    def __str__(self):
        return f"{self.profile} | {self.value} | {self.tool}"


class TokenApproval(SuperModel):
    """A token approval."""

    profile = models.ForeignKey('dashboard.Profile', related_name='token_approvals', on_delete=models.CASCADE)
    coinbase = models.CharField(max_length=50)
    token_name = models.CharField(max_length=50)
    token_address = models.CharField(max_length=50)
    approved_address = models.CharField(max_length=50)
    approved_name = models.CharField(max_length=50)
    tx = models.CharField(max_length=255, default='')
    network = models.CharField(max_length=255, default='')

    def __str__(self):
        return f"{self.coinbase} | {self.token_name} | {self.profile}"

    @property
    def coinbase_short(self):
        coinbase_short = f"{self.coinbase[0:5]}...{self.coinbase[-4:]}"
        return coinbase_short


class SearchHistory(SuperModel):
    """Define the structure of a Search History object."""

    class Meta:
        """Define metadata associated with SearchHistory."""

        verbose_name_plural = 'Search History'

    search_type = models.CharField(max_length=50, db_index=True)
    user = models.ForeignKey(User, on_delete=models.SET_NULL, null=True, blank=True)
    data = JSONField(default=dict)
    ip_address = models.GenericIPAddressField(blank=True, null=True)


class BlockedUser(SuperModel):
    """Define the structure of the BlockedUser."""

    handle = models.CharField(max_length=255, db_index=True, unique=True)
    comments = models.TextField(default='', blank=True)
    active = models.BooleanField(help_text=_('Is the block active?'))
    user = models.OneToOneField(User, related_name='blocked', on_delete=models.SET_NULL, null=True, blank=True)

    def __str__(self):
        """Return the string representation of a Bounty."""
        return f'<BlockedUser: {self.handle}>'


class Sponsor(SuperModel):
    """Defines the Hackthon Sponsor"""

    name = models.CharField(max_length=255, help_text='sponsor Name')
    logo = models.ImageField(help_text='sponsor logo', blank=True)
    logo_svg = models.FileField(help_text='sponsor logo svg', blank=True)

    def __str__(self):
        return self.name


class HackathonEvent(SuperModel):
    """Defines the HackathonEvent model."""

    name = models.CharField(max_length=255)
    slug = models.SlugField(blank=True)
    logo = models.ImageField(blank=True)
    logo_svg = models.FileField(blank=True)
    start_date = models.DateTimeField()
    end_date = models.DateTimeField()
    background_color = models.CharField(max_length=255, null=True, blank=True, help_text='hexcode for the banner, default to white')
    text_color = models.CharField(max_length=255, null=True, blank=True, help_text='hexcode for the text, default to black')
    identifier = models.CharField(max_length=255, default='', help_text='used for custom styling for the banner')
    sponsors = models.ManyToManyField(Sponsor, through='HackathonSponsor')

    def __str__(self):
        """String representation for HackathonEvent.

        Returns:
            str: The string representation of a HackathonEvent.
        """
        return f'{self.name} - {self.start_date}'

    @property
    def get_current_bounties(self):
        return Bounty.objects.filter(event=self, network='mainnet').current()

    @property
    def stats(self):
        stats = {
            'range': f"{self.start_date.strftime('%m/%d/%Y')} to {self.end_date.strftime('%m/%d/%Y')}",
            'logo': self.logo.url if self.logo else None,
            'num_bounties': self.get_current_bounties.count(),
            'num_bounties_done': self.get_current_bounties.filter(idx_status='done').count(),
            'num_bounties_open': self.get_current_bounties.filter(idx_status='open').count(),
            'total_volume': sum(self.get_current_bounties.values_list('_val_usd_db', flat=True)),
        }
        return stats

    def save(self, *args, **kwargs):
        """Define custom handling for saving HackathonEvent."""
        if not self.slug:
            self.slug = slugify(self.name)
        super().save(*args, **kwargs)


class HackathonSponsor(SuperModel):
    SPONSOR_TYPES = [
        ('G', 'Gold'),
        ('S', 'Silver'),
    ]
    hackathon = models.ForeignKey('HackathonEvent', default=1, on_delete=models.CASCADE)
    sponsor = models.ForeignKey('Sponsor', default=1, on_delete=models.CASCADE)
    sponsor_type = models.CharField(
        max_length=1,
        choices=SPONSOR_TYPES,
        default='G',
    )

class FeedbackEntry(SuperModel):
    bounty = models.ForeignKey(
        'dashboard.Bounty',
        related_name='feedbacks',
        on_delete=models.CASCADE,
        blank=True,
        null=True
    )
    sender_profile = models.ForeignKey(
        'dashboard.Profile',
        related_name='feedbacks_sent',
        on_delete=models.CASCADE,
        blank=True,
        null=True
    )
    receiver_profile = models.ForeignKey(
        'dashboard.Profile',
        related_name='feedbacks_got',
        on_delete=models.CASCADE,
        blank=True,
        null=True
    )
    rating = models.SmallIntegerField(blank=True, default=0)
    satisfaction_rating = models.SmallIntegerField(blank=True, default=0)
    communication_rating = models.SmallIntegerField(blank=True, default=0)
    speed_rating = models.SmallIntegerField(blank=True, default=0)
    code_quality_rating = models.SmallIntegerField(blank=True, default=0)
    recommendation_rating = models.SmallIntegerField(blank=True, default=0)
    comment = models.TextField(default='', blank=True)
    feedbackType = models.TextField(default='', blank=True, max_length=20)
    private = models.BooleanField(help_text=_('whether this feedback can be shown publicly'), default=True)

    def __str__(self):
        """Return the string representation of a Bounty."""
        return f'<Feedback Bounty #{self.bounty} - from: {self.sender_profile} to: {self.receiver_profile}>'

    def visible_to(self, user):
        """Whether this user can see the feedback ornot"""
        if not self.private:
            return True
        if user.is_staff:
            return True
        if not user.is_authenticated:
            return False
        if self.sender_profile.handle == user.profile.handle:
            return True
        return False

    @property
    def anonymized_comment(self):
        import re
        replace_str = [
            self.bounty.bounty_owner_github_username,
            ]
        for profile in [self.sender_profile, self.receiver_profile, self.bounty.org_profile]:
            if profile:
                replace_str.append(profile.handle)
                name = profile.data.get('name')
                if name:
                    name = name.split(' ')
                    for ele in name:
                        replace_str.append(ele)

        review = self.comment
        for ele in replace_str:
            review = re.sub(ele, 'NAME', review, flags=re.I)

        return review


class Coupon(SuperModel):
    code = models.CharField(unique=True, max_length=10)
    fee_percentage = models.IntegerField(validators=[MinValueValidator(0), MaxValueValidator(100)])
    expiry_date = models.DateField()

    def __str__(self):
        """Return the string representation of Coupon."""
        return f'code: {self.code} | fee: {self.fee_percentage} %'


class ProfileView(SuperModel):
    """Records profileviews ."""

    target = models.ForeignKey('dashboard.Profile', related_name='viewed_by', on_delete=models.CASCADE, db_index=True)
    viewer = models.ForeignKey('dashboard.Profile', related_name='viewed_profiles', on_delete=models.CASCADE, db_index=True)

    class Meta:
        ordering = ['-pk']

    def __str__(self):
        return f"{self.viewer} => {self.target} on {self.created_on}"


@receiver(post_save, sender=ProfileView, dispatch_uid="post_add_profileview")
def post_add_profileview(sender, instance, created, **kwargs):
    # disregard other profileviews added within 30 minutes of each other
    if created:
        dupes = ProfileView.objects.exclude(pk=instance.pk)
        dupes = dupes.filter(created_on__gte=(instance.created_on - timezone.timedelta(minutes=30)))
        dupes = dupes.filter(created_on__lte=(instance.created_on + timezone.timedelta(minutes=30)))
        dupes = dupes.filter(target=instance.target)
        dupes = dupes.filter(viewer=instance.viewer)
        for dupe in dupes:
            dupe.delete()


class Earning(SuperModel):
    """Records Earning - the generic object for all earnings on the platform ."""

    from_profile = models.ForeignKey('dashboard.Profile', related_name='sent_earnings', on_delete=models.CASCADE, db_index=True, null=True)
    to_profile = models.ForeignKey('dashboard.Profile', related_name='earnings', on_delete=models.CASCADE, db_index=True, null=True)
    org_profile = models.ForeignKey('dashboard.Profile', related_name='org_earnings', on_delete=models.CASCADE, db_index=True, null=True)
    value_usd = models.DecimalField(decimal_places=2, max_digits=50, null=True)
    source_type = models.ForeignKey(ContentType, on_delete=models.CASCADE)
    source_id = models.PositiveIntegerField()
    source = GenericForeignKey('source_type', 'source_id')
    network = models.CharField(max_length=50, default='')
    url = models.CharField(max_length=500, default='')

    def __str__(self):
        return f"{self.from_profile} => {self.to_profile} of ${self.value_usd} on {self.created_on} for {self.source}"


class PortfolioItem(SuperModel):
    """Define the structure of PortfolioItem object."""

    title = models.CharField(max_length=255)
    tags = ArrayField(models.CharField(max_length=50), default=list, blank=True)
    link = models.URLField(null=True)
    profile = models.ForeignKey('dashboard.Profile', related_name='portfolio_items', on_delete=models.CASCADE, db_index=True)

    def __str__(self):
        return f"{self.title} by {self.profile.handle}"


class ProfileStatHistory(SuperModel):
    """ProfileStatHistory - generalizable model for tracking history of a profiles info"""

    profile = models.ForeignKey('dashboard.Profile', related_name='stats', on_delete=models.CASCADE, db_index=True)
    key = models.CharField(max_length=50, default='', db_index=True)
    payload = JSONField(default=dict, blank=True, null=True)

    def __str__(self):
        return f"{self.key} <> {self.profile.handle}"<|MERGE_RESOLUTION|>--- conflicted
+++ resolved
@@ -2153,12 +2153,6 @@
         return self.filter(hide_profile=True)
 
 
-<<<<<<< HEAD
-
-class Repo(SuperModel):
-    name = models.CharField(max_length=255)
-    
-=======
 class Repo(SuperModel):
     name = models.CharField(max_length=255)
 
@@ -2174,7 +2168,6 @@
     groups = models.ManyToManyField('auth.Group', blank=True)
     repos = models.ManyToManyField(Repo, blank=True)
 
->>>>>>> 70c4192f
     class Meta:
         ordering = ('name',)
 
@@ -2201,18 +2194,6 @@
     )
     def __str__(self):
         return f"Name: {self.name}; Hackathon: {self.hackathon}; Referer: {self.referer}; Registrant: {self.registrant}"
-
-
-class Organization(SuperModel):
-    name = models.CharField(max_length=255)
-    groups = models.ManyToManyField('auth.Group', blank=True)
-    repos = models.ManyToManyField(Repo, blank=True)
-
-    class Meta:
-        ordering = ('name',)
-
-    def __str__(self):
-        return self.name
 
 
 class Profile(SuperModel):
