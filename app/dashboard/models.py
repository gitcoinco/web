--- conflicted
+++ resolved
@@ -3035,19 +3035,15 @@
         if self.is_google_verified:
             tb *= 1.02
         if self.is_poap_verified:
-<<<<<<< HEAD
-            tb *= 1.05
+            tb *= 1.10
+        if self.is_idena_verified:
+            tb *= 1.25
         if self.is_facebook_verified:
-            tb *= 1.05
+            tb *= 1.02
         if self.is_ens_verified:
             tb *= 1.05
         if self.is_duniter_verified:
             tb *= 1.05
-=======
-            tb *= 1.10
-        if self.is_idena_verified:
-            tb *= 1.25
->>>>>>> 57118319
         return tb
 
 
