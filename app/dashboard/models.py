--- conflicted
+++ resolved
@@ -1429,11 +1429,8 @@
         ('HARMONY', 'HARMONY'),
         ('FILECOIN', 'FILECOIN'),
         ('RSK', 'RSK'),
-<<<<<<< HEAD
         ('NERVOS', 'NERVOS'),
-=======
         ('XINFIN', 'XINFIN'),
->>>>>>> 1d634cf9
         ('OTHERS', 'OTHERS')
     ]
 
