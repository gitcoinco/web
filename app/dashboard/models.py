# -*- coding: utf-8 -*-
'''
    Copyright (C) 2019 Gitcoin Core

    This program is free software: you can redistribute it and/or modify
    it under the terms of the GNU Affero General Public License as published
    by the Free Software Foundation, either version 3 of the License, or
    (at your option) any later version.

    This program is distributed in the hope that it will be useful,
    but WITHOUT ANY WARRANTY; without even the implied warranty of
    MERCHANTABILITY or FITNESS FOR A PARTICULAR PURPOSE. See the
    GNU Affero General Public License for more details.

    You should have received a copy of the GNU Affero General Public License
    along with this program. If not, see <http://www.gnu.org/licenses/>.

'''
from __future__ import unicode_literals

import base64
import collections
import json
import logging
from datetime import datetime, timedelta
from decimal import Decimal
from urllib.parse import urlsplit

from django.conf import settings
from django.contrib.auth.models import User
from django.contrib.auth.signals import user_logged_in, user_logged_out
from django.contrib.contenttypes.fields import GenericForeignKey
from django.contrib.contenttypes.models import ContentType
from django.contrib.humanize.templatetags.humanize import naturalday, naturaltime
from django.contrib.postgres.fields import ArrayField, JSONField
from django.core.validators import MaxValueValidator, MinValueValidator
from django.db import connection, models
from django.db.models import Count, F, Q, Subquery, Sum
from django.db.models.signals import m2m_changed, post_delete, post_save, pre_save
from django.dispatch import receiver
from django.forms.models import model_to_dict
from django.template.loader import render_to_string
from django.templatetags.static import static
from django.urls import reverse
from django.urls.exceptions import NoReverseMatch
from django.utils import timezone
from django.utils.text import slugify
from django.utils.translation import gettext_lazy as _

import pytz
import requests
from app.utils import get_upload_filename, timeout
from avatar.models import SocialAvatar
from avatar.utils import get_user_github_avatar_image
from bleach import clean
from bounty_requests.models import BountyRequest
from bs4 import BeautifulSoup
from dashboard.tokens import addr_to_token, token_by_name
from economy.models import ConversionRate, EncodeAnything, SuperModel, get_0_time, get_time
from economy.utils import ConversionRateNotFoundError, convert_amount, convert_token_to_usdt
from gas.utils import recommend_min_gas_price_to_confirm_in_time
from git.utils import (
    _AUTH, HEADERS, TOKEN_URL, build_auth_dict, get_gh_issue_details, get_issue_comments, issue_number, org_name,
    repo_name,
)
from marketing.mails import featured_funded_bounty, fund_request_email, start_work_approved
from marketing.models import LeaderboardRank
from rest_framework import serializers
from web3 import Web3

from .notifications import maybe_market_to_github, maybe_market_to_slack, maybe_market_to_user_slack
from .signals import m2m_changed_interested

logger = logging.getLogger(__name__)


CROSS_CHAIN_STANDARD_BOUNTIES_OFFSET = 100000000


class BountyQuerySet(models.QuerySet):
    """Handle the manager queryset for Bounties."""

    def current(self):
        """Filter results down to current bounties only."""
        return self.filter(current_bounty=True, admin_override_and_hide=False)

    def stats_eligible(self):
        """Exclude results that we don't want to track in statistics."""
        return self.current().exclude(idx_status__in=['unknown', 'cancelled'])

    def exclude_by_status(self, excluded_statuses=None):
        """Exclude results with a status matching the provided list."""
        if excluded_statuses is None:
            excluded_statuses = []

        return self.exclude(idx_status__in=excluded_statuses)

    def filter_by_status(self, filtered_status=None):
        """Filter results with a status matching the provided list."""
        if filtered_status is None:
            filtered_status = list()
        elif isinstance(filtered_status, list):
            return self.filter(idx_status__in=filtered_status)
        else:
            return

    def keyword(self, keyword):
        """Filter results to all Bounty objects containing the keywords.

        Args:
            keyword (str): The keyword to search title, issue description, and issue keywords by.

        Returns:
            dashboard.models.BountyQuerySet: The QuerySet of bounties filtered by keyword.

        """
        return self.filter(
            Q(metadata__issueKeywords__icontains=keyword) | \
            Q(title__icontains=keyword) | \
            Q(issue_description__icontains=keyword)
        )

    def hidden(self):
        """Filter results to only bounties that have been manually hidden by moderators."""
        return self.filter(admin_override_and_hide=True)

    def visible(self):
        """Filter results to only bounties not marked as hidden."""
        return self.filter(admin_override_and_hide=False)

    def needs_review(self):
        """Filter results by bounties that need reviewed."""
        return self.prefetch_related('activities') \
            .filter(
                activities__activity_type__in=['bounty_abandonment_escalation_to_mods', 'bounty_abandonment_warning'],
                activities__needs_review=True,
            )

    def reviewed(self):
        """Filter results by bounties that have been reviewed."""
        return self.prefetch_related('activities') \
            .filter(
                activities__activity_type__in=['bounty_abandonment_escalation_to_mods', 'bounty_abandonment_warning'],
                activities__needs_review=False,
            )

    def has_applicant(self):
        """Filter results by bounties that have applicants."""
        return self.prefetch_related('activities') \
            .filter(
                activities__activity_type='worker_applied',
                activities__needs_review=False,
            )

    def warned(self):
        """Filter results by bounties that have been warned for inactivity."""
        return self.prefetch_related('activities') \
            .filter(
                activities__activity_type='bounty_abandonment_warning',
                activities__needs_review=True,
            )

    def escalated(self):
        """Filter results by bounties that have been escalated for review."""
        return self.prefetch_related('activities') \
            .filter(
                activities__activity_type='bounty_abandonment_escalation_to_mods',
                activities__needs_review=True,
            )

    def closed(self):
        """Filter results by bounties that have been closed on Github."""
        return self.filter(github_issue_details__state='closed')

    def not_started(self):
        """Filter results by bounties that have not been picked up in 3+ days."""
        dt = timezone.now() - timedelta(days=3)
        return self.prefetch_related('interested').filter(interested__isnull=True, created_on__gt=dt)

    def has_funds(self):
        """Filter results by bounties that are actively funded or funds have been dispersed."""
        return self.filter(idx_status__in=Bounty.FUNDED_STATUSES)


"""Fields that bonties table should index together."""
def get_bounty_index_together():
    import copy
    index_together = [
            ["network", "idx_status"],
            ["current_bounty", "network"],
            ["current_bounty", "network", "idx_status"],
            ["current_bounty", "network", "web3_created"],
            ["current_bounty", "network", "idx_status", "web3_created"],
        ]
    additions = ['admin_override_and_hide', 'experience_level', 'is_featured', 'project_length', 'bounty_owner_github_username', 'event']
    for addition in additions:
        for ele in copy.copy(index_together):
            index_together.append([addition] + ele)
    return index_together


class Bounty(SuperModel):
    """Define the structure of a Bounty.

    Attributes:
        BOUNTY_TYPES (list of tuples): The valid bounty types.
        EXPERIENCE_LEVELS (list of tuples): The valid experience levels.
        PROJECT_LENGTHS (list of tuples): The possible project lengths.
        STATUS_CHOICES (list of tuples): The valid status stages.
        FUNDED_STATUSES (list of str): The list of status types considered to have retained value.
        OPEN_STATUSES (list of str): The list of status types considered open.
        CLOSED_STATUSES (list of str): The list of status types considered closed.
        TERMINAL_STATUSES (list of str): The list of status types considered terminal states.

    """

    PERMISSION_TYPES = [
        ('permissionless', 'permissionless'),
        ('approval', 'approval'),
    ]
    REPO_TYPES = [
        ('public', 'public')
    ]
    PROJECT_TYPES = [
        ('traditional', 'traditional'),
        ('contest', 'contest'),
        ('cooperative', 'cooperative'),
    ]
    BOUNTY_CATEGORIES = [
        ('frontend', 'frontend'),
        ('backend', 'backend'),
        ('design', 'design'),
        ('documentation', 'documentation'),
        ('other', 'other'),
    ]
    BOUNTY_TYPES = [
        ('Bug', 'Bug'),
        ('Security', 'Security'),
        ('Feature', 'Feature'),
        ('Unknown', 'Unknown'),
    ]
    EXPERIENCE_LEVELS = [
        ('Beginner', 'Beginner'),
        ('Intermediate', 'Intermediate'),
        ('Advanced', 'Advanced'),
        ('Unknown', 'Unknown'),
    ]
    PROJECT_LENGTHS = [
        ('Hours', 'Hours'),
        ('Days', 'Days'),
        ('Weeks', 'Weeks'),
        ('Months', 'Months'),
        ('Unknown', 'Unknown'),
    ]

    STATUS_CHOICES = (
        ('cancelled', 'cancelled'),
        ('done', 'done'),
        ('expired', 'expired'),
        ('reserved', 'reserved'),
        ('open', 'open'),
        ('started', 'started'),
        ('submitted', 'submitted'),
        ('unknown', 'unknown'),
    )

    BOUNTY_STATES = (
        ('open', 'Open Bounty'),
        ('work_started', 'Work Started'),
        ('work_submitted', 'Work Submitted'),
        ('done', 'Done'),
        ('cancelled', 'Cancelled'),
        ('expired', 'Expired'),
    )

    FUNDED_STATUSES = ['reserved', 'open', 'started', 'submitted', 'done']
    OPEN_STATUSES = ['reserved', 'open', 'started', 'submitted']
    CLOSED_STATUSES = ['expired', 'unknown', 'cancelled', 'done']
    WORK_IN_PROGRESS_STATUSES = ['reserved', 'open', 'started', 'submitted']
    TERMINAL_STATUSES = ['done', 'expired', 'cancelled']

    WEB3_TYPES = (
        ('legacy_gitcoin', 'Legacy Bounty'),
        ('bounties_network', 'Bounties Network'),
        ('qr', 'QR Code'),
        ('web3_modal', 'Web3 Modal')
    )

    bounty_state = models.CharField(max_length=50, choices=BOUNTY_STATES, default='open', db_index=True)
    web3_type = models.CharField(max_length=50, choices=WEB3_TYPES, default='bounties_network')
    title = models.CharField(max_length=1000)
    web3_created = models.DateTimeField(db_index=True)
    value_in_token = models.DecimalField(default=1, decimal_places=2, max_digits=50)
    token_name = models.CharField(max_length=50)
    token_address = models.CharField(max_length=50)
    bounty_type = models.CharField(max_length=50, choices=BOUNTY_TYPES, blank=True, db_index=True)
    project_length = models.CharField(max_length=50, choices=PROJECT_LENGTHS, blank=True)
    estimated_hours = models.PositiveIntegerField(blank=True, null=True)
    experience_level = models.CharField(max_length=50, choices=EXPERIENCE_LEVELS, blank=True, db_index=True)
    github_url = models.URLField(db_index=True)
    github_issue_details = JSONField(default=dict, blank=True, null=True)
    github_comments = models.IntegerField(default=0)
    bounty_owner_address = models.CharField(max_length=50, blank=True, null=True)
    bounty_owner_email = models.CharField(max_length=255, blank=True)
    bounty_owner_github_username = models.CharField(max_length=255, blank=True, db_index=True)
    bounty_owner_name = models.CharField(max_length=255, blank=True)
    bounty_owner_profile = models.ForeignKey(
        'dashboard.Profile', null=True, on_delete=models.SET_NULL, related_name='bounties_funded', blank=True
    )
    bounty_reserved_for_user = models.ForeignKey(
        'dashboard.Profile', null=True, on_delete=models.SET_NULL, related_name='reserved_bounties', blank=True
    )
    reserved_for_user_from = models.DateTimeField(blank=True, null=True)
    reserved_for_user_expiration = models.DateTimeField(blank=True, null=True)
    is_open = models.BooleanField(help_text=_('Whether the bounty is still open for fulfillments.'))
    expires_date = models.DateTimeField()
    raw_data = JSONField(blank=True)
    metadata = JSONField(default=dict, blank=True)
    current_bounty = models.BooleanField(
        default=False, help_text=_('Whether this bounty is the most current revision one or not'), db_index=True)
    _val_usd_db = models.DecimalField(default=0, decimal_places=2, max_digits=50)
    contract_address = models.CharField(max_length=50, default='')
    network = models.CharField(max_length=255, blank=True, db_index=True)
    idx_experience_level = models.IntegerField(default=0, db_index=True)
    idx_project_length = models.IntegerField(default=0, db_index=True)
    idx_status = models.CharField(max_length=9, choices=STATUS_CHOICES, default='open', db_index=True)
    issue_description = models.TextField(default='', blank=True)
    funding_organisation = models.CharField(max_length=255, default='', blank=True)
    standard_bounties_id = models.IntegerField(default=0)
    num_fulfillments = models.IntegerField(default=0)
    balance = models.DecimalField(default=0, decimal_places=2, max_digits=50)
    accepted = models.BooleanField(default=False, help_text=_('Whether the bounty has been done'))
    interested = models.ManyToManyField('dashboard.Interest', blank=True)
    interested_comment = models.IntegerField(null=True, blank=True)
    submissions_comment = models.IntegerField(null=True, blank=True)
    override_status = models.CharField(max_length=255, blank=True)
    last_comment_date = models.DateTimeField(null=True, blank=True)
    funder_last_messaged_on = models.DateTimeField(null=True, blank=True)
    fulfillment_accepted_on = models.DateTimeField(null=True, blank=True)
    fulfillment_submitted_on = models.DateTimeField(null=True, blank=True)
    fulfillment_started_on = models.DateTimeField(null=True, blank=True)
    canceled_on = models.DateTimeField(null=True, blank=True)
    canceled_bounty_reason = models.TextField(default='', blank=True, verbose_name=_('Cancelation reason'))
    project_type = models.CharField(max_length=50, choices=PROJECT_TYPES, default='traditional', db_index=True)
    permission_type = models.CharField(max_length=50, choices=PERMISSION_TYPES, default='permissionless', db_index=True)
    bounty_categories = ArrayField(models.CharField(max_length=50, choices=BOUNTY_CATEGORIES), default=list, blank=True)
    repo_type = models.CharField(max_length=10, choices=REPO_TYPES, default='public')
    snooze_warnings_for_days = models.IntegerField(default=0)
    is_featured = models.BooleanField(
        default=False, help_text=_('Whether this bounty is featured'))
    featuring_date = models.DateTimeField(blank=True, null=True, db_index=True)
    last_remarketed = models.DateTimeField(blank=True, null=True, db_index=True)
    remarketed_count = models.PositiveSmallIntegerField(default=0, blank=True, null=True)
    fee_amount = models.DecimalField(default=0, decimal_places=18, max_digits=50)
    fee_tx_id = models.CharField(default="0x0", max_length=255, blank=True)
    coupon_code = models.ForeignKey('dashboard.Coupon', blank=True, null=True, related_name='coupon', on_delete=models.SET_NULL)

    token_value_time_peg = models.DateTimeField(blank=True, null=True)
    token_value_in_usdt = models.DecimalField(default=0, decimal_places=2, max_digits=50, blank=True, null=True)
    value_in_usdt_now = models.DecimalField(default=0, decimal_places=2, max_digits=50, blank=True, null=True)
    value_in_usdt = models.DecimalField(default=0, decimal_places=2, max_digits=50, blank=True, null=True)
    value_in_eth = models.DecimalField(default=0, decimal_places=2, max_digits=50, blank=True, null=True)
    value_true = models.DecimalField(default=0, decimal_places=2, max_digits=50, blank=True, null=True)
    privacy_preferences = JSONField(default=dict, blank=True)
    admin_override_and_hide = models.BooleanField(
        default=False, help_text=_('Admin override to hide the bounty from the system')
    )
    admin_override_suspend_auto_approval = models.BooleanField(
        default=False, help_text=_('Admin override to suspend work auto approvals')
    )
    admin_mark_as_remarket_ready = models.BooleanField(
        default=False, help_text=_('Admin override to mark as remarketing ready')
    )
    admin_override_org_name = models.CharField(max_length=255, blank=True) # TODO: Remove POST ORGS
    admin_override_org_logo = models.ImageField(
        upload_to=get_upload_filename,
        null=True,
        blank=True,
        help_text=_('Organization Logo - Override'),
    ) # TODO: Remove POST ORGS
    attached_job_description = models.URLField(blank=True, null=True, db_index=True)
    chat_channel_id = models.CharField(max_length=255, blank=True, null=True)
    event = models.ForeignKey('dashboard.HackathonEvent', related_name='bounties', null=True, on_delete=models.SET_NULL, blank=True)
    # Bounty QuerySet Manager
    objects = BountyQuerySet.as_manager()

    class Meta:
        """Define metadata associated with Bounty."""

        verbose_name_plural = 'Bounties'
        index_together = [
            ["network", "idx_status"],
        ] + get_bounty_index_together()

    def __str__(self):
        """Return the string representation of a Bounty."""
        return f"{'(C) ' if self.current_bounty else ''}{self.pk}: {self.title}, {self.value_true} " \
               f"{self.token_name} @ {naturaltime(self.web3_created)}"

    def save(self, *args, **kwargs):
        """Define custom handling for saving bounties."""
        from .utils import clean_bounty_url
        if self.bounty_owner_github_username:
            self.bounty_owner_github_username = self.bounty_owner_github_username.lstrip('@')
        if self.github_url:
            self.github_url = clean_bounty_url(self.github_url)
        super().save(*args, **kwargs)

    EVENT_HANDLERS = {
        'traditional': {
            'open': {
                'accept_worker': 'work_started',
                'cancel_bounty': 'cancelled'},
            'work_started': {
                'submit_work': 'work_submitted',
                'stop_work': 'open_bounty',
                'cancel_bounty': 'cancelled'},
            'work_submitted': {
                'payout_bounty': 'done',
                'cancel_bounty': 'cancelled'},
        },
        'cooperative': {
            'open': {
                'accept_worker': 'work_started',
                'cancel_bounty': 'cancelled'},
            'work_started': {
                'submit_work': 'work_submitted',
                'stop_work': 'open_bounty',
                'cancel_bounty': 'cancelled'},
            'work_submitted': {
                'close_bounty': 'done',
                'cancel_bounty': 'cancelled'},
        },
        'contest': {
            'open': {
                'payout_bounty': 'done',
                'cancel_bounty': 'cancelled'}
        }
    }


    def handle_event(self, event):
        """Handle a new BountyEvent, and potentially change state"""
        next_state = self.EVENT_HANDLERS.get(self.project_type, {}).get(self.bounty_state, {}).get(event.event_type)
        if next_state:
            self.bounty_state = next_state
            self.save()

    @property
    def is_bounties_network(self):
        if self.web3_type == 'bounties_network':
            return True
        return False

    @property
    def latest_activity(self):
        activity = Activity.objects.filter(bounty=self.pk).order_by('-pk')
        if activity.exists():
            from dashboard.router import ActivitySerializer
            return ActivitySerializer(activity.first()).data
        return None

    @property
    def profile_pairs(self):
        profile_handles = []

        for profile in self.interested.select_related('profile').all().order_by('pk'):
            profile_handles.append((profile.profile.handle, profile.profile.absolute_url))

        return profile_handles

    def get_absolute_url(self):
        """Get the absolute URL for the Bounty.

        Returns:
            str: The absolute URL for the Bounty.

        """
        return settings.BASE_URL + self.get_relative_url(preceding_slash=False)

    def get_relative_url(self, preceding_slash=True):
        """Get the relative URL for the Bounty.

        Attributes:
            preceding_slash (bool): Whether or not to include a preceding slash.

        Returns:
            str: The relative URL for the Bounty.

        """
        try:
            _org_name = org_name(self.github_url)
            _issue_num = int(issue_number(self.github_url))
            _repo_name = repo_name(self.github_url)
            return f"{'/' if preceding_slash else ''}issue/{_org_name}/{_repo_name}/{_issue_num}/{self.standard_bounties_id}"
        except Exception:
            return f"{'/' if preceding_slash else ''}funding/details?url={self.github_url}"

    def get_canonical_url(self):
        """Get the canonical URL of the Bounty for SEO purposes.

        Returns:
            str: The canonical URL of the Bounty.

        """
        _org_name = org_name(self.github_url)
        _repo_name = repo_name(self.github_url)
        _issue_num = int(issue_number(self.github_url))
        return settings.BASE_URL.rstrip('/') + reverse('issue_details_new2', kwargs={'ghuser': _org_name, 'ghrepo': _repo_name, 'ghissue': _issue_num})

    def get_natural_value(self):
        token = addr_to_token(self.token_address)
        if not token:
            return 0
        decimals = token.get('decimals', 0)
        return float(self.value_in_token) / 10**decimals

    @property
    def no_of_applicants(self):
        return self.interested.count()

    @property
    def has_applicant(self):
        """Filter results by bounties that have applicants."""
        return self.prefetch_related('activities') \
            .filter(
                activities__activity_type='worker_applied',
                activities__needs_review=False,
            )

    @property
    def warned(self):
        """Filter results by bounties that have been warned for inactivity."""
        return self.prefetch_related('activities') \
            .filter(
                activities__activity_type='bounty_abandonment_warning',
                activities__needs_review=True,
            )

    @property
    def escalated(self):
        """Filter results by bounties that have been escalated for review."""
        return self.prefetch_related('activities') \
            .filter(
                activities__activity_type='bounty_abandonment_escalation_to_mods',
                activities__needs_review=True,
            )

    @property
    def url(self):
        return self.get_absolute_url()

    @property
    def canonical_url(self):
        return self.get_canonical_url()

    def snooze_url(self, num_days):
        """Get the bounty snooze URL.

        Args:
            num_days (int): The number of days to snooze the Bounty.

        Returns:
            str: The snooze URL based on the provided number of days.

        """
        return f'{self.get_absolute_url()}?snooze={num_days}'

    def approve_worker_url(self, worker):
        """Get the bounty work approval URL.

        Args:
            worker (string): The handle to approve

        Returns:
            str: The work approve URL based on the worker name

        """
        return f'{self.get_absolute_url()}?mutate_worker_action=approve&worker={worker}'

    def reject_worker_url(self, worker):
        """Get the bounty work rejection URL.

        Args:
            worker (string): The handle to reject

        Returns:
            str: The work reject URL based on the worker name

        """
        return f'{self.get_absolute_url()}?mutate_worker_action=reject&worker={worker}'

    @property
    def can_submit_after_expiration_date(self):
        if self.is_legacy:
            # legacy bounties could submit after expiration date
            return True

        # standardbounties
        contract_deadline = self.raw_data.get('contract_deadline')
        ipfs_deadline = self.raw_data.get('ipfs_deadline')
        if not ipfs_deadline:
            # if theres no expiry date in the payload, then expiration date is not mocked, and one cannot submit after expiration date
            return False

        # if contract_deadline > ipfs_deadline, then by definition, can be submitted after expiry date
        return contract_deadline > ipfs_deadline

    @property
    def title_or_desc(self):
        """Return the title of the issue."""
        if not self.title:
            title = self.fetch_issue_item('title') or self.github_url
            return title
        return self.title

    @property
    def issue_description_text(self):
        import re
        tag_re = re.compile(r'(<!--.*?-->|<[^>]*>)')
        return tag_re.sub('', self.issue_description).strip()

    @property
    def github_issue_number(self):
        try:
            return int(issue_number(self.github_url))
        except Exception:
            return None

    @property
    def org_name(self):
        return self.github_org_name

    @property
    def org_profile(self):
        if not self.org_name:
            return None
        profiles = Profile.objects.filter(handle=self.org_name.lower())
        if profiles.exists():
            return profiles.first()
        return None

    @property
    def org_display_name(self): # TODO: Remove POST ORGS
        if self.admin_override_org_name:
            return self.admin_override_org_name
        return org_name(self.github_url)

    @property
    def github_org_name(self):
        try:
            return org_name(self.github_url)
        except Exception:
            return None

    @property
    def github_repo_name(self):
        try:
            return repo_name(self.github_url)
        except Exception:
            return None

    def is_hunter(self, handle):
        """Determine whether or not the profile is the bounty hunter.

        Args:
            handle (str): The profile handle to be compared.

        Returns:
            bool: Whether or not the user is the bounty hunter.

        """
        return any(profile.fulfiller_github_username == handle for profile in self.fulfillments.all())

    def is_fulfiller(self, handle):
        """Determine whether or not the profile is the bounty is_fulfiller.

        Args:
            handle (str): The profile handle to be compared.

        Returns:
            bool: Whether or not the user is the bounty is_fulfiller.

        """
        return any(profile.fulfiller_github_username == handle for profile in self.fulfillments.filter(accepted=True).all())

    def is_funder(self, handle):
        """Determine whether or not the profile is the bounty funder.

        Args:
            handle (str): The profile handle to be compared.

        Returns:
            bool: Whether or not the user is the bounty funder.

        """
        return handle.lower().lstrip('@') == self.bounty_owner_github_username.lower().lstrip('@')

    def has_started_work(self, handle, pending=False):
        """Determine whether or not the profile has started work

        Args:
            handle (str): The profile handle to be compared.

        Returns:
            bool: Whether or not the user has started work.

        """
        return self.interested.filter(pending=pending, profile__handle=handle.lower()).exists()

    @property
    def absolute_url(self):
        return self.get_absolute_url()

    @property
    def avatar_url(self):
        return self.get_avatar_url(False)

    @property
    def avatar_url_w_gitcoin_logo(self):
        return self.get_avatar_url(True)

    def get_avatar_url(self, gitcoin_logo_flag=False):
        """Return the local avatar URL."""

        if self.admin_override_org_logo:
            return self.admin_override_org_logo.url

        org_name = self.github_org_name
        gitcoin_logo_flag = "/1" if gitcoin_logo_flag else ""
        if org_name:
            return f"{settings.BASE_URL}dynamic/avatar/{org_name}{gitcoin_logo_flag}"
        return f"{settings.BASE_URL}funding/avatar?repo={self.github_url}&v=3"

    @property
    def keywords(self):
        try:
            return self.metadata.get('issueKeywords', False)
        except Exception:
            return False

    @property
    def keywords_list(self):
        keywords = self.keywords
        if not keywords:
            return []
        else:
            try:
                return [keyword.strip() for keyword in keywords.split(",")]
            except AttributeError:
                return []

    @property
    def fulfillers_handles(self):
        bounty_fulfillers = self.fulfillments.filter(accepted=True).values_list('profile__handle', flat=True)
        tip_fulfillers = self.tips.values_list('username', flat=True)
        return list(bounty_fulfillers) + list(tip_fulfillers)

    @property
    def now(self):
        """Return the time now in the current timezone."""
        return timezone.now()

    @property
    def past_expiration_date(self):
        """Return true IFF issue is past expiration date"""
        return timezone.localtime().replace(tzinfo=None) > self.expires_date.replace(tzinfo=None)

    @property
    def past_hard_expiration_date(self):
        """Return true IFF issue is past smart contract expiration date
        and therefore cannot ever be claimed again"""
        return self.past_expiration_date and not self.can_submit_after_expiration_date

    @property
    def status(self):
        """Determine the status of the Bounty.

        Raises:
            Exception: Catch whether or not any exception is encountered and
                return unknown for status.

        Returns:
            str: The status of the Bounty.

        """
        if self.override_status:
            return self.override_status
        if self.is_legacy:
            return self.idx_status

        # standard bounties
        is_traditional_bounty_type = self.project_type == 'traditional'
        try:
            has_tips = self.tips.filter(is_for_bounty_fulfiller=False).send_happy_path().exists()
            if has_tips and is_traditional_bounty_type and not self.is_open :
                return 'done'
            if not self.is_open:
                if self.accepted:
                    return 'done'
                elif self.past_hard_expiration_date:
                    return 'expired'
                elif has_tips:
                    return 'done'
                # If its not expired or done, and no tips, it must be cancelled.
                return 'cancelled'
            # per https://github.com/gitcoinco/web/pull/1098 ,
            # cooperative/contest are open no matter how much started/submitted work they have
            if self.pk and self.project_type in ['contest', 'cooperative']:
                return 'open'
            if self.num_fulfillments == 0:
                if self.pk and self.interested.filter(pending=False).exists():
                    return 'started'
                elif self.is_reserved:
                    return 'reserved'
                return 'open'
            return 'submitted'
        except Exception as e:
            logger.warning(e)
            return 'unknown'

    @property
    def get_value_true(self):
        return self.get_natural_value()

    @property
    def get_value_in_eth(self):
        if self.token_name == 'ETH':
            return self.value_in_token / 10**18
        try:
            return convert_amount(self.value_true, self.token_name, 'ETH')
        except Exception:
            return None

    @property
    def get_value_in_usdt_now(self):
        return self.value_in_usdt_at_time(None)

    @property
    def get_value_in_usdt(self):
        if self.status in self.OPEN_STATUSES:
            return self.value_in_usdt_now
        return self.value_in_usdt_then

    @property
    def value_in_usdt_then(self):
        return self.value_in_usdt_at_time(self.web3_created)

    def value_in_usdt_at_time(self, at_time):
        decimals = 10 ** 18
        if self.token_name == 'USDT':
            return float(self.value_in_token / 10 ** 6)
        if self.token_name in settings.STABLE_COINS:
            return float(self.value_in_token / 10 ** 18)
        try:
            return round(float(convert_amount(self.value_true, self.token_name, 'USDT', at_time)), 2)
        except ConversionRateNotFoundError:
            try:
                in_eth = round(float(convert_amount(self.value_true, self.token_name, 'ETH', at_time)), 2)
                return round(float(convert_amount(in_eth, 'USDT', 'USDT', at_time)), 2)
            except ConversionRateNotFoundError:
                return None

    @property
    def token_value_in_usdt_now(self):
        if self.token_name in settings.STABLE_COINS:
            return 1
        try:
            return round(convert_token_to_usdt(self.token_name), 2)
        except ConversionRateNotFoundError:
            return None

    @property
    def token_value_in_usdt_then(self):
        try:
            return round(convert_token_to_usdt(self.token_name, self.web3_created), 2)
        except ConversionRateNotFoundError:
            return None

    @property
    def get_token_value_in_usdt(self):
        if self.status in self.OPEN_STATUSES:
            return self.token_value_in_usdt_now
        return self.token_value_in_usdt_then

    @property
    def get_token_value_time_peg(self):
        if self.status in self.OPEN_STATUSES:
            return timezone.now()
        return self.web3_created

    @property
    def desc(self):
        return f"{naturaltime(self.web3_created)} {self.idx_project_length} {self.bounty_type} {self.experience_level}"

    @property
    def turnaround_time_accepted(self):
        try:
            return (self.get_fulfillment_accepted_on - self.web3_created).total_seconds()
        except Exception:
            return None

    @property
    def turnaround_time_started(self):
        try:
            return (self.get_fulfillment_started_on - self.web3_created).total_seconds()
        except Exception:
            return None

    @property
    def turnaround_time_submitted(self):
        try:
            return (self.get_fulfillment_submitted_on - self.web3_created).total_seconds()
        except Exception:
            return None

    @property
    def get_fulfillment_accepted_on(self):
        try:
            return self.fulfillments.filter(accepted=True).first().accepted_on
        except Exception:
            return None

    @property
    def get_fulfillment_submitted_on(self):
        try:
            return self.fulfillments.first().created_on
        except Exception:
            return None

    @property
    def get_fulfillment_started_on(self):
        try:
            return self.interested.first().created
        except Exception:
            return None

    @property
    def hourly_rate(self):
        try:
            hours_worked = self.fulfillments.filter(accepted=True).first().fulfiller_hours_worked
            return float(self.value_in_usdt) / float(hours_worked)
        except Exception:
            return None

    @property
    def is_legacy(self):
        """Determine if the Bounty is legacy based on sunset date.

        Todo:
            * Remove this method following legacy bounty sunsetting.

        Returns:
            bool: Whether or not the Bounty is using the legacy contract.

        """
        return (self.web3_type == 'legacy_gitcoin')

    def get_github_api_url(self):
        """Get the Github API URL associated with the bounty.

        Returns:
            str: The Github API URL associated with the issue.

        """
        from urllib.parse import urlparse
        if self.github_url.lower()[:19] != 'https://github.com/':
            return ''
        url_path = urlparse(self.github_url).path
        return 'https://api.github.com/repos' + url_path

    def fetch_issue_item(self, item_type='body'):
        """Fetch the item type of an issue.

        Args:
            type (str): The github API response body item to be fetched.

        Returns:
            str: The item content.

        """
        github_url = self.get_github_api_url()
        if github_url:
            issue_description = requests.get(github_url, auth=_AUTH)
            if issue_description.status_code == 200:
                item = issue_description.json().get(item_type, '')
                if item_type == 'body' and item:
                    self.issue_description = item
                elif item_type == 'title' and item:
                    self.title = item
                self.save()
                return item
        return ''

    def fetch_issue_comments(self, save=True):
        """Fetch issue comments for the associated Github issue.

        Args:
            save (bool): Whether or not to save the Bounty after fetching.

        Returns:
            dict: The comments data dictionary provided by Github.

        """
        if self.github_url.lower()[:19] != 'https://github.com/':
            return []

        parsed_url = urlsplit(self.github_url)
        try:
            github_user, github_repo, _, github_issue = parsed_url.path.split('/')[1:5]
        except ValueError:
            logger.info(f'Invalid github url for Bounty: {self.pk} -- {self.github_url}')
            return []
        comments = get_issue_comments(github_user, github_repo, github_issue)
        if isinstance(comments, dict) and comments.get('message', '') == 'Not Found':
            logger.info(f'Bounty {self.pk} contains an invalid github url {self.github_url}')
            return []
        comment_count = 0
        for comment in comments:
            if (isinstance(comment, dict) and comment.get('user', {}).get('login', '') not in settings.IGNORE_COMMENTS_FROM):
                comment_count += 1
        self.github_comments = comment_count
        if comment_count:
            comment_times = [datetime.strptime(comment['created_at'], '%Y-%m-%dT%H:%M:%SZ') for comment in comments]
            max_comment_time = max(comment_times)
            max_comment_time = max_comment_time.replace(tzinfo=pytz.utc)
            self.last_comment_date = max_comment_time
        if save:
            self.save()
        return comments

    @property
    def next_bounty(self):
        if self.current_bounty:
            return None
        try:
            return Bounty.objects.filter(standard_bounties_id=self.standard_bounties_id, created_on__gt=self.created_on).order_by('created_on').first()
        except Exception:
            return None

    @property
    def prev_bounty(self):
        try:
            return Bounty.objects.filter(standard_bounties_id=self.standard_bounties_id, created_on__lt=self.created_on).order_by('-created_on').first()
        except Exception:
            return None

    # returns true if this bounty was active at _time
    def was_active_at(self, _time):
        if _time < self.web3_created:
            return False
        if _time < self.created_on:
            return False
        next_bounty = self.next_bounty
        if next_bounty is None:
            return True
        if next_bounty.created_on > _time:
            return True
        return False

    def action_urls(self):
        """Provide URLs for bounty related actions.

        Returns:
            dict: A dictionary of action URLS for this bounty.

        """
        params = f'pk={self.pk}&network={self.network}'
        urls = {}
        for item in ['fulfill', 'increase', 'accept', 'cancel', 'payout', 'advanced_payout', 'invoice', ]:
            urls.update({item: f'/issue/{item}?{params}'})
        return urls

    def is_notification_eligible(self, var_to_check=True):
        """Determine whether or not a notification is eligible for transmission outside of production.

        Returns:
            bool: Whether or not the Bounty is eligible for outbound notifications.

        """
        if not var_to_check or self.get_natural_value() < 0.0001 or (
           self.network != settings.ENABLE_NOTIFICATIONS_ON_NETWORK):
            return False
        if self.network == 'mainnet' and (settings.DEBUG or settings.ENV != 'prod'):
            return False
        if (settings.DEBUG or settings.ENV != 'prod') and settings.GITHUB_API_USER != self.github_org_name:
            return False

        return True

    @property
    def is_project_type_fulfilled(self):
        """Determine whether or not the Project Type is currently fulfilled.

        Todo:
            * Add remaining Project Type fulfillment handling.

        Returns:
            bool: Whether or not the Bounty Project Type is fully staffed.

        """
        fulfilled = False
        if self.project_type == 'traditional':
            fulfilled = self.interested.filter(pending=False).exists()
        return fulfilled

    @property
    def needs_review(self):
        if self.activities.filter(needs_review=True).exists():
            return True
        return False

    @property
    def github_issue_state(self):
        current_github_state = self.github_issue_details.get('state') if self.github_issue_details else None
        if not current_github_state:
            try:
                _org_name = org_name(self.github_url)
                _repo_name = repo_name(self.github_url)
                _issue_num = issue_number(self.github_url)
                gh_issue_details = get_gh_issue_details(_org_name, _repo_name, int(_issue_num))
                if gh_issue_details:
                    self.github_issue_details = gh_issue_details
                    self.save()
                    current_github_state = self.github_issue_details.get('state', 'open')
            except Exception as e:
                logger.info(e)
                return 'open'
        return current_github_state

    @property
    def is_issue_closed(self):
        if self.github_issue_state == 'closed':
            return True
        return False

    @property
    def tips(self):
        """Return the tips associated with this bounty."""
        try:
            return Tip.objects.filter(github_url__iexact=self.github_url, network=self.network).order_by('-created_on')
        except:
            return Tip.objects.none()

    @property
    def bulk_payout_tips(self):
        """Return the Bulk payout tips associated with this bounty."""
        queryset = self.tips.filter(is_for_bounty_fulfiller=False, metadata__is_clone__isnull=True)
        return (queryset.filter(from_address=self.bounty_owner_address) |
                queryset.filter(from_name=self.bounty_owner_github_username))

    @property
    def paid(self):
        """Return list of users paid for this bounty."""
        if self.status != 'done':
            return []  # to save the db hits

        return_list = []
        for fulfillment in self.fulfillments.filter(accepted=True):
            if fulfillment.fulfiller_github_username:
                return_list.append(fulfillment.fulfiller_github_username)
        for tip in self.tips.send_happy_path():
            if tip.username:
                return_list.append(tip.username)
        return list(set(return_list))

    @property
    def additional_funding_summary(self):
        """Return a dict describing the additional funding from crowdfunding that this object has"""
        ret = {}
        for tip in self.tips.filter(is_for_bounty_fulfiller=True).send_happy_path():
            token = tip.tokenName
            obj = ret.get(token, {})

            if not obj:
                obj['amount'] = 0.0

                conversion_rate = ConversionRate.objects.filter(
                    from_currency=token,
                    to_currency='USDT',
                ).order_by('-timestamp').first()

                if conversion_rate:
                    obj['ratio'] = (float(conversion_rate.to_amount) / float(conversion_rate.from_amount))
                    obj['timestamp'] = conversion_rate.timestamp
                else:
                    obj['ratio'] = 0.0
                    obj['timestamp'] = datetime.now()

                ret[token] = obj

            obj['amount'] += tip.amount_in_whole_units
        return ret

    @property
    def additional_funding_summary_sentence(self):
        afs = self.additional_funding_summary
        tokens = afs.keys()

        if not tokens:
            return ''

        items = []
        usd_value = 0.0

        for token_name in tokens:
            obj = afs[token_name]
            ratio = obj['ratio']
            amount = obj['amount']
            usd_value += amount * ratio
            items.append(f"{amount} {token_name}")

        sentence = ", ".join(items)

        if usd_value:
            sentence += f" worth {usd_value} USD"

        return sentence

    @property
    def reserved_for_user_handle(self):
        if self.bounty_reserved_for_user:
            return self.bounty_reserved_for_user.handle
        return ''

    @reserved_for_user_handle.setter
    def reserved_for_user_handle(self, handle):
        profile = None

        if handle:
            try:
                profile = Profile.objects.filter(handle=handle.lower()).first()
            except:
                logger.warning(f'reserved_for_user_handle: Unknown handle: ${handle}')

        self.bounty_reserved_for_user = profile

    @property
    def can_remarket(self):
        result = True

        if self.remarketed_count and self.remarketed_count >= 2:
            result = False

        if self.last_remarketed:
            minimum_wait_after_remarketing = self.last_remarketed + timezone.timedelta(minutes=settings.MINUTES_BETWEEN_RE_MARKETING)
            if timezone.now() < minimum_wait_after_remarketing:
                result = False

        if self.interested.count() > 0:
            result = False

        return result

    @property
    def is_reserved(self):
        if self.bounty_reserved_for_user and self.reserved_for_user_from:
            if timezone.now() < self.reserved_for_user_from:
                return False

            if self.reserved_for_user_expiration and timezone.now() > self.reserved_for_user_expiration:
                return False

            return True

    @property
    def total_reserved_length_label(self):
        if self.bounty_reserved_for_user and self.reserved_for_user_from:
            if self.reserved_for_user_expiration is None:
                return 'indefinitely'

            if self.reserved_for_user_from == self.reserved_for_user_expiration:
                return ''

            delta = self.reserved_for_user_expiration - self.reserved_for_user_from
            days = delta.days

            if days > 0:
                if days % 7 == 0:
                    if days == 7:
                        return '1 week'
                    else:
                        weeks = int(days / 7)
                        return f'{weeks} weeks'

                if days == 1:
                    return '1 day'
                else:
                    return f'{days} days'
            else:
                hours = int(int(delta.total_seconds()) / 3600)
                if hours == 1:
                    return '1 hour'
                else:
                    return f'{hours} hours'
        else:
            return ''


class BountyEvent(SuperModel):
    """An Event taken by a user, which may change the state of a Bounty"""

    EVENT_TYPES = (
        ('accept_worker', 'Accept Worker'),
        ('cancel_bounty', 'Cancel Bounty'),
        ('submit_work', 'Submit Work'),
        ('stop_work', 'Stop Work'),
        ('express_interest', 'Express Interest'),
        ('payout_bounty', 'Payout Bounty'),
        ('expire_bounty', 'Expire Bounty'),
        ('extend_expiration', 'Extend Expiration'),
        ('close_bounty', 'Close Bounty'),
        ('worker_paid', 'Worker Paid')
    )

    bounty = models.ForeignKey('dashboard.Bounty', on_delete=models.CASCADE,
        related_name='events')
    created_by = models.ForeignKey('dashboard.Profile',
        on_delete=models.SET_NULL, related_name='events', blank=True, null=True)
    event_type = models.CharField(max_length=50, choices=EVENT_TYPES)
    metadata = JSONField(default=dict, blank=True)


class BountyFulfillmentQuerySet(models.QuerySet):
    """Handle the manager queryset for BountyFulfillments."""

    def accepted(self):
        """Filter results to accepted bounty fulfillments."""
        return self.filter(accepted=True)

    def submitted(self):
        """Exclude results that have not been submitted."""
        return self.exclude(fulfiller_address='0x0000000000000000000000000000000000000000')

class BountyFulfillment(SuperModel):
    """The structure of a fulfillment on a Bounty."""

    PAYOUT_STATUS = [
        ('expired', 'expired'),
        ('pending', 'pending'),
        ('done', 'done'),
    ]

    PAYOUT_TYPE = [
        ('bounties_network', 'bounties_network'),
        ('qr', 'qr'),
        ('fiat', 'fiat'),
        ('web3_modal', 'web3_modal')
    ]

    TENANT = [
        ('ETH', 'ETH'),
        ('ETC', 'ETC'),
        ('ZIL', 'ZIL'),
        ('CELO', 'CELO'),
        ('PYPL', 'PYPL')
    ]

    bounty = models.ForeignKey(Bounty, related_name='fulfillments', on_delete=models.CASCADE, help_text="the bounty against which the fulfillment is made")

    # TODO: RENAME
    fulfillment_id = models.IntegerField(null=True, blank=True, help_text="bounty's fulfillment number")

    # TODO: RETIRE
    fulfiller_metadata = JSONField(default=dict, blank=True)

    fulfiller_address = models.CharField(max_length=50, null=True, blank=True, help_text="address to which amount is credited")
    funder_address = models.CharField(max_length=50, null=True, blank=True, help_text="address from which amount is deducted")

    # TODO: rename to fulfiller_profile
    profile = models.ForeignKey('dashboard.Profile', related_name='fulfilled', on_delete=models.CASCADE, null=True, help_text="fulfillers's profile")
    funder_profile = models.ForeignKey('dashboard.Profile', null=True, blank=True, on_delete=models.CASCADE, help_text="funder's profile")


    # TODO: rename to hours_worked
    fulfiller_hours_worked = models.DecimalField(null=True, blank=True, decimal_places=2, max_digits=50)
    # TODO: rename to submission_url
    fulfiller_github_url = models.CharField(max_length=255, blank=True, null=True)
    funder_last_notified_on = models.DateTimeField(null=True, blank=True)

    accepted = models.BooleanField(default=False, help_text="has the fulfillment been accepted by the funder")
    accepted_on = models.DateTimeField(null=True, blank=True, help_text="date when the fulfillment was accepted by the funder")

    payout_type = models.CharField(max_length=20, null=True, blank=True, choices=PAYOUT_TYPE, help_text="payment type used to make the payment")
    tenant = models.CharField(max_length=10, null=True, blank=True, choices=TENANT, help_text="specific tenant type under the payout_type")

    funder_identifier = models.CharField(max_length=50, null=True, blank=True, help_text="unique funder identifier used by when payout_type is fiat")
    fulfiller_identifier = models.CharField(max_length=50, null=True, blank=True, help_text="unique fulfiller identifier used by when payout_type is fiat")

    token_name = models.CharField(max_length=10, blank=True, help_text="token/currency in which the payout is done")
    payout_tx_id = models.CharField(default="0x0", max_length=255, blank=True, help_text="transaction id")
    payout_status = models.CharField(max_length=10, choices=PAYOUT_STATUS, blank=True, help_text="payment status")
    payout_amount = models.DecimalField(null=True, blank=True, decimal_places=4, max_digits=50, help_text="amount being paid out by funder")

    def __str__(self):
        """Define the string representation of BountyFulfillment.

        Returns:
            str: The string representation of the object.

        """
        return f'BountyFulfillment ID: ({self.pk}) - Bounty ID: ({self.bounty.pk})'


    @property
    def fulfiller_email(self):
        if self.profile:
            return self.profile.email
        return None


    @property
    def fulfiller_github_username(self):
        if self.profile:
            return self.profile.handle
        return None


    @property
    def should_hide(self):
        return self.fulfiller_github_username in settings.BLOCKED_USERS


    @property
    def to_json(self):
        """Define the JSON representation of BountyFulfillment.

        Returns:
            dict: A JSON representation of BountyFulfillment.

        """
        return {
            'address': self.fulfiller_address,
            'bounty_id': self.bounty.pk,
            'email': self.fulfiller_email,
            'githubUsername': self.fulfiller_github_username,
            'payout_status': self.payout_status,
            'payout_amount': self.payout_amount,
            'token_name': self.token_name,
            'payout_tx_id': self.payout_tx_id
        }


class BountySyncRequest(SuperModel):
    """Define the structure for bounty syncing."""

    github_url = models.URLField()
    processed = models.BooleanField()


class Subscription(SuperModel):

    email = models.EmailField(max_length=255)
    raw_data = models.TextField()
    ip = models.CharField(max_length=50)

    def __str__(self):
        return f"{self.email} {self.created_on}"


class SendCryptoAssetQuerySet(models.QuerySet):
    """Handle the manager queryset for SendCryptoAsset."""

    def send_success(self):
        """Filter results down to successful sends only."""
        return self.filter(tx_status='success').exclude(txid='')

    def not_submitted(self):
        """Filter results down to not submitted results only."""
        return self.filter(tx_status='not_subed')

    def send_pending(self):
        """Filter results down to pending sends only."""
        return self.filter(Q(tx_status='pending') | Q(txid='pending_celery')).exclude(txid='')

    def send_happy_path(self):
        """Filter results down to pending/success sends only."""
        return self.filter(Q(tx_status__in=['pending', 'success']) | Q(txid='pending_celery')).exclude(txid='')

    def send_fail(self):
        """Filter results down to failed sends only."""
        return self.filter(Q(txid='') | Q(tx_status__in=['dropped', 'unknown', 'na', 'error']))

    def receive_success(self):
        """Filter results down to successful receives only."""
        return self.filter(receive_tx_status='success').exclude(receive_txid='')

    def receive_pending(self):
        """Filter results down to pending receives only."""
        return self.filter(receive_tx_status='pending').exclude(receive_txid='')

    def receive_happy_path(self):
        """Filter results down to pending receives only."""
        return self.filter(receive_tx_status__in=['pending', 'success']).exclude(receive_txid='')

    def receive_fail(self):
        """Filter results down to failed receives only."""
        return self.filter(Q(receive_txid='') | Q(receive_tx_status__in=['dropped', 'unknown', 'na', 'error']))


class SendCryptoAsset(SuperModel):
    """Abstract Base Class to handle the model for both Tips and Kudos."""

    TX_STATUS_CHOICES = (
        ('na', 'na'),  # not applicable
        ('pending', 'pending'),
        ('success', 'success'),
        ('error', 'error'),
        ('unknown', 'unknown'),
        ('dropped', 'dropped'),
        ('not_subed', 'not_subed'), # not submitted to chain yet
    )

    web3_type = models.CharField(max_length=50, default='v3')
    emails = JSONField(blank=True)
    url = models.CharField(max_length=255, default='', blank=True)
    primary_email = models.CharField(max_length=255, default='', blank=True)
    tokenName = models.CharField(max_length=255, default='ETH')
    tokenAddress = models.CharField(max_length=255, blank=True)
    amount = models.DecimalField(default=1, decimal_places=4, max_digits=50)
    comments_public = models.TextField(default='', blank=True)
    ip = models.CharField(max_length=50)
    github_url = models.URLField(null=True, blank=True)
    from_name = models.CharField(max_length=255, default='', blank=True)
    from_email = models.CharField(max_length=255, default='', blank=True)
    from_username = models.CharField(max_length=255, default='', blank=True)
    username = models.CharField(max_length=255, default='', blank=True)  # to username
    network = models.CharField(max_length=255, default='')
    txid = models.CharField(max_length=255, default='')
    receive_txid = models.CharField(max_length=255, default='', blank=True)
    received_on = models.DateTimeField(null=True, blank=True)
    from_address = models.CharField(max_length=255, default='', blank=True)
    receive_address = models.CharField(max_length=255, default='', blank=True)
    metadata = JSONField(default=dict, blank=True)
    is_for_bounty_fulfiller = models.BooleanField(
        default=False,
        help_text='If this option is chosen, this tip will be automatically paid to the bounty'
                  ' fulfiller, not self.usernameusername.',
    )

    tx_status = models.CharField(max_length=9, choices=TX_STATUS_CHOICES, default='na', db_index=True)
    receive_tx_status = models.CharField(max_length=9, choices=TX_STATUS_CHOICES, default='na', db_index=True)
    tx_time = models.DateTimeField(null=True, blank=True)
    receive_tx_time = models.DateTimeField(null=True, blank=True)

    # QuerySet Manager
    objects = SendCryptoAssetQuerySet.as_manager()

    class Meta:
        abstract = True

    def __str__(self):
        """Return the string representation for a tip."""
        if self.web3_type == 'yge':
            return f"({self.network}) - {self.status}{' ORPHAN' if not self.emails else ''} " \
               f"{self.amount} {self.tokenName} to {self.username} from {self.from_name or 'NA'}, " \
               f"created: {naturalday(self.created_on)}, expires: {naturalday(self.expires_date)}"
        status = 'funded' if self.txid else 'not funded'
        status = status if not self.receive_txid else 'received'
        return f"({self.web3_type}) {status} {self.amount} {self.tokenName} to {self.username} from {self.from_name or 'NA'}"

    # TODO: DRY
    def get_natural_value(self):
        if self.tokenAddress == '0x0':
            return self.amount
        token = addr_to_token(self.tokenAddress)
        decimals = token['decimals']
        return float(self.amount) / 10**decimals

    @property
    def value_true(self):
        return self.get_natural_value()

    @property
    def amount_in_wei(self):
        token = addr_to_token(self.tokenAddress)
        decimals = token['decimals'] if token else 18
        return float(self.amount) * 10**decimals

    @property
    def amount_in_whole_units(self):
        return float(self.amount)

    @property
    def org_name(self):
        try:
            return org_name(self.github_url)
        except Exception:
            return None

    @property
    def org_profile(self):
        if not self.org_name:
            return None
        profiles = Profile.objects.filter(handle=self.org_name.lower())
        if profiles.count():
            return profiles.first()
        return None

    # TODO: DRY
    @property
    def value_in_eth(self):
        if self.tokenName == 'ETH':
            return self.amount
        try:
            return convert_amount(self.amount, self.tokenName, 'ETH')
        except Exception:
            return None

    @property
    def value_in_usdt_now(self):
        return self.value_in_usdt_at_time(None)

    @property
    def value_in_usdt(self):
        return self.value_in_usdt_then

    @property
    def value_in_usdt_then(self):
        return self.value_in_usdt_at_time(self.created_on)

    @property
    def token_value_in_usdt_now(self):
        try:
            return round(convert_token_to_usdt(self.tokenName), 2)
        except ConversionRateNotFoundError:
            return None

    @property
    def token_value_in_usdt_then(self):
        try:
            return round(convert_token_to_usdt(self.tokenName, self.created_on), 2)
        except ConversionRateNotFoundError:
            return None

    def value_in_usdt_at_time(self, at_time):
        decimals = 1
        if self.tokenName in settings.STABLE_COINS:
            return float(self.amount)
        try:
            return round(float(convert_amount(self.amount, self.tokenName, 'USDT', at_time)) / decimals, 2)
        except ConversionRateNotFoundError:
            try:
                in_eth = convert_amount(self.amount, self.tokenName, 'ETH', at_time)
                return round(float(convert_amount(in_eth, 'ETH', 'USDT', at_time)) / decimals, 2)
            except ConversionRateNotFoundError:
                return None

    @property
    def status(self):
        if self.receive_txid:
            return "RECEIVED"
        return "PENDING"

    @property
    def github_org_name(self):
        try:
            return org_name(self.github_url)
        except Exception:
            return None

    def is_notification_eligible(self, var_to_check=True):
        """Determine whether or not a notification is eligible for transmission outside of production.

        Returns:
            bool: Whether or not the Tip is eligible for outbound notifications.

        """
        if not var_to_check or self.network != settings.ENABLE_NOTIFICATIONS_ON_NETWORK:
            return False
        if self.network == 'mainnet' and (settings.DEBUG or settings.ENV != 'prod'):
            return False
        if (settings.DEBUG or settings.ENV != 'prod') and settings.GITHUB_API_USER != self.github_org_name:
            return False
        return True

    def update_tx_status(self):
        """ Updates the tx status according to what infura says about the tx

        """
<<<<<<< HEAD
        from dashboard.utils import get_tx_status
        from economy.tx import getReplacedTX
        self.tx_status, self.tx_time = get_tx_status(self.txid, self.network, self.created_on)

        #handle scenario in which a txn has been replaced
        if self.tx_status in ['pending', 'dropped', 'unknown', '']:
            new_tx = getReplacedTX(self.txid)
            if new_tx:
                self.txid = new_tx
=======
        try:
            from dashboard.utils import get_tx_status
            from economy.tx import getReplacedTX
            self.tx_status, self.tx_time = get_tx_status(self.txid, self.network, self.created_on)
>>>>>>> e0d10c8b

            #handle scenario in which a txn has been replaced
            if self.tx_status in ['pending', 'dropped', 'unknown', '']:
                new_tx = getReplacedTX(self.txid)
                if new_tx:
                    self.txid = new_tx

            return bool(self.tx_status)
        except:
            self.tx_status = 'error'
            return False

    def update_receive_tx_status(self):
        """ Updates the receive tx status according to what infura says about the receive tx

        """
        from dashboard.utils import get_tx_status
        self.receive_tx_status, self.receive_tx_time = get_tx_status(self.receive_txid, self.network, self.created_on)
        return bool(self.receive_tx_status)

    @property
    def bounty(self):
        try:
            return Bounty.objects.current().filter(
                github_url__iexact=self.github_url,
                network=self.network).order_by('-web3_created').first()
        except Bounty.DoesNotExist:
            return None


class Tip(SendCryptoAsset):
    """ Inherit from SendCryptoAsset base class, and extra fields that are needed for Tips. """
    expires_date = models.DateTimeField(null=True, blank=True)
    comments_priv = models.TextField(default='', blank=True)
    recipient_profile = models.ForeignKey(
        'dashboard.Profile', related_name='received_tips', on_delete=models.SET_NULL, null=True, blank=True
    )
    sender_profile = models.ForeignKey(
        'dashboard.Profile', related_name='sent_tips', on_delete=models.SET_NULL, null=True, blank=True
    )

    @property
    def is_programmatic_comment(self):
        if 'activity:' in self.comments_priv:
            return True
        if 'comment:' in self.comments_priv:
            return True

    @property
    def attached_object(self):
        if not self.comments_priv:
            return None
        if 'activity:' in self.comments_priv:
            pk = self.comments_priv.split(":")[1]
            obj = Activity.objects.get(pk=pk)
            return obj
        if 'comment:' in self.comments_priv:
            pk = self.comments_priv.split(":")[1]
            from townsquare.models import Comment
            obj = Comment.objects.get(pk=pk)
            return obj

    def trigger_townsquare(instance):
        if instance.network == 'mainnet' or settings.DEBUG:
            from townsquare.models import Comment
            network = instance.network if instance.network != 'mainnet' else ''
            if 'activity:' in instance.comments_priv:
                activity=instance.attached_object
                comment = f"Just sent a tip of {instance.amount} {network} ETH to @{instance.username}"
                comment = Comment.objects.create(profile=instance.sender_profile, activity=activity, comment=comment)

            if 'comment:' in instance.comments_priv:
                _comment=instance.attached_object
                _comment.save()
                comment = f"Just sent a tip of {instance.amount} {network} ETH to @{instance.username}"
                comment = Comment.objects.create(profile=instance.sender_profile, activity=_comment.activity, comment=comment)



    @property
    def receive_url(self):
        if self.web3_type == 'yge':
            return self.url
        elif self.web3_type == 'v3':
            return self.receive_url_for_recipient
        elif self.web3_type != 'v2':
            raise Exception

        return self.receive_url_for_recipient

    @property
    def receive_url_for_recipient(self):
        if self.web3_type != 'v3':
            logger.error('Web3 type is not "v3"')
            return ''

        try:
            key = self.metadata['reference_hash_for_receipient']
            return f"{settings.BASE_URL}tip/receive/v3/{key}/{self.txid}/{self.network}"
        except Exception as e:
            logger.warning('Receive url for Tip recipient not found')
            return ''


class TipPayoutException(Exception):
    pass



class TipPayout(SuperModel):

    """Model representing redemption of a Kudos
    """
    tip = models.ForeignKey(
        'dashboard.tip', related_name='payouts', on_delete=models.CASCADE
    )
    profile = models.ForeignKey(
        'dashboard.Profile', related_name='tip_payouts', on_delete=models.CASCADE
    )
    txid = models.CharField(max_length=255, default='')

    def __str__(self):
        """Return the string representation of a model."""
        return f"tip: {self.tip.pk} profile: {self.profile.handle}"


class FundRequest(SuperModel):
    profile = models.ForeignKey(
        'dashboard.Profile', related_name='requests_receiver', on_delete=models.CASCADE
    )
    requester = models.ForeignKey(
        'dashboard.Profile', related_name='requests_sender', on_delete=models.CASCADE
    )
    token_name = models.CharField(max_length=255, default='ETH')
    amount = models.DecimalField(default=1, decimal_places=4, max_digits=50)
    comments = models.TextField(default='', blank=True)
    tip = models.OneToOneField(Tip, on_delete=models.CASCADE, null=True, blank=True)
    network = models.CharField(max_length=255, default='')
    address = models.CharField(max_length=255, default='')
    created_on = models.DateTimeField(auto_now_add=True)

    @property
    def url(self):
        return settings.BASE_URL + f'tip?request={self.pk}'

    def get_absolute_url(self):
        return self.url


@receiver(post_save, sender=FundRequest, dispatch_uid="post_save_fund_request")
def psave_fund_request(sender, instance, created, **kwargs):
    if created:
        fund_request_email(instance, [instance.profile.email])


@receiver(pre_save, sender=Tip, dispatch_uid="psave_tip")
def psave_tip(sender, instance, **kwargs):
    # when a new tip is saved, make sure it doesnt have whitespace in it
    instance.username = instance.username.replace(' ', '')
    # set missing attributes
    if not instance.sender_profile:
        profiles = Profile.objects.filter(handle=instance.from_username.lower())
        if profiles.exists():
            instance.sender_profile = profiles.first()
    if not instance.recipient_profile:
        profiles = Profile.objects.filter(handle=instance.username.lower())
        if profiles.exists():
            instance.recipient_profile = profiles.first()


@receiver(post_save, sender=Tip, dispatch_uid="post_save_tip")
def postsave_tip(sender, instance, created, **kwargs):
    is_valid = instance.sender_profile != instance.recipient_profile and instance.txid
    if instance.pk and is_valid:
        value_true = 0
        value_usd = 0
        try:
            value_usd = instance.value_in_usdt_then
            value_true = instance.value_true
        except:
            pass
        Earning.objects.update_or_create(
            source_type=ContentType.objects.get(app_label='dashboard', model='tip'),
            source_id=instance.pk,
            defaults={
                "created_on":instance.created_on,
                "org_profile":instance.org_profile,
                "from_profile":instance.sender_profile,
                "to_profile":instance.recipient_profile,
                "value_usd":value_usd,
                "url":'https://gitcoin.co/tips',
                "network":instance.network,
                "txid":instance.txid,
                "token_name":instance.tokenName,
                "token_value":value_true,
            }
            )

# method for updating
@receiver(pre_save, sender=Bounty, dispatch_uid="psave_bounty")
def psave_bounty(sender, instance, **kwargs):
    idx_experience_level = {
        'Unknown': 1,
        'Beginner': 2,
        'Intermediate': 3,
        'Advanced': 4,
    }

    idx_project_length = {
        'Unknown': 1,
        'Hours': 2,
        'Days': 3,
        'Weeks': 4,
        'Months': 5,
    }

    instance.idx_status = instance.status
    instance.fulfillment_accepted_on = instance.get_fulfillment_accepted_on
    instance.fulfillment_submitted_on = instance.get_fulfillment_submitted_on
    instance.fulfillment_started_on = instance.get_fulfillment_started_on
    instance._val_usd_db = instance.get_value_in_usdt if instance.get_value_in_usdt else 0
    instance._val_usd_db_now = instance.get_value_in_usdt_now if instance.get_value_in_usdt_now else 0
    instance.idx_experience_level = idx_experience_level.get(instance.experience_level, 0)
    instance.idx_project_length = idx_project_length.get(instance.project_length, 0)
    instance.token_value_time_peg = instance.get_token_value_time_peg
    instance.token_value_in_usdt = instance.get_token_value_in_usdt
    instance.value_in_usdt_now = instance.get_value_in_usdt_now
    instance.value_in_usdt = instance.get_value_in_usdt
    instance.value_in_eth = instance.get_value_in_eth
    instance.value_true = instance.get_value_true

    if not instance.bounty_owner_profile:
        if instance.bounty_owner_github_username:
            profiles = Profile.objects.filter(handle=instance.bounty_owner_github_username.lower().replace('@',''))
            if profiles.exists():
                instance.bounty_owner_profile = profiles.first()

    # this is added to allow activities, project submissions, etc. to attach to a specific bounty based on standard_bounties_id - DL
    if instance.pk and not instance.is_bounties_network and instance.standard_bounties_id == 0:
        instance.standard_bounties_id = CROSS_CHAIN_STANDARD_BOUNTIES_OFFSET + instance.pk

    from django.contrib.contenttypes.models import ContentType
    from search.models import SearchResult
    ct = ContentType.objects.get(app_label='dashboard', model='bounty')
    if instance.current_bounty and instance.pk:
        SearchResult.objects.update_or_create(
            source_type=ct,
            source_id=instance.pk,
            defaults={
                "created_on":instance.web3_created,
                "title":instance.title,
                "description":instance.issue_description,
                "url":instance.url,
                "visible_to":None,
                'img_url': instance.get_avatar_url(True),
            }
            )
        # delete any old bounties
        if instance.prev_bounty and instance.prev_bounty.pk:
            for sr in SearchResult.objects.filter(source_type=ct, source_id=instance.prev_bounty.pk):
                sr.delete()


@receiver(post_save, sender=BountyFulfillment, dispatch_uid="psave_bounty_fulfill")
def psave_bounty_fulfilll(sender, instance, **kwargs):
    if instance.pk and instance.accepted:
        Earning.objects.update_or_create(
            source_type=ContentType.objects.get(app_label='dashboard', model='bountyfulfillment'),
            source_id=instance.pk,
            defaults={
                "created_on":instance.created_on,
                "org_profile":instance.bounty.org_profile,
                "from_profile":instance.bounty.bounty_owner_profile,
                "to_profile":instance.profile,
                "value_usd":instance.bounty.value_in_usdt_then,
                "url":instance.bounty.url,
                "network":instance.bounty.network,
                "txid":'',
                "token_name":instance.bounty.token_name,
                "token_value":instance.bounty.value_in_token,
            }
            )


class InterestQuerySet(models.QuerySet):
    """Handle the manager queryset for Interests."""

    def needs_review(self):
        """Filter results to Interest objects requiring review by moderators."""
        return self.filter(status=Interest.STATUS_REVIEW)

    def warned(self):
        """Filter results to Interest objects that are currently in warning."""
        return self.filter(status=Interest.STATUS_WARNED)


class Interest(SuperModel):
    """Define relationship for profiles expressing interest on a bounty."""

    STATUS_REVIEW = 'review'
    STATUS_WARNED = 'warned'
    STATUS_OKAY = 'okay'
    STATUS_SNOOZED = 'snoozed'
    STATUS_PENDING = 'pending'

    WORK_STATUSES = (
        (STATUS_REVIEW, 'Needs Review'),
        (STATUS_WARNED, 'Hunter Warned'),
        (STATUS_OKAY, 'Okay'),
        (STATUS_SNOOZED, 'Snoozed'),
        (STATUS_PENDING, 'Pending'),
    )

    profile = models.ForeignKey('dashboard.Profile', related_name='interested', on_delete=models.CASCADE)
    created = models.DateTimeField(auto_now_add=True, blank=True, null=True, verbose_name=_('Date Created'))
    issue_message = models.TextField(default='', blank=True, verbose_name=_('Issue Comment'))
    pending = models.BooleanField(
        default=False,
        help_text=_('If this option is chosen, this interest is pending and not yet active'),
        verbose_name=_('Pending'),
    )
    acceptance_date = models.DateTimeField(blank=True, null=True, verbose_name=_('Date Accepted'))
    status = models.CharField(
        choices=WORK_STATUSES,
        default=STATUS_OKAY,
        max_length=7,
        help_text=_('Whether or not the interest requires review'),
        verbose_name=_('Needs Review'))

    # Interest QuerySet Manager
    objects = InterestQuerySet.as_manager()

    def __str__(self):
        """Define the string representation of an interested profile."""
        return f"{self.profile.handle} / pending: {self.pending} / status: {self.status}"

    @property
    def bounties(self):
        return Bounty.objects.filter(interested=self)

    def change_status(self, status=None):
        if status is None or status not in self.WORK_STATUSES:
            return self
        self.status = status
        self.save()
        return self

    def mark_for_review(self):
        """Flag the Interest for review by the moderation team."""
        self.status = self.STATUS_REVIEW
        self.save()
        return self

def auto_user_approve(interest, bounty):
    interest.pending = False
    interest.acceptance_date = timezone.now()
    start_work_approved(interest, bounty)
    maybe_market_to_github(bounty, 'work_started', profile_pairs=bounty.profile_pairs)
    maybe_market_to_slack(bounty, 'worker_approved')
    maybe_market_to_user_slack(bounty, 'worker_approved')


@receiver(post_save, sender=Interest, dispatch_uid="psave_interest")
@receiver(post_delete, sender=Interest, dispatch_uid="pdel_interest")
def psave_interest(sender, instance, **kwargs):
    # when a new interest is saved, update the status on frontend
    print("signal: updating bounties psave_interest")
    for bounty in Bounty.objects.filter(interested=instance):

        if bounty.bounty_reserved_for_user == instance.profile:
            auto_user_approve(instance, bounty)
        bounty.save()


class ActivityQuerySet(models.QuerySet):
    """Handle the manager queryset for Activities."""

    def needs_review(self):
        """Filter results to Activity objects to be reviewed by moderators."""
        return self.select_related('bounty', 'profile').filter(needs_review=True)

    def reviewed(self):
        """Filter results to Activity objects to be reviewed by moderators."""
        return self.select_related('bounty', 'profile').filter(
            needs_review=False,
            activity_type__in=['bounty_abandonment_escalation_to_mods', 'bounty_abandonment_warning'],
        )

    def warned(self):
        """Filter results to Activity objects to be reviewed by moderators."""
        return self.select_related('bounty', 'profile').filter(
            activity_type='bounty_abandonment_warning',
        )

    def escalated_for_removal(self):
        """Filter results to Activity objects to be reviewed by moderators."""
        return self.select_related('bounty', 'profile').filter(
            activity_type='bounty_abandonment_escalation_to_mods',
        )

    def related_to(self, profile):
        """Filter results to Activity objects which are related to a particular profile.

        Activities related to a Profile can be defined as:
            - Posts created by that user
            - Posts that the user likes (even a comment)
            - Posts tipped by that user (even a comment)
            - Posts the user commented on
        """
        from townsquare.models import Like, Comment

        # Posts created by that user
        posts = self.filter(profile=profile)

        # Posts that the user likes (even a comment)
        likes = Like.objects.filter(profile=profile).all()
        activity_pks = [_.activity.pk for _ in likes]
        posts.union(self.filter(pk__in=activity_pks))

        comments = Comment.objects.filter(likes__contains=[profile.pk]).all()
        activity_pks = [_.activity.pk for _ in comments]
        posts.union(self.filter(pk__in=activity_pks))

        # Posts tipped by that user (even a comment)
        tips = Tip.objects.filter(sender_profile=profile).all()
        activity_pks = []
        for tip in tips:
            if  tip.comments_priv:
                obj = tip.attached_object()
                if 'activity:' in tip.comments_priv:
                    activity_pks.append(obj.pk)
                if 'comment:' in tip.comments_priv:
                    activity_pks.append(obj.activity.pk)
        posts.union(self.filter(pk__in=activity_pks))


        # Posts the user commented on
        comments = Comment.objects.filter(profile=profile).all()
        activity_pks = [_.activity.pk for _ in comments]
        posts.union(self.filter(pk__in=activity_pks))

        return posts


class Activity(SuperModel):
    """Represent Start work/Stop work event.

    Attributes:
        ACTIVITY_TYPES (list of tuples): The valid activity types.

    """

    ACTIVITY_TYPES = [
        ('wall_post', 'Wall Post'),
        ('status_update', 'Update status'),
        ('new_bounty', 'New Bounty'),
        ('start_work', 'Work Started'),
        ('stop_work', 'Work Stopped'),
        ('work_submitted', 'Work Submitted'),
        ('work_done', 'Work Done'),
        ('worker_approved', 'Worker Approved'),
        ('worker_rejected', 'Worker Rejected'),
        ('worker_applied', 'Worker Applied'),
        ('increased_bounty', 'Increased Funding'),
        ('killed_bounty', 'Canceled Bounty'),
        ('new_tip', 'New Tip'),
        ('receive_tip', 'Tip Received'),
        ('bounty_abandonment_escalation_to_mods', 'Escalated checkin from @gitcoinbot about bounty status'),
        ('bounty_abandonment_warning', 'Checkin from @gitcoinbot about bounty status'),
        ('bounty_removed_slashed_by_staff', 'Dinged and Removed from Bounty by Staff'),
        ('bounty_removed_by_staff', 'Removed from Bounty by Staff'),
        ('bounty_removed_by_funder', 'Removed from Bounty by Funder'),
        ('new_crowdfund', 'New Crowdfund Contribution'),
        # Grants
        ('new_grant', 'New Grant'),
        ('update_grant', 'Updated Grant'),
        ('killed_grant', 'Cancelled Grant'),
        ('negative_contribution', 'Negative Grant Contribution'),
        ('new_grant_contribution', 'Contributed to Grant'),
        ('new_grant_subscription', 'Subscribed to Grant'),
        ('killed_grant_contribution', 'Cancelled Grant Contribution'),
        ('new_kudos', 'New Kudos'),
        ('created_kudos', 'Created Kudos'),
        ('receive_kudos', 'Receive Kudos'),
        ('joined', 'Joined Gitcoin'),
        ('played_quest', 'Played Quest'),
        ('beat_quest', 'Beat Quest'),
        ('created_quest', 'Created Quest'),
        ('updated_avatar', 'Updated Avatar'),
        ('mini_clr_payout', 'Mini CLR Payout'),
        ('leaderboard_rank', 'Leaderboard Rank'),
        ('consolidated_leaderboard_rank', 'Consolidated Leaderboard Rank'),
        ('consolidated_mini_clr_payout', 'Consolidated CLR Payout'),
        ('hackathon_registration', 'Hackathon Registration'),
        ('hackathon_new_hacker', 'Hackathon Registration'),
        ('new_hackathon_project', 'New Hackathon Project'),
        ('flagged_grant', 'Flagged Grant'),
    ]

    profile = models.ForeignKey(
        'dashboard.Profile',
        related_name='activities',
        on_delete=models.CASCADE
    )
    bounty = models.ForeignKey(
        'dashboard.Bounty',
        related_name='activities',
        on_delete=models.CASCADE,
        blank=True,
        null=True
    )
    tip = models.ForeignKey(
        'dashboard.Tip',
        related_name='activities',
        on_delete=models.CASCADE,
        blank=True,
        null=True
    )
    kudos_transfer = models.ForeignKey(
        'kudos.KudosTransfer',
        related_name='activities',
        on_delete=models.CASCADE,
        blank=True, null=True
    )
    kudos = models.ForeignKey(
        'kudos.Token',
        related_name='activities',
        on_delete=models.CASCADE,
        blank=True, null=True
    )
    grant = models.ForeignKey(
        'grants.Grant',
        related_name='activities',
        on_delete=models.CASCADE,
        blank=True, null=True
    )
    subscription = models.ForeignKey(
        'grants.Subscription',
        related_name='activities',
        on_delete=models.CASCADE,
        blank=True, null=True
    )
    hackathonevent = models.ForeignKey(
        'dashboard.HackathonEvent',
        related_name='activities',
        on_delete=models.CASCADE,
        blank=True, null=True
    )
    project = models.ForeignKey(
        'dashboard.HackathonProject',
        related_name='hackathon_projects',
        on_delete=models.CASCADE,
        blank=True, null=True
    )

    created = models.DateTimeField(auto_now_add=True, blank=True, null=True, db_index=True)
    activity_type = models.CharField(max_length=50, choices=ACTIVITY_TYPES, blank=True, db_index=True)
    metadata = JSONField(default=dict, blank=True)
    needs_review = models.BooleanField(default=False)
    view_count = models.IntegerField(default=0, db_index=True)
    other_profile = models.ForeignKey(
        'dashboard.Profile',
        related_name='other_activities',
        on_delete=models.CASCADE,
        null=True,
        blank=True
    )
    hidden = models.BooleanField(default=False, db_index=True)
    cached_view_props = JSONField(default=dict, blank=True)

    # Activity QuerySet Manager
    objects = ActivityQuerySet.as_manager()

    def __str__(self):
        """Define the string representation of an interested profile."""
        return f"{self.profile.handle} type: {self.activity_type} created: {naturalday(self.created)} " \
               f"needs review: {self.needs_review}"

    def get_absolute_url(self):
        return self.url

    @property
    def show_token_info(self):
        return self.activity_type in 'new_bounty,increased_bounty,killed_bounty,negative_contribution,new_grant_contribution,killed_grant_contribution,new_grant_subscription,new_tip,new_crowdfund'.split(',')

    @property
    def video_participants_count(self):
        if not self.metadata.get('video'):
            return 0
        try:
            from app.services import RedisService
            redis = RedisService().redis
            result = redis.get(self.pk)
            if not result:
                return 0
            return int(result.decode('utf-8'))
        except KeyError:
            return 0


    @property
    def action_url(self):
        if self.bounty:
            return self.bounty.url
        if self.grant:
            return self.grant.url
        if self.kudos:
            return self.kudos.url
        if self.profile:
            return self.profile.url
        return ""

    @property
    def what(self):
        # returns what your wall post target is
        if self.grant:
            return 'grant'
        if self.kudos:
            return 'kudos'
        if self.other_profile:
            return 'profile'
        return ""

    @property
    def url(self):
        return f"{settings.BASE_URL}{self.relative_url}"

    @property
    def relative_url(self):
        return f"townsquare?tab=activity:{self.pk}"

    @property
    def humanized_activity_type(self):
        """Turn snake_case into Snake Case.

        Returns:
            str: The humanized nameactivity_type
        """
        for activity_type in self.ACTIVITY_TYPES:
            if activity_type[0] == self.activity_type:
                return activity_type[1]
        return ' '.join([x.capitalize() for x in self.activity_type.split('_')])

    def point_value(self):
        """

        Returns:
            int the Point value of this activity
        """
        return point_values.get(self.activity_type, 0)

    def i18n_name(self):
        return _(next((x[1] for x in self.ACTIVITY_TYPES if x[0] == self.activity_type), 'Unknown type'))

    @property
    def text(self):
        params = {
            'row': self,
            'hide_date': True,
            'hide_likes': True,
        }
        html_str = render_to_string('shared/activity.html', params)
        soup = BeautifulSoup(html_str)
        txt = soup.get_text()
        txt = txt.replace("\n","")
        for i in range(0, 100):
            txt = txt.replace("  ",' ')
        return txt


    def has_voted(self, user):
        poll = self.metadata.get('poll_choices')
        if poll:
            if user.is_authenticated:
                for ele in poll:
                    if user.profile.pk in ele['answers']:
                        return ele['i']
        return False

    def view_props_for(self, user):
        # get view props
        vp = self

        if not user.is_authenticated:
            return vp

        vp.metadata['liked'] = False
        if self.likes.exists():
            vp.metadata['liked'] = self.likes.filter(profile=user.profile).exists()
            vp.metadata['likes_title'] = "Liked by " + ",".join(self.likes.values_list('profile__handle', flat=True)) + '. '
        vp.metadata['favorite'] = self.favorite_set.filter(user=user).exists()
        vp.metadata['poll_answered'] = self.has_voted(user)

        return vp

    @property
    def tip_count_usd(self):
        network = 'rinkeby' if settings.DEBUG else 'mainnet'
        tips = Tip.objects.filter(comments_priv=f"activity:{self.pk}", network=network)
        return sum([tip.value_in_usdt for tip in tips])

    @property
    def tip_count_eth(self):
        network = 'rinkeby' if settings.DEBUG else 'mainnet'
        tips = Tip.objects.filter(comments_priv=f"activity:{self.pk}", network=network)
        return sum([tip.value_in_eth for tip in tips])

    @property
    def secondary_avatar_url(self):
        if self.metadata.get('to_username'):
            return f"/dynamic/avatar/{self.metadata['to_username']}"
        if self.metadata.get('worker_handle'):
            return f"/dynamic/avatar/{self.metadata['worker_handle']}"
        if self.metadata.get('url'):
            return self.metadata['url']
        if self.bounty:
            return self.bounty.avatar_url
        if self.metadata.get('grant_logo'):
            return self.metadata['grant_logo']
        if self.grant:
            return self.grant.logo.url if self.grant.logo else None
        return None

    @property
    def token_name(self):
        if self.bounty:
            return self.bounty.token_name
        if 'token_name' in self.metadata.keys():
            return self.metadata['token_name']
        return None

    def to_dict(self, fields=None, exclude=None):
        """Define the standard to dict representation of the object.

        Args:
            fields (list): The list of fields to include. If not provided,
                include all fields. If not provided, all fields are included.
                Defaults to: None.
            exclude (list): The list of fields to exclude. If not provided,
                no fields are excluded. Default to: None.

        Returns:
            dict: The dictionary representation of the object.

        """
        kwargs = {}
        if fields:
            kwargs['fields'] = fields
        if exclude:
            kwargs['exclude'] = exclude
        return model_to_dict(self, **kwargs)

@receiver(pre_save, sender=Activity, dispatch_uid="psave_activity")
def psave_activity(sender, instance, **kwargs):
    if instance.bounty and instance.bounty.event:
        if not instance.hackathonevent:
            instance.hackathonevent = instance.bounty.event

    if hasattr(instance, 'profile') and instance.profile and hasattr(instance.profile, 'user') and instance.profile.user and instance.profile.user.is_staff:
        instance.metadata['staff'] = True


@receiver(post_save, sender=Activity, dispatch_uid="post_add_activity")
def post_add_activity(sender, instance, created, **kwargs):
    if created:

        # make sure duplicate activity feed items are removed
        dupes = Activity.objects.exclude(pk=instance.pk)
        dupes = dupes.filter(created_on__gte=(instance.created_on - timezone.timedelta(minutes=5)))
        dupes = dupes.filter(created_on__lte=(instance.created_on + timezone.timedelta(minutes=5)))
        dupes = dupes.filter(profile=instance.profile)
        dupes = dupes.filter(bounty=instance.bounty)
        dupes = dupes.filter(tip=instance.tip)
        dupes = dupes.filter(kudos=instance.kudos)
        dupes = dupes.filter(grant=instance.grant)
        dupes = dupes.filter(subscription=instance.subscription)
        dupes = dupes.filter(activity_type=instance.activity_type)
        dupes = dupes.filter(metadata=instance.metadata)
        dupes = dupes.filter(needs_review=instance.needs_review)
        for dupe in dupes:
            dupe.delete()




class LabsResearch(SuperModel):
    """Define the structure of Labs Research object."""

    title = models.CharField(max_length=255)
    description = models.CharField(max_length=1000)
    link = models.URLField(null=True)
    image = models.ImageField(upload_to='labs', blank=True, null=True)
    upcoming = models.BooleanField(default=True)

    def __str__(self):
        return self.title


class UserVerificationModel(SuperModel):
    """Define the checkboxes for user verification."""

    user = models.OneToOneField(User, on_delete=models.SET_NULL, null=True, blank=True)
    verified = models.BooleanField(
        default=False,
        help_text='Select to display the Verified checkmark on the user\'s profile',
    )
    speedy_and_responsive = models.BooleanField(
        default=False,
    )
    great_communication = models.BooleanField(
        default=False,
    )
    bug_free_code = models.BooleanField(
        default=False,
    )
    completed_x_bounties = models.BooleanField(
        default=False,
    )

    def __str__(self):
        return f"User: {self.user}; Verified: {self.verified}"


class BountyInvites(SuperModel):
    """Define the structure of bounty invites."""

    INVITE_STATUS = [
        ('pending', 'pending'),
        ('accepted', 'accepted'),
        ('completed', 'completed'),
    ]

    bounty = models.ManyToManyField('dashboard.Bounty', related_name='bountyinvites', blank=True)
    inviter = models.ManyToManyField(User, related_name='inviter', blank=True)
    invitee = models.ManyToManyField(User, related_name='invitee', blank=True)
    status = models.CharField(max_length=20, choices=INVITE_STATUS, blank=True)

    def __str__(self):
        return f"Inviter: {self.inviter}; Invitee: {self.invitee}; Bounty: {self.bounty}"

    @property
    def get_bounty_invite_url(self):
        """Returns a unique url for each bounty and one who is inviting

        Returns:
            A unique string for each bounty
        """
        salt = "X96gRAVvwx52uS6w4QYCUHRfR3OaoB"
        string = self.inviter.username + salt + self.bounty
        return base64.urlsafe_b64encode(string.encode()).decode()


class ProfileQuerySet(models.QuerySet):
    """Define the Profile QuerySet to be used as the objects manager."""

    def slim(self):
        """Filter slims down whats returned from the DB to not include large fields."""
        return self.defer('as_dict', 'as_representation', 'job_location')

    def visible(self):
        """Filter results to only visible profiles."""
        return self.filter(hide_profile=False)

    def hidden(self):
        """Filter results to only hidden profiles."""
        return self.filter(hide_profile=True)


class ProfileManager(models.Manager):
    def get_queryset(self):
        return ProfileQuerySet(self.model, using=self._db).slim()


class Repo(SuperModel):
    name = models.CharField(max_length=255)

    class Meta:
        ordering = ('name',)

    def __str__(self):
        return self.name


class Organization(SuperModel):
    name = models.CharField(max_length=255)
    groups = models.ManyToManyField('auth.Group', blank=True)
    repos = models.ManyToManyField(Repo, blank=True)

    class Meta:
        ordering = ('name',)

    def __str__(self):
        return self.name


class BlockedURLFilter(SuperModel):
    expression = models.CharField(max_length=255, help_text='the expression to search for in order to block that github url (or website)')
    comment = models.TextField(blank=True)

    def __str__(self):
        return self.expression


class HackathonRegistration(SuperModel):
    """Defines the Hackthon profiles registrations"""
    name = models.CharField(max_length=255, help_text='Hackathon slug')

    hackathon = models.ForeignKey(
        'HackathonEvent',
        on_delete=models.SET_NULL,
        null=True,
        blank=True
    )
    referer = models.URLField(null=True, blank=True, help_text='Url comes from')
    looking_team_members = models.BooleanField(default=False)
    looking_project = models.BooleanField(default=False)
    registrant = models.ForeignKey(
        'dashboard.Profile',
        related_name='hackathon_registration',
        on_delete=models.CASCADE,
        help_text='User profile'
    )
    def __str__(self):
        return f"Name: {self.name}; Hackathon: {self.hackathon}; Referer: {self.referer}; Registrant: {self.registrant}"


@receiver(post_save, sender=HackathonRegistration, dispatch_uid="post_add_HackathonRegistration")
def post_add_HackathonRegistration(sender, instance, created, **kwargs):
    if created:
        Activity.objects.create(
            profile=instance.registrant,
            hackathonevent=instance.hackathon,
            activity_type='hackathon_registration',

            )


class Profile(SuperModel):
    """Define the structure of the user profile.

    TODO:
        * Remove all duplicate identity related information already stored on User.

    """

    JOB_SEARCH_STATUS = [
        ('AL', 'Actively looking for work'),
        ('PL', 'Passively looking and open to hearing new opportunities'),
        ('N', 'Not open to hearing new opportunities'),
    ]
    PERSONAS = [
        ('hunter', 'Hunter'),
        ('funder', 'Funder'),
        ('', 'Neither'),
    ]

    user = models.OneToOneField(User, on_delete=models.SET_NULL, null=True, blank=True)
    data = JSONField()
    handle = models.CharField(max_length=255, db_index=True, unique=True)
    last_sync_date = models.DateTimeField(null=True)
    last_calc_date = models.DateTimeField(default=get_0_time)
    email = models.CharField(max_length=255, blank=True, db_index=True)
    github_access_token = models.CharField(max_length=255, blank=True, db_index=True)
    gitcoin_chat_access_token = models.CharField(max_length=255, blank=True, db_index=True)
    chat_id = models.CharField(max_length=255, blank=True, db_index=True)
    pref_lang_code = models.CharField(max_length=2, choices=settings.LANGUAGES, blank=True)
    slack_repos = ArrayField(models.CharField(max_length=200), blank=True, default=list)
    slack_token = models.CharField(max_length=255, default='', blank=True)
    custom_tagline = models.CharField(max_length=255, default='', blank=True)
    slack_channel = models.CharField(max_length=255, default='', blank=True)
    suppress_leaderboard = models.BooleanField(
        default=False,
        help_text='If this option is chosen, we will remove your profile information from the leaderboard',
    )
    hide_profile = models.BooleanField(
        default=True,
        help_text='If this option is chosen, we will remove your profile information all_together',
        db_index=True,
    )
    hide_wallet_address = models.BooleanField(
        default=True,
        help_text='If this option is chosen, we will remove your wallet information all together',
    )
    pref_do_not_track = models.BooleanField(
        default=False,
        help_text='If this option is chosen, we will not put GA/FB tracking on pages that you browse',
    )
    trust_profile = models.BooleanField(
        default=False,
        help_text='If this option is chosen, the user is able to submit a faucet/ens domain registration even if they are new to github',
    )
    dont_autofollow_earnings = models.BooleanField(
        default=False,
        help_text='If this option is chosen, Gitcoin will not auto-follow users you do business with',
    )

    keywords = ArrayField(models.CharField(max_length=200), blank=True, default=list)
    organizations = ArrayField(models.CharField(max_length=200), blank=True, default=list)
    organizations_fk = models.ManyToManyField('dashboard.Profile', blank=True)
    profile_organizations = models.ManyToManyField(Organization, blank=True)
    repos = models.ManyToManyField(Repo, blank=True)
    form_submission_records = JSONField(default=list, blank=True)
    max_num_issues_start_work = models.IntegerField(default=5)
    etc_address = models.CharField(max_length=255, default='', blank=True)
    preferred_payout_address = models.CharField(max_length=255, default='', blank=True)
    preferred_kudos_wallet = models.OneToOneField('kudos.Wallet', related_name='preferred_kudos_wallet', on_delete=models.SET_NULL, null=True, blank=True)
    max_tip_amount_usdt_per_tx = models.DecimalField(default=2500, decimal_places=2, max_digits=50)
    max_tip_amount_usdt_per_week = models.DecimalField(default=20000, decimal_places=2, max_digits=50)
    last_visit = models.DateTimeField(null=True, blank=True)
    job_search_status = models.CharField(max_length=2, choices=JOB_SEARCH_STATUS, blank=True)
    show_job_status = models.BooleanField(
        default=False,
        help_text='If this option is chosen, we will not show job search status',
    )
    job_type = models.CharField(max_length=255, default='', blank=True)
    remote = models.BooleanField(
        default=False,
        help_text='If this option is chosen, profile is okay with remote job',
    )
    job_salary = models.DecimalField(default=1, decimal_places=2, max_digits=50)
    job_location = JSONField(default=dict, blank=True)
    location = JSONField(default=dict, blank=True)
    address = models.CharField(max_length=255, default='', blank=True, null=True)
    linkedin_url = models.CharField(max_length=255, default='', blank=True, null=True)
    resume = models.FileField(upload_to=get_upload_filename, null=True, blank=True, help_text=_('The profile resume.'))
    profile_wallpaper = models.CharField(max_length=255, default='', blank=True, null=True)
    actions_count = models.IntegerField(default=3)
    fee_percentage = models.IntegerField(default=10)
    persona_is_funder = models.BooleanField(default=False)
    persona_is_hunter = models.BooleanField(default=False)
    admin_override_name = models.CharField(max_length=255, blank=True, help_text=_('override profile name.'))
    admin_override_avatar = models.ImageField(
        upload_to=get_upload_filename,
        null=True,
        blank=True,
        help_text=_('override profile avatar'),
    )
    dominant_persona = models.CharField(max_length=25, choices=PERSONAS, blank=True)
    selected_persona = models.CharField(max_length=25, choices=PERSONAS, blank=True)
    longest_streak = models.IntegerField(default=0)
    activity_level = models.CharField(max_length=10, blank=True, help_text=_('the users activity level (high, low, new)'))
    num_repeated_relationships = models.IntegerField(default=0)
    avg_hourly_rate = models.DecimalField(default=0, decimal_places=2, max_digits=50)
    success_rate = models.IntegerField(default=0)
    reliability = models.CharField(max_length=10, blank=True, help_text=_('the users reliability level (high, medium, unproven)'))
    as_dict = JSONField(default=dict, blank=True)
    rank_funder = models.IntegerField(default=0)
    rank_org = models.IntegerField(default=0)
    rank_coder = models.IntegerField(default=0)
    referrer = models.ForeignKey('dashboard.Profile', related_name='referred', on_delete=models.CASCADE, null=True, db_index=True, blank=True)
    tribe_description = models.TextField(default='', blank=True, help_text=_('HTML rich description describing tribe.'))
    automatic_backup = models.BooleanField(default=False, help_text=_('automatic backup profile to cloud storage such as 3Box if the flag is true'))
    as_representation = JSONField(default=dict, blank=True)
    tribe_priority = models.TextField(default='', blank=True, help_text=_('HTML rich description for what tribe priorities.'))

    tribes_cover_image = models.ImageField(
        upload_to=get_upload_filename,
        null=True,
        blank=True,
        help_text=_('The Tribes Cover image.'),
    )

    is_org = models.BooleanField(
        default=True,
        help_text='Is this profile an org?',
        db_index=True,
    )

    average_rating = models.DecimalField(default=0, decimal_places=2, max_digits=50, help_text='avg feedback from those who theyve done work with')
    follower_count = models.IntegerField(default=0, db_index=True, help_text='how many users follow them')
    following_count = models.IntegerField(default=0, db_index=True, help_text='how many users are they following')
    earnings_count = models.IntegerField(default=0, db_index=True, help_text='How many times has user earned crypto with Gitcoin')
    spent_count = models.IntegerField(default=0, db_index=True, help_text='How many times has user spent crypto with Gitcoin')
    sms_verification = models.BooleanField(default=False, help_text=_('SMS verification process'))
    validation_attempts = models.PositiveSmallIntegerField(default=0, help_text=_('Number of generated SMS codes to validate account'))
    last_validation_request = models.DateTimeField(blank=True, null=True, help_text=_("When the user requested a code for last time "))
    encoded_number = models.CharField(max_length=255, blank=True, help_text=_('Number with the user validate the account'))
    sybil_score = models.IntegerField(default=-1)

    objects = ProfileManager()
    objects_full = ProfileQuerySet.as_manager()

    @property
    def latest_sybil_investigation(self):
        try:
            return self.investigations.filter(key='sybil').first().description
        except:
            return ''


    @property
    def suggested_bounties(self):
        suggested_bounties = BountyRequest.objects.filter(tribe=self, status='o').order_by('created_on')

    @property
    def sybil_score_str(self):
        _map = {
            -2: 'Error',
            -1: 'N/A',
            0: 'Low',
            1: 'Med-Low',
            2: 'Med',
            3: 'Med-High',
            4: 'High',
            5: 'Very High',
        }
        score = self.sybil_score
        if score > 5:
            return f'VeryX{score} High'
        return _map.get(score, "Unknown") 

    @property
    def chat_num_unread_msgs(self):
        from mattermostdriver import Driver
        if not self.gitcoin_chat_access_token:
            return 0

        driver_opts = {
            'scheme': 'https' if settings.CHAT_PORT == 443 else 'http',
            'url': settings.CHAT_SERVER_URL,
            'port': settings.CHAT_PORT,
            'token': self.gitcoin_chat_access_token
        }

        chat_driver = Driver(driver_opts)
        chat_driver.login()

        response = chat_driver.client.make_request('get',
            '/users/me/teams/unread',
            options=None,
            params=None,
            data=None,
            files=None,
            basepath=None)
        total_unread = sum(ele.get('msg_count', 0) for ele in response.json())
        return total_unread


    @property
    def subscribed_threads(self):
        tips = Tip.objects.filter(Q(pk__in=self.received_tips.all()) | Q(pk__in=self.sent_tips.all())).filter(comments_priv__icontains="activity:").all()
        tips = [tip.comments_priv.split(':')[1] for tip in tips]
        tips = [ele for ele in tips if ele.isnumeric()]
        activities = Activity.objects.filter(
         Q(pk__in=self.likes.values_list('activity__pk', flat=True))
         | Q(pk__in=self.comments.values_list('activity__pk', flat=True))
         | Q(pk__in=tips)
         | Q(profile=self)
         | Q(other_profile=self))
        return activities

    @property
    def quest_level(self):
        return self.quest_attempts.filter(success=True).distinct('quest').count() + 1

    @property
    def online_now(self):
        # returns True IFF the user is online now
        if not self.last_chat_status:
            return False
        return self.last_chat_status in ['online', 'away']

    @property
    def match_this_round(self):
        mr = self.matchranking_this_round
        if mr:
            return mr.match_total
        return 0

    @property
    def matchranking_this_round(self):
        if hasattr(self, '_matchranking_this_round'):
            return self._matchranking_this_round
        from townsquare.models import MatchRound
        mr = MatchRound.objects.current().cache(timeout=60).first()
        if mr:
            mr = mr.ranking.filter(profile=self).cache(timeout=60).first()
            self._matchranking_this_round = mr
            if mr:
                return mr
        return None

    @property
    def quest_caste(self):
        castes = [
            'Etherean',
            'Ethereal',
            'BUIDLer',
            'HODLer',
            'Whale',
            'BullBear',
            'MoonKid',
        ]
        i = self.pk % len(castes)
        return castes[i]

    @property
    def get_my_tips(self):
        return Tip.objects.filter(username__iexact=self.handle)

    @property
    def get_sent_tips(self):
        return Tip.objects.filter(from_username__iexact=self.handle)

    @property
    def get_my_bounties(self):
        return self.bounties

    @property
    def get_sent_bounties(self):
        return Bounty.objects.current().filter(bounty_owner_github_username__iexact=self.handle)

    @property
    def get_my_grants(self):
        from grants.models import Grant
        return Grant.objects.filter(Q(admin_profile=self) | Q(team_members__in=[self]) | Q(subscriptions__contributor_profile=self))

    @property
    def team_or_none_if_timeout(self):
        try:
            return self.team
        except TimeoutError as e:
            logger.error(f'timeout for team of {self.handle}; will be fixed when https://github.com/gitcoinco/web/pull/6218/files is in')
            return []

    @property
    @timeout(1)
    def team(self):
        if not self.is_org:
            return Profile.objects.none()
        return Profile.objects.filter(organizations_fk=self)

    @property
    def tribe_members(self):
        if not self.is_org:
            return TribeMember.objects.filter(profile=self).exclude(status='rejected').exclude(profile__user=None)
        return TribeMember.objects.filter(org=self).exclude(status='rejected').exclude(profile__user=None)

    @property
    def ref_code(self):
        return hex(self.pk).replace("0x",'')

    @property
    def get_org_kudos(self):
        from kudos.models import Token

        if not self.is_org:
            return Token.objects.none()
        return Token.objects.filter(Q(name__icontains=self.name)|Q(name__icontains=self.handle)).filter(cloned_from_id=F('token_id')).visible()

    @property
    def kudos_authored(self):
        from kudos.models import Token
        return Token.objects.filter(artist=self.handle, num_clones_allowed__gt=1, hidden=False)

    @property
    def get_my_kudos(self):
        from kudos.models import KudosTransfer
        kt_owner_address = KudosTransfer.objects.filter(
            receive_address__iexact=self.preferred_payout_address
        )
        if not self.preferred_payout_address:
            kt_owner_address = KudosTransfer.objects.none()

        kt_profile = KudosTransfer.objects.filter(recipient_profile=self)

        kudos_transfers = kt_profile | kt_owner_address
        kudos_transfers = kudos_transfers.filter(
            kudos_token_cloned_from__contract__network=settings.KUDOS_NETWORK
        )
        kudos_transfers = kudos_transfers.send_success() | kudos_transfers.send_pending() | kudos_transfers.not_submitted()

        # remove this line IFF we ever move to showing multiple kudos transfers on a profile
        kudos_transfers = kudos_transfers.distinct('id')

        return kudos_transfers

    @property
    def get_sent_kudos(self):
        from kudos.models import KudosTransfer
        kt_address = KudosTransfer.objects.filter(
            from_address__iexact=self.preferred_payout_address
        )
        kt_sender_profile = KudosTransfer.objects.filter(sender_profile=self)

        kudos_transfers = kt_address | kt_sender_profile
        kudos_transfers = kudos_transfers.send_success() | kudos_transfers.send_pending() | kudos_transfers.not_submitted()
        kudos_transfers = kudos_transfers.filter(
            kudos_token_cloned_from__contract__network=settings.KUDOS_NETWORK
        )

        # remove this line IFF we ever move to showing multiple kudos transfers on a profile
        kudos_transfers = kudos_transfers.distinct('id')

        return kudos_transfers

    @property
    def get_num_actions(self):
        num = 0
        num += self.get_sent_kudos.count()
        num += self.get_my_kudos.count()
        num += self.get_my_tips.count()
        num += self.get_sent_tips.count()
        num += self.get_my_grants.count()
        return num

    def get_average_star_rating(self, scale=1):
        """Returns the average star ratings (overall and individual topic)
        for a particular user"""

        feedbacks = FeedbackEntry.objects.filter(receiver_profile=self).all()
        average_rating = {}
        average_rating['overall'] = sum([feedback.rating for feedback in feedbacks]) * scale \
            / feedbacks.count() if feedbacks.count() != 0 else 0
        average_rating['code_quality_rating'] = sum([feedback.code_quality_rating for feedback in feedbacks]) * scale \
            / feedbacks.exclude(code_quality_rating=0).count() if feedbacks.exclude(code_quality_rating=0).count() != 0 else 0
        average_rating['communication_rating'] = sum([feedback.communication_rating for feedback in feedbacks]) * scale \
            / feedbacks.exclude(communication_rating=0).count() if feedbacks.exclude(communication_rating=0).count() != 0 else 0
        average_rating['recommendation_rating'] = sum([feedback.recommendation_rating for feedback in feedbacks]) * scale \
            / feedbacks.exclude(recommendation_rating=0).count() if feedbacks.exclude(recommendation_rating=0).count() != 0 else 0
        average_rating['satisfaction_rating'] = sum([feedback.satisfaction_rating for feedback in feedbacks]) * scale \
            / feedbacks.exclude(satisfaction_rating=0).count() if feedbacks.exclude(satisfaction_rating=0).count() != 0 else 0
        average_rating['speed_rating'] = sum([feedback.speed_rating for feedback in feedbacks]) * scale \
            / feedbacks.exclude(speed_rating=0).count() if feedbacks.exclude(speed_rating=0).count() != 0 else 0
        average_rating['total_rating'] = feedbacks.count()
        return average_rating


    @property
    def get_my_verified_check(self):
        verification = UserVerificationModel.objects.filter(user=self.user).first()
        return verification

    @property
    def get_profile_referral_code(self):
        return base64.urlsafe_b64encode(self.handle.encode()).decode()

    @property
    def job_status_verbose(self):
        return dict(Profile.JOB_SEARCH_STATUS).get(self.job_search_status, 'Unknown Job Status')

    @property
    def active_bounties(self):
        active_bounties = Bounty.objects.current().filter(bounty_state='work_started')
        return Interest.objects.filter(profile_id=self.pk, bounty__in=active_bounties)

    @property
    def last_chat_status(self):
        if not self.chat_id:
            return 'offline'
        try:
            from app.services import RedisService
            redis = RedisService().redis
            status = redis.get(f"chat:{self.chat_id}")
            if not status:
                return 'offline'
            return str(status.decode('utf-8'))
        except KeyError:
            return 'offline'

    @property
    def frontend_calc_stale(self):
        return self.last_calc_date < (timezone.now() - timezone.timedelta(hours=72))

    @property
    def org_leaderboard(self):
        return self.leaderboard_helper(self.org_earnings, 'to_profile')

    @property
    def contrib_leaderboard(self):
        return self.leaderboard_helper(self.earnings, 'from_profile')

    @property
    def sent_leaderboard(self):
        return self.leaderboard_helper(self.sent_earnings, 'to_profile')

    def leaderboard_helper(self, earnings, distinct_on):
        order_field = f'{distinct_on}__handle'
        earnings = earnings.filter(network=self.get_network())
        leaderboard = earnings.values(order_field).annotate(sum=Sum('value_usd')).annotate(count=Count('value_usd'))
        kwargs = {order_field:None}
        return [(ele[order_field], ele['count'], ele['sum']) for ele in leaderboard.exclude(**kwargs).order_by('-sum')]

    @property
    def bounties(self):
        fulfilled_bounty_ids = self.fulfilled.all().values_list('bounty_id')
        bounties = Bounty.objects.filter(github_url__istartswith=self.github_url, current_bounty=True)
        for interested in self.interested.all().nocache():
            bounties = bounties | Bounty.objects.filter(interested=interested, current_bounty=True)
        bounties = bounties | Bounty.objects.filter(pk__in=fulfilled_bounty_ids, current_bounty=True)
        bounties = bounties | Bounty.objects.filter(bounty_owner_github_username__iexact=self.handle, current_bounty=True) | Bounty.objects.filter(bounty_owner_github_username__iexact="@" + self.handle, current_bounty=True)
        bounties = bounties | Bounty.objects.filter(github_url__in=[url for url in self.tips.values_list('github_url', flat=True)], current_bounty=True)
        bounties = bounties.distinct()
        return bounties.order_by('-web3_created')

    @property
    def cascaded_persona(self):
        if self.is_org:
            return 'org'
        if self.selected_persona:
            return self.selected_persona
        if self.dominant_persona:
            return self.dominant_persona
        if self.persona_is_funder:
            return 'funder'
        if self.persona_is_hunter:
            return 'hunter'
        return 'hunter'

    @property
    def tips(self):
        on_repo = Tip.objects.filter(github_url__startswith=self.github_url).order_by('-id')
        tipped_for = Tip.objects.filter(username__iexact=self.handle).order_by('-id')
        return on_repo | tipped_for

    def calculate_all(self):
        # calculates all the info needed to make the profile frontend great

        # give the user a profile header if they have not yet selected one
        if not self.profile_wallpaper:
            from dashboard.helpers import load_files_in_directory
            import random
            try:
                wallpapers = load_files_in_directory('wallpapers')
                self.profile_wallpaper = f"/static/wallpapers/{random.choice(wallpapers)}"
            except Exception as e:
                # fix for travis, which has no static dir
                logger.exception(e)

        self.calculate_and_save_persona()
        self.actions_count = self.get_num_actions
        self.activity_level = self.calc_activity_level()
        self.longest_streak = self.calc_longest_streak()
        self.num_repeated_relationships = self.calc_num_repeated_relationships()
        self.avg_hourly_rate = self.calc_avg_hourly_rate()
        self.success_rate = self.calc_success_rate()
        self.reliability = self.calc_reliability_ranking() # must be calc'd last
        self.as_dict = json.loads(json.dumps(self.to_dict()))
        self.as_representation = json.loads(json.dumps(self.to_representation))
        self.last_calc_date = timezone.now() + timezone.timedelta(seconds=1)

    def get_persona_action_count(self):
        hunter_count = 0
        funder_count = 0

        hunter_count += self.interested.count()
        hunter_count += self.received_tips.count()
        hunter_count += self.grant_admin.count()
        hunter_count += self.fulfilled.count()

        funder_count += self.bounties_funded.count()
        funder_count += self.sent_tips.count()
        funder_count += self.grant_contributor.count()

        return hunter_count, funder_count

    def calculate_and_save_persona(self, respect_defaults=True, decide_only_one=False):
        if respect_defaults and decide_only_one:
            raise Exception('cannot use respect_defaults and decide_only_one')

        # respect to defaults
        is_hunter = False
        is_funder = False
        if respect_defaults:
            is_hunter = self.persona_is_hunter
            is_funder = self.persona_is_funder

        # calculate persona
        hunter_count, funder_count = self.get_persona_action_count()
        if hunter_count > funder_count:
            self.dominant_persona = 'hunter'
        elif hunter_count < funder_count:
            self.dominant_persona = 'funder'

        # update db
        if not decide_only_one:
            if hunter_count > 0:
                self.persona_is_hunter = True
            if funder_count > 0:
                self.persona_is_funder = True
        else:
            if hunter_count > funder_count:
                self.persona_is_hunter = True
                self.persona_is_funder = False
            elif funder_count > hunter_count:
                self.persona_is_funder = True
                self.persona_is_hunter = False

    def has_custom_avatar(self):
        from avatar.models import CustomAvatar
        return CustomAvatar.objects.filter(active=True, profile=self).exists()

    def build_random_avatar(self):
        from avatar.utils import build_random_avatar
        from avatar.models import CustomAvatar
        purple = '8A2BE2'
        payload = build_random_avatar(purple, '000000', False)
        try:
            custom_avatar = CustomAvatar.create(self, payload)
            custom_avatar.autogenerated = True
            custom_avatar.save()
            self.activate_avatar(custom_avatar.pk)
            self.save()
            return custom_avatar
        except Exception as e:
            logger.warning('Save Random Avatar - Error: (%s) - Handle: (%s)', e, self.handle)

    def no_times_slashed_by_staff(self):
        user_actions = UserAction.objects.filter(
            profile=self,
            action='bounty_removed_slashed_by_staff',
            )
        return user_actions.count()

    def no_times_been_removed_by_funder(self):
        user_actions = UserAction.objects.filter(
            profile=self,
            action='bounty_removed_by_funder',
            )
        return user_actions.count()

    def no_times_been_removed_by_staff(self):
        user_actions = UserAction.objects.filter(
            profile=self,
            action='bounty_removed_by_staff',
            )
        return user_actions.count()

    def get_desc(self, funded_bounties, fulfilled_bounties):
        role = 'newbie'
        if self.persona_is_funder and self.persona_is_hunter:
            role = 'funder/coder'
        elif self.persona_is_funder:
            role = 'funder'
        elif self.persona_is_hunter:
            role = 'coder'
        if self.is_org:
            role = 'organization'

        total_funded_participated = funded_bounties.count() + fulfilled_bounties.count()
        plural = 's' if total_funded_participated != 1 else ''

        return f"@{self.handle} is a {role} who has participated in {total_funded_participated} " \
               f"transaction{plural} on Gitcoin"


    @property
    def desc(self):
        bounties1 = self.sent_earnings if not self.is_org else Earning.objects.none()
        bounties2 = self.earnings if not self.is_org else self.org_earnings
        return self.get_desc(bounties1, bounties2)

    @property
    def github_created_on(self):
        created_at = self.data.get('created_at', '')

        if not created_at:
            return ''

        created_on = datetime.strptime(created_at, '%Y-%m-%dT%H:%M:%SZ')
        return created_on.replace(tzinfo=pytz.UTC)

    @property
    def repos_data_lite(self):
        from git.utils import get_user
        # TODO: maybe rewrite this so it doesnt have to go to the internet to get the info
        # but in a way that is respectful of db size too
        return get_user(self.handle, '/repos')

    @property
    def repos_data(self):
        from app.utils import add_contributors
        repos_data = self.repos_data_lite
        repos_data = sorted(repos_data, key=lambda repo: repo['stargazers_count'], reverse=True)
        repos_data = [add_contributors(repo_data) for repo_data in repos_data]
        return repos_data

    @property
    def is_moderator(self):
        """Determine whether or not the user is a moderator.

        Returns:
            bool: Whether or not the user is a moderator.

        """
        return self.user.groups.filter(name='Moderators').cache().exists() if self.user else False

    @property
    def is_alpha_tester(self):
        """Determine whether or not the user is an alpha tester.

        Returns:
            bool: Whether or not the user is an alpha tester.

        """
        if self.user.is_staff:
            return True
        return self.user.groups.filter(name='Alpha_Testers').cache().exists() if self.user else False

    @property
    def is_staff(self):
        """Determine whether or not the user is a staff member.

        Returns:
            bool: Whether or not the user is a member of the staff.

        """
        return self.user.is_staff if self.user else False

    def calc_activity_level(self):
        """Determines the activity level of a user

        Returns:
            str: High, Low, Medium, or New

        """
        high_threshold = 7
        med_threshold = 2
        new_threshold_days = 7

        if self.created_on > (timezone.now() - timezone.timedelta(days=new_threshold_days)):
            return "New"

        visits = self.actions.filter(action='Visit')
        visits_last_month = visits.filter(created_on__gt=timezone.now() - timezone.timedelta(days=30)).count()

        if visits_last_month > high_threshold:
            return "High"
        if visits_last_month > med_threshold:
            return "Med"
        return "Low"


    def calc_longest_streak(self):
        """ Determines the longest streak, in workdays, of this user

        Returns:
            int: a number of weekdays

        """

        # setup
        action_dates = self.actions.all().values_list('created_on', flat=True)
        action_dates = set([ele.replace(tzinfo=pytz.utc).strftime('%m/%d/%Y') for ele in action_dates])
        start_date = timezone.datetime(self.created_on.year, self.created_on.month, self.created_on.day).replace(tzinfo=pytz.utc)
        end_date = timezone.datetime(timezone.now().year, timezone.now().month, timezone.now().day).replace(tzinfo=pytz.utc)

        # loop setup
        iterdate = start_date
        max_streak = 0
        this_streak = 0
        while iterdate < end_date:
            # housekeeping
            last_iterdate = start_date
            iterdate += timezone.timedelta(days=1)

            is_weekday = iterdate.weekday() < 5
            if not is_weekday:
                continue

            has_action_during_window = iterdate.strftime('%m/%d/%Y') in action_dates
            if has_action_during_window:
                this_streak += 1
                max_streak = max(max_streak, this_streak)
            else:
                this_streak = 0

        return max_streak

    def calc_num_repeated_relationships(self):
        """ the number of repeat relationships that this user has created


        Returns:
            int: a number of repeat relationships

        """
        relationships = []
        relationships += list(self.sent_earnings.values_list('to_profile__handle', flat=True))
        relationships += list(self.earnings.values_list('from_profile__handle', flat=True))

        rel_count = { key: 0 for key in relationships }
        for rel in relationships:
            rel_count[rel] += 1

        return len([key for key, val in rel_count.items() if val > 1])

    def calc_avg_hourly_rate(self):
        """

        Returns:
            float: the average hourly rate for this user in dollars

        """
        values_list = self.bounties.values_list('fulfillments__fulfiller_hours_worked', 'value_in_usdt')
        values_list = [ele for ele in values_list if (ele[0] and ele[1])]
        if not len(values_list):
            return 0
        hourly_rates = [(ele[1]/ele[0]) for ele in values_list]
        avg_hourly_rate = sum(hourly_rates)/len(hourly_rates)
        return avg_hourly_rate

    def calc_success_rate(self):
        """

        Returns:
            int; the success percentage for this users bounties as a positive integer.

        """
        bounties = self.bounties.filter(network=self.get_network()) if self.cascaded_persona == 'hunter' else self.get_sent_bounties.current()
        completed_bounties = bounties.filter(idx_status='done').count()
        expired_bounties = bounties.filter(idx_status='expired').count()
        cancelled_bounties = bounties.filter(idx_status='cancelled').count()
        eligible_bounties = cancelled_bounties + expired_bounties + completed_bounties

        if eligible_bounties == 0:
            return -1

        return int(completed_bounties * 100 / eligible_bounties)

    def calc_reliability_ranking(self):
        """

        Returns:
            the reliabiliyt ranking that the user has.

        """

        # thresholds
        high_threshold = 3
        med_threshold = 2
        new_threshold_days = 7
        rating_deduction_threshold = 0.7
        rating_merit_threshold = 0.95
        abandon_deduction_threshold = 0.85
        abandon_merit_threshold = 0.95
        abandon_merit_earnings_threshold = med_threshold
        abandon_slash_multiplier = 2
        success_rate_deduction_threshold = 0.65
        success_ratemerit_threshold = 0.85
        num_repeated_relationships_merit_threshold = 3

        # setup
        base_rating = 0
        deductions = 0


        #calculate base rating
        num_earnings = self.earnings.count() + self.sent_earnings.count()
        if num_earnings < 2:
            return "Unproven"

        if num_earnings > high_threshold:
            base_rating = 3 # high
        elif num_earnings > med_threshold:
            base_rating = 2 # medium
        else:
            base_rating = 1 # low

        # calculate deductions

        ## ratings deduction
        num_5_star_ratings = self.feedbacks_got.filter(rating=5).count()
        num_subpar_star_ratings = self.feedbacks_got.filter(rating__lt=4).count()
        total_rating = num_subpar_star_ratings + num_5_star_ratings
        if total_rating:
            if num_5_star_ratings/total_rating < rating_deduction_threshold:
                deductions -= 1
            if num_5_star_ratings/total_rating > rating_merit_threshold:
                deductions += 1

        ## abandonment deduction
        total_removals = self.no_times_been_removed_by_funder() + self.no_times_been_removed_by_staff()+ (self.no_times_slashed_by_staff() * abandon_slash_multiplier)
        if total_rating:
            if total_removals/num_earnings < abandon_deduction_threshold:
                deductions -= 1
            if num_earnings > abandon_merit_earnings_threshold and total_removals/num_earnings > abandon_merit_threshold:
                deductions += 1

        ## success rate deduction
        if self.success_rate != -1:
            if self.success_rate < success_rate_deduction_threshold:
                deductions -= 1
            if self.success_rate > success_ratemerit_threshold:
                deductions += 1

        ## activity level deduction
        if self.activity_level == "High":
                deductions += 1

        ## activity level deduction
        if self.num_repeated_relationships > num_repeated_relationships_merit_threshold:
                deductions += 1

        # calculate final rating
        final_rating = base_rating + deductions
        if final_rating >= 5:
            return "Very High"
        elif final_rating >= 3:
            return "High"
        elif final_rating >= 2:
            return "Medium"
        elif final_rating >= 1:
            return "Low"
        elif final_rating <= 1:
            return "Very Low"

        return 0

    @property
    def completed_bounties(self):
        """Returns bounties completed by user

        Returns:
            number: number of bounties completed

        """
        network = self.get_network()
        return self.bounties.filter(
            idx_status__in=['done'], network=network).count()


    @property
    def get_quarterly_stats(self):
        """Generate last 90 days stats for this user.

        Returns:
            dict : containing the following information
            'user_total_earned_eth': Total earnings of user in ETH.
            'user_total_earned_usd': Total earnings of user in USD.
            'user_total_funded_usd': Total value of bounties funded by the user on bounties in done status in USD
            'user_total_funded_hours': Total hours input by the developers on the fulfillment of bounties created by the user in USD
            'user_fulfilled_bounties_count': Total bounties fulfilled by user
            'user_fufilled_bounties': bool, if the user fulfilled bounties
            'user_funded_bounties_count': Total bounties funded by the user
            'user_funded_bounties': bool, if the user funded bounties in the last quarter
            'user_funded_bounty_developers': Unique set of users that fulfilled bounties funded by the user
            'user_avg_hours_per_funded_bounty': Average hours input by developer on fulfillment per bounty
            'user_avg_hourly_rate_per_funded_bounty': Average hourly rate in dollars per bounty funded by user
            'user_avg_eth_earned_per_bounty': Average earning in ETH earned by user per bounty
            'user_avg_usd_earned_per_bounty': Average earning in USD earned by user per bounty
            'user_num_completed_bounties': Total no. of bounties completed.
            'user_num_funded_fulfilled_bounties': Total bounites that were funded by the user and fulfilled
            'user_bounty_completion_percentage': Percentage of bounties successfully completed by the user
            'user_funded_fulfilled_percentage': Percentage of bounties funded by the user that were fulfilled
            'user_active_in_last_quarter': bool, if the user was active in last quarter
            'user_no_of_languages': No of languages user used while working on bounties.
            'user_languages': Languages that were used in bounties that were worked on.
            'relevant_bounties': a list of Bounty(s) that would match the skillset input by the user into the Match tab of their settings
        """
        user_active_in_last_quarter = False
        user_fulfilled_bounties = False
        user_funded_bounties = False
        last_quarter = datetime.now() - timedelta(days=90)
        bounties = self.bounties.filter(created_on__gte=last_quarter, network='mainnet')
        fulfilled_bounties = [
            bounty for bounty in bounties if bounty.is_fulfiller(self.handle) and bounty.status == 'done'
        ]
        fulfilled_bounties_count = len(fulfilled_bounties)
        funded_bounties = self.get_funded_bounties()
        funded_bounties_count = funded_bounties.count()

        if funded_bounties_count:
            total_funded_usd = funded_bounties.has_funds().aggregate(Sum('value_in_usdt'))['value_in_usdt__sum']
            total_funded_hourly_rate = float(0)
            hourly_rate_bounties_counted = float(0)
            for bounty in funded_bounties:
                hourly_rate = bounty.hourly_rate
                if hourly_rate:
                    total_funded_hourly_rate += bounty.hourly_rate
                    hourly_rate_bounties_counted += 1
            funded_bounty_fulfillments = []
            for bounty in funded_bounties:
                fulfillments = bounty.fulfillments.filter(accepted=True)
                for fulfillment in fulfillments:
                    if isinstance(fulfillment, BountyFulfillment):
                        funded_bounty_fulfillments.append(fulfillment)
            funded_bounty_fulfillments_count = len(funded_bounty_fulfillments)

            total_funded_hours = 0
            funded_fulfillments_with_hours_counted = 0
            if funded_bounty_fulfillments_count:
                from decimal import Decimal
                for fulfillment in funded_bounty_fulfillments:
                    if isinstance(fulfillment.fulfiller_hours_worked, Decimal):
                        total_funded_hours += fulfillment.fulfiller_hours_worked
                        funded_fulfillments_with_hours_counted += 1

            user_funded_bounty_developers = []
            for fulfillment in funded_bounty_fulfillments:
                user_funded_bounty_developers.append(fulfillment.fulfiller_github_username.lstrip('@'))
            user_funded_bounty_developers = [*{*user_funded_bounty_developers}]
            if funded_fulfillments_with_hours_counted:
                avg_hourly_rate_per_funded_bounty = \
                    float(total_funded_hourly_rate) / float(funded_fulfillments_with_hours_counted)
                avg_hours_per_funded_bounty = \
                    float(total_funded_hours) / float(funded_fulfillments_with_hours_counted)
            else:
                avg_hourly_rate_per_funded_bounty = 0
                avg_hours_per_funded_bounty = 0
            funded_fulfilled_bounties = [
                bounty for bounty in funded_bounties if bounty.status == 'done'
            ]
            num_funded_fulfilled_bounties = len(funded_fulfilled_bounties)
            funded_fulfilled_percent = float(
                # Round to 0 places of decimals to be displayed in template
                round(num_funded_fulfilled_bounties * 1.0 / funded_bounties_count, 2) * 100
            )
            user_funded_bounties = True
        else:
            num_funded_fulfilled_bounties = 0
            funded_fulfilled_percent = 0
            user_funded_bounties = False
            avg_hourly_rate_per_funded_bounty = 0
            avg_hours_per_funded_bounty = 0
            total_funded_usd = 0
            total_funded_hours = 0
            user_funded_bounty_developers = []

        total_earned_eth = sum([
            bounty.value_in_eth if bounty.value_in_eth else 0
            for bounty in fulfilled_bounties
        ])
        total_earned_eth /= 10**18
        total_earned_usd = sum([
            bounty.value_in_usdt if bounty.value_in_usdt else 0
            for bounty in fulfilled_bounties
        ])

        num_completed_bounties = bounties.filter(idx_status__in=['done']).count()
        terminal_state_bounties = bounties.filter(idx_status__in=Bounty.TERMINAL_STATUSES).count()
        completetion_percent = int(
            round(num_completed_bounties * 1.0 / terminal_state_bounties, 2) * 100
        ) if terminal_state_bounties != 0 else 0

        avg_eth_earned_per_bounty = 0
        avg_usd_earned_per_bounty = 0

        if fulfilled_bounties_count:
            avg_eth_earned_per_bounty = total_earned_eth / fulfilled_bounties_count
            avg_usd_earned_per_bounty = total_earned_usd / fulfilled_bounties_count
            user_fulfilled_bounties = True

        user_languages = []
        for bounty in fulfilled_bounties:
            user_languages += bounty.keywords.split(',')
        user_languages = set(user_languages)
        user_no_of_languages = len(user_languages)

        if num_completed_bounties or fulfilled_bounties_count:
            user_active_in_last_quarter = True
            relevant_bounties = []
        else:
            from marketing.utils import get_or_save_email_subscriber
            user_coding_languages = get_or_save_email_subscriber(self.email, 'internal').keywords
            if user_coding_languages is not None:
                potential_bounties = Bounty.objects.all()
                relevant_bounties = Bounty.objects.none()
                for keyword in user_coding_languages:
                    relevant_bounties = relevant_bounties.union(potential_bounties.current().filter(
                            network=Profile.get_network(),
                            metadata__icontains=keyword,
                            idx_status__in=['open'],
                            ).order_by('?')
                    )
                relevant_bounties = relevant_bounties[:3]
                relevant_bounties = list(relevant_bounties)
        # Round to 2 places of decimals to be diplayed in templates
        completetion_percent = float('%.2f' % completetion_percent)
        funded_fulfilled_percent = float('%.2f' % funded_fulfilled_percent)
        avg_eth_earned_per_bounty = float('%.2f' % avg_eth_earned_per_bounty)
        avg_usd_earned_per_bounty = float('%.2f' % avg_usd_earned_per_bounty)
        avg_hourly_rate_per_funded_bounty = float('%.2f' % avg_hourly_rate_per_funded_bounty)
        avg_hours_per_funded_bounty = float('%.2f' % avg_hours_per_funded_bounty)
        total_earned_eth = float('%.2f' % total_earned_eth)
        total_earned_usd = float('%.2f' % total_earned_usd)

        user_languages = []
        for bounty in fulfilled_bounties:
            user_languages += bounty.keywords.split(',')
        user_languages = set(user_languages)
        user_no_of_languages = len(user_languages)

        return {
            'user_total_earned_eth': total_earned_eth,
            'user_total_earned_usd': total_earned_usd,
            'user_total_funded_usd': total_funded_usd,
            'user_total_funded_hours': total_funded_hours,
            'user_fulfilled_bounties_count': fulfilled_bounties_count,
            'user_fulfilled_bounties': user_fulfilled_bounties,
            'user_funded_bounties_count': funded_bounties_count,
            'user_funded_bounties': user_funded_bounties,
            'user_funded_bounty_developers': user_funded_bounty_developers,
            'user_avg_hours_per_funded_bounty': avg_hours_per_funded_bounty,
            'user_avg_hourly_rate_per_funded_bounty': avg_hourly_rate_per_funded_bounty,
            'user_avg_eth_earned_per_bounty': avg_eth_earned_per_bounty,
            'user_avg_usd_earned_per_bounty': avg_usd_earned_per_bounty,
            'user_num_completed_bounties': num_completed_bounties,
            'user_num_funded_fulfilled_bounties': num_funded_fulfilled_bounties,
            'user_bounty_completion_percentage': completetion_percent,
            'user_funded_fulfilled_percentage': funded_fulfilled_percent,
            'user_active_in_last_quarter': user_active_in_last_quarter,
            'user_no_of_languages': user_no_of_languages,
            'user_languages': user_languages,
            'relevant_bounties': relevant_bounties
        }

    @property
    def active_avatar(self):
        return self.avatar_baseavatar_related.cache(timeout=60).filter(active=True).first()

    @property
    def active_avatar_nocache(self):
        return self.avatar_baseavatar_related.nocache().filter(active=True).first()

    @property
    def github_url(self):
        return f"https://github.com/{self.handle}"

    @property
    def avatar_url(self):
        if self.admin_override_avatar:
            return self.admin_override_avatar.url
        if self.active_avatar:
            return self.active_avatar.avatar_url
        else:
            github_avatar_img = get_user_github_avatar_image(self.handle)
            if github_avatar_img:
                try:
                    github_avatar = SocialAvatar.github_avatar(self, github_avatar_img)
                    github_avatar.save()
                    self.activate_avatar(github_avatar.pk)
                    self.save()
                    return self.active_avatar.avatar_url
                except Exception as e:
                    logger.warning(f'Encountered ({e}) while attempting to save a user\'s github avatar')
        return f"{settings.BASE_URL}dynamic/avatar/{self.handle}"

    @property
    def avatar_url_with_gitcoin_logo(self):
        return f"{settings.BASE_URL}dynamic/avatar/{self.handle}/1"

    @property
    def absolute_url(self):
        return self.get_absolute_url()

    @property
    def username(self):
        if getattr(self, 'user', None) and self.user.username:
            return self.user.username

        if self.handle:
            return self.handle

        return None

    @property
    def name(self):
        if self.admin_override_name:
            return self.admin_override_name

        # TODO: investigate how jsonfield blank keys get set.
        if self.data and self.data["name"] and self.data["name"] != 'null':
            return self.data["name"]
        return self.username


    def is_github_token_valid(self):
        """Check whether or not a Github OAuth token is valid.

        Args:
            access_token (str): The Github OAuth token.

        Returns:
            bool: Whether or not the provided OAuth token is valid.

        """
        if not self.github_access_token:
            return False

        _params = build_auth_dict(self.github_access_token)
        url = TOKEN_URL.format(**_params)
        response = requests.get(
            url,
            auth=(_params['client_id'], _params['client_secret']),
            headers=HEADERS)

        if response.status_code == 200:
            return True
        return False

    def __str__(self):
        return self.handle

    def get_relative_url(self, preceding_slash=True):
        from dashboard.utils import get_url_first_indexes # avoid circular import
        prefix = ''
        if self.handle in get_url_first_indexes():
            # handle collision
            prefix = 'profile/'
        return f"{'/' if preceding_slash else ''}{prefix}{self.handle}"

    def get_absolute_url(self):
        return settings.BASE_URL + self.get_relative_url(preceding_slash=False)

    @property
    def url(self):
        return self.get_absolute_url()

    def get_access_token(self, save=True):
        """Get the Github access token from User.

        Args:
            save (bool): Whether or not to save the User access token to the profile.

        Raises:
            Exception: The exception is raised in the event of any error and returns an empty string.

        Returns:
            str: The Github access token.

        """
        try:
            access_token = self.user.social_auth.filter(provider='github').latest('pk').access_token
            if save:
                self.github_access_token = access_token
                self.save()
        except Exception:
            return ''
        return access_token

    @property
    def access_token(self):
        """The Github access token associated with this Profile.

        Returns:
            str: The associated Github access token.

        """
        return self.github_access_token or self.get_access_token(save=False)

    def get_profile_preferred_language(self):
        return settings.LANGUAGE_CODE if not self.pref_lang_code else self.pref_lang_code

    def get_slack_repos(self, join=False):
        """Get the profile's slack tracked repositories.

        Args:
            join (bool): Whether or not to return a joined string representation.
                Defaults to: False.

        Returns:
            list of str: If joined is False, a list of slack repositories.
            str: If joined is True, a combined string of slack repositories.

        """
        if join:
            repos = ', '.join(self.slack_repos)
            return repos
        return self.slack_repos

    def update_slack_integration(self, token, channel, repos):
        """Update the profile's slack integration settings.

        Args:
            token (str): The profile's slack token.
            channel (str): The profile's slack channel.
            repos (list of str): The profile's github repositories to track.

        """
        repos = repos.split(',')
        self.slack_token = token
        self.slack_repos = [repo.strip() for repo in repos]
        self.slack_channel = channel
        self.save()


    @staticmethod
    def get_network():
        if settings.OVERRIDE_NETWORK:
            return settings.OVERRIDE_NETWORK
        return 'mainnet' if not settings.DEBUG else 'rinkeby'

    def get_fulfilled_bounties(self, network=None):
        network = network or self.get_network()
        fulfilled_bounty_ids = self.fulfilled.all().values_list('bounty_id', flat=True)
        bounties = Bounty.objects.current().filter(pk__in=fulfilled_bounty_ids, accepted=True, network=network)
        return bounties

    def get_orgs_bounties(self, network=None):
        network = network or self.get_network()
        url = f"https://github.com/{self.handle}"
        bounties = Bounty.objects.current().filter(network=network, github_url__startswith=url)
        return bounties

    def get_leaderboard_index(self, key='weekly_earners'):
        try:
            rank = self.leaderboard_ranks.active().filter(leaderboard=key, product='all').latest('id')
            return rank.rank
        except LeaderboardRank.DoesNotExist:
            score = 0
        return score

    def get_contributor_leaderboard_index(self):
        return self.get_leaderboard_index()

    def get_funder_leaderboard_index(self):
        return self.get_leaderboard_index('weekly_payers')

    def get_org_leaderboard_index(self):
        return self.get_leaderboard_index('weekly_orgs')

    def get_eth_sum(self, sum_type='collected', network='mainnet', bounties=None):
        """Get the sum of collected or funded ETH based on the provided type.

        Args:
            sum_type (str): The sum to lookup.  Defaults to: collected.
            network (str): The network to query results for.
                Defaults to: mainnet.
            bounties (dashboard.models.BountyQuerySet): Override the BountyQuerySet this function processes.
                Defaults to: None.

        Returns:
            float: The total sum of all ETH of the provided type.

        """
        eth_sum = 0
        if bounties is None:
            if sum_type == 'funded':
                bounties = self.get_funded_bounties(network=network)
            elif sum_type == 'collected':
                bounties = self.get_fulfilled_bounties(network=network)
            elif sum_type == 'org':
                bounties = self.get_orgs_bounties(network=network)

        if sum_type == 'funded':
            bounties = bounties.has_funds()

        eth_sum = 0
        if bounties.exists():
            try:
                for bounty in bounties:
                    eth = bounty.get_value_in_eth
                    if not eth:
                        continue
                    eth_sum += float(eth)
            except Exception as e:
                logger.exception(e)
                pass

        # if sum_type == 'collected' and self.tips:
        #     eth_sum = eth_sum + sum([ float(amount.value_in_eth) for amount in self.tips ])

        return eth_sum

    def get_all_tokens_sum(self, sum_type='collected', network='mainnet', bounties=None):
        """Get the sum of collected or funded tokens based on the provided type.

        Args:
            sum_type (str): The sum to lookup.  Defaults to: collected.
            network (str): The network to query results for.
                Defaults to: mainnet.
            bounties (dashboard.models.BountyQuerySet): Override the BountyQuerySet this function processes.
                Defaults to: None.

        Returns:
            query: Grouped query by token_name and sum all token value
        """
        all_tokens_sum = None
        if bounties is None:
            if sum_type == 'funded':
                bounties = self.get_funded_bounties(network=network)
            elif sum_type == 'collected':
                bounties = self.get_fulfilled_bounties(network=network)
            elif sum_type == 'org':
                bounties = self.get_orgs_bounties(network=network)

        if bounties and sum_type == 'funded':
            bounties = bounties.has_funds()

        try:
            if bounties.exists():
                tokens_and_values = bounties.values_list('token_name', 'value_in_token')
                all_tokens_sum_tmp = {token: 0 for token in set([ele[0] for ele in tokens_and_values])}
                for ele in tokens_and_values:
                    all_tokens_sum_tmp[ele[0]] += ele[1] / 10**18
                all_tokens_sum = [{'token_name': token_name, 'value_in_token': float(value_in_token)} for token_name, value_in_token in all_tokens_sum_tmp.items()]

        except Exception as e:
            logger.exception(e)

        return all_tokens_sum

    def get_who_works_with(self, work_type='collected', network='mainnet', bounties=None):
        """Get an array of profiles that this user works with.

        Args:
            work_type (str): The work type to lookup.  Defaults to: collected.
            network (str): The network to query results for.
                Defaults to: mainnet.
            bounties (dashboard.models.BountyQuerySet): Override the BountyQuerySet this function processes.
                Defaults to: None.

        Returns:
            dict: list of the profiles that were worked with (key) and the number of times they occurred

        """
        if bounties is None:
            if work_type == 'funded':
                bounties = self.bounties_funded.filter(network=network)
            elif work_type == 'collected':
                bounties = self.get_fulfilled_bounties(network=network)
            elif work_type == 'org':
                bounties = self.get_orgs_bounties(network=network)

        if work_type != 'org':
            github_urls = bounties.values_list('github_url', flat=True)
            profiles = [org_name(url) for url in github_urls]
            profiles = [ele for ele in profiles if ele]
        else:
            profiles = []
            for bounty in bounties:
                for bf in bounty.fulfillments.filter(accepted=True):
                    if bf.fulfiller_github_username:
                        profiles.append(bf.fulfiller_github_username)

        profiles_dict = {profile: 0 for profile in profiles}
        for profile in profiles:
            profiles_dict[profile] += 1

        ordered_profiles_dict = collections.OrderedDict()
        for ele in sorted(profiles_dict.items(), key=lambda x: x[1], reverse=True):
            ordered_profiles_dict[ele[0]] = ele[1]
        return ordered_profiles_dict

    def get_funded_bounties(self, network='mainnet'):
        """Get the bounties that this user has funded

        Args:
            network (string): the network to look at.
                Defaults to: mainnet.


        Returns:
            queryset: list of bounties

        """

        funded_bounties = Bounty.objects.current().filter(
            Q(bounty_owner_github_username__iexact=self.handle) |
            Q(bounty_owner_github_username__iexact=f'@{self.handle}'),
            network=network,
        )
        return funded_bounties

    def get_various_activities(self):
        """Get bounty, tip and grant related activities for this profile.

        Args:
            network (str): The network to query results for.
                Defaults to: mainnet.

        Returns:
            (dashboard.models.ActivityQuerySet): The query results.

        """

        if not self.is_org:
            all_activities = self.activities.all() | self.other_activities.all()
        else:
            # orgs
            url = self.github_url
            all_activities = Activity.objects.filter(
                Q(bounty__github_url__istartswith=url) |
                Q(tip__github_url__istartswith=url)
            )

        return all_activities.all().order_by('-created')

    def activate_avatar(self, avatar_pk):
        self.avatar_baseavatar_related.update(active=False)
        self.avatar_baseavatar_related.filter(pk=avatar_pk).update(active=True)

    @property
    def to_representation(instance):
        return {
            'id': instance.id,
            'handle': instance.handle,
            'github_url': instance.github_url,
            'avatar_url': instance.avatar_url,
            'keywords': instance.keywords,
            'url': instance.get_relative_url(),
            'position': instance.get_contributor_leaderboard_index(),
            'organizations': instance.get_who_works_with(network=None),
            'total_earned': instance.get_eth_sum(network=None)
        }


    def to_dict(self):
        """Get the dictionary representation with additional data.

        Attributes:
            params (dict): The context dictionary to be returned.
            network (str): The bounty network to operate on.
            query_kwargs (dict): The kwargs to be passed to all queries
                throughout the method.
            bounties (dashboard.models.BountyQuerySet): All bounties referencing this profile.
            fulfilled_bounties (dashboard.models.BountyQuerySet): All fulfilled bounties for this profile.
            funded_bounties (dashboard.models.BountyQuerySet): All funded bounties for this profile.
            orgs_bounties (dashboard.models.BountyQuerySet or None):
                All bounties belonging to this organization, if applicable.
            sum_eth_funded (float): The total amount of ETH funded.
            sum_eth_collected (float): The total amount of ETH collected.

        Returns:
            dict: The profile card context.

        """
        params = {}
        network = self.get_network()
        query_kwargs = {'network': network}
        bounties = self.bounties
        fulfilled_bounties = self.get_fulfilled_bounties(network=network)
        funded_bounties = self.get_funded_bounties(network=network)
        orgs_bounties = None

        if self.is_org:
            orgs_bounties = self.get_orgs_bounties(network=network)
        sum_eth_funded = self.get_eth_sum(sum_type='funded', bounties=funded_bounties)
        sum_eth_collected = self.get_eth_sum(bounties=fulfilled_bounties)
        works_with_funded = self.get_who_works_with(work_type='funded', bounties=funded_bounties)
        works_with_collected = self.get_who_works_with(work_type='collected', bounties=fulfilled_bounties)

        sum_all_funded_tokens = self.get_all_tokens_sum(sum_type='funded', bounties=funded_bounties, network=network)
        sum_all_collected_tokens = self.get_all_tokens_sum(
            sum_type='collected', bounties=fulfilled_bounties, network=network
        )
        # org only
        count_bounties_on_repo = 0
        sum_eth_on_repos = 0
        works_with_org = []
        if orgs_bounties:
            count_bounties_on_repo = orgs_bounties.count()
            sum_eth_on_repos = self.get_eth_sum(bounties=orgs_bounties)
            works_with_org = self.get_who_works_with(work_type='org', bounties=orgs_bounties)

        total_funded = funded_bounties.count()
        total_fulfilled = fulfilled_bounties.count() + self.tips.count()
        desc = self.get_desc(funded_bounties, fulfilled_bounties)
        no_times_been_removed = self.no_times_been_removed_by_funder() + self.no_times_been_removed_by_staff() + self.no_times_slashed_by_staff()
        params = {
            'title': f"@{self.handle}",
            'active': 'profile_details',
            'newsletter_headline': ('Be the first to know about new funded issues.'),
            'card_title': f'@{self.handle} | Gitcoin',
            'card_desc': desc,
            'avatar_url': self.avatar_url_with_gitcoin_logo,
            'count_bounties_completed': total_fulfilled,
            'works_with_collected': works_with_collected,
            'works_with_funded': works_with_funded,
            'works_with_org': works_with_org,
            'sum_eth_collected': sum_eth_collected,
            'sum_eth_funded': sum_eth_funded,
            'funded_bounties_count': total_funded,
            'no_times_been_removed': no_times_been_removed,
            'sum_eth_on_repos': sum_eth_on_repos,
            'count_bounties_on_repo': count_bounties_on_repo,
            'sum_all_funded_tokens': sum_all_funded_tokens,
            'sum_all_collected_tokens': sum_all_collected_tokens,
            'bounties': list(bounties.values_list('pk', flat=True)),
        }

        if self.cascaded_persona == 'org':
            active_bounties = self.bounties.filter(idx_status__in=Bounty.WORK_IN_PROGRESS_STATUSES, network='mainnet')
        elif self.cascaded_persona == 'funder':
            active_bounties = active_bounties = Bounty.objects.filter(bounty_owner_profile=self, idx_status__in=Bounty.WORK_IN_PROGRESS_STATUSES, network='mainnet', current_bounty=True)
        elif self.cascaded_persona == 'hunter':
            active_bounties = Bounty.objects.filter(pk__in=self.active_bounties.filter(pending=False).values_list('bounty', flat=True), network='mainnet')
        else:
            active_bounties = Bounty.objects.none()
        params['active_bounties'] = list(active_bounties.values_list('pk', flat=True))

        all_activities = self.get_various_activities()
        params['activities'] = list(all_activities.values_list('pk', flat=True))
        counts = {}
        if not all_activities or all_activities.count() == 0:
            params['none'] = True
        else:
            counts = all_activities.values('activity_type').order_by('activity_type').annotate(the_count=Count('activity_type'))
            counts = {ele['activity_type']: ele['the_count'] for ele in counts}
        params['activities_counts'] = counts

        params['activities'] = list(self.get_various_activities().values_list('pk', flat=True))
        params['tips'] = list(self.tips.filter(**query_kwargs).send_happy_path().values_list('pk', flat=True))
        params['scoreboard_position_contributor'] = self.get_contributor_leaderboard_index()
        params['scoreboard_position_funder'] = self.get_funder_leaderboard_index()
        if self.is_org:
            params['scoreboard_position_org'] = self.get_org_leaderboard_index()

        context = params
        profile = self

        context['avg_rating'] = profile.get_average_star_rating()
        context['avg_rating_scaled'] = profile.get_average_star_rating(20)
        context['verification'] = bool(profile.get_my_verified_check)
        context['avg_rating'] = profile.get_average_star_rating()
        context['suppress_sumo'] = True
        context['total_kudos_count'] = profile.get_my_kudos.count() + profile.get_sent_kudos.count() + profile.get_org_kudos.count()
        context['total_kudos_sent_count'] = profile.sent_kudos.count()
        context['total_kudos_received_count'] = profile.received_kudos.count()
        context['total_grant_created'] = profile.grant_admin.count()
        context['total_grant_contributions'] = profile.grant_contributor.filter(subscription_contribution__success=True).values_list('subscription_contribution').count() + profile.grant_phantom_funding.count()
        context['total_grant_actions'] = context['total_grant_created'] + context['total_grant_contributions']

        context['total_tips_sent'] = profile.get_sent_tips.count()
        context['total_tips_received'] = profile.get_my_tips.count()

        context['total_quest_attempts'] = profile.quest_attempts.count()
        context['total_quest_success'] = profile.quest_attempts.filter(success=True).count()

        # portfolio
        portfolio_bounties = profile.fulfilled.filter(bounty__network='mainnet', bounty__current_bounty=True)
        portfolio_keywords = {}
        for fulfillment in portfolio_bounties.nocache():
            for keyword in fulfillment.bounty.keywords_list:
                keyword = keyword.lower()
                if keyword not in portfolio_keywords.keys():
                    portfolio_keywords[keyword] = 0
                portfolio_keywords[keyword] += 1
        sorted_portfolio_keywords = [(k, portfolio_keywords[k]) for k in sorted(portfolio_keywords, key=portfolio_keywords.get, reverse=True)]

        context['portfolio'] = list(portfolio_bounties.values_list('pk', flat=True))
        context['portfolio_keywords'] = sorted_portfolio_keywords
        earnings_to = Earning.objects.filter(to_profile=profile, network='mainnet', value_usd__isnull=False)
        earnings_from = Earning.objects.filter(from_profile=profile, network='mainnet', value_usd__isnull=False)
        from django.contrib.contenttypes.models import ContentType
        earnings_to = earnings_to.exclude(source_type=ContentType.objects.get(app_label='kudos', model='kudostransfer'))
        context['earnings_total'] = round(sum(earnings_to.values_list('value_usd', flat=True)))
        context['spent_total'] = round(sum(earnings_from.values_list('value_usd', flat=True)))
        context['earnings_count'] = earnings_to.count()
        context['spent_count'] = earnings_from.count()
        context['hackathons_participated_in'] = self.interested.filter(bounty__event__isnull=False).distinct('bounty__event').count()
        context['hackathons_funded'] = funded_bounties.filter(event__isnull=False).distinct('event').count()
        if context['earnings_total'] > 1000:
            context['earnings_total'] = f"{round(context['earnings_total']/1000)}k"
        if context['spent_total'] > 1000:
            context['spent_total'] = f"{round(context['spent_total']/1000)}k"
        return context


    @property
    def reassemble_profile_dict(self):
        params = self.as_dict

        params['active_bounties'] = Bounty.objects.filter(pk__in=params.get('active_bounties', []))
        if params.get('tips'):
            params['tips'] = Tip.objects.filter(pk__in=params['tips'])
        if params.get('activities'):
            params['activities'] = Activity.objects.filter(pk__in=params['activities'])
        params['profile'] = self
        params['portfolio'] = BountyFulfillment.objects.filter(pk__in=params.get('portfolio', []))
        return params



    @property
    def locations(self):
        from app.utils import get_location_from_ip
        locations = []
        for login in self.actions.filter(action='Login').order_by('-created_on'):
            if login.location_data:
                locations.append(login.location_data)
            else:
                location_data = get_location_from_ip(login.ip_address)
                login.location_data = location_data
                login.save()
                locations.append(location_data)
        return locations

    @property
    def is_eu(self):
        from app.utils import get_country_from_ip
        try:
            ip_addresses = list(set(self.actions.filter(action='Login').values_list('ip_address', flat=True)))
            for ip_address in ip_addresses:
                country = get_country_from_ip(ip_address)
                if country.continent.code == 'EU':
                    return True
        except Exception:
            pass
        return False


# enforce casing / formatting rules for profiles
@receiver(pre_save, sender=Profile, dispatch_uid="psave_profile")
def psave_profile(sender, instance, **kwargs):
    instance.handle = instance.handle.replace(' ', '')
    instance.handle = instance.handle.replace('@', '')
    instance.handle = instance.handle.lower()

    # sync organizations_fk and organizations
    if hasattr(instance, 'pk') and instance.pk:
        for handle in instance.organizations:
            handle =handle.lower()
            if not instance.organizations_fk.filter(handle=handle).exists():
                obj = Profile.objects.filter(handle=handle).first()
                if obj:
                    instance.organizations_fk.add(obj)
        for profile in instance.organizations_fk.all():
            if profile.handle not in instance.organizations:
                instance.organizations += [profile.handle]

    instance.is_org = instance.data.get('type') == 'Organization'
    instance.average_rating = 0
    if instance.feedbacks_got.count():
        num = instance.feedbacks_got.count()
        val = sum(instance.feedbacks_got.values_list('rating', flat=True))
        instance.average_rating = val/num
    instance.following_count = instance.follower.count()
    instance.follower_count = instance.org.count()
    instance.earnings_count = instance.earnings.count()
    instance.spent_count = instance.sent_earnings.count()
    from django.contrib.contenttypes.models import ContentType
    from search.models import SearchResult
    if instance.pk:
        SearchResult.objects.update_or_create(
            source_type=ContentType.objects.get(app_label='dashboard', model='profile'),
            source_id=instance.pk,
            defaults={
                "created_on":instance.created_on,
                "title":instance.handle,
                "description":instance.desc,
                "url":instance.url,
                "visible_to":None,
                'img_url': instance.avatar_url,
            }
        )

@receiver(user_logged_in)
def post_login(sender, request, user, **kwargs):
    """Handle actions to take on user login."""
    from dashboard.utils import create_user_action
    profile = getattr(user, 'profile', None)
    if profile and not profile.github_access_token:
        profile.github_access_token = profile.get_access_token()
    create_user_action(user, 'Login', request)


@receiver(user_logged_out)
def post_logout(sender, request, user, **kwargs):
    """Handle actions to take on user logout."""
    from dashboard.utils import create_user_action
    create_user_action(user, 'Logout', request)


class ProfileSerializer(serializers.BaseSerializer):
    """Handle serializing the Profile object."""

    class Meta:
        """Define the profile serializer metadata."""

        model = Profile
        fields = ('handle', 'github_access_token')
        extra_kwargs = {'github_access_token': {'write_only': True}}

    def to_representation(self, instance):
        """Provide the serialized representation of the Profile.

        Args:
            instance (Profile): The Profile object to be serialized.

        Returns:
            dict: The serialized Profile.

        """
        has_representation = instance.as_representation.get('id')
        if not has_representation:
            instance.calculate_all()
            instance.save()
        return instance.as_representation

@receiver(pre_save, sender=Tip, dispatch_uid="normalize_tip_usernames")
def normalize_tip_usernames(sender, instance, **kwargs):
    """Handle pre-save signals from Tips to normalize Github usernames."""
    if instance.username:
        instance.username = instance.username.replace("@", '')


m2m_changed.connect(m2m_changed_interested, sender=Bounty.interested.through)


class UserAction(SuperModel):
    """Records Actions that a user has taken ."""

    ACTION_TYPES = [
        ('Login', 'Login'),
        ('Logout', 'Logout'),
        ('Visit', 'Visit'),
        ('added_slack_integration', 'Added Slack Integration'),
        ('removed_slack_integration', 'Removed Slack Integration'),
        ('updated_avatar', 'Updated Avatar'),
        ('status_update', 'Update Status'),
        ('account_disconnected', 'Account Disconnected'),
    ]
    action = models.CharField(max_length=50, choices=ACTION_TYPES, db_index=True)
    user = models.ForeignKey(User, related_name='actions', on_delete=models.SET_NULL, null=True, db_index=True)
    profile = models.ForeignKey('dashboard.Profile', related_name='actions', on_delete=models.CASCADE, null=True, db_index=True)
    ip_address = models.GenericIPAddressField(null=True, db_index=True)
    location_data = JSONField(default=dict)
    metadata = JSONField(default=dict)
    utm = JSONField(default=dict, null=True)

    class Meta:
        """Define metadata associated with UserAction."""

        index_together = [
            ["profile", "action"],
        ]

    def __str__(self):
        return f"{self.action} by {self.profile} at {self.created_on}"

    def point_value(self):
        """

        Returns:
            int the Point value of this user action
        """
        return point_values.get(self.action, 0)


@receiver(post_save, sender=UserAction, dispatch_uid="post_add_ua")
def post_add_ua(sender, instance, created, **kwargs):
    if created:
        pass

class CoinRedemption(SuperModel):
    """Define the coin redemption schema."""

    class Meta:
        """Define metadata associated with CoinRedemption."""

        verbose_name_plural = 'Coin Redemptions'

    shortcode = models.CharField(max_length=255, default='')
    url = models.URLField(null=True)
    network = models.CharField(max_length=255, default='')
    token_name = models.CharField(max_length=255)
    contract_address = models.CharField(max_length=255)
    amount = models.IntegerField(default=1)
    expires_date = models.DateTimeField()


@receiver(pre_save, sender=CoinRedemption, dispatch_uid="to_checksum_address")
def to_checksum_address(sender, instance, **kwargs):
    """Handle pre-save signals from CoinRemptions to normalize the contract address."""
    if instance.contract_address:
        instance.contract_address = Web3.toChecksumAddress(instance.contract_address)
        print(instance.contract_address)


class CoinRedemptionRequest(SuperModel):
    """Define the coin redemption request schema."""

    class Meta:
        """Define metadata associated with CoinRedemptionRequest."""

        verbose_name_plural = 'Coin Redemption Requests'

    coin_redemption = models.OneToOneField(CoinRedemption, blank=False, on_delete=models.CASCADE)
    ip = models.GenericIPAddressField(protocol='IPv4')
    txid = models.CharField(max_length=255, default='')
    txaddress = models.CharField(max_length=255)
    sent_on = models.DateTimeField(null=True)


class Tool(SuperModel):
    """Define the Tool schema."""

    CAT_ADVANCED = 'AD'
    CAT_ALPHA = 'AL'
    CAT_BASIC = 'BA'
    CAT_BUILD = 'BU'
    CAT_COMING_SOON = 'CS'
    CAT_COMMUNITY = 'CO'
    CAT_FOR_FUN = 'FF'
    GAS_TOOLS = "TO"
    CAT_RETIRED = "CR"

    TOOL_CATEGORIES = (
        (CAT_ADVANCED, 'advanced'),
        (GAS_TOOLS, 'gas'),
        (CAT_ALPHA, 'alpha'),
        (CAT_BASIC, 'basic'),
        (CAT_BUILD, 'tools to build'),
        (CAT_COMING_SOON, 'coming soon'),
        (CAT_COMMUNITY, 'community'),
        (CAT_FOR_FUN, 'just for fun'),
        (CAT_RETIRED, 'retired'),
    )

    name = models.CharField(max_length=255)
    category = models.CharField(max_length=2, choices=TOOL_CATEGORIES)
    img = models.CharField(max_length=255, blank=True)
    description = models.TextField(blank=True)
    url_name = models.CharField(max_length=40, blank=True)
    link = models.CharField(max_length=255, blank=True)
    link_copy = models.CharField(max_length=255, blank=True)
    active = models.BooleanField(default=False)
    new = models.BooleanField(default=False)
    stat_graph = models.CharField(max_length=255)
    votes = models.ManyToManyField('dashboard.ToolVote', blank=True)

    def __str__(self):
        return self.name

    @property
    def img_url(self):
        return static(self.img)

    @property
    def link_url(self):
        if self.link and not self.url_name:
            return self.link

        try:
            return reverse(self.url_name)
        except NoReverseMatch:
            pass

        return reverse('tools')

    def starting_score(self):
        if self.category == self.CAT_BASIC:
            return 10
        elif self.category == self.CAT_ADVANCED:
            return 5
        elif self.category in [self.CAT_BUILD, self.CAT_COMMUNITY]:
            return 3
        elif self.category == self.CAT_ALPHA:
            return 2
        elif self.category == self.CAT_COMING_SOON:
            return 1
        elif self.category == self.CAT_FOR_FUN:
            return 1
        return 0

    def vote_score(self):
        score = self.starting_score()
        for vote in self.votes.all():
            score += vote.value
        return score

    def i18n_name(self):
        return _(self.name)

    def i18n_description(self):
        return _(self.description)

    def i18n_link_copy(self):
        return _(self.link_copy)


class ToolVote(SuperModel):
    """Define the vote placed on a tool."""

    profile = models.ForeignKey('dashboard.Profile', related_name='votes', on_delete=models.CASCADE)
    value = models.IntegerField(default=0)

    @property
    def tool(self):
        try:
            return Tool.objects.filter(votes__in=[self.pk]).first()
        except Exception:
            return None

    def __str__(self):
        return f"{self.profile} | {self.value} | {self.tool}"


class TokenApproval(SuperModel):
    """A token approval."""

    profile = models.ForeignKey('dashboard.Profile', related_name='token_approvals', on_delete=models.CASCADE)
    coinbase = models.CharField(max_length=50)
    token_name = models.CharField(max_length=50)
    token_address = models.CharField(max_length=50)
    approved_address = models.CharField(max_length=50)
    approved_name = models.CharField(max_length=50)
    tx = models.CharField(max_length=255, default='')
    network = models.CharField(max_length=255, default='')

    def __str__(self):
        return f"{self.coinbase} | {self.token_name} | {self.profile}"

    @property
    def coinbase_short(self):
        coinbase_short = f"{self.coinbase[0:5]}...{self.coinbase[-4:]}"
        return coinbase_short


class SearchHistory(SuperModel):
    """Define the structure of a Search History object."""

    class Meta:
        """Define metadata associated with SearchHistory."""

        verbose_name_plural = 'Search History'

    search_type = models.CharField(max_length=50, db_index=True)
    user = models.ForeignKey(User, on_delete=models.SET_NULL, null=True, blank=True)
    data = JSONField(default=dict)
    ip_address = models.GenericIPAddressField(blank=True, null=True)


class BlockedUser(SuperModel):
    """Define the structure of the BlockedUser."""

    handle = models.CharField(max_length=255, db_index=True, unique=True)
    comments = models.TextField(default='', blank=True)
    active = models.BooleanField(help_text=_('Is the block active?'))
    user = models.OneToOneField(User, related_name='blocked', on_delete=models.SET_NULL, null=True, blank=True)

    def __str__(self):
        """Return the string representation of a Bounty."""
        return f'<BlockedUser: {self.handle}>'


class Sponsor(SuperModel):
    """Defines the Hackthon Sponsor"""

    name = models.CharField(max_length=255, help_text='sponsor Name')
    logo = models.ImageField(help_text='sponsor logo', blank=True)
    logo_svg = models.FileField(help_text='sponsor logo svg', blank=True)
    tribe = models.ForeignKey(Profile, null=True, on_delete=models.SET_NULL)

    def __str__(self):
        return self.name


class HackathonEventQuerySet(models.QuerySet):
    """Handle the manager queryset for HackathonEvents."""

    def current(self):
        """Filter results down to current events only."""
        return self.filter(start_date__lt=timezone.now(), end_date__gt=timezone.now())

    def upcoming(self):
        """Filter results down to upcoming events only."""
        return self.filter(start_date__gt=timezone.now())

    def finished(self):
        """Filter results down to upcoming events only."""
        return self.filter(end_date__lt=timezone.now())


class HackathonEvent(SuperModel):
    """Defines the HackathonEvent model."""

    name = models.CharField(max_length=255)
    slug = models.SlugField(blank=True)
    short_code = models.CharField(max_length=5, default='', help_text='used in the chat for better channel grouping')
    logo = models.ImageField(blank=True)
    logo_svg = models.FileField(blank=True)
    start_date = models.DateTimeField()
    end_date = models.DateTimeField()
    banner = models.ImageField(null=True, blank=True)
    background_color = models.CharField(max_length=255, null=True, blank=True, help_text='hexcode for the banner, default to white')
    text_color = models.CharField(max_length=255, null=True, blank=True, help_text='hexcode for the text, default to black')
    identifier = models.CharField(max_length=255, default='', help_text='used for custom styling for the banner')
    sponsors = models.ManyToManyField(Sponsor, through='HackathonSponsor')
    sponsor_profiles = models.ManyToManyField('dashboard.Profile', blank=True, limit_choices_to={'data__type': 'Organization'})
    show_results = models.BooleanField(help_text=_('Hide/Show the links to access hackathon results'), default=True)
    description = models.TextField(default='', blank=True, help_text=_('HTML rich description.'))
    quest_link = models.CharField(max_length=255, blank=True)
    chat_channel_id = models.CharField(max_length=255, blank=True, null=True)
    visible = models.BooleanField(help_text=_('Can this HackathonEvent be seeing on /hackathons ?'), default=True)
    default_channels = ArrayField(models.CharField(max_length=255), blank=True, default=list)
    objects = HackathonEventQuerySet.as_manager()
    showcase = JSONField(default=dict, blank=True, null=True)

    def __str__(self):
        """String representation for HackathonEvent.

        Returns:
            str: The string representation of a HackathonEvent.
        """
        return f'{self.name} - {self.start_date}'

    @property
    def relative_url(self):
        return f'hackathon/{self.slug}'

    @property
    def town_square_link(self):
        return f'townsquare/?tab=hackathon:{self.pk}'

    def get_absolute_url(self):
        """Get the absolute URL for the HackathonEvent.

        Returns:
            str: The absolute URL for the HackathonEvent.

        """
        return settings.BASE_URL + self.relative_url

    @property
    def onboard_url(self):
        return self.get_onboard_url()

    def get_onboard_url(self):
        """Get the absolute URL for the HackathonEvent.

        Returns:
            str: The absolute URL for the HackathonEvent.

        """
        return settings.BASE_URL + f'hackathon/onboard/{self.slug}/'

    @property
    def get_current_bounties(self):
        return Bounty.objects.filter(event=self, network='mainnet').current()

    @property
    def url(self):
        return self.get_absolute_url()

    @property
    def stats(self):
        stats = {
            'range': f"{self.start_date.strftime('%m/%d/%Y')} to {self.end_date.strftime('%m/%d/%Y')}",
            'logo': self.logo.url if self.logo else None,
            'num_bounties': self.get_current_bounties.count(),
            'num_bounties_done': self.get_current_bounties.filter(idx_status='done').count(),
            'num_bounties_open': self.get_current_bounties.filter(idx_status='open').count(),
            'total_volume': sum(self.get_current_bounties.values_list('_val_usd_db', flat=True)),
        }
        return stats

    def save(self, *args, **kwargs):
        """Define custom handling for saving HackathonEvent."""
        if not self.slug:
            self.slug = slugify(self.name)
        super().save(*args, **kwargs)

# method for updating
@receiver(pre_save, sender=HackathonEvent, dispatch_uid="psave_hackathonevent")
def psave_hackathonevent(sender, instance, **kwargs):

    from django.contrib.contenttypes.models import ContentType
    from search.models import SearchResult
    if instance.pk:
        SearchResult.objects.update_or_create(
            source_type=ContentType.objects.get(app_label='dashboard', model='hackathonevent'),
            source_id=instance.pk,
            defaults={
                "created_on":instance.created_on,
                "title":instance.name,
                "description":instance.stats['range'],
                "url":instance.onboard_url,
                "visible_to":None,
                'img_url': instance.logo.url if instance.logo else None,
            }
            )


class HackathonSponsor(SuperModel):
    SPONSOR_TYPES = [
        ('G', 'Gold'),
        ('S', 'Silver'),
    ]
    hackathon = models.ForeignKey('HackathonEvent', default=1, on_delete=models.CASCADE)
    sponsor = models.ForeignKey('Sponsor', default=1, on_delete=models.CASCADE)
    sponsor_type = models.CharField(
        max_length=1,
        choices=SPONSOR_TYPES,
        default='G',
    )
    chat_channel_id = models.CharField(max_length=255, blank=True, null=True)


class HackathonProject(SuperModel):
    PROJECT_STATUS = [
        ('invalid', 'invalid'),
        ('pending', 'pending'),
        ('accepted', 'accepted'),
        ('completed', 'completed'),
    ]
    name = models.CharField(max_length=255)
    hackathon = models.ForeignKey(
        'HackathonEvent',
        related_name='project_event',
        on_delete=models.CASCADE,
        help_text='Hackathon event'
    )
    logo = models.ImageField(
        upload_to=get_upload_filename,
        null=True,
        blank=True,
        help_text=_('Project Logo')
    )
    profiles = models.ManyToManyField(
        'dashboard.Profile',
        related_name='project_profiles',
    )
    work_url = models.URLField(help_text='Repo or PR url')
    summary = models.TextField(default='', blank=True)
    bounty = models.ForeignKey(
        'dashboard.Bounty',
        related_name='project_bounty',
        on_delete=models.CASCADE,
        help_text='bounty prize url'
    )
    badge = models.URLField(
        blank=True,
        null=True,
        db_index=True,
        help_text='badge img url'
    )
    status = models.CharField(
        max_length=20,
        choices=PROJECT_STATUS,
        blank=True
    )
    message = models.CharField(
        max_length=150,
        blank=True,
        default=''
    )
    looking_members = models.BooleanField(default=False)
    chat_channel_id = models.CharField(max_length=255, blank=True, null=True)
    winner = models.BooleanField(default=False)
    extra = JSONField(default=dict, blank=True, null=True)

    class Meta:
        ordering = ['-name']

    def __str__(self):
        return f"{self.name} - {self.bounty} on {self.created_on}"

    def url(self):
        slug = slugify(self.name)
        return f'/hackathon/projects/{self.hackathon.slug}/{slug}/'

    def get_absolute_url(self):
        return self.url()


class FeedbackEntry(SuperModel):
    bounty = models.ForeignKey(
        'dashboard.Bounty',
        related_name='feedbacks',
        on_delete=models.CASCADE,
        blank=True,
        null=True
    )
    sender_profile = models.ForeignKey(
        'dashboard.Profile',
        related_name='feedbacks_sent',
        on_delete=models.CASCADE,
        blank=True,
        null=True
    )
    receiver_profile = models.ForeignKey(
        'dashboard.Profile',
        related_name='feedbacks_got',
        on_delete=models.CASCADE,
        blank=True,
        null=True
    )
    rating = models.SmallIntegerField(blank=True, default=0)
    satisfaction_rating = models.SmallIntegerField(blank=True, default=0)
    communication_rating = models.SmallIntegerField(blank=True, default=0)
    speed_rating = models.SmallIntegerField(blank=True, default=0)
    code_quality_rating = models.SmallIntegerField(blank=True, default=0)
    recommendation_rating = models.SmallIntegerField(blank=True, default=0)
    comment = models.TextField(default='', blank=True)
    feedbackType = models.TextField(default='', blank=True, max_length=20)
    private = models.BooleanField(help_text=_('whether this feedback can be shown publicly'), default=True)

    def __str__(self):
        """Return the string representation of a Bounty."""
        return f'<Feedback Bounty #{self.bounty} - from: {self.sender_profile} to: {self.receiver_profile}>'

    def visible_to(self, user):
        """Whether this user can see the feedback ornot"""
        if not self.private:
            return True
        if user.is_staff:
            return True
        if not user.is_authenticated:
            return False
        if self.sender_profile.handle == user.profile.handle:
            return True
        return False

    @property
    def anonymized_comment(self):
        import re
        replace_str = [
            self.bounty.bounty_owner_github_username,
            ]
        for profile in [self.sender_profile, self.receiver_profile, self.bounty.org_profile]:
            if profile:
                replace_str.append(profile.handle)
                name = profile.data.get('name')
                if name:
                    name = name.split(' ')
                    for ele in name:
                        replace_str.append(ele)

        review = self.comment
        for ele in replace_str:
            review = re.sub(ele, 'NAME', review, flags=re.I)

        return review


class Coupon(SuperModel):
    code = models.CharField(unique=True, max_length=10)
    fee_percentage = models.IntegerField(validators=[MinValueValidator(0), MaxValueValidator(100)])
    expiry_date = models.DateField()

    def __str__(self):
        """Return the string representation of Coupon."""
        return f'code: {self.code} | fee: {self.fee_percentage} %'


class ProfileView(SuperModel):
    """Records profileviews ."""

    target = models.ForeignKey('dashboard.Profile', related_name='viewed_by', on_delete=models.CASCADE, db_index=True)
    viewer = models.ForeignKey('dashboard.Profile', related_name='viewed_profiles', on_delete=models.CASCADE, db_index=True)

    class Meta:
        ordering = ['-pk']

    def __str__(self):
        return f"{self.viewer} => {self.target} on {self.created_on}"


@receiver(post_save, sender=ProfileView, dispatch_uid="post_add_profileview")
def post_add_profileview(sender, instance, created, **kwargs):
    # disregard other profileviews added within 30 minutes of each other
    if created:
        dupes = ProfileView.objects.exclude(pk=instance.pk)
        dupes = dupes.filter(created_on__gte=(instance.created_on - timezone.timedelta(minutes=30)))
        dupes = dupes.filter(created_on__lte=(instance.created_on + timezone.timedelta(minutes=30)))
        dupes = dupes.filter(target=instance.target)
        dupes = dupes.filter(viewer=instance.viewer)
        for dupe in dupes:
            dupe.delete()


class Earning(SuperModel):
    """Records Earning - the generic object for all earnings on the platform ."""

    from_profile = models.ForeignKey('dashboard.Profile', related_name='sent_earnings', on_delete=models.CASCADE, db_index=True, null=True)
    to_profile = models.ForeignKey('dashboard.Profile', related_name='earnings', on_delete=models.CASCADE, db_index=True, null=True)
    org_profile = models.ForeignKey('dashboard.Profile', related_name='org_earnings', on_delete=models.CASCADE, db_index=True, null=True, blank=True)
    value_usd = models.DecimalField(decimal_places=2, max_digits=50, null=True)
    source_type = models.ForeignKey(ContentType, on_delete=models.CASCADE)
    source_id = models.PositiveIntegerField(db_index=True)
    source = GenericForeignKey('source_type', 'source_id')
    network = models.CharField(max_length=50, default='')
    url = models.CharField(max_length=500, default='')
    txid = models.CharField(max_length=255, default='')
    token_name = models.CharField(max_length=255, default='')
    token_value = models.DecimalField(decimal_places=2, max_digits=50, default=0)
    network = models.CharField(max_length=50, default='')

    def __str__(self):
        return f"{self.from_profile} => {self.to_profile} of ${self.value_usd} on {self.created_on} for {self.source}"

    def create_auto_follow(self):
        profiles = [self.to_profile, self.from_profile, self.org_profile]
        count = 0
        for p1 in profiles:
            for p2 in profiles:
                if not p1 or not p2:
                    continue
                if p1.pk == p2.pk:
                    continue
                if not p1.dont_autofollow_earnings:
                    try:
                        TribeMember.objects.update_or_create(
                            profile=p1,
                            org=p2,
                            defaults={'why':'auto'}
                            )
                        count += 1
                    except:
                        pass
        return count

@receiver(post_save, sender=Earning, dispatch_uid="post_save_earning")
def post_save_earning(sender, instance, created, **kwargs):
    if created:
        instance.create_auto_follow()

def get_my_earnings_counter_profiles(profile_pk):
    # returns profiles that a user has done business with
    from_profile_earnings = Earning.objects.filter(from_profile=profile_pk)
    to_profile_earnings = Earning.objects.filter(to_profile=profile_pk)
    org_profile_earnings = Earning.objects.filter(org_profile=profile_pk)

    from_profile_earnings = list(from_profile_earnings.values_list('to_profile', flat=True))
    to_profile_earnings = list(to_profile_earnings.values_list('from_profile', flat=True))
    org_profile_earnings = list(org_profile_earnings.values_list('from_profile', flat=True)) + list(org_profile_earnings.values_list('to_profile', flat=True))

    all_earnings = from_profile_earnings + to_profile_earnings + org_profile_earnings
    return all_earnings


def get_my_grants(profile):
    # returns grants that a profile has done business with
    relevant_grants = list(profile.grant_contributor.all().values_list('grant', flat=True)) \
        + list(profile.grant_teams.all().values_list('pk', flat=True)) \
        + list(profile.grant_admin.all().values_list('pk', flat=True)) \
        + list(profile.grant_phantom_funding.values_list('grant__pk', flat=True))
    return relevant_grants


class PortfolioItem(SuperModel):
    """Define the structure of PortfolioItem object."""

    title = models.CharField(max_length=255)
    tags = ArrayField(models.CharField(max_length=50), default=list, blank=True)
    link = models.URLField(null=True)
    profile = models.ForeignKey('dashboard.Profile', related_name='portfolio_items', on_delete=models.CASCADE, db_index=True)

    def __str__(self):
        return f"{self.title} by {self.profile.handle}"


class ProfileStatHistory(SuperModel):
    """ProfileStatHistory - generalizable model for tracking history of a profiles info"""

    profile = models.ForeignKey('dashboard.Profile', related_name='stats', on_delete=models.CASCADE, db_index=True)
    key = models.CharField(max_length=50, default='', db_index=True)
    payload = JSONField(default=dict, blank=True, null=True)

    def __str__(self):
        return f"{self.key} <> {self.profile.handle}"


class TribeMember(SuperModel):
    MEMBER_STATUS = [
        ('accepted', 'accepted'),
        ('pending', 'pending'),
        ('rejected', 'rejected'),
    ]
    #from
    profile = models.ForeignKey('dashboard.Profile', related_name='follower', on_delete=models.CASCADE)
    # to
    org = models.ForeignKey('dashboard.Profile', related_name='org', on_delete=models.CASCADE, null=True, blank=True)
    leader = models.BooleanField(default=False, help_text=_('tribe leader'))
    title = models.CharField(max_length=255, blank=True, default='')
    status = models.CharField(
        max_length=20,
        choices=MEMBER_STATUS,
        blank=True
    )
    why = models.CharField(
        max_length=20,
        blank=True
    )

    @property
    def mutual_follow(self):
        return TribeMember.objects.filter(profile=self.org, org=self.profile).exists()

    @property
    def mutual_follower(self):
        tribe_following = Subquery(TribeMember.objects.filter(profile=self.profile).values_list('org', flat=True))
        return TribeMember.objects.filter(org=self.org, profile__in=tribe_following).exclude(profile=self.profile)

    @property
    def mutual_following(self):
        tribe_following = Subquery(TribeMember.objects.filter(org=self.profile).values_list('profile', flat=True))
        return TribeMember.objects.filter(org__in=tribe_following, profile=self.org).exclude(org=self.org)


class Poll(SuperModel):
    title = models.CharField(max_length=350, blank=True, null=True)
    active = models.BooleanField(default=False)
    hackathon = models.ManyToManyField(HackathonEvent)


class PollMedia(SuperModel):
    name = models.CharField(max_length=350)
    image = models.ImageField(
        upload_to=get_upload_filename,
        null=True,
        blank=True,
        help_text=_('Poll media asset')
    )

    def __str__(self):
        return f'{self.id} - {self.name}'


class Question(SuperModel):
    TYPE_QUESTIONS = (
        ('SINGLE_OPTION', 'Single option'),
        ('SINGLE_CHOICE', 'Single Choice'),
        ('MULTIPLE_CHOICE', 'Multiple Choices'),
        ('OPEN', 'Open'),
    )

    TYPE_HOOKS = (
        ('NO_ACTION', 'No trigger any action'),
        ('TOWNSQUARE_INTRO', 'Create intro on Townsquare'),
        ('LOOKING_TEAM_PROJECT', 'Looking for team or project')
    )

    hook = models.CharField(default='NO_ACTION', choices=TYPE_HOOKS, max_length=50)
    poll = models.ForeignKey(Poll, on_delete=models.CASCADE, null=True, blank=True)
    question_type = models.CharField(choices=TYPE_QUESTIONS, max_length=50, blank=False, null=False)
    text = models.CharField(max_length=350, blank=True, null=True)
    order = models.PositiveIntegerField(default=0, blank=False, null=False)
    header = models.ForeignKey(PollMedia, null=True, on_delete=models.SET_NULL)

    class Meta(object):
        ordering = ['order']

    def __str__(self):
        return f'Question.{self.id} {self.text}'


class Option(SuperModel):
    question = models.ForeignKey(Question, on_delete=models.CASCADE)
    text = models.CharField(max_length=350, blank=True, null=True)

    def __str__(self):
        return f'Option.{self.id} {self.text}'


class Answer(SuperModel):
    user = models.ForeignKey(User, on_delete=models.SET_NULL, null=True, blank=True)
    question = models.ForeignKey(Question, on_delete=models.CASCADE)
    open_response = models.CharField(max_length=350, blank=True, null=True)
    choice = models.ForeignKey(Option, on_delete=models.CASCADE, null=True, blank=True)
    checked = models.BooleanField(default=False)
    hackathon = models.ForeignKey(HackathonEvent, null=True, on_delete=models.CASCADE)


@receiver(post_save, sender=Answer, dispatch_uid='hooks_on_question_response')
def psave_answer(sender, instance, created, **kwargs):
    if created:
        if instance.question.hook == 'TOWNSQUARE_INTRO':
            registration = HackathonRegistration.objects.filter(hackathon=instance.hackathon,
                                                                registrant=instance.user.profile).first()

            Activity.objects.create(
                profile=instance.user.profile,
                hackathonevent=instance.hackathon,
                activity_type='hackathon_new_hacker',
                metadata={
                    'answer': instance.id,
                    'intro_text': f'{instance.open_response or ""} #intro',
                    'looking_members': registration.looking_team_members if registration else False,
                    'looking_project': registration.looking_project if registration else False,
                    'hackathon_registration': registration.id if registration else 0
                }
            )
        elif instance.question.hook == 'LOOKING_TEAM_PROJECT':
            registration = HackathonRegistration.objects.filter(hackathon=instance.hackathon,
                                                                registrant=instance.user.profile).first()
            print(instance)
            if registration:
                if instance.choice.text.lower().find('team') != -1:
                    registration.looking_team_members = True

                if instance.choice.text.lower().find('project') != -1:
                    registration.looking_project = True

                registration.save()

                activity = Activity.objects.filter(
                    profile=instance.user.profile,
                    hackathonevent=instance.hackathon,
                    activity_type='hackathon_new_hacker').last()

                if activity:
                    activity.metadata['looking_team_members'] = registration.looking_team_members
                    activity.metadata['looking_project'] = registration.looking_project
                    activity.save()


class Investigation(SuperModel):
    profile = models.ForeignKey(
        'dashboard.Profile', on_delete=models.CASCADE, related_name='investigations', blank=True
    )
    key = models.CharField(max_length=350, blank=True, default='', db_index=True)
    description = models.TextField(default='', blank=True)

    def __str__(self):
        return f"{self.profile.handle} / {self.key}"

    def investigate_sybil(instance):
        htmls = []
        userActions = instance.actions.filter(action='Visit')
        from django.db.models import Count
        import time
        from django.contrib.humanize.templatetags.humanize import naturaltime
        ipAddresses = (userActions.values('ip_address').annotate(Count("id")).order_by('-id__count'))
        cities = (userActions.values('location_data__city').annotate(Count("id")).order_by('-id__count'))
        total_sybil_score = 0
        if instance.squelches.filter(active=True).exists():
            htmls.append('USER HAS ACTIVE SQUELCHES')
            total_sybil_score += 3
            htmls.append('(DINGx3)')

        if not instance.sms_verification:
            htmls.append('Not SMS Verified (DING)')
            total_sybil_score += 1
        else:
            htmls.append('SMS Verified')

        htmls += [f"<a href=/_administrationdashboard/useraction/?profile={instance.pk}>View Recent User Actions</a><BR>"]

        htmls += [ f"Github Created: {instance.github_created_on.strftime('%Y-%m-%d')} ({naturaltime(instance.github_created_on)})<BR>"]

        if instance.github_created_on > (timezone.now() - timezone.timedelta(days=7)):
            htmls.append('New Github (DING)')
            total_sybil_score += 1
        if instance.github_created_on > (timezone.now() - timezone.timedelta(days=1)):
            total_sybil_score += 1
            htmls.append('VERY New Github (DING)')
        if instance.created_on > (timezone.now() - timezone.timedelta(days=1)):
            total_sybil_score += 1
            htmls.append('New Profile (DING)')

        print(f" - preferred payout {time.time()}")
        if instance.preferred_payout_address:
            htmls.append('Preferred Payout Address')
            htmls.append(f' - {instance.preferred_payout_address}')
            other_Profiles = Profile.objects.filter(preferred_payout_address=instance.preferred_payout_address).exclude(pk=instance.pk).values_list('handle', flat=True)
            if other_Profiles.count() > 0:
                total_sybil_score += 1
                htmls.append('Other Profiles with this addr (DING)')
            if other_Profiles.count() > 3:
                total_sybil_score += 1
                htmls.append('Many other Profiles with this addr (DING)')
            url = f'/_administrationdashboard/profile/?preferred_payout_address={instance.preferred_payout_address}'
            htmls += [f" -- <a href={url}>{len(other_Profiles)} other profiles share this ppa: {', '.join(list(other_Profiles))}</a><BR>"]

        print(f" - ip ({len(ipAddresses)}) {time.time()}")
        htmls.append('IP Addresses')
        htmls.append("<div style='max-height: 300px; overflow-y: scroll'>")
        ip_flagged = False
        for ip in ipAddresses:
            html = f"- <a href=/_administrationdashboard/useraction/?ip_address={ip['ip_address']}>{ip['ip_address']} ({ip['id__count']} Visits)</a>"
            other_Profiles = UserAction.objects.filter(ip_address=ip['ip_address'], profile__isnull=False).exclude(profile=instance).distinct('profile').values_list('profile__handle', flat=True)
            if len(other_Profiles):
                html += f"<BR> -- {len(other_Profiles)} other profiles share this IP: {', '.join(list(other_Profiles))}"
            if other_Profiles.count() > 0:
                if not ip_flagged:
                    ip_flagged = True
                    total_sybil_score += 1
                    htmls.append('Other Profiles with this IP Addr (DING)')

            htmls.append(html)
        htmls.append("</div>'")

        print(f" - cities ({len(cities)}) {time.time()}")
        htmls.append('Cities')
        htmls.append("<div style='max-height: 300px; overflow-y: scroll'>")
        for city in cities:
            html = f"- <a href=/_administrationdashboard/useraction/?location_data__city={city['location_data__city']}>{city['location_data__city']} ({city['id__count']} Visits)</a>"
            htmls.append(html)
        htmls.append("</div>'")

        earnings = instance.earnings.filter(network='mainnet').all()
        print(f" - Earnings ({len(earnings)}) {time.time()}")
        htmls.append('Earnings')
        htmls.append("<div style='max-height: 300px; overflow-y: scroll'>")
        for earning in earnings:
            html = f"- <a href={earning.admin_url}>{earning}</a>"
            htmls.append(html)
            #TODO: if shared with a known sybil, then total_sybil_score += 1
        htmls.append("</div>'")

        sent_earnings = instance.sent_earnings.filter(network='mainnet').all()
        print(f" - Sent Earnings ({len(sent_earnings)}) {time.time()}")
        htmls.append('Sent Earnings')
        htmls.append("<div style='max-height: 300px; overflow-y: scroll'>")
        for earning in sent_earnings:
            html = f"- <a href={earning.admin_url}>{earning}</a>"
            htmls.append(html)
        htmls.append("</div>'")

        htmls += [f"SYBIL_SCORE: {total_sybil_score} "]

        print(f" - End {time.time()}")
        htmls = ("<BR>".join(htmls))
        instance.investigations.filter(key='sybil').delete()
        Investigation.objects.create(
            profile=instance,
            description=htmls,
            key='sybil',
        )

        instance.sybil_score = total_sybil_score


class ObjectView(SuperModel):
    """Records object views ."""
    viewer = models.ForeignKey(User, related_name='objectviews', on_delete=models.SET_NULL, null=True, db_index=True)
    target_type = models.ForeignKey(ContentType, on_delete=models.CASCADE)
    target_id = models.PositiveIntegerField(db_index=True)
    target = GenericForeignKey('target_type', 'target_id')
    view_type = models.CharField(max_length=255)

    class Meta:
        ordering = ['-pk']

    def __str__(self):
        return f"{self.viewer} => {self.target} on {self.created_on}"


class ProfileVerification(SuperModel):
    profile = models.ForeignKey('dashboard.Profile', on_delete=models.CASCADE, related_name='verifications')
    caller_type = models.CharField(max_length=20, null=True, blank=True)
    carrier_error_code = models.CharField(max_length=10, null=True, blank=True)
    mobile_network_code = models.CharField(max_length=10, null=True, blank=True)
    mobile_country_code = models.PositiveSmallIntegerField(default=0, null=True)
    carrier_name = models.CharField(max_length=100, null=True, blank=True)
    carrier_type = models.CharField(max_length=20, null=True, blank=True)
    country_code = models.CharField(max_length=5, null=True, blank=True)
    phone_number = models.CharField(max_length=150, null=True, blank=True)
    delivery_method = models.CharField(max_length=255, null=True, blank=True)
    validation_passed = models.BooleanField(help_text=_('Did the initial validation pass?'), default=False)
    validation_comment = models.CharField(max_length=255, null=True, blank=True)
    success = models.BooleanField(help_text=_('Was a successful transaction verification?'), default=False)


    def __str__(self):
        return f'{self.phone_number} ({self.caller_type}) from {self.country_code} request ${self.delivery_method} code at {self.created_on}'<|MERGE_RESOLUTION|>--- conflicted
+++ resolved
@@ -1678,22 +1678,10 @@
         """ Updates the tx status according to what infura says about the tx
 
         """
-<<<<<<< HEAD
-        from dashboard.utils import get_tx_status
-        from economy.tx import getReplacedTX
-        self.tx_status, self.tx_time = get_tx_status(self.txid, self.network, self.created_on)
-
-        #handle scenario in which a txn has been replaced
-        if self.tx_status in ['pending', 'dropped', 'unknown', '']:
-            new_tx = getReplacedTX(self.txid)
-            if new_tx:
-                self.txid = new_tx
-=======
         try:
             from dashboard.utils import get_tx_status
             from economy.tx import getReplacedTX
             self.tx_status, self.tx_time = get_tx_status(self.txid, self.network, self.created_on)
->>>>>>> e0d10c8b
 
             #handle scenario in which a txn has been replaced
             if self.tx_status in ['pending', 'dropped', 'unknown', '']:
