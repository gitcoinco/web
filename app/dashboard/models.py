# -*- coding: utf-8 -*-
"""
Copyright (C) 2018 Gitcoin Core

This program is free software: you can redistribute it and/or modify
it under the terms of the GNU Affero General Public License as published
by the Free Software Foundation, either version 3 of the License, or
(at your option) any later version.

This program is distributed in the hope that it will be useful,
but WITHOUT ANY WARRANTY; without even the implied warranty of
MERCHANTABILITY or FITNESS FOR A PARTICULAR PURPOSE. See the
GNU Affero General Public License for more details.

You should have received a copy of the GNU Affero General Public License
along with this program. If not, see <http://www.gnu.org/licenses/>.

"""
from __future__ import unicode_literals

import logging
import os
from datetime import datetime
from urllib.parse import urlsplit

from django.conf import settings
from django.contrib.auth.models import User
from django.contrib.auth.signals import user_logged_in, user_logged_out
from django.contrib.humanize.templatetags.humanize import naturalday, naturaltime
from django.contrib.postgres.fields import ArrayField, JSONField
from django.contrib.staticfiles.templatetags.staticfiles import static
from django.core.files.temp import NamedTemporaryFile
from django.db import models
from django.db.models.signals import m2m_changed, post_delete, post_save, pre_save
from django.dispatch import receiver
from django.urls import reverse
from django.urls.exceptions import NoReverseMatch
from django.utils import timezone
from django.utils.translation import gettext_lazy as _

import pytz
import requests
from app.storage import asset_storage, get_avatar_path
from dashboard.tokens import addr_to_token
from economy.models import SuperModel
from economy.utils import ConversionRateNotFoundError, convert_amount, convert_token_to_usdt
from github.utils import (
    _AUTH, HEADERS, TOKEN_URL, build_auth_dict, get_issue_comments, issue_number, org_name, repo_name,
)
from PIL import Image, ImageOps
from rest_framework import serializers
from web3 import Web3

from .signals import m2m_changed_interested

logger = logging.getLogger(__name__)


class BountyQuerySet(models.QuerySet):
    """Handle the manager queryset for Bounties."""

    def current(self):
        """Filter results down to current bounties only."""
        return self.filter(current_bounty=True)

    def stats_eligible(self):
        """Exclude results that we don't want to track in statistics."""
        return self.exclude(idx_status__in=['unknown', 'cancelled'])

    def exclude_by_status(self, excluded_statuses=None):
        """Exclude results with a status matching the provided list."""
        if excluded_statuses is None:
            excluded_statuses = []

        return self.exclude(idx_status__in=excluded_statuses)


class Bounty(SuperModel):
    """Define the structure of a Bounty.

    Attributes:
        BOUNTY_TYPES (list of tuples): The valid bounty types.
        EXPERIENCE_LEVELS (list of tuples): The valid experience levels.
        PROJECT_LENGTHS (list of tuples): The possible project lengths.
        STATUS_CHOICES (list of tuples): The valid status stages.
        OPEN_STATUSES (list of str): The list of status types considered open.
        CLOSED_STATUSES (list of str): The list of status types considered closed.

    """

    BOUNTY_TYPES = [
        ('Bug', 'Bug'),
        ('Security', 'Security'),
        ('Feature', 'Feature'),
        ('Unknown', 'Unknown'),
    ]
    EXPERIENCE_LEVELS = [
        ('Beginner', 'Beginner'),
        ('Intermediate', 'Intermediate'),
        ('Advanced', 'Advanced'),
        ('Unknown', 'Unknown'),
    ]
    PROJECT_LENGTHS = [
        ('Hours', 'Hours'),
        ('Days', 'Days'),
        ('Weeks', 'Weeks'),
        ('Months', 'Months'),
        ('Unknown', 'Unknown'),
    ]

    STATUS_CHOICES = (
        ('cancelled', 'cancelled'),
        ('done', 'done'),
        ('expired', 'expired'),
        ('open', 'open'),
        ('started', 'started'),
        ('submitted', 'submitted'),
        ('unknown', 'unknown'),
    )
    OPEN_STATUSES = ['open', 'started', 'submitted']
    CLOSED_STATUSES = ['expired', 'unknown', 'cancelled', 'done']

    web3_type = models.CharField(max_length=50, default='bounties_network')
    title = models.CharField(max_length=255)
    web3_created = models.DateTimeField(db_index=True)
    value_in_token = models.DecimalField(default=1, decimal_places=2, max_digits=50)
    token_name = models.CharField(max_length=50)
    token_address = models.CharField(max_length=50)
    bounty_type = models.CharField(max_length=50, choices=BOUNTY_TYPES, blank=True)
    project_length = models.CharField(max_length=50, choices=PROJECT_LENGTHS, blank=True)
    experience_level = models.CharField(max_length=50, choices=EXPERIENCE_LEVELS, blank=True)
    github_url = models.URLField(db_index=True)
    github_comments = models.IntegerField(default=0)
    bounty_owner_address = models.CharField(max_length=50)
    bounty_owner_email = models.CharField(max_length=255, blank=True)
    bounty_owner_github_username = models.CharField(max_length=255, blank=True)
    bounty_owner_name = models.CharField(max_length=255, blank=True)
    is_open = models.BooleanField(help_text=_('Whether the bounty is still open for fulfillments.'))
    expires_date = models.DateTimeField()
    raw_data = JSONField()
    metadata = JSONField(default={}, blank=True)
    current_bounty = models.BooleanField(
        default=False, help_text=_('Whether this bounty is the most current revision one or not'))
    _val_usd_db = models.DecimalField(default=0, decimal_places=2, max_digits=50)
    contract_address = models.CharField(max_length=50, default='')
    network = models.CharField(max_length=255, blank=True, db_index=True)
    idx_experience_level = models.IntegerField(default=0, db_index=True)
    idx_project_length = models.IntegerField(default=0, db_index=True)
    idx_status = models.CharField(max_length=9, choices=STATUS_CHOICES, default='open', db_index=True)
    issue_description = models.TextField(default='', blank=True)
    standard_bounties_id = models.IntegerField(default=0)
    num_fulfillments = models.IntegerField(default=0)
    balance = models.DecimalField(default=0, decimal_places=2, max_digits=50)
    accepted = models.BooleanField(default=False, help_text=_('Whether the bounty has been done'))
    interested = models.ManyToManyField('dashboard.Interest', blank=True)
    interested_comment = models.IntegerField(null=True, blank=True)
    submissions_comment = models.IntegerField(null=True, blank=True)
    override_status = models.CharField(max_length=255, blank=True)
    last_comment_date = models.DateTimeField(null=True, blank=True)
    fulfillment_accepted_on = models.DateTimeField(null=True, blank=True)
    fulfillment_submitted_on = models.DateTimeField(null=True, blank=True)
    fulfillment_started_on = models.DateTimeField(null=True, blank=True)
    canceled_on = models.DateTimeField(null=True, blank=True)
    snooze_warnings_for_days = models.IntegerField(default=0)

    token_value_time_peg = models.DateTimeField(blank=True, null=True)
    token_value_in_usdt = models.DecimalField(default=0, decimal_places=2, max_digits=50, blank=True, null=True)
    value_in_usdt_now = models.DecimalField(default=0, decimal_places=2, max_digits=50, blank=True, null=True)
    value_in_usdt = models.DecimalField(default=0, decimal_places=2, max_digits=50, blank=True, null=True)
    value_in_eth = models.DecimalField(default=0, decimal_places=2, max_digits=50, blank=True, null=True)
    value_true = models.DecimalField(default=0, decimal_places=2, max_digits=50, blank=True, null=True)
    privacy_preferences = JSONField(default={}, blank=True)

    # Bounty QuerySet Manager
    objects = BountyQuerySet.as_manager()

    class Meta:
        """Define metadata associated with Bounty."""

        verbose_name_plural = 'Bounties'
        index_together = [
            ["network", "idx_status"],
        ]

    def __str__(self):
        """Return the string representation of a Bounty."""
        return f"{'(CURRENT) ' if self.current_bounty else ''}{self.title} {self.value_in_token} " \
               f"{self.token_name} {self.web3_created}"

    def save(self, *args, **kwargs):
        """Define custom handling for saving bounties."""
        if self.bounty_owner_github_username:
            self.bounty_owner_github_username = self.bounty_owner_github_username.lstrip('@')
        super().save(*args, **kwargs)

    def get_absolute_url(self):
        """Get the absolute URL for the Bounty.

        Returns:
            str: The absolute URL for the Bounty.

        """
        return settings.BASE_URL + self.get_relative_url(preceding_slash=False)

    def get_relative_url(self, preceding_slash=True):
        """Get the relative URL for the Bounty.

        Attributes:
            preceding_slash (bool): Whether or not to include a preceding slash.

        Returns:
            str: The relative URL for the Bounty.

        """
        try:
            _org_name = org_name(self.github_url)
            _issue_num = int(issue_number(self.github_url))
            _repo_name = repo_name(self.github_url)
            return f"{'/' if preceding_slash else ''}issue/{_org_name}/{_repo_name}/{_issue_num}/{self.standard_bounties_id}"
        except Exception:
            return f"{'/' if preceding_slash else ''}funding/details?url={self.github_url}"

    def get_natural_value(self):
        token = addr_to_token(self.token_address)
        if not token:
            return 0
        decimals = token.get('decimals', 0)
        return float(self.value_in_token) / 10**decimals

    @property
    def url(self):
        return self.get_absolute_url()

    def snooze_url(self, num_days):
        """Get the bounty snooze URL.

        Args:
            num_days (int): The number of days to snooze the Bounty.

        Returns:
            str: The snooze URL based on the provided number of days.

        """
        return f'{self.get_absolute_url()}?snooze={num_days}'

    @property
    def can_submit_after_expiration_date(self):
        if self.is_legacy:
            # legacy bounties could submit after expiration date
            return True

        # standardbounties
        contract_deadline = self.raw_data.get('contract_deadline')
        ipfs_deadline = self.raw_data.get('ipfs_deadline')
        if not ipfs_deadline:
            # if theres no expiry date in the payload, then expiration date is not mocked, and one cannot submit after expiration date
            return False

        # if contract_deadline > ipfs_deadline, then by definition, can be submitted after expiry date
        return contract_deadline > ipfs_deadline

    @property
    def title_or_desc(self):
        """Return the title of the issue."""
        if not self.title:
            title = self.fetch_issue_item('title') or self.github_url
            return title
        return self.title

    @property
    def issue_description_text(self):
        import re
        tag_re = re.compile(r'(<!--.*?-->|<[^>]*>)')
        return tag_re.sub('', self.issue_description).strip()

    @property
    def github_issue_number(self):
        try:
            return int(issue_number(self.github_url))
        except Exception:
            return None

    @property
    def org_name(self):
        return self.github_org_name

    @property
    def github_org_name(self):
        try:
            return org_name(self.github_url)
        except Exception:
            return None

    @property
    def github_repo_name(self):
        try:
            return repo_name(self.github_url)
        except Exception:
            return None

    def is_hunter(self, handle):
        """Determine whether or not the profile is the bounty hunter.

        Args:
            handle (str): The profile handle to be compared.

        Returns:
            bool: Whether or not the user is the bounty hunter.

        """
        return any(profile.fulfiller_github_username == handle for profile in self.fulfillments.all())

    def is_funder(self, handle):
        """Determine whether or not the profile is the bounty funder.

        Args:
            handle (str): The profile handle to be compared.

        Returns:
            bool: Whether or not the user is the bounty funder.

        """
        return handle.lower().lstrip('@') == self.bounty_owner_github_username.lower().lstrip('@')

    @property
    def absolute_url(self):
        return self.get_absolute_url()

    @property
    def avatar_url(self):
        return self.get_avatar_url(False)

    @property
    def avatar_url_w_gitcoin_logo(self):
        return self.get_avatar_url(True)

    def get_avatar_url(self, gitcoin_logo_flag=False):
        """Return the local avatar URL."""
        org_name = self.github_org_name
        gitcoin_logo_flag = "/1" if gitcoin_logo_flag else ""
        if org_name:
            return f"{settings.BASE_URL}static/avatar/{org_name}{gitcoin_logo_flag}"
        return f"{settings.BASE_URL}funding/avatar?repo={self.github_url}&v=3"

    @property
    def keywords(self):
        try:
            return self.metadata.get('issueKeywords', False)
        except Exception:
            return False

    @property
    def now(self):
        """Return the time now in the current timezone."""
        return timezone.now()

    @property
    def past_expiration_date(self):
        """Return true IFF issue is past expiration date"""
        return timezone.localtime().replace(tzinfo=None) > self.expires_date.replace(tzinfo=None)

    @property
    def past_hard_expiration_date(self):
        """Return true IFF issue is past smart contract expiration date
        and therefore cannot ever be claimed again"""
        return self.past_expiration_date and not self.can_submit_after_expiration_date

    @property
    def status(self):
        """Determine the status of the Bounty.

        Raises:
            Exception: Catch whether or not any exception is encountered and
                return unknown for status.

        Returns:
            str: The status of the Bounty.

        """
        if self.override_status:
            return self.override_status
        if self.is_legacy:
            # TODO: Remove following full deprecation of legacy bounties
            try:
                fulfillments = self.fulfillments \
                    .exclude(fulfiller_address='0x0000000000000000000000000000000000000000') \
                    .exists()
                if not self.is_open:
                    if timezone.now() > self.expires_date and fulfillments:
                        return 'expired'
                    return 'done'
                elif not fulfillments:
                    if self.pk and self.interested.exists():
                        return 'started'
                    return 'open'
                return 'submitted'
            except Exception as e:
                logger.warning(e)
                return 'unknown'
        else:
            try:
                if not self.is_open:
                    if self.accepted:
                        return 'done'
                    elif self.past_hard_expiration_date:
                        return 'expired'
                    # If its not expired or done, it must be cancelled.
                    return 'cancelled'
                if self.num_fulfillments == 0:
                    if self.pk and self.interested.exists():
                        return 'started'
                    return 'open'
                return 'submitted'
            except Exception as e:
                logger.warning(e)
                return 'unknown'

    @property
    def get_value_true(self):
        return self.get_natural_value()

    @property
    def get_value_in_eth(self):
        if self.token_name == 'ETH':
            return self.value_in_token
        try:
            return convert_amount(self.value_in_token, self.token_name, 'ETH')
        except Exception:
            return None

    @property
    def get_value_in_usdt_now(self):
        decimals = 10**18
        if self.token_name == 'USDT':
            return float(self.value_in_token)
        if self.token_name == 'DAI':
            return float(self.value_in_token / 10**18)
        try:
            return round(float(convert_amount(self.value_in_token, self.token_name, 'USDT')) / decimals, 2)
        except ConversionRateNotFoundError:
            return None

    @property
    def get_value_in_usdt(self):
        if self.status in self.OPEN_STATUSES:
            return self.value_in_usdt_now
        return self.value_in_usdt_then

    @property
    def value_in_usdt_then(self):
        decimals = 10 ** 18
        if self.token_name == 'USDT':
            return float(self.value_in_token)
        if self.token_name == 'DAI':
            return float(self.value_in_token / 10 ** 18)
        try:
            return round(float(convert_amount(self.value_in_token, self.token_name, 'USDT', self.web3_created)) / decimals, 2)
        except ConversionRateNotFoundError:
            return None

    @property
    def token_value_in_usdt_now(self):
        try:
            return round(convert_token_to_usdt(self.token_name), 2)
        except ConversionRateNotFoundError:
            return None

    @property
    def token_value_in_usdt_then(self):
        try:
            return round(convert_token_to_usdt(self.token_name, self.web3_created), 2)
        except ConversionRateNotFoundError:
            return None

    @property
    def get_token_value_in_usdt(self):
        if self.status in self.OPEN_STATUSES:
            return self.token_value_in_usdt_now
        return self.token_value_in_usdt_then

    @property
    def get_token_value_time_peg(self):
        if self.status in self.OPEN_STATUSES:
            return timezone.now()
        return self.web3_created

    @property
    def desc(self):
        return f"{naturaltime(self.web3_created)} {self.idx_project_length} {self.bounty_type} {self.experience_level}"

    @property
    def turnaround_time_accepted(self):
        try:
            return (self.get_fulfillment_accepted_on - self.web3_created).total_seconds()
        except Exception:
            return None

    @property
    def turnaround_time_started(self):
        try:
            return (self.get_fulfillment_started_on - self.web3_created).total_seconds()
        except Exception:
            return None

    @property
    def turnaround_time_submitted(self):
        try:
            return (self.get_fulfillment_submitted_on - self.web3_created).total_seconds()
        except Exception:
            return None

    @property
    def get_fulfillment_accepted_on(self):
        try:
            return self.fulfillments.filter(accepted=True).first().accepted_on
        except Exception:
            return None

    @property
    def get_fulfillment_submitted_on(self):
        try:
            return self.fulfillments.first().created_on
        except Exception:
            return None

    @property
    def get_fulfillment_started_on(self):
        try:
            return self.interested.first().created
        except Exception:
            return None

    @property
    def hourly_rate(self):
        try:
            hours_worked = self.fulfillments.filter(accepted=True).first().fulfiller_hours_worked
            return float(self.value_in_usdt) / float(hours_worked)
        except Exception:
            return None

    @property
    def is_legacy(self):
        """Determine if the Bounty is legacy based on sunset date.

        Todo:
            * Remove this method following legacy bounty sunsetting.

        Returns:
            bool: Whether or not the Bounty is using the legacy contract.

        """
        return (self.web3_type == 'legacy_gitcoin')

    def get_github_api_url(self):
        """Get the Github API URL associated with the bounty.

        Returns:
            str: The Github API URL associated with the issue.

        """
        from urllib.parse import urlparse
        if self.github_url.lower()[:19] != 'https://github.com/':
            return ''
        url_path = urlparse(self.github_url).path
        return 'https://api.github.com/repos' + url_path

    def fetch_issue_item(self, item_type='body'):
        """Fetch the item type of an issue.

        Args:
            type (str): The github API response body item to be fetched.

        Returns:
            str: The item content.

        """
        github_url = self.get_github_api_url()
        if github_url:
            issue_description = requests.get(github_url, auth=_AUTH)
            if issue_description.status_code == 200:
                item = issue_description.json().get(item_type, '')
                if item_type == 'body' and item:
                    self.issue_description = item
                elif item_type == 'title' and item:
                    self.title = item
                self.save()
                return item
        return ''

    def fetch_issue_comments(self, save=True):
        """Fetch issue comments for the associated Github issue.

        Args:
            save (bool): Whether or not to save the Bounty after fetching.

        Returns:
            dict: The comments data dictionary provided by Github.

        """
        if self.github_url.lower()[:19] != 'https://github.com/':
            return []

        parsed_url = urlsplit(self.github_url)
        try:
            github_user, github_repo, _, github_issue = parsed_url.path.split('/')[1:5]
        except ValueError:
            logger.info(f'Invalid github url for Bounty: {self.pk} -- {self.github_url}')
            return []
        comments = get_issue_comments(github_user, github_repo, github_issue)
        if isinstance(comments, dict) and comments.get('message', '') == 'Not Found':
            logger.info(f'Bounty {self.pk} contains an invalid github url {self.github_url}')
            return []
        comment_count = 0
        for comment in comments:
            if (isinstance(comment, dict) and comment.get('user', {}).get('login', '') not in settings.IGNORE_COMMENTS_FROM):
                comment_count += 1
        self.github_comments = comment_count
        if comment_count:
            comment_times = [datetime.strptime(comment['created_at'], '%Y-%m-%dT%H:%M:%SZ') for comment in comments]
            max_comment_time = max(comment_times)
            max_comment_time = max_comment_time.replace(tzinfo=pytz.utc)
            self.last_comment_date = max_comment_time
        if save:
            self.save()
        return comments

    @property
    def next_bounty(self):
        if self.current_bounty:
            return None
        try:
            return Bounty.objects.filter(standard_bounties_id=self.standard_bounties_id, created_on__gt=self.created_on).order_by('created_on').first()
        except Exception:
            return None

    @property
    def prev_bounty(self):
        try:
            return Bounty.objects.filter(standard_bounties_id=self.standard_bounties_id, created_on__lt=self.created_on).order_by('-created_on').first()
        except Exception:
            return None

    # returns true if this bounty was active at _time
    def was_active_at(self, _time):
        if _time < self.web3_created:
            return False
        if _time < self.created_on:
            return False
        next_bounty = self.next_bounty
        if next_bounty is None:
            return True
        if next_bounty.created_on > _time:
            return True
        return False

    def action_urls(self):
        """Provide URLs for bounty related actions.

        Returns:
            dict: A dictionary of action URLS for this bounty.

        """
        params = f'pk={self.pk}&network={self.network}'
        urls = {}
        for item in ['fulfill', 'increase', 'accept', 'cancel']:
            urls.update({item: f'/issue/{item}?{params}'})
        return urls


class BountyFulfillmentQuerySet(models.QuerySet):
    """Handle the manager queryset for BountyFulfillments."""

    def accepted(self):
        """Filter results to accepted bounty fulfillments."""
        return self.filter(accepted=True)

    def submitted(self):
        """Exclude results that have not been submitted."""
        return self.exclude(fulfiller_address='0x0000000000000000000000000000000000000000')


class BountyFulfillment(SuperModel):
    """The structure of a fulfillment on a Bounty."""

    fulfiller_address = models.CharField(max_length=50)
    fulfiller_email = models.CharField(max_length=255, blank=True)
    fulfiller_github_username = models.CharField(max_length=255, blank=True)
    fulfiller_name = models.CharField(max_length=255, blank=True)
    fulfiller_metadata = JSONField(default={}, blank=True)
    fulfillment_id = models.IntegerField(null=True, blank=True)
    fulfiller_hours_worked = models.DecimalField(null=True, blank=True, decimal_places=2, max_digits=50)
    fulfiller_github_url = models.CharField(max_length=255, blank=True, null=True)
    accepted = models.BooleanField(default=False)
    accepted_on = models.DateTimeField(null=True, blank=True)

    bounty = models.ForeignKey(Bounty, related_name='fulfillments', on_delete=models.CASCADE)
    profile = models.ForeignKey('dashboard.Profile', related_name='fulfilled', on_delete=models.CASCADE, null=True)

    def __str__(self):
        """Define the string representation of BountyFulfillment.

        Returns:
            str: The string representation of the object.

        """
        return f'BountyFulfillment ID: ({self.pk}) - Bounty ID: ({self.bounty.pk})'

    def save(self, *args, **kwargs):
        """Define custom handling for saving bounty fulfillments."""
        if self.fulfiller_github_username:
            self.fulfiller_github_username = self.fulfiller_github_username.lstrip('@')
        super().save(*args, **kwargs)

    @property
    def to_json(self):
        """Define the JSON representation of BountyFulfillment.

        Returns:
            dict: A JSON representation of BountyFulfillment.

        """
        return {
            'address': self.fulfiller_address,
            'bounty_id': self.bounty.pk,
            'email': self.fulfiller_email,
            'githubUsername': self.fulfiller_github_username,
            'name': self.fulfiller_name,
        }


class BountySyncRequest(SuperModel):
    """Define the structure for bounty syncing."""

    github_url = models.URLField()
    processed = models.BooleanField()


class Subscription(SuperModel):

    email = models.EmailField(max_length=255)
    raw_data = models.TextField()
    ip = models.CharField(max_length=50)

    def __str__(self):
        return f"{self.email} {self.created_on}"


class Tip(SuperModel):

    emails = JSONField()
    url = models.CharField(max_length=255, default='')
    tokenName = models.CharField(max_length=255)
    tokenAddress = models.CharField(max_length=255)
    amount = models.DecimalField(default=1, decimal_places=4, max_digits=50)
    comments_priv = models.TextField(default='', blank=True)
    comments_public = models.TextField(default='', blank=True)
    ip = models.CharField(max_length=50)
    expires_date = models.DateTimeField()
    github_url = models.URLField(null=True, blank=True)
    from_name = models.CharField(max_length=255, default='', blank=True)
    from_email = models.CharField(max_length=255, default='', blank=True)
    from_username = models.CharField(max_length=255, default='', blank=True)
    username = models.CharField(max_length=255, default='')  # to username
    network = models.CharField(max_length=255, default='')
    txid = models.CharField(max_length=255, default='')
    receive_txid = models.CharField(max_length=255, default='', blank=True)
    received_on = models.DateTimeField(null=True, blank=True)
    from_address = models.CharField(max_length=255, default='', blank=True)
    receive_address = models.CharField(max_length=255, default='', blank=True)

    def __str__(self):
        """Return the string representation for a tip."""
        return f"({self.network}) - {self.status}{' ORPHAN' if not self.emails else ''} " \
               f"{self.amount} {self.tokenName} to {self.username} from {self.from_name or 'NA'}, " \
               f"created: {naturalday(self.created_on)}, expires: {naturalday(self.expires_date)}"

    # TODO: DRY
    def get_natural_value(self):
        token = addr_to_token(self.tokenAddress)
        decimals = token['decimals']
        return float(self.amount) / 10**decimals

    @property
    def value_true(self):
        return self.get_natural_value()

    # TODO: DRY
    @property
    def value_in_eth(self):
        if self.tokenName == 'ETH':
            return self.amount
        try:
            return convert_amount(self.amount, self.tokenName, 'ETH')
        except Exception:
            return None

    @property
    def value_in_usdt_now(self):
        decimals = 1
        if self.tokenName == 'USDT':
            return float(self.amount)
        if self.tokenName == 'DAI':
            return float(self.amount / 10**18)
        try:
            return round(float(convert_amount(self.amount, self.tokenName, 'USDT')) / decimals, 2)
        except ConversionRateNotFoundError:
            return None

    @property
    def value_in_usdt(self):
        return self.value_in_usdt_then

    @property
    def value_in_usdt_then(self):
        decimals = 1
        if self.tokenName == 'USDT':
            return float(self.amount)
        if self.tokenName == 'DAI':
            return float(self.amount / 10 ** 18)
        try:
            return round(float(convert_amount(self.amount, self.tokenName, 'USDT', self.created_on)) / decimals, 2)
        except ConversionRateNotFoundError:
            return None

    @property
    def token_value_in_usdt_now(self):
        try:
            return round(convert_token_to_usdt(self.tokenName), 2)
        except ConversionRateNotFoundError:
            return None

    @property
    def token_value_in_usdt_then(self):
        try:
            return round(convert_token_to_usdt(self.tokenName, self.created_on), 2)
        except ConversionRateNotFoundError:
            return None

    @property
    def status(self):
        if self.receive_txid:
            return "RECEIVED"
        return "PENDING"


# @receiver(pre_save, sender=Bounty, dispatch_uid="normalize_usernames")
# def normalize_usernames(sender, instance, **kwargs):
#     if instance.bounty_owner_github_username:
#         instance.bounty_owner_github_username = instance.bounty_owner_github_username.lstrip('@')


# method for updating
@receiver(pre_save, sender=Bounty, dispatch_uid="psave_bounty")
def psave_bounty(sender, instance, **kwargs):
    idx_experience_level = {
        'Unknown': 1,
        'Beginner': 2,
        'Intermediate': 3,
        'Advanced': 4,
    }

    idx_project_length = {
        'Unknown': 1,
        'Hours': 2,
        'Days': 3,
        'Weeks': 4,
        'Months': 5,
    }

    instance.idx_status = instance.status
    instance.fulfillment_accepted_on = instance.get_fulfillment_accepted_on
    instance.fulfillment_submitted_on = instance.get_fulfillment_submitted_on
    instance.fulfillment_started_on = instance.get_fulfillment_started_on
    instance._val_usd_db = instance.get_value_in_usdt if instance.get_value_in_usdt else 0
    instance._val_usd_db_now = instance.get_value_in_usdt_now if instance.get_value_in_usdt_now else 0
    instance.idx_experience_level = idx_experience_level.get(instance.experience_level, 0)
    instance.idx_project_length = idx_project_length.get(instance.project_length, 0)
    instance.token_value_time_peg = instance.get_token_value_time_peg
    instance.token_value_in_usdt = instance.get_token_value_in_usdt
    instance.value_in_usdt_now = instance.get_value_in_usdt_now
    instance.value_in_usdt = instance.get_value_in_usdt
    instance.value_in_eth = instance.get_value_in_eth
    instance.value_true = instance.get_value_true


class Interest(models.Model):
    """Define relationship for profiles expressing interest on a bounty."""

    profile = models.ForeignKey('dashboard.Profile', related_name='interested', on_delete=models.CASCADE)
    created = models.DateTimeField(auto_now_add=True, blank=True, null=True)
    issue_message = models.TextField(default='', blank=True)

    def __str__(self):
        """Define the string representation of an interested profile."""
        return self.profile.handle


@receiver(post_save, sender=Interest, dispatch_uid="psave_interest")
@receiver(post_delete, sender=Interest, dispatch_uid="pdel_interest")
def psave_interest(sender, instance, **kwargs):
    # when a new interest is saved, update the status on frontend
    print("signal: updating bounties psave_interest")
    for bounty in Bounty.objects.filter(interested=instance):
        bounty.save()


class Profile(SuperModel):
    """Define the structure of the user profile.

    TODO:
        * Remove all duplicate identity related information already stored on User.

    """

    user = models.OneToOneField(User, on_delete=models.CASCADE, null=True, blank=True)
    data = JSONField()
    handle = models.CharField(max_length=255, db_index=True)
    last_sync_date = models.DateTimeField(null=True)
    email = models.CharField(max_length=255, blank=True, db_index=True)
    github_access_token = models.CharField(max_length=255, blank=True, db_index=True)
    pref_lang_code = models.CharField(max_length=2, choices=settings.LANGUAGES)
    slack_repos = ArrayField(models.CharField(max_length=200), blank=True, default=[])
    slack_token = models.CharField(max_length=255, default='', blank=True)
    slack_channel = models.CharField(max_length=255, default='', blank=True)
    suppress_leaderboard = models.BooleanField(
        default=False,
        help_text='If this option is chosen, we will remove your profile information from the leaderboard',
    )
<<<<<<< HEAD
    avatar = models.ImageField(storage=asset_storage, upload_to=get_avatar_path, blank=True)
=======
    hide_profile = models.BooleanField(
        default=True,
        help_text='If this option is chosen, we will remove your profile information all_together',
    )
>>>>>>> 0d301736
    # Sample data: https://gist.github.com/mbeacom/ee91c8b0d7083fa40d9fa065125a8d48
    # Sample repos_data: https://gist.github.com/mbeacom/c9e4fda491987cb9728ee65b114d42c7
    repos_data = JSONField(default={})
    max_num_issues_start_work = models.IntegerField(default=3)

    @property
    def is_org(self):
        return self.data['type'] == 'Organization'

    @property
    def bounties(self):
        fulfilled_bounty_ids = self.fulfilled.all().values_list('bounty_id')
        bounties = Bounty.objects.filter(github_url__istartswith=self.github_url, current_bounty=True)
        for interested in self.interested.all():
            bounties = bounties | Bounty.objects.filter(interested=interested, current_bounty=True)
        bounties = bounties | Bounty.objects.filter(pk__in=fulfilled_bounty_ids, current_bounty=True)
        bounties = bounties | Bounty.objects.filter(bounty_owner_github_username__iexact=self.handle, current_bounty=True) | Bounty.objects.filter(bounty_owner_github_username__iexact="@" + self.handle, current_bounty=True)
        bounties = bounties | Bounty.objects.filter(github_url__in=[url for url in self.tips.values_list('github_url', flat=True)], current_bounty=True)
        bounties = bounties.distinct()
        return bounties.order_by('-web3_created')

    def save_avatar_from_url(self, response=None, avatar_url=''):
        """."""
        avatar_url = avatar_url or self.data.get('avatar_url', '')

        if response is None and avatar_url:
            response = requests.get(avatar_url)

        if response and response.status_code == 200:
            img_temp = NamedTemporaryFile()
            img_temp.write(response.content)
            img_temp.flush()
            img_temp.seek(0)

            image = Image.open(img_temp)
            img = Image.new('RGBA', (215, 215), (255, 255, 255))

            # execute
            image = Image.open(image, 'r').convert('RGBA')
            image = ImageOps.fit(image, (215, 215), Image.ANTIALIAS)
            offset = 0, 0
            img.paste(image, offset, image)

            # Save the thumbnail
            image.save(img_temp, 'PNG')
            img_temp.seek(0)

            try:
                self.avatar.save(f'{os.path.basename(avatar_url)}', img_temp, save=True)
            except Exception as e:
                print(f'({e}) - Failed to fetch avatar from: ({avatar_url})')
                return False
            return True
        else:
            return False

    @property
    def tips(self):
        on_repo = Tip.objects.filter(github_url__startswith=self.github_url).order_by('-id')
        tipped_for = Tip.objects.filter(username__iexact=self.handle).order_by('-id')
        return on_repo | tipped_for

    def has_been_removed_by_staff(self):
        user_actions = UserAction.objects.filter(
            profile=self,
            action='bounty_removed_by_staff',
            )
        return user_actions.exists()

    @property
    def authors(self):
        auto_include_contributors_with_count_gt = 40
        limit_to_num = 10

        _return = []

        for repo in sorted(self.repos_data, key=lambda repo: repo.get('contributions', -1), reverse=True):
            for c in repo.get('contributors', []):
                if isinstance(c, dict) and c.get('contributions', 0) > auto_include_contributors_with_count_gt:
                    _return.append(c['login'])

        include_gitcoin_users = len(_return) < limit_to_num
        if include_gitcoin_users:
            for b in self.bounties:
                vals = [b.bounty_owner_github_username]
                for val in vals:
                    if val:
                        _return.append(val.lstrip('@'))
            for t in self.tips:
                vals = [t.username]
                for val in vals:
                    if val:
                        _return.append(val.lstrip('@'))
        _return = list(set(_return))
        _return.sort()
        return _return[:limit_to_num]

    @property
    def desc(self):
        stats = self.stats
        role = stats[0][0]
        total_funded_participated = stats[1][0]
        plural = 's' if total_funded_participated != 1 else ''
        return f"@{self.handle} is a {role} who has participated in {total_funded_participated} " \
               f"funded issue{plural} on Gitcoin"

    @property
    def is_moderator(self):
        """Determine whether or not the user is a moderator.

        Returns:
            bool: Whether or not the user is a moderator.

        """
        return self.user.groups.filter(name='Moderators').exists() if self.user else False

    @property
    def is_staff(self):
        """Determine whether or not the user is a staff member.

        Returns:
            bool: Whether or not the user is a member of the staff.

        """
        return self.user.is_staff if self.user else False

    @property
    def stats(self):
        bounties = self.bounties.stats_eligible()
        loyalty_rate = 0
        total_funded = sum([bounty.value_in_usdt if bounty.value_in_usdt else 0 for bounty in bounties if bounty.is_funder(self.handle)])
        total_fulfilled = sum([bounty.value_in_usdt if bounty.value_in_usdt else 0 for bounty in bounties if bounty.is_hunter(self.handle)])
        print(total_funded, total_fulfilled)
        role = 'newbie'
        if total_funded > total_fulfilled:
            role = 'funder'
        elif total_funded < total_fulfilled:
            role = 'coder'

        loyalty_rate = self.fulfilled.filter(accepted=True).count()
        success_rate = 0
        if bounties.exists():
            numer = bounties.filter(idx_status__in=['submitted', 'started', 'done']).count()
            denom = bounties.exclude(idx_status__in=['open']).count()
            success_rate = int(round(numer * 1.0 / denom, 2) * 100) if denom != 0 else 'N/A'
        if success_rate == 0:
            success_rate = 'N/A'
            loyalty_rate = 'N/A'
        else:
            success_rate = f"{success_rate}%"
            loyalty_rate = f"{loyalty_rate}x"
        if role == 'newbie':
            return [
                (role, 'Status'),
                (bounties.count(), 'Total Funded Issues'),
                (bounties.filter(idx_status='open').count(), 'Open Funded Issues'),
                (loyalty_rate, 'Loyalty Rate'),
            ]
        elif role == 'coder':
            return [
                (role, 'Primary Role'),
                (bounties.count(), 'Total Funded Issues'),
                (success_rate, 'Success Rate'),
                (loyalty_rate, 'Loyalty Rate'),
            ]
        # funder
        return [
            (role, 'Primary Role'),
            (bounties.count(), 'Total Funded Issues'),
            (bounties.filter(idx_status='open').count(), 'Open Funded Issues'),
            (success_rate, 'Success Rate'),
        ]

    @property
    def github_url(self):
        return f"https://github.com/{self.handle}"

    @property
    def avatar_url(self):
        return f"{settings.BASE_URL}static/avatar/{self.handle}"

    @property
    def avatar_url_with_gitcoin_logo(self):
        return f"{self.avatar_url}/1"

    @property
    def absolute_url(self):
        return self.get_absolute_url()

    @property
    def username(self):
        handle = ''
        if getattr(self, 'user', None) and self.user.username:
            handle = self.user.username
        # TODO: (mbeacom) Remove this check once we get rid of all the lingering identity shenanigans.
        elif self.handle:
            handle = self.handle
        return handle

    def has_repo(self, full_name):
        """Check if user has access to repo.

        Args:
            full_name (str): Repository name, like gitcoin/web.

        Returns:
            bool: Whether or not user has access to repository.

        """
        for repo in self.repos_data:
            if repo['full_name'] == full_name:
                return True
        return False

    def is_github_token_valid(self):
        """Check whether or not a Github OAuth token is valid.

        Args:
            access_token (str): The Github OAuth token.

        Returns:
            bool: Whether or not the provided OAuth token is valid.

        """
        if not self.github_access_token:
            return False

        _params = build_auth_dict(self.github_access_token)
        url = TOKEN_URL.format(**_params)
        response = requests.get(
            url,
            auth=(_params['client_id'], _params['client_secret']),
            headers=HEADERS)

        if response.status_code == 200:
            return True
        return False

    def __str__(self):
        return self.handle

    def get_relative_url(self, preceding_slash=True):
        return f"{'/' if preceding_slash else ''}profile/{self.handle}"

    def get_absolute_url(self):
        return settings.BASE_URL + self.get_relative_url(preceding_slash=False)

    def get_access_token(self, save=True):
        """Get the Github access token from User.

        Args:
            save (bool): Whether or not to save the User access token to the profile.

        Raises:
            Exception: The exception is raised in the event of any error and returns an empty string.

        Returns:
            str: The Github access token.

        """
        try:
            access_token = self.user.social_auth.filter(provider='github').latest('pk').access_token
            if save:
                self.github_access_token = access_token
                self.save()
        except Exception:
            return ''
        return access_token

    def get_profile_preferred_language(self):
        return settings.LANGUAGE_CODE if not self.pref_lang_code else self.pref_lang_code

    def get_slack_repos(self, join=False):
        """Get the profile's slack tracked repositories.

        Args:
            join (bool): Whether or not to return a joined string representation.
                Defaults to: False.

        Returns:
            list of str: If joined is False, a list of slack repositories.
            str: If joined is True, a combined string of slack repositories.

        """
        if join:
            repos = ','.join(self.slack_repos)
            return repos
        return self.slack_repos

    def update_slack_integration(self, token, channel, repos):
        """Update the profile's slack integration settings.

        Args:
            token (str): The profile's slack token.
            channel (str): The profile's slack channel.
            repos (list of str): The profile's github repositories to track.

        """
        repos = repos.split()
        self.slack_token = token
        self.slack_repos = [repo.strip() for repo in repos]
        self.slack_channel = channel
        self.save()


@receiver(user_logged_in)
def post_login(sender, request, user, **kwargs):
    """Handle actions to take on user login."""
    from dashboard.utils import create_user_action
    create_user_action(user, 'Login', request)


@receiver(user_logged_out)
def post_logout(sender, request, user, **kwargs):
    """Handle actions to take on user logout."""
    from dashboard.utils import create_user_action
    create_user_action(user, 'Logout', request)


class ProfileSerializer(serializers.BaseSerializer):
    """Handle serializing the Profile object."""

    class Meta:
        """Define the profile serializer metadata."""

        model = Profile
        fields = ('handle', 'github_access_token')
        extra_kwargs = {'github_access_token': {'write_only': True}}

    def to_representation(self, instance):
        """Provide the serialized representation of the Profile.

        Args:
            instance (Profile): The Profile object to be serialized.

        Returns:
            dict: The serialized Profile.

        """
        return {
            'id': instance.id,
            'handle': instance.handle,
            'github_url': instance.github_url,
            'avatar_url': instance.avatar_url,
            'url': instance.get_relative_url()
        }


@receiver(pre_save, sender=Tip, dispatch_uid="normalize_tip_usernames")
def normalize_tip_usernames(sender, instance, **kwargs):
    """Handle pre-save signals from Tips to normalize Github usernames."""
    if instance.username:
        instance.username = instance.username.replace("@", '')


m2m_changed.connect(m2m_changed_interested, sender=Bounty.interested.through)
# m2m_changed.connect(changed_fulfillments, sender=Bounty.fulfillments)


class UserAction(SuperModel):
    """Records Actions that a user has taken ."""

    ACTION_TYPES = [
        ('Login', 'Login'),
        ('Logout', 'Logout'),
        ('added_slack_integration', 'Added Slack Integration'),
        ('removed_slack_integration', 'Removed Slack Integration'),
    ]
    action = models.CharField(max_length=50, choices=ACTION_TYPES)
    user = models.ForeignKey(User, related_name='actions', on_delete=models.CASCADE, null=True)
    profile = models.ForeignKey('dashboard.Profile', related_name='actions', on_delete=models.CASCADE, null=True)
    ip_address = models.GenericIPAddressField(null=True)
    location_data = JSONField(default={})
    metadata = JSONField(default={})

    def __str__(self):
        return f"{self.action} by {self.profile} at {self.created_on}"


class CoinRedemption(SuperModel):
    """Define the coin redemption schema."""

    class Meta:
        """Define metadata associated with CoinRedemption."""

        verbose_name_plural = 'Coin Redemptions'

    shortcode = models.CharField(max_length=255, default='')
    url = models.URLField(null=True)
    network = models.CharField(max_length=255, default='')
    token_name = models.CharField(max_length=255)
    contract_address = models.CharField(max_length=255)
    amount = models.IntegerField(default=1)
    expires_date = models.DateTimeField()


@receiver(pre_save, sender=CoinRedemption, dispatch_uid="to_checksum_address")
def to_checksum_address(sender, instance, **kwargs):
    """Handle pre-save signals from CoinRemptions to normalize the contract address."""
    if instance.contract_address:
        instance.contract_address = Web3.toChecksumAddress(instance.contract_address)
        print(instance.contract_address)


class CoinRedemptionRequest(SuperModel):
    """Define the coin redemption request schema."""

    class Meta:
        """Define metadata associated with CoinRedemptionRequest."""

        verbose_name_plural = 'Coin Redemption Requests'

    coin_redemption = models.OneToOneField(CoinRedemption, blank=False, on_delete=models.CASCADE)
    ip = models.GenericIPAddressField(protocol='IPv4')
    txid = models.CharField(max_length=255, default='')
    txaddress = models.CharField(max_length=255)
    sent_on = models.DateTimeField(null=True)


class Tool(SuperModel):
    """Define the Tool schema."""

    CAT_ADVANCED = 'AD'
    CAT_ALPHA = 'AL'
    CAT_BASIC = 'BA'
    CAT_BUILD = 'BU'
    CAT_COMING_SOON = 'CS'
    CAT_COMMUNITY = 'CO'
    CAT_FOR_FUN = 'FF'

    TOOL_CATEGORIES = (
        (CAT_ADVANCED, 'advanced'),
        (CAT_ALPHA, 'alpha'),
        (CAT_BASIC, 'basic'),
        (CAT_BUILD, 'tools to build'),
        (CAT_COMING_SOON, 'coming soon'),
        (CAT_COMMUNITY, 'community'),
        (CAT_FOR_FUN, 'just for fun'),
    )

    name = models.CharField(max_length=255)
    category = models.CharField(max_length=2, choices=TOOL_CATEGORIES)
    img = models.CharField(max_length=255, blank=True)
    description = models.TextField(blank=True)
    url_name = models.CharField(max_length=40, blank=True)
    link = models.CharField(max_length=255, blank=True)
    link_copy = models.CharField(max_length=255, blank=True)
    active = models.BooleanField(default=False)
    new = models.BooleanField(default=False)
    stat_graph = models.CharField(max_length=255)
    votes = models.ManyToManyField('dashboard.ToolVote', blank=True)

    def __str__(self):
        return self.name

    @property
    def img_url(self):
        return static(self.img)

    @property
    def link_url(self):
        if self.link and not self.url_name:
            return self.link

        try:
            return reverse(self.url_name)
        except NoReverseMatch:
            pass

        return reverse('tools')

    def starting_score(self):
        if self.category == self.CAT_BASIC:
            return 10
        elif self.category == self.CAT_ADVANCED:
            return 5
        elif self.category in [self.CAT_BUILD, self.CAT_COMMUNITY]:
            return 3
        elif self.category == self.CAT_ALPHA:
            return 2
        elif self.category == self.CAT_COMING_SOON:
            return 1
        elif self.category == self.CAT_FOR_FUN:
            return 1
        return 0

    def vote_score(self):
        score = self.starting_score()
        for vote in self.votes.all():
            score += vote.value
        return score

    def i18n_name(self):
        return _(self.name)

    def i18n_description(self):
        return _(self.description)

    def i18n_link_copy(self):
        return _(self.link_copy)


class ToolVote(models.Model):
    """Define the vote placed on a tool."""

    profile = models.ForeignKey('dashboard.Profile', related_name='votes', on_delete=models.CASCADE)
    value = models.IntegerField(default=0)

    @property
    def tool(self):
        try:
            return Tool.objects.filter(votes__in=[self.pk]).first()
        except Exception:
            return None

    def __str__(self):
        return f"{self.profile} | {self.value} | {self.tool}"<|MERGE_RESOLUTION|>--- conflicted
+++ resolved
@@ -926,14 +926,11 @@
         default=False,
         help_text='If this option is chosen, we will remove your profile information from the leaderboard',
     )
-<<<<<<< HEAD
     avatar = models.ImageField(storage=asset_storage, upload_to=get_avatar_path, blank=True)
-=======
     hide_profile = models.BooleanField(
         default=True,
         help_text='If this option is chosen, we will remove your profile information all_together',
     )
->>>>>>> 0d301736
     # Sample data: https://gist.github.com/mbeacom/ee91c8b0d7083fa40d9fa065125a8d48
     # Sample repos_data: https://gist.github.com/mbeacom/c9e4fda491987cb9728ee65b114d42c7
     repos_data = JSONField(default={})
