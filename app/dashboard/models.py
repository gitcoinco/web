'''
    Copyright (C) 2017 Gitcoin Core

    This program is free software: you can redistribute it and/or modify
    it under the terms of the GNU Affero General Public License as published
    by the Free Software Foundation, either version 3 of the License, or
    (at your option) any later version.

    This program is distributed in the hope that it will be useful,
    but WITHOUT ANY WARRANTY; without even the implied warranty of
    MERCHANTABILITY or FITNESS FOR A PARTICULAR PURPOSE. See the
    GNU Affero General Public License for more details.

    You should have received a copy of the GNU Affero General Public License
    along with this program. If not, see <http://www.gnu.org/licenses/>.

'''
# -*- coding: utf-8 -*-
from __future__ import unicode_literals

import collections
import logging
from datetime import datetime, timedelta
from urllib.parse import urlsplit

from django.conf import settings
from django.contrib.auth.models import User
from django.contrib.auth.signals import user_logged_in, user_logged_out
from django.contrib.humanize.templatetags.humanize import naturalday, naturaltime
from django.contrib.postgres.fields import ArrayField, JSONField
from django.db import models
from django.db.models import Q, Sum
from django.db.models.signals import m2m_changed, post_delete, post_save, pre_save
from django.dispatch import receiver
from django.templatetags.static import static
from django.urls import reverse
from django.urls.exceptions import NoReverseMatch
from django.utils import timezone
from django.utils.translation import gettext_lazy as _

import pytz
import requests
from dashboard.tokens import addr_to_token
from economy.models import SuperModel
from economy.utils import ConversionRateNotFoundError, convert_amount, convert_token_to_usdt
from gas.utils import recommend_min_gas_price_to_confirm_in_time
from git.utils import (
    _AUTH, HEADERS, TOKEN_URL, build_auth_dict, get_gh_issue_details, get_gh_issue_state, get_issue_comments,
    get_url_dict, issue_number, org_name, repo_name,
)
from marketing.models import LeaderboardRank
from rest_framework import serializers
from web3 import Web3

from .signals import m2m_changed_interested

logger = logging.getLogger(__name__)


class BountyQuerySet(models.QuerySet):
    """Handle the manager queryset for Bounties."""

    def current(self):
        """Filter results down to current bounties only."""
        return self.filter(current_bounty=True, admin_override_and_hide=False)

    def stats_eligible(self):
        """Exclude results that we don't want to track in statistics."""
        return self.exclude(current_bounty=True, idx_status__in=['unknown', 'cancelled'])

    def exclude_by_status(self, excluded_statuses=None):
        """Exclude results with a status matching the provided list."""
        if excluded_statuses is None:
            excluded_statuses = []

        return self.exclude(idx_status__in=excluded_statuses)

    def filter_by_status(self, filtered_status=None):
        """Filter results with a status matching the provided list."""
        if filtered_status is None:
            filtered_status = list()
        elif isinstance(filtered_status, list):
            return self.filter(idx_status__in=filtered_status)
        else:
            return

    def keyword(self, keyword):
        """Filter results to all Bounty objects containing the keywords.

        Args:
            keyword (str): The keyword to search title, issue description, and issue keywords by.

        Returns:
            dashboard.models.BountyQuerySet: The QuerySet of bounties filtered by keyword.

        """
        return self.filter(
            Q(metadata__issueKeywords__icontains=keyword) | \
            Q(title__icontains=keyword) | \
            Q(issue_description__icontains=keyword)
        )

    def hidden(self):
        """Filter results to only bounties that have been manually hidden by moderators."""
        return self.filter(admin_override_and_hide=True)

    def visible(self):
        """Filter results to only bounties not marked as hidden."""
        return self.filter(admin_override_and_hide=False)

    def needs_review(self):
        """Filter results by bounties that need reviewed."""
        return self.prefetch_related('activities') \
            .filter(
                activities__activity_type__in=['bounty_abandonment_escalation_to_mods', 'bounty_abandonment_warning'],
                activities__needs_review=True,
            )

    def reviewed(self):
        """Filter results by bounties that have been reviewed."""
        return self.prefetch_related('activities') \
            .filter(
                activities__activity_type__in=['bounty_abandonment_escalation_to_mods', 'bounty_abandonment_warning'],
                activities__needs_review=False,
            )

    def warned(self):
        """Filter results by bounties that have been warned for inactivity."""
        return self.prefetch_related('activities') \
            .filter(
                activities__activity_type='bounty_abandonment_warning',
                activities__needs_review=True,
            )

    def escalated(self):
        """Filter results by bounties that have been escalated for review."""
        return self.prefetch_related('activities') \
            .filter(
                activities__activity_type='bounty_abandonment_escalation_to_mods',
                activities__needs_review=True,
            )

    def closed(self):
        """Filter results by bounties that have been closed on Github."""
        return self.filter(github_issue_details__state='closed')

    def not_started(self):
        """Filter results by bounties that have not been picked up in 3+ days."""
        dt = timezone.now() - timedelta(days=3)
        return self.prefetch_related('interested').filter(interested__isnull=True, created_on__gt=dt)


class Bounty(SuperModel):
    """Define the structure of a Bounty.

    Attributes:
        BOUNTY_TYPES (list of tuples): The valid bounty types.
        EXPERIENCE_LEVELS (list of tuples): The valid experience levels.
        PROJECT_LENGTHS (list of tuples): The possible project lengths.
        STATUS_CHOICES (list of tuples): The valid status stages.
        OPEN_STATUSES (list of str): The list of status types considered open.
        CLOSED_STATUSES (list of str): The list of status types considered closed.
        TERMINAL_STATUSES (list of str): The list of status types considered terminal states.

    """

    PERMISSION_TYPES = [
        ('permissionless', 'permissionless'),
        ('approval', 'approval'),
    ]
    PROJECT_TYPES = [
        ('traditional', 'traditional'),
        ('contest', 'contest'),
        ('cooperative', 'cooperative'),
    ]
    BOUNTY_TYPES = [
        ('Bug', 'Bug'),
        ('Security', 'Security'),
        ('Feature', 'Feature'),
        ('Unknown', 'Unknown'),
    ]
    EXPERIENCE_LEVELS = [
        ('Beginner', 'Beginner'),
        ('Intermediate', 'Intermediate'),
        ('Advanced', 'Advanced'),
        ('Unknown', 'Unknown'),
    ]
    PROJECT_LENGTHS = [
        ('Hours', 'Hours'),
        ('Days', 'Days'),
        ('Weeks', 'Weeks'),
        ('Months', 'Months'),
        ('Unknown', 'Unknown'),
    ]

    STATUS_CHOICES = (
        ('cancelled', 'cancelled'),
        ('done', 'done'),
        ('expired', 'expired'),
        ('open', 'open'),
        ('started', 'started'),
        ('submitted', 'submitted'),
        ('unknown', 'unknown'),
    )
    OPEN_STATUSES = ['open', 'started', 'submitted']
    CLOSED_STATUSES = ['expired', 'unknown', 'cancelled', 'done']
    TERMINAL_STATUSES = ['done', 'expired', 'cancelled']

    web3_type = models.CharField(max_length=50, default='bounties_network')
    title = models.CharField(max_length=255)
    web3_created = models.DateTimeField(db_index=True)
    value_in_token = models.DecimalField(default=1, decimal_places=2, max_digits=50)
    token_name = models.CharField(max_length=50)
    token_address = models.CharField(max_length=50)
    bounty_type = models.CharField(max_length=50, choices=BOUNTY_TYPES, blank=True)
    project_length = models.CharField(max_length=50, choices=PROJECT_LENGTHS, blank=True)
    experience_level = models.CharField(max_length=50, choices=EXPERIENCE_LEVELS, blank=True)
    github_url = models.URLField(db_index=True)
    github_issue_details = JSONField(default={}, blank=True)
    github_comments = models.IntegerField(default=0)
    bounty_owner_address = models.CharField(max_length=50)
    bounty_owner_email = models.CharField(max_length=255, blank=True)
    bounty_owner_github_username = models.CharField(max_length=255, blank=True)
    bounty_owner_name = models.CharField(max_length=255, blank=True)
    bounty_owner_profile = models.ForeignKey(
        'dashboard.Profile', null=True, on_delete=models.SET_NULL, related_name='bounties_funded', blank=True
    )
    is_open = models.BooleanField(help_text=_('Whether the bounty is still open for fulfillments.'))
    expires_date = models.DateTimeField()
    raw_data = JSONField()
    metadata = JSONField(default=dict, blank=True)
    current_bounty = models.BooleanField(
        default=False, help_text=_('Whether this bounty is the most current revision one or not'))
    _val_usd_db = models.DecimalField(default=0, decimal_places=2, max_digits=50)
    contract_address = models.CharField(max_length=50, default='')
    network = models.CharField(max_length=255, blank=True, db_index=True)
    idx_experience_level = models.IntegerField(default=0, db_index=True)
    idx_project_length = models.IntegerField(default=0, db_index=True)
    idx_status = models.CharField(max_length=9, choices=STATUS_CHOICES, default='open', db_index=True)
    issue_description = models.TextField(default='', blank=True)
    standard_bounties_id = models.IntegerField(default=0)
    num_fulfillments = models.IntegerField(default=0)
    balance = models.DecimalField(default=0, decimal_places=2, max_digits=50)
    accepted = models.BooleanField(default=False, help_text=_('Whether the bounty has been done'))
    interested = models.ManyToManyField('dashboard.Interest', blank=True)
    interested_comment = models.IntegerField(null=True, blank=True)
    submissions_comment = models.IntegerField(null=True, blank=True)
    override_status = models.CharField(max_length=255, blank=True)
    last_comment_date = models.DateTimeField(null=True, blank=True)
    fulfillment_accepted_on = models.DateTimeField(null=True, blank=True)
    fulfillment_submitted_on = models.DateTimeField(null=True, blank=True)
    fulfillment_started_on = models.DateTimeField(null=True, blank=True)
    canceled_on = models.DateTimeField(null=True, blank=True)
    project_type = models.CharField(max_length=50, choices=PROJECT_TYPES, default='traditional')
    permission_type = models.CharField(max_length=50, choices=PERMISSION_TYPES, default='permissionless')
    snooze_warnings_for_days = models.IntegerField(default=0)

    token_value_time_peg = models.DateTimeField(blank=True, null=True)
    token_value_in_usdt = models.DecimalField(default=0, decimal_places=2, max_digits=50, blank=True, null=True)
    value_in_usdt_now = models.DecimalField(default=0, decimal_places=2, max_digits=50, blank=True, null=True)
    value_in_usdt = models.DecimalField(default=0, decimal_places=2, max_digits=50, blank=True, null=True)
    value_in_eth = models.DecimalField(default=0, decimal_places=2, max_digits=50, blank=True, null=True)
    value_true = models.DecimalField(default=0, decimal_places=2, max_digits=50, blank=True, null=True)
    privacy_preferences = JSONField(default=dict, blank=True)
    admin_override_and_hide = models.BooleanField(
        default=False, help_text=_('Admin override to hide the bounty from the system')
    )
    admin_override_suspend_auto_approval = models.BooleanField(
        default=False, help_text=_('Admin override to suspend work auto approvals')
    )
    admin_mark_as_remarket_ready = models.BooleanField(
        default=False, help_text=_('Admin override to mark as remarketing ready')
    )
    attached_job_description = models.URLField(blank=True, null=True)

    # Bounty QuerySet Manager
    objects = BountyQuerySet.as_manager()

    class Meta:
        """Define metadata associated with Bounty."""

        verbose_name_plural = 'Bounties'
        index_together = [
            ["network", "idx_status"],
        ]

    def __str__(self):
        """Return the string representation of a Bounty."""
        return f"{'(CURRENT) ' if self.current_bounty else ''}{self.title} {self.value_in_token} " \
               f"{self.token_name} {self.web3_created}"

    def save(self, *args, **kwargs):
        """Define custom handling for saving bounties."""
        from .utils import clean_bounty_url
        if self.bounty_owner_github_username:
            self.bounty_owner_github_username = self.bounty_owner_github_username.lstrip('@')
        if self.github_url:
            self.github_url = clean_bounty_url(self.github_url)
            issue_kwargs = get_url_dict(self.github_url)
            self.github_issue_details = get_gh_issue_details(**issue_kwargs)
        super().save(*args, **kwargs)

    @property
    def profile_pairs(self):
        profile_handles = []

        for profile in self.interested.select_related('profile').all().order_by('pk'):
            profile_handles.append((profile.profile.handle, profile.profile.absolute_url))

        return profile_handles

    def get_absolute_url(self):
        """Get the absolute URL for the Bounty.

        Returns:
            str: The absolute URL for the Bounty.

        """
        return settings.BASE_URL + self.get_relative_url(preceding_slash=False)

    def get_relative_url(self, preceding_slash=True):
        """Get the relative URL for the Bounty.

        Attributes:
            preceding_slash (bool): Whether or not to include a preceding slash.

        Returns:
            str: The relative URL for the Bounty.

        """
        try:
            _org_name = org_name(self.github_url)
            _issue_num = int(issue_number(self.github_url))
            _repo_name = repo_name(self.github_url)
            return f"{'/' if preceding_slash else ''}issue/{_org_name}/{_repo_name}/{_issue_num}/{self.standard_bounties_id}"
        except Exception:
            return f"{'/' if preceding_slash else ''}funding/details?url={self.github_url}"

    def get_natural_value(self):
        token = addr_to_token(self.token_address)
        if not token:
            return 0
        decimals = token.get('decimals', 0)
        return float(self.value_in_token) / 10**decimals

    @property
    def url(self):
        return self.get_absolute_url()

    def snooze_url(self, num_days):
        """Get the bounty snooze URL.

        Args:
            num_days (int): The number of days to snooze the Bounty.

        Returns:
            str: The snooze URL based on the provided number of days.

        """
        return f'{self.get_absolute_url()}?snooze={num_days}'

    def approve_worker_url(self, worker):
        """Get the bounty work approval URL.

        Args:
            worker (string): The handle to approve

        Returns:
            str: The work approve URL based on the worker name

        """
        return f'{self.get_absolute_url()}?mutate_worker_action=approve&worker={worker}'

    def reject_worker_url(self, worker):
        """Get the bounty work rejection URL.

        Args:
            worker (string): The handle to reject

        Returns:
            str: The work reject URL based on the worker name

        """
        return f'{self.get_absolute_url()}?mutate_worker_action=reject&worker={worker}'

    @property
    def can_submit_after_expiration_date(self):
        if self.is_legacy:
            # legacy bounties could submit after expiration date
            return True

        # standardbounties
        contract_deadline = self.raw_data.get('contract_deadline')
        ipfs_deadline = self.raw_data.get('ipfs_deadline')
        if not ipfs_deadline:
            # if theres no expiry date in the payload, then expiration date is not mocked, and one cannot submit after expiration date
            return False

        # if contract_deadline > ipfs_deadline, then by definition, can be submitted after expiry date
        return contract_deadline > ipfs_deadline

    @property
    def title_or_desc(self):
        """Return the title of the issue."""
        if not self.title:
            title = self.fetch_issue_item('title') or self.github_url
            return title
        return self.title

    @property
    def issue_description_text(self):
        import re
        tag_re = re.compile(r'(<!--.*?-->|<[^>]*>)')
        return tag_re.sub('', self.issue_description).strip()

    @property
    def github_issue_number(self):
        try:
            return int(issue_number(self.github_url))
        except Exception:
            return None

    @property
    def org_name(self):
        return self.github_org_name

    @property
    def github_org_name(self):
        try:
            return org_name(self.github_url)
        except Exception:
            return None

    @property
    def github_repo_name(self):
        try:
            return repo_name(self.github_url)
        except Exception:
            return None

    def is_hunter(self, handle):
        """Determine whether or not the profile is the bounty hunter.

        Args:
            handle (str): The profile handle to be compared.

        Returns:
            bool: Whether or not the user is the bounty hunter.

        """
        return any(profile.fulfiller_github_username == handle for profile in self.fulfillments.all())

    def is_funder(self, handle):
        """Determine whether or not the profile is the bounty funder.

        Args:
            handle (str): The profile handle to be compared.

        Returns:
            bool: Whether or not the user is the bounty funder.

        """
        return handle.lower().lstrip('@') == self.bounty_owner_github_username.lower().lstrip('@')

    @property
    def absolute_url(self):
        return self.get_absolute_url()

    @property
    def avatar_url(self):
        return self.get_avatar_url(False)

    @property
    def avatar_url_w_gitcoin_logo(self):
        return self.get_avatar_url(True)

    def get_avatar_url(self, gitcoin_logo_flag=False):
        """Return the local avatar URL."""
        org_name = self.github_org_name
        gitcoin_logo_flag = "/1" if gitcoin_logo_flag else ""
        if org_name:
            return f"{settings.BASE_URL}static/avatar/{org_name}{gitcoin_logo_flag}"
        return f"{settings.BASE_URL}funding/avatar?repo={self.github_url}&v=3"

    @property
    def keywords(self):
        try:
            return self.metadata.get('issueKeywords', False)
        except Exception:
            return False

    @property
    def keywords_list(self):
        keywords = self.keywords
        if not keywords:
            return []
        else:
            return [keyword.strip() for keyword in keywords.split(",")]

    @property
    def now(self):
        """Return the time now in the current timezone."""
        return timezone.now()

    @property
    def past_expiration_date(self):
        """Return true IFF issue is past expiration date"""
        return timezone.localtime().replace(tzinfo=None) > self.expires_date.replace(tzinfo=None)

    @property
    def past_hard_expiration_date(self):
        """Return true IFF issue is past smart contract expiration date
        and therefore cannot ever be claimed again"""
        return self.past_expiration_date and not self.can_submit_after_expiration_date

    @property
    def status(self):
        """Determine the status of the Bounty.

        Raises:
            Exception: Catch whether or not any exception is encountered and
                return unknown for status.

        Returns:
            str: The status of the Bounty.

        """
        if self.override_status:
            return self.override_status
        if self.is_legacy:
            return self.idx_status

        # standard bounties
        try:
            if not self.is_open:
                if self.accepted:
                    return 'done'
                elif self.past_hard_expiration_date:
                    return 'expired'
                has_tips = self.tips.filter(is_for_bounty_fulfiller=False).exclude(txid='').exists()
                if has_tips:
                    return 'done'
                # If its not expired or done, and no tips, it must be cancelled.
                return 'cancelled'
            # per https://github.com/gitcoinco/web/pull/1098 ,
            # cooperative/contest are open no matter how much started/submitted work they have
            if self.pk and self.project_type in ['contest', 'cooperative']:
                return 'open'
            if self.num_fulfillments == 0:
                if self.pk and self.interested.filter(pending=False).exists():
                    return 'started'
                return 'open'
            return 'submitted'
        except Exception as e:
            logger.warning(e)
            return 'unknown'

    @property
    def get_value_true(self):
        return self.get_natural_value()

    @property
    def get_value_in_eth(self):
        if self.token_name == 'ETH':
            return self.value_in_token
        try:
            return convert_amount(self.value_in_token, self.token_name, 'ETH')
        except Exception:
            return None

    @property
    def get_value_in_usdt_now(self):
        decimals = 10**18
        if self.token_name == 'USDT':
            return float(self.value_in_token)
        if self.token_name == 'DAI':
            return float(self.value_in_token / 10**18)
        try:
            return round(float(convert_amount(self.value_in_token, self.token_name, 'USDT')) / decimals, 2)
        except ConversionRateNotFoundError:
            return None

    @property
    def get_value_in_usdt(self):
        if self.status in self.OPEN_STATUSES:
            return self.value_in_usdt_now
        return self.value_in_usdt_then

    @property
    def value_in_usdt_then(self):
        decimals = 10 ** 18
        if self.token_name == 'USDT':
            return float(self.value_in_token)
        if self.token_name == 'DAI':
            return float(self.value_in_token / 10 ** 18)
        try:
            return round(float(convert_amount(self.value_in_token, self.token_name, 'USDT', self.web3_created)) / decimals, 2)
        except ConversionRateNotFoundError:
            return None

    @property
    def token_value_in_usdt_now(self):
        try:
            return round(convert_token_to_usdt(self.token_name), 2)
        except ConversionRateNotFoundError:
            return None

    @property
    def token_value_in_usdt_then(self):
        try:
            return round(convert_token_to_usdt(self.token_name, self.web3_created), 2)
        except ConversionRateNotFoundError:
            return None

    @property
    def get_token_value_in_usdt(self):
        if self.status in self.OPEN_STATUSES:
            return self.token_value_in_usdt_now
        return self.token_value_in_usdt_then

    @property
    def get_token_value_time_peg(self):
        if self.status in self.OPEN_STATUSES:
            return timezone.now()
        return self.web3_created

    @property
    def desc(self):
        return f"{naturaltime(self.web3_created)} {self.idx_project_length} {self.bounty_type} {self.experience_level}"

    @property
    def turnaround_time_accepted(self):
        try:
            return (self.get_fulfillment_accepted_on - self.web3_created).total_seconds()
        except Exception:
            return None

    @property
    def turnaround_time_started(self):
        try:
            return (self.get_fulfillment_started_on - self.web3_created).total_seconds()
        except Exception:
            return None

    @property
    def turnaround_time_submitted(self):
        try:
            return (self.get_fulfillment_submitted_on - self.web3_created).total_seconds()
        except Exception:
            return None

    @property
    def get_fulfillment_accepted_on(self):
        try:
            return self.fulfillments.filter(accepted=True).first().accepted_on
        except Exception:
            return None

    @property
    def get_fulfillment_submitted_on(self):
        try:
            return self.fulfillments.first().created_on
        except Exception:
            return None

    @property
    def get_fulfillment_started_on(self):
        try:
            return self.interested.first().created
        except Exception:
            return None

    @property
    def hourly_rate(self):
        try:
            hours_worked = self.fulfillments.filter(accepted=True).first().fulfiller_hours_worked
            return float(self.value_in_usdt) / float(hours_worked)
        except Exception:
            return None

    @property
    def is_legacy(self):
        """Determine if the Bounty is legacy based on sunset date.

        Todo:
            * Remove this method following legacy bounty sunsetting.

        Returns:
            bool: Whether or not the Bounty is using the legacy contract.

        """
        return (self.web3_type == 'legacy_gitcoin')

    def get_github_api_url(self):
        """Get the Github API URL associated with the bounty.

        Returns:
            str: The Github API URL associated with the issue.

        """
        from urllib.parse import urlparse
        if self.github_url.lower()[:19] != 'https://github.com/':
            return ''
        url_path = urlparse(self.github_url).path
        return 'https://api.github.com/repos' + url_path

    def fetch_issue_item(self, item_type='body'):
        """Fetch the item type of an issue.

        Args:
            type (str): The github API response body item to be fetched.

        Returns:
            str: The item content.

        """
        github_url = self.get_github_api_url()
        if github_url:
            issue_description = requests.get(github_url, auth=_AUTH)
            if issue_description.status_code == 200:
                item = issue_description.json().get(item_type, '')
                if item_type == 'body' and item:
                    self.issue_description = item
                elif item_type == 'title' and item:
                    self.title = item
                self.save()
                return item
        return ''

    def fetch_issue_comments(self, save=True):
        """Fetch issue comments for the associated Github issue.

        Args:
            save (bool): Whether or not to save the Bounty after fetching.

        Returns:
            dict: The comments data dictionary provided by Github.

        """
        if self.github_url.lower()[:19] != 'https://github.com/':
            return []

        parsed_url = urlsplit(self.github_url)
        try:
            github_user, github_repo, _, github_issue = parsed_url.path.split('/')[1:5]
        except ValueError:
            logger.info(f'Invalid github url for Bounty: {self.pk} -- {self.github_url}')
            return []
        comments = get_issue_comments(github_user, github_repo, github_issue)
        if isinstance(comments, dict) and comments.get('message', '') == 'Not Found':
            logger.info(f'Bounty {self.pk} contains an invalid github url {self.github_url}')
            return []
        comment_count = 0
        for comment in comments:
            if (isinstance(comment, dict) and comment.get('user', {}).get('login', '') not in settings.IGNORE_COMMENTS_FROM):
                comment_count += 1
        self.github_comments = comment_count
        if comment_count:
            comment_times = [datetime.strptime(comment['created_at'], '%Y-%m-%dT%H:%M:%SZ') for comment in comments]
            max_comment_time = max(comment_times)
            max_comment_time = max_comment_time.replace(tzinfo=pytz.utc)
            self.last_comment_date = max_comment_time
        if save:
            self.save()
        return comments

    @property
    def next_bounty(self):
        if self.current_bounty:
            return None
        try:
            return Bounty.objects.filter(standard_bounties_id=self.standard_bounties_id, created_on__gt=self.created_on).order_by('created_on').first()
        except Exception:
            return None

    @property
    def prev_bounty(self):
        try:
            return Bounty.objects.filter(standard_bounties_id=self.standard_bounties_id, created_on__lt=self.created_on).order_by('-created_on').first()
        except Exception:
            return None

    # returns true if this bounty was active at _time
    def was_active_at(self, _time):
        if _time < self.web3_created:
            return False
        if _time < self.created_on:
            return False
        next_bounty = self.next_bounty
        if next_bounty is None:
            return True
        if next_bounty.created_on > _time:
            return True
        return False

    def action_urls(self):
        """Provide URLs for bounty related actions.

        Returns:
            dict: A dictionary of action URLS for this bounty.

        """
        params = f'pk={self.pk}&network={self.network}'
        urls = {}
        for item in ['fulfill', 'increase', 'accept', 'cancel', 'payout', 'contribute', 'advanced_payout', 'social_contribution']:
            urls.update({item: f'/issue/{item}?{params}'})
        return urls

    def is_notification_eligible(self, var_to_check=True):
        """Determine whether or not a notification is eligible for transmission outside of production.

        Returns:
            bool: Whether or not the Bounty is eligible for outbound notifications.

        """
        if not var_to_check or self.get_natural_value() < 0.0001 or (
           self.network != settings.ENABLE_NOTIFICATIONS_ON_NETWORK):
            return False
        if self.network == 'mainnet' and (settings.DEBUG or settings.ENV != 'prod'):
            return False
        if (settings.DEBUG or settings.ENV != 'prod') and settings.GITHUB_API_USER != self.github_org_name:
            return False

        return True

    @property
    def is_project_type_fulfilled(self):
        """Determine whether or not the Project Type is currently fulfilled.

        Todo:
            * Add remaining Project Type fulfillment handling.

        Returns:
            bool: Whether or not the Bounty Project Type is fully staffed.

        """
        fulfilled = False
        if self.project_type == 'traditional':
            fulfilled = self.interested.filter(pending=False).exists()
        return fulfilled

    @property
    def needs_review(self):
        if self.activities.filter(needs_review=True).exists():
            return True
        return False

    @property
    def github_issue_state(self):
        issue_kwargs = get_url_dict(self.github_url)
        gh_issue_state = get_gh_issue_state(**issue_kwargs)
        return gh_issue_state

    @property
    def is_issue_closed(self):
        if self.github_issue_state == 'closed':
            return True
        return False

    @property
    def tips(self):
        """Return the tips associated with this bounty."""
        try:
            return Tip.objects.filter(github_url__iexact=self.github_url, network=self.network).order_by('-created_on')
        except:
            return Tip.objects.none()

    @property
    def bulk_payout_tips(self):
        """Return the Bulk payout tips associated with this bounty."""
        queryset = self.tips.filter(is_for_bounty_fulfiller=False, metadata__is_clone__isnull=True, metadata__direct_address__isnull=True)
        return (queryset.filter(from_address=self.bounty_owner_address) |
                queryset.filter(from_name=self.bounty_owner_github_username))

    @property
    def additional_funding_summary(self):
        """Return a dict describing the additional funding from crowdfunding that this object has"""
        return_dict = {
            'tokens': {},
            'usd_value': 0,
        }
        for tip in self.tips.filter(is_for_bounty_fulfiller=True):
            key = tip.tokenName
            if key not in return_dict['tokens'].keys():
                return_dict['tokens'][key] = 0
            return_dict['tokens'][key] += tip.amount_in_whole_units
            return_dict['usd_value'] += tip.value_in_usdt if tip.value_in_usdt else 0
        return return_dict

    @property
    def additional_funding_summary_sentence(self):
        afs = self.additional_funding_summary
        if len(afs['tokens'].keys()) == 0:
            return ""
        items = []
        for token, value in afs['tokens'].items():
            items.append(f"{value} {token}")
        sentence = ", ".join(items)
        if(afs['usd_value']):
            sentence += f" worth ${afs['usd_value']}"
        return sentence


class BountyFulfillmentQuerySet(models.QuerySet):
    """Handle the manager queryset for BountyFulfillments."""

    def accepted(self):
        """Filter results to accepted bounty fulfillments."""
        return self.filter(accepted=True)

    def submitted(self):
        """Exclude results that have not been submitted."""
        return self.exclude(fulfiller_address='0x0000000000000000000000000000000000000000')


class BountyFulfillment(SuperModel):
    """The structure of a fulfillment on a Bounty."""

    fulfiller_address = models.CharField(max_length=50)
    fulfiller_email = models.CharField(max_length=255, blank=True)
    fulfiller_github_username = models.CharField(max_length=255, blank=True)
    fulfiller_name = models.CharField(max_length=255, blank=True)
    fulfiller_metadata = JSONField(default=dict, blank=True)
    fulfillment_id = models.IntegerField(null=True, blank=True)
    fulfiller_hours_worked = models.DecimalField(null=True, blank=True, decimal_places=2, max_digits=50)
    fulfiller_github_url = models.CharField(max_length=255, blank=True, null=True)
    accepted = models.BooleanField(default=False)
    accepted_on = models.DateTimeField(null=True, blank=True)

    bounty = models.ForeignKey(Bounty, related_name='fulfillments', on_delete=models.CASCADE)
    profile = models.ForeignKey('dashboard.Profile', related_name='fulfilled', on_delete=models.CASCADE, null=True)

    def __str__(self):
        """Define the string representation of BountyFulfillment.

        Returns:
            str: The string representation of the object.

        """
        return f'BountyFulfillment ID: ({self.pk}) - Bounty ID: ({self.bounty.pk})'

    def save(self, *args, **kwargs):
        """Define custom handling for saving bounty fulfillments."""
        if self.fulfiller_github_username:
            self.fulfiller_github_username = self.fulfiller_github_username.lstrip('@')
        super().save(*args, **kwargs)

    @property
    def to_json(self):
        """Define the JSON representation of BountyFulfillment.

        Returns:
            dict: A JSON representation of BountyFulfillment.

        """
        return {
            'address': self.fulfiller_address,
            'bounty_id': self.bounty.pk,
            'email': self.fulfiller_email,
            'githubUsername': self.fulfiller_github_username,
            'name': self.fulfiller_name,
        }


class BountySyncRequest(SuperModel):
    """Define the structure for bounty syncing."""

    github_url = models.URLField()
    processed = models.BooleanField()


class Subscription(SuperModel):

    email = models.EmailField(max_length=255)
    raw_data = models.TextField()
    ip = models.CharField(max_length=50)

    def __str__(self):
        return f"{self.email} {self.created_on}"


class TipPayoutException(Exception):
    pass


class Tip(SuperModel):

    web3_type = models.CharField(max_length=50, default='v3')
    emails = JSONField()
    url = models.CharField(max_length=255, default='', blank=True)
    tokenName = models.CharField(max_length=255)
    tokenAddress = models.CharField(max_length=255)
    amount = models.DecimalField(default=1, decimal_places=4, max_digits=50)
    comments_priv = models.TextField(default='', blank=True)
    comments_public = models.TextField(default='', blank=True)
    ip = models.CharField(max_length=50)
    expires_date = models.DateTimeField()
    github_url = models.URLField(null=True, blank=True)
    from_name = models.CharField(max_length=255, default='', blank=True)
    from_email = models.CharField(max_length=255, default='', blank=True)
    from_username = models.CharField(max_length=255, default='', blank=True)
    username = models.CharField(max_length=255, default='')  # to username
    network = models.CharField(max_length=255, default='')
    txid = models.CharField(max_length=255, default='')
    receive_txid = models.CharField(max_length=255, default='', blank=True)
    received_on = models.DateTimeField(null=True, blank=True)
    from_address = models.CharField(max_length=255, default='', blank=True)
    receive_address = models.CharField(max_length=255, default='', blank=True)
    recipient_profile = models.ForeignKey(
        'dashboard.Profile', related_name='received_tips', on_delete=models.SET_NULL, null=True, blank=True
    )
    sender_profile = models.ForeignKey(
        'dashboard.Profile', related_name='sent_tips', on_delete=models.SET_NULL, null=True, blank=True
    )
    metadata = JSONField(default=dict, blank=True)
    is_for_bounty_fulfiller = models.BooleanField(
        default=False,
        help_text='If this option is chosen, this tip will be automatically paid to the bounty'
                  ' fulfiller, not self.usernameusername.',
    )

    def __str__(self):
        """Return the string representation for a tip."""
        if self.web3_type == 'yge':
            return f"({self.network}) - {self.status}{' ORPHAN' if not self.emails else ''} " \
               f"{self.amount} {self.tokenName} to {self.username} from {self.from_name or 'NA'}, " \
               f"created: {naturalday(self.created_on)}, expires: {naturalday(self.expires_date)}"
        status = 'funded' if self.txid else 'not funded'
        status = status if not self.receive_txid else 'received'
        return f"({self.web3_type}) {status} {self.amount} {self.tokenName} to {self.username} from {self.from_name or 'NA'}"

    # TODO: DRY
    def get_natural_value(self):
        token = addr_to_token(self.tokenAddress)
        decimals = token['decimals']
        return float(self.amount) / 10**decimals

    @property
    def value_true(self):
        return self.get_natural_value()

    @property
    def amount_in_wei(self):
        token = addr_to_token(self.tokenAddress)
        decimals = token['decimals'] if token else 18
        return float(self.amount) * 10**decimals

    @property
    def amount_in_whole_units(self):
        return float(self.amount)

    @property
    def org_name(self):
        try:
            return org_name(self.url)
        except Exception:
            return None

    @property
    def receive_url(self):
        if self.web3_type == 'yge':
            return self.url
        elif self.web3_type == 'v3':
            return self.receive_url_for_recipient
        elif self.web3_type != 'v2':
            raise Exception

        pk = self.metadata.get('priv_key')
        txid = self.txid
        network = self.network
        return f"{settings.BASE_URL}tip/receive/v2/{pk}/{txid}/{network}"

    @property
    def receive_url_for_recipient(self):
        if self.web3_type != 'v3':
            raise Exception

        try:
            key = self.metadata['reference_hash_for_receipient']
            return f"{settings.BASE_URL}tip/receive/v3/{key}/{self.txid}/{self.network}"
        except:
            return None

    # TODO: DRY
    @property
    def value_in_eth(self):
        if self.tokenName == 'ETH':
            return self.amount
        try:
            return convert_amount(self.amount, self.tokenName, 'ETH')
        except Exception:
            return None

    @property
    def value_in_usdt_now(self):
        decimals = 1
        if self.tokenName in ['USDT', 'DAI']:
            return float(self.amount)
        try:
            return round(float(convert_amount(self.amount, self.tokenName, 'USDT')) / decimals, 2)
        except ConversionRateNotFoundError:
            return None

    @property
    def value_in_usdt(self):
        return self.value_in_usdt_then

    @property
    def value_in_usdt_then(self):
        decimals = 1
        if self.tokenName in ['USDT', 'DAI']:
            return float(self.amount)
        try:
            return round(float(convert_amount(self.amount, self.tokenName, 'USDT', self.created_on)) / decimals, 2)
        except ConversionRateNotFoundError:
            return None

    @property
    def token_value_in_usdt_now(self):
        try:
            return round(convert_token_to_usdt(self.tokenName), 2)
        except ConversionRateNotFoundError:
            return None

    @property
    def token_value_in_usdt_then(self):
        try:
            return round(convert_token_to_usdt(self.tokenName, self.created_on), 2)
        except ConversionRateNotFoundError:
            return None

    @property
    def status(self):
        if self.receive_txid:
            return "RECEIVED"
        return "PENDING"

    @property
    def github_org_name(self):
        try:
            return org_name(self.github_url)
        except Exception:
            return None

    def is_notification_eligible(self, var_to_check=True):
        """Determine whether or not a notification is eligible for transmission outside of production.

        Returns:
            bool: Whether or not the Tip is eligible for outbound notifications.

        """
        if not var_to_check or self.network != settings.ENABLE_NOTIFICATIONS_ON_NETWORK:
            return False
        if self.network == 'mainnet' and (settings.DEBUG or settings.ENV != 'prod'):
            return False
        if (settings.DEBUG or settings.ENV != 'prod') and settings.GITHUB_API_USER != self.github_org_name:
            return False
        return True

    @property
    def bounty(self):
        try:
            return Bounty.objects.current().filter(
                github_url__iexact=self.github_url,
                network=self.network).order_by('-web3_created').first()
        except Bounty.DoesNotExist:
            return None

    def payout_to(self, address, amount_override=None):
        # TODO: deprecate this after v3 is shipped.
        from dashboard.utils import get_web3
        from dashboard.abi import erc20_abi
        if not address or address == '0x0':
            raise TipPayoutException('bad forwarding address')
        if self.web3_type == 'yge':
            raise TipPayoutException('bad web3_type')
        if self.receive_txid:
            raise TipPayoutException('already received')

        # send tokens
        tip = self
        address = Web3.toChecksumAddress(address)
        w3 = get_web3(tip.network)
        is_erc20 = tip.tokenName.lower() != 'eth'
        amount = int(tip.amount_in_wei) if not amount_override else int(amount_override)
        gasPrice = recommend_min_gas_price_to_confirm_in_time(60) * 10**9
        from_address = Web3.toChecksumAddress(tip.metadata['address'])
        nonce = w3.eth.getTransactionCount(from_address)
        if is_erc20:
            # ERC20 contract receive
            balance = w3.eth.getBalance(from_address)
            contract = w3.eth.contract(Web3.toChecksumAddress(tip.tokenAddress), abi=erc20_abi)
            gas = contract.functions.transfer(address, amount).estimateGas({'from': from_address}) + 1
            gasPrice = gasPrice if ((gas * gasPrice) < balance) else (balance * 1.0 / gas)
            tx = contract.functions.transfer(address, amount).buildTransaction({
                'nonce': nonce,
                'gas': w3.toHex(gas),
                'gasPrice': w3.toHex(int(gasPrice)),
            })
        else:
            # ERC20 contract receive
            gas = 100000
            amount -= gas * int(gasPrice)
            tx = dict(
                nonce=nonce,
                gasPrice=w3.toHex(int(gasPrice)),
                gas=w3.toHex(gas),
                to=address,
                value=w3.toHex(amount),
                data=b'',
            )
        signed = w3.eth.account.signTransaction(tx, tip.metadata['priv_key'])
        receive_txid = w3.eth.sendRawTransaction(signed.rawTransaction).hex()
        return receive_txid

@receiver(pre_save, sender=Tip, dispatch_uid="psave_tip")
def psave_tip(sender, instance, **kwargs):
    # when a new tip is saved, make sure it doesnt have whitespace in it
    instance.username = instance.username.replace(' ', '')


# @receiver(pre_save, sender=Bounty, dispatch_uid="normalize_usernames")
# def normalize_usernames(sender, instance, **kwargs):
#     if instance.bounty_owner_github_username:
#         instance.bounty_owner_github_username = instance.bounty_owner_github_username.lstrip('@')


# method for updating
@receiver(pre_save, sender=Bounty, dispatch_uid="psave_bounty")
def psave_bounty(sender, instance, **kwargs):
    idx_experience_level = {
        'Unknown': 1,
        'Beginner': 2,
        'Intermediate': 3,
        'Advanced': 4,
    }

    idx_project_length = {
        'Unknown': 1,
        'Hours': 2,
        'Days': 3,
        'Weeks': 4,
        'Months': 5,
    }

    instance.idx_status = instance.status
    instance.fulfillment_accepted_on = instance.get_fulfillment_accepted_on
    instance.fulfillment_submitted_on = instance.get_fulfillment_submitted_on
    instance.fulfillment_started_on = instance.get_fulfillment_started_on
    instance._val_usd_db = instance.get_value_in_usdt if instance.get_value_in_usdt else 0
    instance._val_usd_db_now = instance.get_value_in_usdt_now if instance.get_value_in_usdt_now else 0
    instance.idx_experience_level = idx_experience_level.get(instance.experience_level, 0)
    instance.idx_project_length = idx_project_length.get(instance.project_length, 0)
    instance.token_value_time_peg = instance.get_token_value_time_peg
    instance.token_value_in_usdt = instance.get_token_value_in_usdt
    instance.value_in_usdt_now = instance.get_value_in_usdt_now
    instance.value_in_usdt = instance.get_value_in_usdt
    instance.value_in_eth = instance.get_value_in_eth
    instance.value_true = instance.get_value_true


class InterestQuerySet(models.QuerySet):
    """Handle the manager queryset for Interests."""

    def needs_review(self):
        """Filter results to Interest objects requiring review by moderators."""
        return self.filter(status=Interest.STATUS_REVIEW)

    def warned(self):
        """Filter results to Interest objects that are currently in warning."""
        return self.filter(status=Interest.STATUS_WARNED)


class Interest(models.Model):
    """Define relationship for profiles expressing interest on a bounty."""

    STATUS_REVIEW = 'review'
    STATUS_WARNED = 'warned'
    STATUS_OKAY = 'okay'
    STATUS_SNOOZED = 'snoozed'
    STATUS_PENDING = 'pending'

    WORK_STATUSES = (
        (STATUS_REVIEW, 'Needs Review'),
        (STATUS_WARNED, 'Hunter Warned'),
        (STATUS_OKAY, 'Okay'),
        (STATUS_SNOOZED, 'Snoozed'),
        (STATUS_PENDING, 'Pending'),
    )

    profile = models.ForeignKey('dashboard.Profile', related_name='interested', on_delete=models.CASCADE)
    created = models.DateTimeField(auto_now_add=True, blank=True, null=True, verbose_name=_('Date Created'))
    issue_message = models.TextField(default='', blank=True, verbose_name=_('Issue Comment'))
    pending = models.BooleanField(
        default=False,
        help_text=_('If this option is chosen, this interest is pending and not yet active'),
        verbose_name=_('Pending'),
    )
    acceptance_date = models.DateTimeField(blank=True, null=True, verbose_name=_('Date Accepted'))
    status = models.CharField(
        choices=WORK_STATUSES,
        default=STATUS_OKAY,
        max_length=7,
        help_text=_('Whether or not the interest requires review'),
        verbose_name=_('Needs Review'))

    # Interest QuerySet Manager
    objects = InterestQuerySet.as_manager()

    def __str__(self):
        """Define the string representation of an interested profile."""
        return f"{self.profile.handle} / pending: {self.pending} / status: {self.status}"

    @property
    def bounties(self):
        return Bounty.objects.filter(interested=self)

    def change_status(self, status=None):
        if status is None or status not in self.WORK_STATUSES:
            return self
        self.status = status
        self.save()
        return self

    def mark_for_review(self):
        """Flag the Interest for review by the moderation team."""
        self.status = self.STATUS_REVIEW
        self.save()
        return self


@receiver(post_save, sender=Interest, dispatch_uid="psave_interest")
@receiver(post_delete, sender=Interest, dispatch_uid="pdel_interest")
def psave_interest(sender, instance, **kwargs):
    # when a new interest is saved, update the status on frontend
    print("signal: updating bounties psave_interest")
    for bounty in Bounty.objects.filter(interested=instance):
        bounty.save()


class ActivityQuerySet(models.QuerySet):
    """Handle the manager queryset for Activities."""

    def needs_review(self):
        """Filter results to Activity objects to be reviewed by moderators."""
        return self.select_related('bounty', 'profile').filter(needs_review=True)

    def reviewed(self):
        """Filter results to Activity objects to be reviewed by moderators."""
        return self.select_related('bounty', 'profile').filter(
            needs_review=False,
            activity_type__in=['bounty_abandonment_escalation_to_mods', 'bounty_abandonment_warning'],
        )

    def warned(self):
        """Filter results to Activity objects to be reviewed by moderators."""
        return self.select_related('bounty', 'profile').filter(
            activity_type='bounty_abandonment_warning',
        )

    def escalated_for_removal(self):
        """Filter results to Activity objects to be reviewed by moderators."""
        return self.select_related('bounty', 'profile').filter(
            activity_type='bounty_abandonment_escalation_to_mods',
        )


class Activity(models.Model):
    """Represent Start work/Stop work event.

    Attributes:
        ACTIVITY_TYPES (list of tuples): The valid activity types.

    """

    ACTIVITY_TYPES = [
        ('new_bounty', 'New Bounty'),
        ('start_work', 'Work Started'),
        ('stop_work', 'Work Stopped'),
        ('work_submitted', 'Work Submitted'),
        ('work_done', 'Work Done'),
        ('worker_approved', 'Worker Approved'),
        ('worker_rejected', 'Worker Rejected'),
        ('worker_applied', 'Worker Applied'),
        ('increased_bounty', 'Increased Funding'),
        ('killed_bounty', 'Canceled Bounty'),
        ('new_tip', 'New Tip'),
        ('receive_tip', 'Tip Received'),
        ('bounty_abandonment_escalation_to_mods', 'Escalated for Abandonment of Bounty'),
        ('bounty_abandonment_warning', 'Warning for Abandonment of Bounty'),
        ('bounty_removed_slashed_by_staff', 'Dinged and Removed from Bounty by Staff'),
        ('bounty_removed_by_staff', 'Removed from Bounty by Staff'),
        ('bounty_removed_by_funder', 'Removed from Bounty by Funder'),
        ('new_crowdfund', 'New Crowdfund Contribution'),
    ]

    profile = models.ForeignKey('dashboard.Profile', related_name='activities', on_delete=models.CASCADE)
    bounty = models.ForeignKey('dashboard.Bounty', related_name='activities', on_delete=models.CASCADE, blank=True, null=True)
    tip = models.ForeignKey('dashboard.Tip', related_name='activities', on_delete=models.CASCADE, blank=True, null=True)
    created = models.DateTimeField(auto_now_add=True, blank=True, null=True)
    activity_type = models.CharField(max_length=50, choices=ACTIVITY_TYPES, blank=True)
<<<<<<< HEAD
    metadata = JSONField(default=dict)
=======
    metadata = JSONField(default={})
    needs_review = models.BooleanField(default=False)

    # Activity QuerySet Manager
    objects = ActivityQuerySet.as_manager()
>>>>>>> 2f0068ec

    def __str__(self):
        """Define the string representation of an interested profile."""
        return f"{self.profile.handle} type: {self.activity_type} created: {naturalday(self.created)} " \
               f"needs review: {self.needs_review}"

    def i18n_name(self):
        return _(next((x[1] for x in self.ACTIVITY_TYPES if x[0] == self.activity_type), 'Unknown type'))

    @property
    def view_props(self):
        from dashboard.tokens import token_by_name
        icons = {
            'new_tip': 'fa-thumbs-up',
            'start_work': 'fa-lightbulb',
            'new_bounty': 'fa-money-bill-alt',
            'work_done': 'fa-check-circle',
        }

        activity = self
        activity.icon = icons.get(activity.activity_type, 'fa-check-circle')
        obj = activity.metadata
        if 'new_bounty' in activity.metadata:
            obj = activity.metadata['new_bounty']
        activity.title = obj.get('title', '')
        if 'id' in obj:
            activity.bounty_url = Bounty.objects.get(pk=obj['id']).get_relative_url()
            if activity.title:
                activity.urled_title = f'<a href="{activity.bounty_url}">{activity.title}</a>'
            else:
                activity.urled_title = activity.title
        if 'value_in_usdt_now' in obj:
            activity.value_in_usdt_now = obj['value_in_usdt_now']
        if 'token_name' in obj:
            activity.token = token_by_name(obj['token_name'])
            if 'value_in_token' in obj and activity.token:
                activity.value_in_token_disp = round((float(obj['value_in_token']) /
                                                      10 ** activity.token['decimals']) * 1000) / 1000
        return activity

    @property
    def token_name(self):
        if self.bounty:
            return self.bounty.token_name
        if 'token_name' in self.metadata.keys():
            return self.metadata['token_name']
        return None


class Profile(SuperModel):
    """Define the structure of the user profile.

    TODO:
        * Remove all duplicate identity related information already stored on User.

    """

    user = models.OneToOneField(User, on_delete=models.SET_NULL, null=True, blank=True)
    data = JSONField()
    handle = models.CharField(max_length=255, db_index=True)
    avatar = models.ForeignKey('avatar.Avatar', on_delete=models.SET_NULL, null=True, blank=True)
    last_sync_date = models.DateTimeField(null=True)
    email = models.CharField(max_length=255, blank=True, db_index=True)
    github_access_token = models.CharField(max_length=255, blank=True, db_index=True)
    pref_lang_code = models.CharField(max_length=2, choices=settings.LANGUAGES, blank=True)
    slack_repos = ArrayField(models.CharField(max_length=200), blank=True, default=list)
    slack_token = models.CharField(max_length=255, default='', blank=True)
    slack_channel = models.CharField(max_length=255, default='', blank=True)
    discord_repos = ArrayField(models.CharField(max_length=200), blank=True, default=list)
    discord_webhook_url = models.CharField(max_length=400, default='', blank=True)
    suppress_leaderboard = models.BooleanField(
        default=False,
        help_text='If this option is chosen, we will remove your profile information from the leaderboard',
    )
    hide_profile = models.BooleanField(
        default=True,
        help_text='If this option is chosen, we will remove your profile information all_together',
    )
    trust_profile = models.BooleanField(
        default=False,
        help_text='If this option is chosen, the user is able to submit a faucet/ens domain registration even if they are new to github',
    )
    form_submission_records = JSONField(default=list, blank=True)
    # Sample data: https://gist.github.com/mbeacom/ee91c8b0d7083fa40d9fa065125a8d48
    max_num_issues_start_work = models.IntegerField(default=3)
    preferred_payout_address = models.CharField(max_length=255, default='', blank=True)
    max_tip_amount_usdt_per_tx = models.DecimalField(default=500, decimal_places=2, max_digits=50)
    max_tip_amount_usdt_per_week = models.DecimalField(default=1500, decimal_places=2, max_digits=50)

    @property
    def is_org(self):
        try:
            return self.data['type'] == 'Organization'
        except:
            return False

    @property
    def bounties(self):
        fulfilled_bounty_ids = self.fulfilled.all().values_list('bounty_id')
        bounties = Bounty.objects.filter(github_url__istartswith=self.github_url, current_bounty=True)
        for interested in self.interested.all():
            bounties = bounties | Bounty.objects.filter(interested=interested, current_bounty=True)
        bounties = bounties | Bounty.objects.filter(pk__in=fulfilled_bounty_ids, current_bounty=True)
        bounties = bounties | Bounty.objects.filter(bounty_owner_github_username__iexact=self.handle, current_bounty=True) | Bounty.objects.filter(bounty_owner_github_username__iexact="@" + self.handle, current_bounty=True)
        bounties = bounties | Bounty.objects.filter(github_url__in=[url for url in self.tips.values_list('github_url', flat=True)], current_bounty=True)
        bounties = bounties.distinct()
        return bounties.order_by('-web3_created')

    @property
    def tips(self):
        on_repo = Tip.objects.filter(github_url__startswith=self.github_url).order_by('-id')
        tipped_for = Tip.objects.filter(username__iexact=self.handle).order_by('-id')
        return on_repo | tipped_for

    def no_times_slashed_by_staff(self):
        user_actions = UserAction.objects.filter(
            profile=self,
            action='bounty_removed_slashed_by_staff',
            )
        return user_actions.count()

    def no_times_been_removed_by_funder(self):
        user_actions = UserAction.objects.filter(
            profile=self,
            action='bounty_removed_by_funder',
            )
        return user_actions.count()

    def no_times_been_removed_by_staff(self):
        user_actions = UserAction.objects.filter(
            profile=self,
            action='bounty_removed_by_staff',
            )
        return user_actions.count()

    @property
    def desc(self):
        stats = self.stats
        role = stats[0][0]
        total_funded_participated = stats[1][0]
        plural = 's' if total_funded_participated != 1 else ''
        return f"@{self.handle} is a {role} who has participated in {total_funded_participated} " \
               f"funded issue{plural} on Gitcoin"

    @property
    def github_created_on(self):
        from datetime import datetime
        created_on = datetime.strptime(self.data['created_at'], '%Y-%m-%dT%H:%M:%SZ')
        return created_on.replace(tzinfo=pytz.UTC)

    @property
    def repos_data(self):
        from git.utils import get_user
        from app.utils import add_contributors
        # TODO: maybe rewrite this so it doesnt have to go to the internet to get the info
        # but in a way that is respectful of db size too
        repos_data = get_user(self.handle, '/repos')
        repos_data = sorted(repos_data, key=lambda repo: repo['stargazers_count'], reverse=True)
        repos_data = [add_contributors(repo_data) for repo_data in repos_data]
        return repos_data

    @property
    def is_moderator(self):
        """Determine whether or not the user is a moderator.

        Returns:
            bool: Whether or not the user is a moderator.

        """
        return self.user.groups.filter(name='Moderators').exists() if self.user else False

    @property
    def is_staff(self):
        """Determine whether or not the user is a staff member.

        Returns:
            bool: Whether or not the user is a member of the staff.

        """
        return self.user.is_staff if self.user else False

    @property
    def stats(self):
        bounties = self.bounties.stats_eligible()
        loyalty_rate = 0
        total_funded = sum([
            bounty.value_in_usdt if bounty.value_in_usdt else 0
            for bounty in bounties if bounty.is_funder(self.handle)
        ])
        total_fulfilled = sum([
            bounty.value_in_usdt if bounty.value_in_usdt else 0
            for bounty in bounties if bounty.is_hunter(self.handle)
        ])
        print(total_funded, total_fulfilled)
        role = 'newbie'
        if total_funded > total_fulfilled:
            role = 'funder'
        elif total_funded < total_fulfilled:
            role = 'coder'

        loyalty_rate = self.fulfilled.filter(accepted=True).count()
        success_rate = 0
        if bounties.exists():
            numer = bounties.filter(idx_status__in=['submitted', 'started', 'done']).count()
            denom = bounties.exclude(idx_status__in=['open']).count()
            success_rate = int(round(numer * 1.0 / denom, 2) * 100) if denom != 0 else 'N/A'
        if success_rate == 0:
            success_rate = 'N/A'
            loyalty_rate = 'N/A'
        else:
            success_rate = f"{success_rate}%"
            loyalty_rate = f"{loyalty_rate}x"
        if role == 'newbie':
            return [
                (role, 'Status'),
                (bounties.count(), 'Total Funded Issues'),
                (bounties.filter(idx_status='open').count(), 'Open Funded Issues'),
                (loyalty_rate, 'Loyalty Rate'),
                (total_fulfilled, 'Bounties completed'),
            ]
        elif role == 'coder':
            return [
                (role, 'Primary Role'),
                (bounties.count(), 'Total Funded Issues'),
                (success_rate, 'Success Rate'),
                (loyalty_rate, 'Loyalty Rate'),
                (total_fulfilled, 'Bounties completed'),
            ]
        # funder
        return [
            (role, 'Primary Role'),
            (bounties.count(), 'Total Funded Issues'),
            (bounties.filter(idx_status='open').count(), 'Open Funded Issues'),
            (success_rate, 'Success Rate'),
            (total_fulfilled, 'Bounties completed'),
        ]

    @property
    def get_quarterly_stats(self):
        """Generate last 90 days stats for this user.

        Returns:
            dict : containing the following information
            'user_total_earned_eth': Total earnings of user in ETH.
            'user_total_earned_usd': Total earnings of user in USD.
            'user_total_funded_usd': Total value of bounties funded by the user on bounties in done status in USD
            'user_total_funded_hours': Total hours input by the developers on the fulfillment of bounties created by the user in USD
            'user_fulfilled_bounties_count': Total bounties fulfilled by user
            'user_fufilled_bounties': bool, if the user fulfilled bounties
            'user_funded_bounties_count': Total bounties funded by the user
            'user_funded_bounties': bool, if the user funded bounties in the last quarter
            'user_funded_bounty_developers': Unique set of users that fulfilled bounties funded by the user
            'user_avg_hours_per_funded_bounty': Average hours input by developer on fulfillment per bounty
            'user_avg_hourly_rate_per_funded_bounty': Average hourly rate in dollars per bounty funded by user
            'user_avg_eth_earned_per_bounty': Average earning in ETH earned by user per bounty
            'user_avg_usd_earned_per_bounty': Average earning in USD earned by user per bounty
            'user_num_completed_bounties': Total no. of bounties completed.
            'user_num_funded_fulfilled_bounties': Total bounites that were funded by the user and fulfilled
            'user_bounty_completion_percentage': Percentage of bounties successfully completed by the user
            'user_funded_fulfilled_percentage': Percentage of bounties funded by the user that were fulfilled
            'user_active_in_last_quarter': bool, if the user was active in last quarter
            'user_no_of_languages': No of languages user used while working on bounties.
            'user_languages': Languages that were used in bounties that were worked on.
            'relevant_bounties': a list of Bounty(s) that would match the skillset input by the user into the Match tab of their settings
        """
        user_active_in_last_quarter = False
        user_fulfilled_bounties = False
        user_funded_bounties = False
        last_quarter = datetime.now() - timedelta(days=90)
        bounties = self.bounties.filter(modified_on__gte=last_quarter)
        fulfilled_bounties = [
            bounty for bounty in bounties if bounty.is_hunter(self.handle) and bounty.status == 'done'
        ]
        fulfilled_bounties_count = len(fulfilled_bounties)
        funded_bounties = self.get_funded_bounties()
        funded_bounties_count = funded_bounties.count()
        from django.db.models import Sum
        if funded_bounties_count:
            total_funded_usd = funded_bounties.all().aggregate(Sum('value_in_usdt'))['value_in_usdt__sum']
            total_funded_hourly_rate = float(0)
            hourly_rate_bounties_counted = float(0)
            for bounty in funded_bounties:
                hourly_rate = bounty.hourly_rate
                if hourly_rate:
                    total_funded_hourly_rate += bounty.hourly_rate
                    hourly_rate_bounties_counted += 1
            funded_bounty_fulfillments = []
            for bounty in funded_bounties:
                fulfillments = bounty.fulfillments.filter(accepted=True)
                for fulfillment in fulfillments:
                    if isinstance(fulfillment, BountyFulfillment):
                        funded_bounty_fulfillments.append(fulfillment)
            funded_bounty_fulfillments_count = len(funded_bounty_fulfillments)

            total_funded_hours = 0
            funded_fulfillments_with_hours_counted = 0
            if funded_bounty_fulfillments_count:
                from decimal import Decimal
                for fulfillment in funded_bounty_fulfillments:
                    if isinstance(fulfillment.fulfiller_hours_worked, Decimal):
                        total_funded_hours += fulfillment.fulfiller_hours_worked
                        funded_fulfillments_with_hours_counted += 1

            user_funded_bounty_developers = []
            for fulfillment in funded_bounty_fulfillments:
                user_funded_bounty_developers.append(fulfillment.fulfiller_github_username.lstrip('@'))
            user_funded_bounty_developers = [*{*user_funded_bounty_developers}]
            if funded_fulfillments_with_hours_counted:
                avg_hourly_rate_per_funded_bounty = \
                    float(total_funded_hourly_rate) / float(funded_fulfillments_with_hours_counted)
                avg_hours_per_funded_bounty = \
                    float(total_funded_hours) / float(funded_fulfillments_with_hours_counted)
            else:
                avg_hourly_rate_per_funded_bounty = 0
                avg_hours_per_funded_bounty = 0
            funded_fulfilled_bounties = [
                bounty for bounty in funded_bounties if bounty.status == 'done'
            ]
            num_funded_fulfilled_bounties = len(funded_fulfilled_bounties)
            funded_fulfilled_percent = float(
                # Round to 0 places of decimals to be displayed in template
                round(num_funded_fulfilled_bounties * 1.0 / funded_bounties_count, 2) * 100
            )
            user_funded_bounties = True
        else:
            num_funded_fulfilled_bounties = 0
            funded_fulfilled_percent = 0
            user_funded_bounties = False
            avg_hourly_rate_per_funded_bounty = 0
            avg_hours_per_funded_bounty = 0
            total_funded_usd = 0
            total_funded_hours = 0
            user_funded_bounty_developers = []

        total_earned_eth = sum([
            bounty.value_in_eth if bounty.value_in_eth else 0
            for bounty in fulfilled_bounties
        ])
        total_earned_eth /= 10**18
        total_earned_usd = sum([
            bounty.value_in_usdt if bounty.value_in_usdt else 0
            for bounty in fulfilled_bounties
        ])

        num_completed_bounties = bounties.filter(idx_status__in=['done']).count()
        terminal_state_bounties = bounties.filter(idx_status__in=Bounty.TERMINAL_STATUSES).count()
        completetion_percent = int(
            round(num_completed_bounties * 1.0 / terminal_state_bounties, 2) * 100
        ) if terminal_state_bounties != 0 else 0

        avg_eth_earned_per_bounty = 0
        avg_usd_earned_per_bounty = 0

        if fulfilled_bounties_count:
            avg_eth_earned_per_bounty = total_earned_eth / fulfilled_bounties_count
            avg_usd_earned_per_bounty = total_earned_usd / fulfilled_bounties_count
            user_fulfilled_bounties = True

        user_languages = []
        for bounty in fulfilled_bounties:
            user_languages += bounty.keywords.split(',')
        user_languages = set(user_languages)
        user_no_of_languages = len(user_languages)

        if num_completed_bounties or fulfilled_bounties_count:
            user_active_in_last_quarter = True
            relevant_bounties = []
        else:
            from marketing.utils import get_or_save_email_subscriber
            user_coding_languages = get_or_save_email_subscriber(self.email, 'internal').keywords
            if user_coding_languages is not None:
                potential_bounties = Bounty.objects.all()
                relevant_bounties = Bounty.objects.none()
                for keyword in user_coding_languages:
                    relevant_bounties = relevant_bounties.union(potential_bounties.filter(
                            network=Profile.get_network(),
                            current_bounty=True,
                            metadata__icontains=keyword,
                            idx_status__in=['open'],
                            ).order_by('?')
                    )
                relevant_bounties = relevant_bounties[:3]
                relevant_bounties = list(relevant_bounties)
        # Round to 2 places of decimals to be diplayed in templates
        completetion_percent = float('%.2f' % completetion_percent)
        funded_fulfilled_percent = float('%.2f' % funded_fulfilled_percent)
        avg_eth_earned_per_bounty = float('%.2f' % avg_eth_earned_per_bounty)
        avg_usd_earned_per_bounty = float('%.2f' % avg_usd_earned_per_bounty)
        avg_hourly_rate_per_funded_bounty = float('%.2f' % avg_hourly_rate_per_funded_bounty)
        avg_hours_per_funded_bounty = float('%.2f' % avg_hours_per_funded_bounty)
        total_earned_eth = float('%.2f' % total_earned_eth)
        total_earned_usd = float('%.2f' % total_earned_usd)

        user_languages = []
        for bounty in fulfilled_bounties:
            user_languages += bounty.keywords.split(',')
        user_languages = set(user_languages)
        user_no_of_languages = len(user_languages)

        return {
            'user_total_earned_eth': total_earned_eth,
            'user_total_earned_usd': total_earned_usd,
            'user_total_funded_usd': total_funded_usd,
            'user_total_funded_hours': total_funded_hours,
            'user_fulfilled_bounties_count': fulfilled_bounties_count,
            'user_fulfilled_bounties': user_fulfilled_bounties,
            'user_funded_bounties_count': funded_bounties_count,
            'user_funded_bounties': user_funded_bounties,
            'user_funded_bounty_developers': user_funded_bounty_developers,
            'user_avg_hours_per_funded_bounty': avg_hours_per_funded_bounty,
            'user_avg_hourly_rate_per_funded_bounty': avg_hourly_rate_per_funded_bounty,
            'user_avg_eth_earned_per_bounty': avg_eth_earned_per_bounty,
            'user_avg_usd_earned_per_bounty': avg_usd_earned_per_bounty,
            'user_num_completed_bounties': num_completed_bounties,
            'user_num_funded_fulfilled_bounties': num_funded_fulfilled_bounties,
            'user_bounty_completion_percentage': completetion_percent,
            'user_funded_fulfilled_percentage': funded_fulfilled_percent,
            'user_active_in_last_quarter': user_active_in_last_quarter,
            'user_no_of_languages': user_no_of_languages,
            'user_languages': user_languages,
            'relevant_bounties': relevant_bounties
        }

    @property
    def github_url(self):
        return f"https://github.com/{self.handle}"

    @property
    def avatar_url(self):
        return f"{settings.BASE_URL}static/avatar/{self.handle}"

    @property
    def avatar_url_with_gitcoin_logo(self):
        return f"{self.avatar_url}/1"

    @property
    def absolute_url(self):
        return self.get_absolute_url()

    @property
    def username(self):
        handle = ''
        if getattr(self, 'user', None) and self.user.username:
            handle = self.user.username
        # TODO: (mbeacom) Remove this check once we get rid of all the lingering identity shenanigans.
        elif self.handle:
            handle = self.handle
        return handle


    def is_github_token_valid(self):
        """Check whether or not a Github OAuth token is valid.

        Args:
            access_token (str): The Github OAuth token.

        Returns:
            bool: Whether or not the provided OAuth token is valid.

        """
        if not self.github_access_token:
            return False

        _params = build_auth_dict(self.github_access_token)
        url = TOKEN_URL.format(**_params)
        response = requests.get(
            url,
            auth=(_params['client_id'], _params['client_secret']),
            headers=HEADERS)

        if response.status_code == 200:
            return True
        return False

    def __str__(self):
        return self.handle

    def get_relative_url(self, preceding_slash=True):
        return f"{'/' if preceding_slash else ''}profile/{self.handle}"

    def get_absolute_url(self):
        return settings.BASE_URL + self.get_relative_url(preceding_slash=False)

    @property
    def url(self):
        return self.get_absolute_url()

    def get_access_token(self, save=True):
        """Get the Github access token from User.

        Args:
            save (bool): Whether or not to save the User access token to the profile.

        Raises:
            Exception: The exception is raised in the event of any error and returns an empty string.

        Returns:
            str: The Github access token.

        """
        try:
            access_token = self.user.social_auth.filter(provider='github').latest('pk').access_token
            if save:
                self.github_access_token = access_token
                self.save()
        except Exception:
            return ''
        return access_token

    def get_profile_preferred_language(self):
        return settings.LANGUAGE_CODE if not self.pref_lang_code else self.pref_lang_code

    def get_slack_repos(self, join=False):
        """Get the profile's slack tracked repositories.

        Args:
            join (bool): Whether or not to return a joined string representation.
                Defaults to: False.

        Returns:
            list of str: If joined is False, a list of slack repositories.
            str: If joined is True, a combined string of slack repositories.

        """
        if join:
            repos = ', '.join(self.slack_repos)
            return repos
        return self.slack_repos

    def update_slack_integration(self, token, channel, repos):
        """Update the profile's slack integration settings.

        Args:
            token (str): The profile's slack token.
            channel (str): The profile's slack channel.
            repos (list of str): The profile's github repositories to track.

        """
        repos = repos.split(',')
        self.slack_token = token
        self.slack_repos = [repo.strip() for repo in repos]
        self.slack_channel = channel
        self.save()

    def get_discord_repos(self, join=False):
        """Get the profile's Discord tracked repositories.

        Args:
            join (bool): Whether or not to return a joined string representation.
                Defaults to: False.

        Returns:
            list of str: If joined is False, a list of discord repositories.
            str: If joined is True, a combined string of discord repositories.

        """
        if join:
            repos = ', '.join(self.discord_repos)
            return repos
        return self.discord_repos

    def update_discord_integration(self, webhook_url, repos):
        """Update the profile's Discord integration settings.

        Args:
            webhook_url (str): The profile's Discord webhook url.
            repos (list of str): The profile's github repositories to track.

        """
        repos = repos.split(',')
        self.discord_webhook_url = webhook_url
        self.discord_repos = [repo.strip() for repo in repos]
        self.save()

    @staticmethod
    def get_network():
        return 'mainnet' if not settings.DEBUG else 'rinkeby'

    def get_fulfilled_bounties(self, network=None):
        network = network or self.get_network()
        fulfilled_bounty_ids = self.fulfilled.all().values_list('bounty_id', flat=True)
        bounties = Bounty.objects.filter(pk__in=fulfilled_bounty_ids, accepted=True, current_bounty=True, network=network)
        return bounties

    def get_orgs_bounties(self, network=None):
        network = network or self.get_network()
        url = f"https://github.com/{self.handle}"
        bounties = Bounty.objects.filter(current_bounty=True, network=network, github_url__contains=url)
        return bounties

    def get_leaderboard_index(self, key='quarterly_earners'):
        try:
            rank = LeaderboardRank.objects.filter(
                leaderboard=key,
                active=True,
                github_username=self.handle,
            ).latest('id')
            return rank.rank
        except LeaderboardRank.DoesNotExist:
            score = 0
        return score

    def get_contributor_leaderboard_index(self):
        return self.get_leaderboard_index()

    def get_funder_leaderboard_index(self):
        return self.get_leaderboard_index('quarterly_payers')

    def get_org_leaderboard_index(self):
        return self.get_leaderboard_index('quarterly_orgs')

    def get_eth_sum(self, sum_type='collected', network='mainnet'):
        """Get the sum of collected or funded ETH based on the provided type.

        Args:
            sum_type (str): The sum to lookup.  Defaults to: collected.
            network (str): The network to query results for.
                Defaults to: mainnet.

        Returns:
            float: The total sum of all ETH of the provided type.

        """
        eth_sum = 0

        if sum_type == 'funded':
            obj = self.get_funded_bounties(network=network)
        elif sum_type == 'collected':
            obj = self.get_fulfilled_bounties(network=network)
        elif sum_type == 'org':
            obj = self.get_orgs_bounties(network=network)

        try:
            if obj.exists():
                eth_sum = obj.aggregate(
                    Sum('value_in_eth')
                )['value_in_eth__sum'] / 10**18
        except Exception:
            pass

        return eth_sum

    def get_who_works_with(self, work_type='collected', network='mainnet'):
        """Get an array of profiles that this user works with.

        Args:
            work_type (str): The work type to lookup.  Defaults to: collected.
            network (str): The network to query results for.
                Defaults to: mainnet.

        Returns:
            dict: list of the profiles that were worked with (key) and the number of times they occured

        """
        if work_type == 'funded':
            obj = self.bounties_funded.filter(network=network)
        elif work_type == 'collected':
            obj = self.get_fulfilled_bounties(network=network)
        elif work_type == 'org':
            obj = self.get_orgs_bounties(network=network)

        if work_type != 'org':
            profiles = [bounty.org_name for bounty in obj if bounty.org_name]
        else:
            profiles = []
            for bounty in obj:
                for bf in bounty.fulfillments.filter(accepted=True):
                    if bf.fulfiller_github_username:
                        profiles.append(bf.fulfiller_github_username)

        profiles_dict = {profile: 0 for profile in profiles}
        for profile in profiles:
            profiles_dict[profile] += 1

        ordered_profiles_dict = collections.OrderedDict()
        for ele in sorted(profiles_dict.items(), key=lambda x: x[1], reverse=True):
            ordered_profiles_dict[ele[0]] = ele[1]
        return ordered_profiles_dict


    def get_funded_bounties(self, network='mainnet'):
        """Get the bounties that this user has funded

        Args:
            network (string): the network to look at.
                Defaults to: mainnet.


        Returns:
            queryset: list of bounties

        """

        funded_bounties = Bounty.objects.current().filter(
            Q(bounty_owner_github_username__iexact=self.handle) |
            Q(bounty_owner_github_username__iexact=f'@{self.handle}')
        )
        funded_bounties = funded_bounties.filter(network=network)
        return funded_bounties


    def to_dict(self, activities=True, leaderboards=True, network=None, tips=True):
        """Get the dictionary representation with additional data.

        Args:
            activities (bool): Whether or not to include activity queryset data.
                Defaults to: True.
            leaderboards (bool): Whether or not to include leaderboard position data.
                Defaults to: True.
            network (str): The Ethereum network to use for relevant queries.
                Defaults to: None (Environment specific).
            tips (bool): Whether or not to include tip data.
                Defaults to: True.

        Attributes:
            params (dict): The context dictionary to be returned.
            query_kwargs (dict): The kwargs to be passed to all queries
                throughout the method.
            sum_eth_funded (float): The total amount of ETH funded.
            sum_eth_collected (float): The total amount of ETH collected.

        Returns:
            dict: The profile card context.

        """
        params = {}
        network = network or self.get_network()

        query_kwargs = {'network': network}

        sum_eth_funded = self.get_eth_sum(sum_type='funded', **query_kwargs)
        sum_eth_collected = self.get_eth_sum(**query_kwargs)
        works_with_funded = self.get_who_works_with(work_type='funded', **query_kwargs)
        works_with_collected = self.get_who_works_with(work_type='collected', **query_kwargs)
        funded_bounties = self.get_funded_bounties(network=network)

        # org only
        works_with_org = []
        count_bounties_on_repo = 0
        sum_eth_on_repos = 0
        if self.is_org:
            works_with_org = self.get_who_works_with(work_type='org', **query_kwargs)
            count_bounties_on_repo = self.get_orgs_bounties(network=network).count()
            sum_eth_on_repos = self.get_eth_sum(sum_type='org', **query_kwargs)

        no_times_been_removed = self.no_times_been_removed_by_funder() + self.no_times_been_removed_by_staff() + self.no_times_slashed_by_staff()
        params = {
            'title': f"@{self.handle}",
            'active': 'profile_details',
            'newsletter_headline': _('Be the first to know about new funded issues.'),
            'card_title': f'@{self.handle} | Gitcoin',
            'card_desc': self.desc,
            'avatar_url': self.avatar_url_with_gitcoin_logo,
            'profile': self,
            'bounties': self.bounties,
            'count_bounties_completed': self.fulfilled.filter(accepted=True, bounty__network=network).count(),
            'sum_eth_collected': sum_eth_collected,
            'sum_eth_funded': sum_eth_funded,
            'works_with_collected': works_with_collected,
            'works_with_funded': works_with_funded,
            'funded_bounties_count': funded_bounties.count(),
            'activities': [{'title': _('No data available.')}],
            'no_times_been_removed': no_times_been_removed,
            'sum_eth_on_repos': sum_eth_on_repos,
            'works_with_org': works_with_org,
            'count_bounties_on_repo': count_bounties_on_repo,
        }

        if activities:
            fulfilled = self.fulfilled.filter(
                bounty__network=network
            ).select_related('bounty').all().order_by('-created_on')
            completed = list(set([fulfillment.bounty for fulfillment in fulfilled.exclude(accepted=False)]))
            submitted = list(set([fulfillment.bounty for fulfillment in fulfilled.exclude(accepted=True)]))
            started = self.interested.prefetch_related('bounty_set') \
                .filter(bounty__network=network).all().order_by('-created')
            started_bounties = list(set([interest.bounty_set.last() for interest in started]))

            if completed or submitted or started:
                params['activities'] = [{
                    'title': _('By Created Date'),
                    'completed': completed,
                    'submitted': submitted,
                    'started': started_bounties,
                }]

        if tips:
            params['tips'] = self.tips.filter(**query_kwargs)

        if leaderboards:
            params['scoreboard_position_contributor'] = self.get_contributor_leaderboard_index()
            params['scoreboard_position_funder'] = self.get_funder_leaderboard_index()
            if self.is_org:
                params['scoreboard_position_org'] = self.get_org_leaderboard_index()

        return params

    @property
    def is_eu(self):
        from app.utils import get_country_from_ip
        try:
            ip_addresses = list(set(self.actions.filter(action='Login').values_list('ip_address', flat=True)))
            for ip_address in ip_addresses:
                country = get_country_from_ip(ip_address)
                if country.continent.code == 'EU':
                    return True
        except Exception:
            pass
        return False


@receiver(user_logged_in)
def post_login(sender, request, user, **kwargs):
    """Handle actions to take on user login."""
    from dashboard.utils import create_user_action
    create_user_action(user, 'Login', request)


@receiver(user_logged_out)
def post_logout(sender, request, user, **kwargs):
    """Handle actions to take on user logout."""
    from dashboard.utils import create_user_action
    create_user_action(user, 'Logout', request)


class ProfileSerializer(serializers.BaseSerializer):
    """Handle serializing the Profile object."""

    class Meta:
        """Define the profile serializer metadata."""

        model = Profile
        fields = ('handle', 'github_access_token')
        extra_kwargs = {'github_access_token': {'write_only': True}}

    def to_representation(self, instance):
        """Provide the serialized representation of the Profile.

        Args:
            instance (Profile): The Profile object to be serialized.

        Returns:
            dict: The serialized Profile.

        """
        return {
            'id': instance.id,
            'handle': instance.handle,
            'github_url': instance.github_url,
            'avatar_url': instance.avatar_url,
            'url': instance.get_relative_url()
        }


@receiver(pre_save, sender=Tip, dispatch_uid="normalize_tip_usernames")
def normalize_tip_usernames(sender, instance, **kwargs):
    """Handle pre-save signals from Tips to normalize Github usernames."""
    if instance.username:
        instance.username = instance.username.replace("@", '')


m2m_changed.connect(m2m_changed_interested, sender=Bounty.interested.through)
# m2m_changed.connect(changed_fulfillments, sender=Bounty.fulfillments)


class UserAction(SuperModel):
    """Records Actions that a user has taken ."""

    ACTION_TYPES = [
        ('Login', 'Login'),
        ('Logout', 'Logout'),
        ('added_slack_integration', 'Added Slack Integration'),
        ('removed_slack_integration', 'Removed Slack Integration'),
        ('updated_avatar', 'Updated Avatar'),
    ]
    action = models.CharField(max_length=50, choices=ACTION_TYPES)
    user = models.ForeignKey(User, related_name='actions', on_delete=models.SET_NULL, null=True)
    profile = models.ForeignKey('dashboard.Profile', related_name='actions', on_delete=models.CASCADE, null=True)
    ip_address = models.GenericIPAddressField(null=True)
    location_data = JSONField(default=dict)
    metadata = JSONField(default=dict)

    def __str__(self):
        return f"{self.action} by {self.profile} at {self.created_on}"


class CoinRedemption(SuperModel):
    """Define the coin redemption schema."""

    class Meta:
        """Define metadata associated with CoinRedemption."""

        verbose_name_plural = 'Coin Redemptions'

    shortcode = models.CharField(max_length=255, default='')
    url = models.URLField(null=True)
    network = models.CharField(max_length=255, default='')
    token_name = models.CharField(max_length=255)
    contract_address = models.CharField(max_length=255)
    amount = models.IntegerField(default=1)
    expires_date = models.DateTimeField()


@receiver(pre_save, sender=CoinRedemption, dispatch_uid="to_checksum_address")
def to_checksum_address(sender, instance, **kwargs):
    """Handle pre-save signals from CoinRemptions to normalize the contract address."""
    if instance.contract_address:
        instance.contract_address = Web3.toChecksumAddress(instance.contract_address)
        print(instance.contract_address)


class CoinRedemptionRequest(SuperModel):
    """Define the coin redemption request schema."""

    class Meta:
        """Define metadata associated with CoinRedemptionRequest."""

        verbose_name_plural = 'Coin Redemption Requests'

    coin_redemption = models.OneToOneField(CoinRedemption, blank=False, on_delete=models.CASCADE)
    ip = models.GenericIPAddressField(protocol='IPv4')
    txid = models.CharField(max_length=255, default='')
    txaddress = models.CharField(max_length=255)
    sent_on = models.DateTimeField(null=True)


class Tool(SuperModel):
    """Define the Tool schema."""

    CAT_ADVANCED = 'AD'
    CAT_ALPHA = 'AL'
    CAT_BASIC = 'BA'
    CAT_BUILD = 'BU'
    CAT_COMING_SOON = 'CS'
    CAT_COMMUNITY = 'CO'
    CAT_FOR_FUN = 'FF'
    GAS_TOOLS = "TO"

    TOOL_CATEGORIES = (
        (CAT_ADVANCED, 'advanced'),
        (GAS_TOOLS, 'gas'),
        (CAT_ALPHA, 'alpha'),
        (CAT_BASIC, 'basic'),
        (CAT_BUILD, 'tools to build'),
        (CAT_COMING_SOON, 'coming soon'),
        (CAT_COMMUNITY, 'community'),
        (CAT_FOR_FUN, 'just for fun'),
    )

    name = models.CharField(max_length=255)
    category = models.CharField(max_length=2, choices=TOOL_CATEGORIES)
    img = models.CharField(max_length=255, blank=True)
    description = models.TextField(blank=True)
    url_name = models.CharField(max_length=40, blank=True)
    link = models.CharField(max_length=255, blank=True)
    link_copy = models.CharField(max_length=255, blank=True)
    active = models.BooleanField(default=False)
    new = models.BooleanField(default=False)
    stat_graph = models.CharField(max_length=255)
    votes = models.ManyToManyField('dashboard.ToolVote', blank=True)

    def __str__(self):
        return self.name

    @property
    def img_url(self):
        return static(self.img)

    @property
    def link_url(self):
        if self.link and not self.url_name:
            return self.link

        try:
            return reverse(self.url_name)
        except NoReverseMatch:
            pass

        return reverse('tools')

    def starting_score(self):
        if self.category == self.CAT_BASIC:
            return 10
        elif self.category == self.CAT_ADVANCED:
            return 5
        elif self.category in [self.CAT_BUILD, self.CAT_COMMUNITY]:
            return 3
        elif self.category == self.CAT_ALPHA:
            return 2
        elif self.category == self.CAT_COMING_SOON:
            return 1
        elif self.category == self.CAT_FOR_FUN:
            return 1
        return 0

    def vote_score(self):
        score = self.starting_score()
        for vote in self.votes.all():
            score += vote.value
        return score

    def i18n_name(self):
        return _(self.name)

    def i18n_description(self):
        return _(self.description)

    def i18n_link_copy(self):
        return _(self.link_copy)


class ToolVote(models.Model):
    """Define the vote placed on a tool."""

    profile = models.ForeignKey('dashboard.Profile', related_name='votes', on_delete=models.CASCADE)
    value = models.IntegerField(default=0)

    @property
    def tool(self):
        try:
            return Tool.objects.filter(votes__in=[self.pk]).first()
        except Exception:
            return None

    def __str__(self):
        return f"{self.profile} | {self.value} | {self.tool}"


class TokenApproval(SuperModel):
    """A token approval."""

    profile = models.ForeignKey('dashboard.Profile', related_name='token_approvals', on_delete=models.CASCADE)
    coinbase = models.CharField(max_length=50)
    token_name = models.CharField(max_length=50)
    token_address = models.CharField(max_length=50)
    approved_address = models.CharField(max_length=50)
    approved_name = models.CharField(max_length=50)
    tx = models.CharField(max_length=255, default='')
    network = models.CharField(max_length=255, default='')

    def __str__(self):
        return f"{self.coinbase} | {self.token_name} | {self.profile}"

    @property
    def coinbase_short(self):
        coinbase_short = f"{self.coinbase[0:5]}...{self.coinbase[-4:]}"
        return coinbase_short<|MERGE_RESOLUTION|>--- conflicted
+++ resolved
@@ -1399,15 +1399,11 @@
     tip = models.ForeignKey('dashboard.Tip', related_name='activities', on_delete=models.CASCADE, blank=True, null=True)
     created = models.DateTimeField(auto_now_add=True, blank=True, null=True)
     activity_type = models.CharField(max_length=50, choices=ACTIVITY_TYPES, blank=True)
-<<<<<<< HEAD
     metadata = JSONField(default=dict)
-=======
-    metadata = JSONField(default={})
     needs_review = models.BooleanField(default=False)
 
     # Activity QuerySet Manager
     objects = ActivityQuerySet.as_manager()
->>>>>>> 2f0068ec
 
     def __str__(self):
         """Define the string representation of an interested profile."""
