--- conflicted
+++ resolved
@@ -2543,12 +2543,9 @@
     rank_coder = models.IntegerField(default=0)
     referrer = models.ForeignKey('dashboard.Profile', related_name='referred', on_delete=models.CASCADE, null=True, db_index=True, blank=True)
     tribe_description = models.TextField(default='', blank=True, help_text=_('HTML rich description.'))
-<<<<<<< HEAD
     automatic_backup = models.BooleanField(default=False, help_text=_('automatic backup profile to cloud storage such as 3Box if the flag is true'))
 
-=======
     as_representation = JSONField(default=dict, blank=True)
->>>>>>> 9c33636f
 
     objects = ProfileQuerySet.as_manager()
 
