--- conflicted
+++ resolved
@@ -92,7 +92,6 @@
         assert bounty_fulfillment.bounty.title == 'foo'
 
     @staticmethod
-<<<<<<< HEAD
     def test_exclude_bounty_by_status():
         Bounty.objects.create(
           title='First',
@@ -308,7 +307,8 @@
         assert bounty.github_repo_name == "web"
         bounty.github_url = None
         assert not bounty.github_repo_name
-=======
+
+    @staticmethod
     def test_bounty_expired():
         """Test the status and details of an expired bounty."""
         bounty = Bounty.objects.create(
@@ -330,7 +330,6 @@
             raw_data={},
         )
         assert bounty.status == 'expired'
->>>>>>> df773f57
 
     @staticmethod
     def test_tip():
