--- conflicted
+++ resolved
@@ -20,11 +20,9 @@
 from datetime import datetime
 
 from dashboard.models import Bounty
-<<<<<<< HEAD
-from dashboard.notifications import amount_usdt_open_work, build_github_notification, maybe_post_on_craigslist
-=======
-from dashboard.notifications import amount_usdt_open_work, append_snooze_copy, build_github_notification
->>>>>>> 1a85f749
+from dashboard.notifications import (
+    amount_usdt_open_work, append_snooze_copy, build_github_notification, maybe_post_on_craigslist,
+)
 from pytz import UTC
 from test_plus.test import TestCase
 
@@ -81,12 +79,11 @@
         assert f'The funding of this issue was increased' in message
         assert f'${self.amount_open_work}' in message
 
-<<<<<<< HEAD
     def test_maybe_post_on_craigslist(self):
         message = maybe_post_on_craigslist(self.bounty)
         # returns on 'returning at 2nd return'
         assert not message
-=======
+
     def test_append_snooze_copy(self):
         """Test the dashboard notification utility append_snooze_copy."""
         snooze_copy = append_snooze_copy(self.bounty)
@@ -98,7 +95,6 @@
             if day == 1:
                 copy = f'\nFunders only: Snooze warnings for {copy}'
             assert segments[i] == copy
->>>>>>> 1a85f749
 
     def tearDown(self):
         """Perform cleanup for the testcase."""
