import re

from django.conf import settings
from django.contrib import messages
from django.http import Http404, JsonResponse
from django.shortcuts import redirect, render
from django.template.response import TemplateResponse
from django.utils import timezone

import metadata_parser
from dashboard.models import Activity, HackathonEvent, Profile, get_my_earnings_counter_profiles, get_my_grants
from kudos.models import Token
from marketing.mails import comment_email, new_action_request
from perftools.models import JSONStore
from ratelimit.decorators import ratelimit

from .models import Announcement, Comment, Flag, Like, MatchRanking, MatchRound, Offer, OfferAction, SuggestedAction
from .tasks import increment_offer_view_counts
from .utils import is_user_townsquare_enabled

tags = [
    ['#announce','bullhorn','search-announce'],
    ['#mentor','terminal','search-mentor'],
    ['#jobs','code','search-jobs'],
    ['#help','laptop-code','search-help'],
    ['#meme','images','search-meme'],
    ['#music','music','search-music'],
    ['#other','briefcase','search-other'],
    ]


def get_next_time_available(key):
    d = timezone.now()
    next_offer = Offer.objects.filter(key=key, valid_from__gt=d).order_by('valid_from')
    if next_offer.exists():
        return next_offer.first().valid_from
    if key == 'daily':
        hours = 24 - int(d.strftime('%H'))
        minutes = 60 - int(d.strftime('%M'))
        d = d + timezone.timedelta(hours=hours) + timezone.timedelta(minutes=minutes)
    if key == 'weekly':
        d = d + timezone.timedelta(days=5 - d.weekday())
    if key == 'monthly':
        month = int(d.strftime('%m'))
        year = int(d.strftime('%Y'))
        year += 1 if month > 11 else 0
        month += 1
        d = timezone.datetime(year=year, month=month, day=1)
    return d


def index(request):

    # TODO: temporary until town square is approved for non-staff use
    if not is_user_townsquare_enabled(request.user):
        from retail.views import index as regular_homepage
        return regular_homepage(request)

    return town_square(request)

def lazy_round_number(n):
    if n>1000:
        return f"{round(n/1000, 1)}k"
    return n

def town_square(request):

    # setup tabas
    hours = 24 if not settings.DEBUG else 1000
    posts_last_24_hours = 0
    post_data_cache = JSONStore.objects.filter(view='activity', key='24hcount')
    if post_data_cache.exists():
        posts_last_24_hours = post_data_cache.first().data

    hackathon_tabs = []
    tabs = [{
        'title': f"Everywhere",
        'slug': 'everywhere',
        'helper_text': f'The {posts_last_24_hours} activity feed items everywhere in the Gitcoin network',
        'badge': posts_last_24_hours
    }]
    default_tab = 'everywhere'
    if request.user.is_authenticated:
        num_business_relationships = lazy_round_number(len(set(get_my_earnings_counter_profiles(request.user.profile.pk))))
        if num_business_relationships:
            new_tab = {
                'title': f"Relationships",
                'slug': 'my_tribes',
                'helper_text': f'Activity from the {num_business_relationships} users who you\'ve done business with Gitcoin',
                'badge': num_business_relationships
            }
            tabs = [new_tab] + tabs
            default_tab = 'my_tribes'
        num_grants_relationships = lazy_round_number(len(set(get_my_grants(request.user.profile))))

        if num_grants_relationships:
            new_tab = {
                'title': f'Grants',
                'slug': f'grants',
                'helper_text': f'Activity on the {num_grants_relationships} Grants you\'ve created or funded.',
                'badge': num_grants_relationships
            }
            tabs = [new_tab] + tabs
            default_tab = 'grants'

    hours = 24 if not settings.DEBUG else 1000
    if request.user.is_authenticated:
        threads_last_24_hours = lazy_round_number(
            request.user.profile.subscribed_threads.filter(created_on__gt=timezone.now() - timezone.timedelta(hours=hours)).count()
            )

        threads = {
            'title': f"My Threads",
            'slug': f'my_threads',
            'helper_text': f'The threads that you\'ve liked, commented on, or sent a tip upon on Gitcoin in the last 24 hours.',
            'badge': threads_last_24_hours
        }
        tabs = [threads] + tabs

    connect_last_24_hours = lazy_round_number(Activity.objects.filter(activity_type__in=['status_update', 'wall_post', 'mini_clr_payout'], created_on__gt=timezone.now() - timezone.timedelta(hours=hours)).count())
    if connect_last_24_hours:
        default_tab = 'connect'
        connect = {
            'title': f"Connect",
            'slug': f'connect',
            'helper_text': f'The announcements, requests for help, kudos jobs, mentorship, or other connective requests on Gitcoin in the last 24 hours.',
            'badge': connect_last_24_hours
        }
        tabs = [connect] + tabs

    kudos_last_24_hours = lazy_round_number(Activity.objects.filter(activity_type__in=['new_kudos', 'receive_kudos'], created_on__gt=timezone.now() - timezone.timedelta(hours=hours)).count())
    if kudos_last_24_hours:
        connect = {
            'title': f"Kudos",
            'slug': f'kudos',
            'helper_text': f'The {kudos_last_24_hours} Kudos that have been sent by Gitcoin community members, to show appreciation for one aother.',
            'badge': kudos_last_24_hours
        }
        tabs = tabs + [connect]

    hackathons = HackathonEvent.objects.filter(start_date__gt=timezone.now() - timezone.timedelta(days=10), end_date__gt=timezone.now())
    if hackathons.count():
        for hackathon in hackathons:
            connect = {
                'title': hackathon.name,
                'slug': f'hackathon:{hackathon.pk}',
                'helper_text': f'Activity from the {hackathon.name} Hackathon.',
            }
            hackathon_tabs = [connect] + hackathon_tabs

    # set tab
    if request.COOKIES.get('tab'):
        all_tabs = [tab.get('slug') for tab in tabs]
        if request.COOKIES.get('tab') in all_tabs:
            default_tab = request.COOKIES.get('tab')
    tab = request.GET.get('tab', default_tab)

    is_search = "activity:" in tab or "search-" in tab
    if is_search:
        tabs.append({
            'title': "Search",
            'slug': tab,
        })
    search = ''
    if "search-" in tab:
        search = tab.split('-')[1]

    # get offers
    offer_pks = []
    offers_by_category = {}
    available_offers = Offer.objects.current()
    if request.user.is_authenticated:
        available_offers = available_offers.exclude(actions__profile=request.user.profile, actions__what__in=['click', 'decline', 'go'])
    for key in ['top', 'secret', 'random', 'daily', 'weekly', 'monthly']:
        next_time_available = get_next_time_available(key)
        offers = available_offers.filter(key=key).order_by('-pk')
        offer = offers.first()
        for offer in offers:
            offer_pks.append(offer.pk)
        offers_by_category[key] = {
            'offer': offer,
            'offers': offers,
            'time': next_time_available,
        }
    increment_offer_view_counts.delay(offer_pks)

    # subscriber info
    is_subscribed = False
    if request.user.is_authenticated:
        email_subscriber = request.user.profile.email_subscriptions.first()
        if email_subscriber:
            is_subscribed = email_subscriber.should_send_email_type_to('new_bounty_notifications')

    # announcements
    announcements = Announcement.objects.current().filter(key='townsquare')

    # title
    title = 'Home'
    desc = 'View the recent activity on the Gitcoin network'
    page_seo_text_insert = ''
    avatar_url = ''
    admin_link = ''
    is_direct_link = "activity:" in tab
    if is_direct_link:
        try:
            pk = int(tab.split(':')[1])
            activity = Activity.objects.get(pk=pk)
            title = f"@{activity.profile.handle}'s post on Gitcoin "
            desc = f"{activity.text}"
            comments_count = activity.comments.count()
            admin_link = activity.admin_url
            if comments_count:
                title += f"(+ {comments_count} comments)"
            avatar_url = activity.profile.avatar_url
            page_seo_text_insert = desc
        except Exception as e:
            print(e)

    # matching leaderboard
    current_match_round = MatchRound.objects.current().first()
    if request.GET.get('round'):
        current_match_round = MatchRound.objects.get(number=request.GET.get('round'))
    num_to_show = 10
    current_match_rankings = MatchRanking.objects.filter(round=current_match_round, number__lt=(num_to_show+1)).order_by('number')
    matching_leaderboard = [
        {
            'i': obj.number,
            'following': request.user.profile == obj.profile or request.user.profile.follower.filter(org=obj.profile) if request.user.is_authenticated else False,
            'handle': obj.profile.handle,
            'contributions': obj.contributions,
            'default_match_estimate': obj.default_match_estimate,
            'match_curve': obj.sorted_match_curve,
            'contributors': obj.contributors,
            'amount': f"{int(obj.contributions_total/1000)}k" if obj.contributions_total > 1000 else round(obj.contributions_total, 2),
            'match_amount': obj.match_total,
            'you': obj.profile.pk == request.user.profile.pk if request.user.is_authenticated else False,
        } for obj in current_match_rankings[0:num_to_show]
    ]

<<<<<<< HEAD
=======
    following_tribes = []
    if request.user.is_authenticated:
        tribe_relations = request.user.profile.tribe_members
        for tribe_relation in tribe_relations:
            followed_profile = tribe_relation.org
            if followed_profile.is_org:
                last_24_hours_activity = lazy_round_number(
                    Activity.objects.filter(hidden=False, created_on__gt=timezone.now() - timezone.timedelta(hours=24)).related_to(followed_profile).count()
                )
                tribe = {
                    'title': followed_profile.handle,
                    'slug': followed_profile.handle,
                    'helper_text': f'Activities from {followed_profile.handle} in the last 24 hours',
                    'badge': last_24_hours_activity,
                    'avatar_url': followed_profile.avatar_url
                }
                following_tribes = [tribe] + following_tribes


>>>>>>> 2cf3c781
    # pull tag amounts
    for i in range(0, len(tags)):
        keyword = tags[i][2]
        post_data_cache = JSONStore.objects.filter(view='activity', key=keyword)
        if post_data_cache.exists():
            tags[i] = tags[i] + [post_data_cache.first().data]

    # render page context
    trending_only = int(request.GET.get('trending', 0))
    context = {
        'title': title,
        'card_desc': desc,
        'avatar_url': avatar_url,
        'use_pic_card': True,
        'is_search': is_search,
        'is_direct_link': is_direct_link,
        'page_seo_text_insert': page_seo_text_insert,
        'nav': 'home',
        'target': f'/activity?what={tab}&trending_only={trending_only}',
        'tab': tab,
        'tabs': tabs,
        'hackathon_tabs': hackathon_tabs,
        'REFER_LINK': f'https://gitcoin.co/townsquare/?cb=ref:{request.user.profile.ref_code}' if request.user.is_authenticated else None,
        'matching_leaderboard': matching_leaderboard,
        'current_match_round': current_match_round,
        'admin_link': admin_link,
        'now': timezone.now(),
        'is_townsquare': True,
        'trending_only': bool(trending_only),
        'search': search,
        'tags': tags,
        'suggested_actions': SuggestedAction.objects.filter(active=True).order_by('-rank'),
        'announcements': announcements,
        'is_subscribed': is_subscribed,
        'offers_by_category': offers_by_category,
        'following_tribes': following_tribes
    }
    response = TemplateResponse(request, 'townsquare/index.html', context)
    if request.GET.get('tab'):
        if ":" not in request.GET.get('tab'):
            response.set_cookie('tab', request.GET.get('tab'))
    return response


@ratelimit(key='ip', rate='30/m', method=ratelimit.UNSAFE, block=True)
def emailsettings(request):

    if not request.user.is_authenticated:
        raise Http404

    is_subscribed = False
    if request.user.is_authenticated:
        email_subscriber = request.user.profile.email_subscriptions.first()
        if email_subscriber:
            is_subscribed = email_subscriber.should_send_email_type_to('new_bounty_notifications')

            for key in request.POST.keys():
                email_subscriber.set_should_send_email_type_to(key, bool(request.POST.get(key) == 'true'))
                email_subscriber.save()

    response = {}
    return JsonResponse(response)


@ratelimit(key='ip', rate='10/m', method=ratelimit.UNSAFE, block=True)
def api(request, activity_id):

    # pull back the obj
    try:
        activity = Activity.objects.get(pk=activity_id)
    except:
        raise Http404

    # setup response
    response = {}

    # no perms needed responses go here
    if request.GET.get('method') == 'comment':
        comments = activity.comments.order_by('created_on')
        response['comments'] = []
        for comment in comments:
            comment_dict = comment.to_standard_dict(properties=['profile_handle'])
            comment_dict['handle'] = comment.profile.handle
            comment_dict['tip_count_eth'] = comment.tip_count_eth
            comment_dict['match_this_round'] = comment.profile.match_this_round
            comment_dict['is_liked'] = request.user.is_authenticated and (request.user.profile.pk in comment.likes)
            comment_dict['like_count'] = len(comment.likes)
            comment_dict['likes'] = ", ".join(Profile.objects.filter(pk__in=comment.likes).values_list('handle', flat=True)) if len(comment.likes) else "no one. Want to be the first?"
            comment_dict['name'] = comment.profile.data.get('name', None) or comment.profile.handle
            comment_dict['default_match_round'] = comment.profile.matchranking_this_round.default_match_estimate if comment.profile.matchranking_this_round else None
            comment_dict['sorted_match_curve'] = comment.profile.matchranking_this_round.sorted_match_curve if comment.profile.matchranking_this_round else None
            response['comments'].append(comment_dict)
        return JsonResponse(response)

    # check for permissions
    has_perms = request.user.is_authenticated
    if request.POST.get('method') == 'delete':
        has_perms = activity.profile == request.user.profile
    if not has_perms:
        raise Http404

    # deletion request
    if request.POST.get('method') == 'delete':
        activity.delete()

    # deletion request
    if request.POST.get('method') == 'vote':
        vote = int(request.POST.get('vote'))
        index = vote
        if not activity.has_voted(request.user):
            activity.metadata['poll_choices'][index]['answers'].append(request.user.profile.pk)
            activity.save()

    # toggle like comment
    if request.POST.get('method') == 'toggle_like_comment':
        comment = activity.comments.filter(pk=request.POST.get('comment'))
        if comment.exists() and request.user.is_authenticated:
            comment = comment.first()
            profile_pk = request.user.profile.pk
            already_likes = profile_pk in comment.likes
            if not already_likes:
                comment.likes.append(profile_pk)
            else:
                comment.likes = [ele for ele in comment.likes if ele != profile_pk]
            comment.save()

    # like request
    elif request.POST.get('method') == 'like':
        if request.POST['direction'] == 'liked':
            already_likes = request.user.profile.likes.filter(activity=activity).exists()
            if not already_likes:
                Like.objects.create(profile=request.user.profile, activity=activity)
        if request.POST['direction'] == 'unliked':
            activity.likes.filter(profile=request.user.profile).delete()

    # flag request
    elif request.POST.get('method') == 'flag':
        if request.POST['direction'] == 'flagged':
            Flag.objects.create(profile=request.user.profile, activity=activity)
            flag_threshold_to_hide = 3 #hides comment after 3 flags
            is_hidden_by_users = activity.flags.count() > flag_threshold_to_hide
            is_hidden_by_staff = activity.flags.filter(profile__user__is_staff=True).count() > 0
            is_hidden_by_moderators = activity.flags.filter(profile__user__groups__name='Moderators').count() > 0
            is_hidden = is_hidden_by_users or is_hidden_by_staff or is_hidden_by_moderators
            if is_hidden:
                activity.hidden = True
                activity.save()
        if request.POST['direction'] == 'unflagged':
            activity.flags.filter(profile=request.user.profile).delete()

    # comment request
    elif request.POST.get('method') == 'comment':
        comment = request.POST.get('comment')
        title = request.POST.get('comment')
        if 'Just sent a tip of' not in comment:
            comment = Comment.objects.create(profile=request.user.profile, activity=activity, comment=comment)

    return JsonResponse(response)


@ratelimit(key='ip', rate='10/m', method=ratelimit.UNSAFE, block=True)
def comment_v1(request, comment_id):
    response = {
        'status': 400,
        'message': 'error: Bad Request.'
    }

    if not comment_id:
        return JsonResponse(response)

    user = request.user if request.user.is_authenticated else None

    if not user:
        response['message'] = 'user needs to be authenticated to take action'
        return JsonResponse(response)

    profile = request.user.profile if hasattr(request.user, 'profile') else None

    if not profile:
        response['message'] = 'no matching profile found'
        return JsonResponse(response)

    try:
        comment = Comment.objects.get(pk=comment_id)
    except:
        response = {
            'status': 404,
            'message': 'unable to find comment'
        }
        return JsonResponse(response)

    if comment.profile != profile:
        response = {
            'status': 401,
            'message': 'user not authorized'
        }
        return JsonResponse(response)

    method = request.POST.get('method')

    if method == 'DELETE':
        comment.delete()
        response = {
            'status': 204,
            'message': 'comment successfully deleted'
        }
        return JsonResponse(response)

    return JsonResponse(response)


def get_offer_and_create_offer_action(profile, offer_id, what, do_not_allow_more_than_one_offeraction=False):
    offer = Offer.objects.current().get(pk=offer_id)
    if do_not_allow_more_than_one_offeraction and profile.offeractions.filter(what=what, offer=offer):
        raise Exception('already visited this offer')
    OfferAction.objects.create(profile=profile, offer=offer, what=what)
    return offer


def offer_go(request, offer_id, offer_slug):

    try:
        if not request.user.is_authenticated:
            return redirect('/login/github?next=' + request.get_full_path())
        offer = get_offer_and_create_offer_action(request.user.profile, offer_id, 'go', False)
        return redirect(offer.url)
    except:
        raise Http404


def offer_decline(request, offer_id, offer_slug):

    try:
        offer = Offer.objects.current().get(pk=offer_id)
        if not request.user.is_authenticated:
            return redirect('/login/github?next=' + request.get_full_path())
        offer = get_offer_and_create_offer_action(request.user.profile, offer_id, 'decline', False)
        return redirect('/')
    except:
        raise Http404


def offer_view(request, offer_id, offer_slug):

    try:
        is_debugging_offers = request.GET.get('preview', 0) and request.user.is_staff
        offers = Offer.objects.all()
        if not is_debugging_offers:
            offers = offers.current()
        offer = offers.get(pk=offer_id)
        if not request.user.is_authenticated:
            return redirect('/login/github?next=' + request.get_full_path())
        if request.user.profile.offeractions.filter(what='go', offer=offer) and not is_debugging_offers:
            raise Exception('already visited this offer')
        if not is_debugging_offers:
            OfferAction.objects.create(profile=request.user.profile, offer=offer, what='click')
        # render page context
        context = {
            'title': offer.title,
            'card_desc': offer.desc,
            'nav': 'home',
            'offer': offer,
            'active': f'offer_view gitcoin-background {offer.style}',
        }
        return TemplateResponse(request, 'townsquare/offer.html', context)
    except:
        raise Http404


def offer_new(request):

    package = request.POST

    if package:
        try:
            offer = Offer.objects.create(
                title=package.get('title'),
                desc=package.get('description'),
                url=package.get('action_url'),
                from_name=package.get('from_name'),
                from_link=package.get('from_link'),
                persona=Token.objects.get(pk=package.get('persona')),
                valid_from=timezone.now(),
                valid_to=timezone.now(),
                style=package.get('background'),
                public=False,
                created_by=request.user.profile,
                )
            offer = new_action_request(offer)
            msg = "Action Submitted | Team Gitcoin will be in touch if it's a fit."
            messages.info(request, msg)
        except Exception as e:
            messages.error(request, e)

    context = {
        'title': "New Action",
        'card_desc': "Create an Action for Devs on Gitcoin - Its FREE!",
        'package': package,
        'backgrounds': [ele[0] for ele in Offer.STYLES],
        'nav': 'home',
    }
    return TemplateResponse(request, 'townsquare/new.html', context)


@ratelimit(key='ip', rate='10/m', method=ratelimit.UNSAFE, block=True)
def extract_metadata_page(request):
    url = request.GET.get('url')

    if url:
        page = metadata_parser.MetadataParser(url=url, url_headers={
            'User-agent': 'Mozilla/5.0 (X11; Linux x86_64) AppleWebKit/537.36 (KHTML, like Gecko) Chrome/77.0.3865.90 Safari/537.36'
        })
        meta = page.parsed_result.metadata
        return JsonResponse({
            'og': meta['og'],
            'twitter': meta['twitter'],
            'meta': meta['meta'],
            'dc': meta['dc'],
            'title': page.get_metadatas('title')[0],
            'image': page.get_metadata_link('image'),
            'description': page.get_metadata('description'),
            'link': page.get_discrete_url()
        })

    return JsonResponse({
        'status': 'error',
        'message': 'no url was provided'
    }, status=404)<|MERGE_RESOLUTION|>--- conflicted
+++ resolved
@@ -237,8 +237,6 @@
         } for obj in current_match_rankings[0:num_to_show]
     ]
 
-<<<<<<< HEAD
-=======
     following_tribes = []
     if request.user.is_authenticated:
         tribe_relations = request.user.profile.tribe_members
@@ -257,8 +255,6 @@
                 }
                 following_tribes = [tribe] + following_tribes
 
-
->>>>>>> 2cf3c781
     # pull tag amounts
     for i in range(0, len(tags)):
         keyword = tags[i][2]
