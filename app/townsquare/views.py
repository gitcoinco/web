import re

from django.conf import settings
from django.contrib import messages
from django.http import Http404, JsonResponse
from django.shortcuts import redirect, render, get_object_or_404
from django.template.response import TemplateResponse
from django.utils import timezone

from dashboard.models import Activity, HackathonEvent, get_my_earnings_counter_profiles, get_my_grants, Profile
import metadata_parser
from kudos.models import Token
from marketing.mails import comment_email, mention_email, new_action_request, tip_comment_awarded_email
from ratelimit.decorators import ratelimit

from .models import Announcement, Comment, Flag, Like, MatchRanking, MatchRound, Offer, OfferAction
from .tasks import increment_offer_view_counts
from .utils import is_user_townsquare_enabled


def get_next_time_available(key):
    d = timezone.now()
    next_offer = Offer.objects.filter(key=key, valid_from__gt=d).order_by('valid_from')
    if next_offer.exists():
        return next_offer.first().valid_from
    if key == 'daily':
        hours = 24 - int(d.strftime('%H'))
        minutes = 60 - int(d.strftime('%M'))
        d = d + timezone.timedelta(hours=hours) + timezone.timedelta(minutes=minutes)
    if key == 'weekly':
        d = d + timezone.timedelta(days=5 - d.weekday())
    if key == 'monthly':
        month = int(d.strftime('%m'))
        year = int(d.strftime('%Y'))
        year += 1 if month > 11 else 0
        month += 1
        d = timezone.datetime(year=year, month=month, day=1)
    return d


def index(request):

    # TODO: temporary until town square is approved for non-staff use
    if not is_user_townsquare_enabled(request.user):
        from retail.views import index as regular_homepage
        return regular_homepage(request)

    return town_square(request)

def lazy_round_number(n):
    if n>1000:
        return f"{round(n/1000, 1)}k"
    return n

def town_square(request):

    # setup tabas
    hours = 24 if not settings.DEBUG else 1000
    posts_last_24_hours = lazy_round_number(Activity.objects.filter(created_on__gt=timezone.now() - timezone.timedelta(hours=hours)).count())
    tabs = [{
        'title': f"Everywhere",
        'slug': 'everywhere',
        'helper_text': f'The {posts_last_24_hours} activity feed items everywhere in the Gitcoin network',
        'badge': posts_last_24_hours
    }]
    default_tab = 'everywhere'
    if request.user.is_authenticated:
        num_business_relationships = lazy_round_number(len(set(get_my_earnings_counter_profiles(request.user.profile.pk))))
        if num_business_relationships:
            new_tab = {
                'title': f"Relationships",
                'slug': 'my_tribes',
                'helper_text': f'Activity from the {num_business_relationships} users who you\'ve done business with Gitcoin',
                'badge': num_business_relationships
            }
            tabs = [new_tab] + tabs
            default_tab = 'my_tribes'
        num_grants_relationships = lazy_round_number(len(set(get_my_grants(request.user.profile))))

        if num_grants_relationships:
            new_tab = {
                'title': f'Grants',
                'slug': f'grants',
                'helper_text': f'Activity on the {num_grants_relationships} Grants you\'ve created or funded.',
                'badge': num_grants_relationships
            }
            tabs = [new_tab] + tabs
            default_tab = 'grants'

    hours = 24 if not settings.DEBUG else 1000
    connect_last_24_hours = lazy_round_number(Activity.objects.filter(activity_type__in=['status_update', 'wall_post'], created_on__gt=timezone.now() - timezone.timedelta(hours=hours)).count())
    if connect_last_24_hours:
        default_tab = 'connect'
        connect = {
            'title': f"Connect",
            'slug': f'connect',
            'helper_text': f'The {connect_last_24_hours} announcements, requests for help, kudos jobs, mentorship, or other connective requests on Gitcoin in the last 24 hours.',
            'badge': connect_last_24_hours
        }
        tabs = [connect] + tabs

    kudos_last_24_hours = lazy_round_number(Activity.objects.filter(activity_type__in=['new_kudos', 'receive_kudos'], created_on__gt=timezone.now() - timezone.timedelta(hours=hours)).count())
    if kudos_last_24_hours:
        connect = {
            'title': f"Kudos",
            'slug': f'kudos',
            'helper_text': f'The {kudos_last_24_hours} Kudos that have been sent by Gitcoin community members, to show appreciation for one aother.',
            'badge': kudos_last_24_hours
        }
        tabs = tabs + [connect]

    if request.user.is_authenticated:
        hackathons = HackathonEvent.objects.filter(start_date__lt=timezone.now(), end_date__gt=timezone.now())
        if hackathons.count():
            user_registered_hackathon = request.user.profile.hackathon_registration.filter(registrant=request.user.profile, hackathon__in=hackathons).first()
            if user_registered_hackathon:
                default_tab = f'hackathon:{user_registered_hackathon.hackathon.pk}'
                connect = {
                    'title': user_registered_hackathon.hackathon.name,
                    'slug': default_tab,
                    'helper_text': f'Activity from the {user_registered_hackathon.hackathon.name} Hackathon.',
                }
                tabs = [connect] + tabs

    # set tab
    if request.COOKIES.get('tab'):
        all_tabs = [tab.get('slug') for tab in tabs]
        if request.COOKIES.get('tab') in all_tabs:
            default_tab = request.COOKIES.get('tab')
    tab = request.GET.get('tab', default_tab)

    is_search = "activity:" in tab or "search-" in tab
    if is_search:
        tabs.append({
            'title': "Search",
            'slug': tab,
        })
    search = ''
    if "search-" in tab:
        search = tab.split('-')[1]

    # get offers
    offer_pks = []
    offers_by_category = {}
    available_offers = Offer.objects.current()
    if request.user.is_authenticated:
        available_offers = available_offers.exclude(actions__profile=request.user.profile, actions__what__in=['click', 'decline', 'go'])
    for key in ['top', 'secret', 'random', 'daily', 'weekly', 'monthly']:
        next_time_available = get_next_time_available(key)
        offers = available_offers.filter(key=key).order_by('-pk')
        offer = offers.first()
        for offer in offers:
            offer_pks.append(offer.pk)
        offers_by_category[key] = {
            'offer': offer,
            'offers': offers,
            'time': next_time_available,
        }
    increment_offer_view_counts.delay(offer_pks)

    # subscriber info
    is_subscribed = False
    if request.user.is_authenticated:
        email_subscriber = request.user.profile.email_subscriptions.first()
        if email_subscriber:
            is_subscribed = email_subscriber.should_send_email_type_to('new_bounty_notifications')

    # announcements
    announcements = Announcement.objects.current().filter(key='townsquare')

    # title
    title = 'Home'
    desc = 'View the recent activity on the Gitcoin network'
    page_seo_text_insert = ''
    avatar_url = ''
    admin_link = ''
    if "activity:" in tab:
        try:
            pk = int(tab.split(':')[1])
            activity = Activity.objects.get(pk=pk)
            title = f"@{activity.profile.handle}'s post on Gitcoin "
            desc = f"{activity.text}"
            comments_count = activity.comments.count()
            admin_link = activity.admin_url
            if comments_count:
                title += f"(+ {comments_count} comments)"
            avatar_url = activity.profile.avatar_url
            page_seo_text_insert = desc
        except Exception as e:
            print(e)

    # matching leaderboard
    current_match_round = MatchRound.objects.current().first()
    num_to_show = 10
    current_match_rankings = MatchRanking.objects.filter(round=current_match_round, number__lt=(num_to_show+1))
    matching_leaderboard = [
        {
            'i': obj.number,
            'following': request.user.profile == obj.profile or request.user.profile.follower.filter(org=obj.profile) if request.user.is_authenticated else False,
            'handle': obj.profile.handle,
            'contributions': obj.contributions,
            'amount': f"{int(obj.contributions_total/1000)}k" if obj.contributions_total > 1000 else round(obj.contributions_total, 2),
            'match_amount': obj.match_total,
            'you': obj.profile.pk == request.user.profile.pk if request.user.is_authenticated else False,
        } for obj in current_match_rankings[0:num_to_show]
    ]

    # render page context
    trending_only = int(request.GET.get('trending', 0))
    context = {
        'title': title,
        'card_desc': desc,
        'avatar_url': avatar_url,
        'use_pic_card': True,
        'page_seo_text_insert': page_seo_text_insert,
        'nav': 'home',
        'target': f'/activity?what={tab}&trending_only={trending_only}',
        'tab': tab,
        'tabs': tabs,
        'matching_leaderboard': matching_leaderboard,
        'current_match_round': current_match_round,
        'admin_link': admin_link,
        'now': timezone.now(),
        'is_townsquare': True,
        'trending_only': bool(trending_only),
        'search': search,
        'tags': [('#announce','bullhorn'), ('#mentor','terminal'), ('#jobs','code'), ('#help','laptop-code'), ('#other','briefcase'), ],
        'announcements': announcements,
        'is_subscribed': is_subscribed,
        'offers_by_category': offers_by_category,
        'TOKENS': request.user.profile.token_approvals.all() if request.user.is_authenticated else [],
    }
    response = TemplateResponse(request, 'townsquare/index.html', context)
    if request.GET.get('tab'):
        if ":" not in request.GET.get('tab'):
            response.set_cookie('tab', request.GET.get('tab'))
    return response


@ratelimit(key='ip', rate='30/m', method=ratelimit.UNSAFE, block=True)
def emailsettings(request):

    if not request.user.is_authenticated:
        raise Http404

    is_subscribed = False
    if request.user.is_authenticated:
        email_subscriber = request.user.profile.email_subscriptions.first()
        if email_subscriber:
            is_subscribed = email_subscriber.should_send_email_type_to('new_bounty_notifications')

            for key in request.POST.keys():
                email_subscriber.set_should_send_email_type_to(key, bool(request.POST.get(key) == 'true'))
                email_subscriber.save()

    response = {}
    return JsonResponse(response)


@ratelimit(key='ip', rate='10/m', method=ratelimit.UNSAFE, block=True)
def api(request, activity_id):

    # pull back the obj
    try:
        activity = Activity.objects.get(pk=activity_id)
    except:
        raise Http404

    # setup response
    response = {}

    # no perms needed responses go here
    if request.GET.get('method') == 'comment':
        comments = activity.comments.order_by('created_on')
        # check for permissions
        has_perms = request.user.is_authenticated
        if request.POST.get('method') == 'delete':
            has_perms = activity.profile == request.user.profile
        if not has_perms:
            raise Http404
        else:
            profile = request.user.profile

        comments = [{
            'name': comment.profile.data.get('name', None) or comment.profile.handle,
            'activity': comment.activity_id,
            'comment': comment.comment,
            'created_on': comment.created_on,
            'id': comment.id,
            'modified_on': comment.modified_on,
            'profile': comment.profile_id,
            'handle': comment.profile_handle,
            'profile_handle': comment.profile_handle,
            'redeem_link': comment.redeem_link if has_perms and comment.tip and comment.tip.recipient_profile_id == profile.id else '',
            'tip': bool(comment.tip),
            'tip_count_eth': comment.tip_count_eth,
            'tip_able': comment.tip_able,
            'match_this_round': comment.profile.match_this_round,
            'is_liked': request.user.is_authenticated and (request.user.profile.pk in comment.likes),
            'like_count': len(comment.likes),
            'likes': ", ".join(Profile.objects.filter(pk__in=comment.likes).values_list('handle', flat=True)) if len(comment.likes) else "no one. Want to be the first?"
        } for comment in comments]

        response['has_tip'] = False
        if activity.tip:
            is_redeemable = not activity.tip.recipient_profile
            response['has_tip'] = True
            response['tip_available'] = is_redeemable
        response['author'] = activity.profile.handle
        response['comments'] = comments

        return JsonResponse(response)

    # deletion request
    if request.POST.get('method') == 'delete':
        activity.delete()

    # toggle like comment
    if request.POST.get('method') == 'toggle_like_comment':
        comment = activity.comments.filter(pk=request.POST.get('comment'))
        if comment.exists() and request.user.is_authenticated:
            comment = comment.first()
            profile_pk = request.user.profile.pk
            already_likes = profile_pk in comment.likes
            if not already_likes:
                comment.likes.append(profile_pk)
            else:
                comment.likes = [ele for ele in comment.likes if ele != profile_pk]
            comment.save()

    # like request
    elif request.POST.get('method') == 'like':
        if request.POST['direction'] == 'liked':
            Like.objects.create(profile=request.user.profile, activity=activity)
        if request.POST['direction'] == 'unliked':
            activity.likes.filter(profile=request.user.profile).delete()

    # award request
    elif request.POST.get('method') == 'award':
        comment = get_object_or_404(Comment, id=int(request.POST['comment']))
        if request.user.profile.id == activity.profile.id and comment.activity_id == activity.id:
            recipient_profile = comment.profile
            activity.tip.username = recipient_profile.username
            activity.tip.recipient_profile = recipient_profile
            activity.tip.save()
            comment.tip = activity.tip
            comment.save()
            tip_comment_awarded_email(comment, [recipient_profile.email])

    # flag request
    elif request.POST.get('method') == 'flag':
        if request.POST['direction'] == 'flagged':
            Flag.objects.create(profile=request.user.profile, activity=activity)
            flag_threshold_to_hide = 3 #hides comment after 3 flags
            is_hidden_by_users = activity.flags.count() > flag_threshold_to_hide
            is_hidden_by_staff = activity.flags.filter(profile__user__is_staff=True).count() > 0
            is_hidden_by_moderators = activity.flags.filter(profile__user__groups__name='Moderators').count() > 0
            is_hidden = is_hidden_by_users or is_hidden_by_staff or is_hidden_by_moderators
            if is_hidden:
                activity.hidden = True
                activity.save()
        if request.POST['direction'] == 'unflagged':
            activity.flags.filter(profile=request.user.profile).delete()

    # comment request
    elif request.POST.get('method') == 'comment':
        comment = request.POST.get('comment')
<<<<<<< HEAD
        comment = Comment.objects.create(profile=request.user.profile, activity=activity, comment=comment)
        to_emails = set(activity.comments.exclude(profile=request.user.profile).values_list('profile__email', flat=True))
        comment_email(comment)

        username_pattern = re.compile(r'@(\S+)')
        mentioned_usernames = re.findall(username_pattern, comment.comment)
        mentioned_emails = set(Profile.objects.filter(handle__in=mentioned_usernames).values_list('email', flat=True))
        # Don't send emails again to users who already received a comment email
        deduped_emails = mentioned_emails.difference(to_emails)
        mention_email(comment, deduped_emails)
=======
        title = request.POST.get('comment')
        if 'Just sent a tip of' not in comment:
            comment = Comment.objects.create(profile=request.user.profile, activity=activity, comment=comment)

    return JsonResponse(response)


@ratelimit(key='ip', rate='10/m', method=ratelimit.UNSAFE, block=True)
def comment_v1(request, comment_id):
    response = {
        'status': 400,
        'message': 'error: Bad Request.'
    }

    if not comment_id:
        return JsonResponse(response)

    user = request.user if request.user.is_authenticated else None

    if not user:
        response['message'] = 'user needs to be authenticated to take action'
        return JsonResponse(response)

    profile = request.user.profile if hasattr(request.user, 'profile') else None

    if not profile:
        response['message'] = 'no matching profile found'
        return JsonResponse(response)

    try:
        comment = Comment.objects.get(pk=comment_id)
    except:
        response = {
            'status': 404,
            'message': 'unable to find comment'
        }
        return JsonResponse(response)

    if comment.profile != profile:
        response = {
            'status': 401,
            'message': 'user not authorized'
        }
        return JsonResponse(response)

    method = request.POST.get('method')

    if method == 'DELETE':
        comment.delete()
        response = {
            'status': 204,
            'message': 'comment successfully deleted'
        }
        return JsonResponse(response)
>>>>>>> 2bb98f3c

    return JsonResponse(response)


def get_offer_and_create_offer_action(profile, offer_id, what, do_not_allow_more_than_one_offeraction=False):
    offer = Offer.objects.current().get(pk=offer_id)
    if do_not_allow_more_than_one_offeraction and profile.offeractions.filter(what=what, offer=offer):
        raise Exception('already visited this offer')
    OfferAction.objects.create(profile=profile, offer=offer, what=what)
    return offer


def offer_go(request, offer_id, offer_slug):

    try:
        if not request.user.is_authenticated:
            return redirect('/login/github?next=' + request.get_full_path())
        offer = get_offer_and_create_offer_action(request.user.profile, offer_id, 'go', False)
        return redirect(offer.url)
    except:
        raise Http404


def offer_decline(request, offer_id, offer_slug):

    try:
        offer = Offer.objects.current().get(pk=offer_id)
        if not request.user.is_authenticated:
            return redirect('/login/github?next=' + request.get_full_path())
        offer = get_offer_and_create_offer_action(request.user.profile, offer_id, 'decline', False)
        return redirect('/')
    except:
        raise Http404


def offer_view(request, offer_id, offer_slug):

    try:
        is_debugging_offers = request.GET.get('preview', 0) and request.user.is_staff
        offers = Offer.objects.all()
        if not is_debugging_offers:
            offers = offers.current()
        offer = offers.get(pk=offer_id)
        if not request.user.is_authenticated:
            return redirect('/login/github?next=' + request.get_full_path())
        if request.user.profile.offeractions.filter(what='go', offer=offer) and not is_debugging_offers:
            raise Exception('already visited this offer')
        if not is_debugging_offers:
            OfferAction.objects.create(profile=request.user.profile, offer=offer, what='click')
        # render page context
        context = {
            'title': offer.title,
            'card_desc': offer.desc,
            'nav': 'home',
            'offer': offer,
            'active': f'offer_view gitcoin-background {offer.style}',
        }
        return TemplateResponse(request, 'townsquare/offer.html', context)
    except:
        raise Http404


def offer_new(request):

    package = request.POST

    if package:
        try:
            offer = Offer.objects.create(
                title=package.get('title'),
                desc=package.get('description'),
                url=package.get('action_url'),
                from_name=package.get('from_name'),
                from_link=package.get('from_link'),
                persona=Token.objects.get(pk=package.get('persona')),
                valid_from=timezone.now(),
                valid_to=timezone.now(),
                style=package.get('background'),
                public=False,
                created_by=request.user.profile,
                )
            offer = new_action_request(offer)
            msg = "Action Submitted | Team Gitcoin will be in touch if it's a fit."
            messages.info(request, msg)
        except Exception as e:
            messages.error(request, e)

    context = {
        'title': "New Action",
        'card_desc': "Create an Action for Devs on Gitcoin - Its FREE!",
        'package': package,
        'backgrounds': [ele[0] for ele in Offer.STYLES],
        'nav': 'home',
    }
    return TemplateResponse(request, 'townsquare/new.html', context)


@ratelimit(key='ip', rate='10/m', method=ratelimit.UNSAFE, block=True)
def extract_metadata_page(request):
    url = request.GET.get('url')

    if url:
        page = metadata_parser.MetadataParser(url=url, url_headers={
            'User-agent': 'Mozilla/5.0 (X11; Linux x86_64) AppleWebKit/537.36 (KHTML, like Gecko) Chrome/77.0.3865.90 Safari/537.36'
        })
        meta = page.parsed_result.metadata
        return JsonResponse({
            'og': meta['og'],
            'twitter': meta['twitter'],
            'meta': meta['meta'],
            'dc': meta['dc'],
            'title': page.get_metadatas('title')[0],
            'image': page.get_metadata_link('image'),
            'description': page.get_metadata('description'),
            'link': page.get_discrete_url()
        })

    return JsonResponse({
        'status': 'error',
        'message': 'no url was provided'
    }, status=404)<|MERGE_RESOLUTION|>--- conflicted
+++ resolved
@@ -365,18 +365,6 @@
     # comment request
     elif request.POST.get('method') == 'comment':
         comment = request.POST.get('comment')
-<<<<<<< HEAD
-        comment = Comment.objects.create(profile=request.user.profile, activity=activity, comment=comment)
-        to_emails = set(activity.comments.exclude(profile=request.user.profile).values_list('profile__email', flat=True))
-        comment_email(comment)
-
-        username_pattern = re.compile(r'@(\S+)')
-        mentioned_usernames = re.findall(username_pattern, comment.comment)
-        mentioned_emails = set(Profile.objects.filter(handle__in=mentioned_usernames).values_list('email', flat=True))
-        # Don't send emails again to users who already received a comment email
-        deduped_emails = mentioned_emails.difference(to_emails)
-        mention_email(comment, deduped_emails)
-=======
         title = request.POST.get('comment')
         if 'Just sent a tip of' not in comment:
             comment = Comment.objects.create(profile=request.user.profile, activity=activity, comment=comment)
@@ -431,9 +419,6 @@
             'message': 'comment successfully deleted'
         }
         return JsonResponse(response)
->>>>>>> 2bb98f3c
-
-    return JsonResponse(response)
 
 
 def get_offer_and_create_offer_action(profile, offer_id, what, do_not_allow_more_than_one_offeraction=False):
