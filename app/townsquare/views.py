--- conflicted
+++ resolved
@@ -1,8 +1,4 @@
-<<<<<<< HEAD
-=======
-import re
 import time
->>>>>>> 86eb6b20
 
 from django.contrib import messages
 from django.http import Http404, JsonResponse
