--- conflicted
+++ resolved
@@ -289,7 +289,6 @@
     # no perms needed responses go here
     if request.GET.get('method') == 'comment':
         comments = activity.comments.order_by('created_on')
-<<<<<<< HEAD
         # check for permissions
         has_perms = request.user.is_authenticated
         if request.POST.get('method') == 'delete':
@@ -316,7 +315,9 @@
             'match_this_round': comment.profile.match_this_round,
             'is_liked': request.user.is_authenticated and (request.user.profile.pk in comment.likes),
             'like_count': len(comment.likes),
-            'likes': ", ".join(Profile.objects.filter(pk__in=comment.likes).values_list('handle', flat=True)) if len(comment.likes) else "no one. Want to be the first?"
+            'likes': ", ".join(Profile.objects.filter(pk__in=comment.likes).values_list('handle', flat=True)) if len(comment.likes) else "no one. Want to be the first?",
+            'default_match_round': comment.profile.matchranking_this_round.default_match_estimate if comment.profile.matchranking_this_round else None,
+            'sorted_match_curve': comment.profile.matchranking_this_round.sorted_match_curve if comment.profile.matchranking_this_round else None
         } for comment in comments]
 
         response['has_tip'] = False
@@ -326,22 +327,6 @@
             response['tip_available'] = is_redeemable
         response['author'] = activity.profile.handle
         response['comments'] = comments
-=======
-        response['comments'] = []
-        for comment in comments:
-            comment_dict = comment.to_standard_dict(properties=['profile_handle'])
-            comment_dict['handle'] = comment.profile.handle
-            comment_dict['tip_count_eth'] = comment.tip_count_eth
-            comment_dict['match_this_round'] = comment.profile.match_this_round
-            comment_dict['is_liked'] = request.user.is_authenticated and (request.user.profile.pk in comment.likes)
-            comment_dict['like_count'] = len(comment.likes)
-            comment_dict['likes'] = ", ".join(Profile.objects.filter(pk__in=comment.likes).values_list('handle', flat=True)) if len(comment.likes) else "no one. Want to be the first?"
-            comment_dict['name'] = comment.profile.data.get('name', None) or comment.profile.handle
-            comment_dict['default_match_round'] = comment.profile.matchranking_this_round.default_match_estimate if comment.profile.matchranking_this_round else None
-            comment_dict['sorted_match_curve'] = comment.profile.matchranking_this_round.sorted_match_curve if comment.profile.matchranking_this_round else None
-            response['comments'].append(comment_dict)
-        return JsonResponse(response)
->>>>>>> 0bcf7078
 
         return JsonResponse(response)
 
