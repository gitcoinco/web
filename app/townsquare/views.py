--- conflicted
+++ resolved
@@ -7,13 +7,8 @@
 from django.template.response import TemplateResponse
 from django.utils import timezone
 
-<<<<<<< HEAD
-from app.utils import get_profile
 from dashboard.models import Activity, HackathonEvent, get_my_earnings_counter_profiles, get_my_grants, Profile
-=======
 import metadata_parser
-from dashboard.models import Activity, HackathonEvent, Profile, get_my_earnings_counter_profiles, get_my_grants
->>>>>>> 808ae910
 from kudos.models import Token
 from marketing.mails import comment_email, mention_email, new_action_request, tip_comment_awarded_email
 from ratelimit.decorators import ratelimit
@@ -277,7 +272,6 @@
     # no perms needed responses go here
     if request.GET.get('method') == 'comment':
         comments = activity.comments.order_by('created_on')
-<<<<<<< HEAD
         # check for permissions
         has_perms = request.user.is_authenticated
         if request.POST.get('method') == 'delete':
@@ -300,7 +294,11 @@
             'redeem_link': comment.redeem_link if has_perms and comment.tip and comment.tip.recipient_profile_id == profile.id else '',
             'tip': bool(comment.tip),
             'tip_count_eth': comment.tip_count_eth,
-            'tip_able': comment.tip_able
+            'tip_able': comment.tip_able,
+            'match_this_round': comment.profile.match_this_round,
+            'is_liked': request.user.is_authenticated and (request.user.profile.pk in comment.likes),
+            'like_count': len(comment.likes),
+            'likes': ", ".join(Profile.objects.filter(pk__in=comment.likes).values_list('handle', flat=True)) if len(comment.likes) else "no one. Want to be the first?"
         } for comment in comments]
 
         response['has_tip'] = False
@@ -310,20 +308,6 @@
             response['tip_available'] = is_redeemable
         response['author'] = activity.profile.handle
         response['comments'] = comments
-=======
-        response['comments'] = []
-        for comment in comments:
-            comment_dict = comment.to_standard_dict(properties=['profile_handle'])
-            comment_dict['handle'] = comment.profile.handle
-            comment_dict['tip_count_eth'] = comment.tip_count_eth
-            comment_dict['match_this_round'] = comment.profile.match_this_round
-            comment_dict['is_liked'] = request.user.is_authenticated and (request.user.profile.pk in comment.likes)
-            comment_dict['like_count'] = len(comment.likes)
-            comment_dict['likes'] = ", ".join(Profile.objects.filter(pk__in=comment.likes).values_list('handle', flat=True)) if len(comment.likes) else "no one. Want to be the first?"
-            comment_dict['name'] = comment.profile.data.get('name', None) or comment.profile.handle
-            response['comments'].append(comment_dict)
-        return JsonResponse(response)
->>>>>>> 808ae910
 
         return JsonResponse(response)
 
