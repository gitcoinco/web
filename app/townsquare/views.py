import re
import time

from django.conf import settings
from django.contrib import messages
from django.http import Http404, JsonResponse
from django.shortcuts import redirect, render, get_object_or_404
from django.template.response import TemplateResponse
from django.utils import timezone

from dashboard.models import Activity, HackathonEvent, get_my_earnings_counter_profiles, get_my_grants, Profile
import metadata_parser

from app.redis_service import RedisService
from dashboard.helpers import load_files_in_directory
from dashboard.models import (
    Activity, HackathonEvent, Profile, TribeMember, get_my_earnings_counter_profiles, get_my_grants,
)
<<<<<<< HEAD

=======
from grants.models import Grant
>>>>>>> 7df6d5a2
from kudos.models import Token

from marketing.mails import comment_email, mention_email, new_action_request, tip_comment_awarded_email
from perftools.models import JSONStore

from ratelimit.decorators import ratelimit
from retail.views import get_specific_activities

from .models import (
    Announcement, Comment, Favorite, Flag, Like, PinnedPost, MatchRanking, MatchRound, Offer, OfferAction, SuggestedAction,
)
from .tasks import increment_offer_view_counts
from .utils import is_user_townsquare_enabled, can_pin

tags = [
    ['#announce','bullhorn','search-announce'],
    ['#mentor','terminal','search-mentor'],
    ['#jobs','code','search-jobs'],
    ['#bounty','hand-holding-usd','search-bounty'],
    ['#help','laptop-code','search-help'],
    ['#meme','images','search-meme'],
    ['#music','music','search-music'],
    ['#other','briefcase','search-other'],
    ]


def load_wallpapers(request):
    """Load profile banners"""
    images_with_icons = load_files_in_directory('status_backgrounds')
    images = [image.split('.')[0] for image in images_with_icons if 'icon' not in image]
    response = {
        'status': 200,
        'wallpapers': images
    }
    return JsonResponse(response, safe=False)

def get_next_time_available(key):
    d = timezone.now()
    next_offer = Offer.objects.filter(key=key, valid_from__gt=d).order_by('valid_from')
    if next_offer.exists():
        return next_offer.first().valid_from
    if key == 'daily':
        hours = 24 - int(d.strftime('%H'))
        minutes = 60 - int(d.strftime('%M'))
        d = d + timezone.timedelta(hours=hours) + timezone.timedelta(minutes=minutes)
    if key == 'weekly':
        d = d + timezone.timedelta(days=5 - d.weekday())
    if key == 'monthly':
        month = int(d.strftime('%m'))
        year = int(d.strftime('%Y'))
        year += 1 if month > 11 else 0
        month += 1
        d = timezone.datetime(year=year, month=month, day=1)
    return d


def index(request):

    return town_square(request)


def max_of_ten(n):
    return "10+" if n >= 10 else n


def get_amount_unread(key, request):
    if key == request.GET.get('tab'):
        return 0
    if key == request.COOKIES.get('tab'):
        return 0
    posts_unread = 0
    post_data_cache = JSONStore.objects.filter(view='activity', key=key)
    if post_data_cache.exists():
        data = post_data_cache.first().data
        elements = []
        if isinstance(data, list):
            elements = [ele for ele in data if ele > request.session.get(key, 0)]
        posts_unread = len(elements)
    return max_of_ten(posts_unread)


def get_sidebar_tabs(request):
    # setup tabs
    hours = 24
    hackathon_tabs = []
    tabs = [{
        'title': f"Everywhere",
        'slug': 'everywhere',
        'helper_text': f'The activity feed items everywhere in the Gitcoin network',
        'badge': get_amount_unread('everywhere', request),
    }]
    default_tab = 'everywhere'

    if request.user.is_authenticated:
        num_business_relationships = len(set(get_my_earnings_counter_profiles(request.user.profile.pk)))
        if num_business_relationships:
            key = 'my_tribes'
            new_tab = {
                'title': f"Relationships",
                'slug': key,
                'helper_text': f'Activity from the users who you\'ve done business with Gitcoin',
                'badge': max_of_ten(get_specific_activities(key, False, request.user, request.session.get(key, 0)).count()) if request.GET.get('tab') != key else 0
            }
            tabs = [new_tab] + tabs
            default_tab = 'my_tribes'

        num_grants_relationships = (len(set(get_my_grants(request.user.profile))))
        if num_grants_relationships:
            key = 'grants'
            new_tab = {
                'title': f'Grants',
                'slug': key,
                'helper_text': f'Activity on the Grants you\'ve created or funded.',
                'badge': max_of_ten(get_specific_activities(key, False, request.user, request.session.get(key, 0)).count()) if request.GET.get('tab') != key else 0
            }
            tabs = [new_tab] + tabs
            default_tab = 'grants'

        num_favorites = request.user.favorites.all().count()
        if num_favorites:
            key = 'my_favorites'
            activities = get_specific_activities(key, False, request.user, request.session.get(key, 0)).count()
            new_tab = {
                'title': f"My Favorites",
                'slug': key,
                'helper_text': f'Activity that you marked as favorite',
                'badge': max_of_ten(activities) if request.GET.get(
                    'tab') != key else 0
            }
            tabs = [new_tab] + tabs
            default_tab = 'my_favorites'

        threads_last_24_hours = max_of_ten(request.user.profile.subscribed_threads.filter(pk__gt=request.session.get('my_threads', 0)).count())  if request.GET.get('tab') != 'my_threads' else 0

        threads = {
            'title': f"My Threads",
            'slug': f'my_threads',
            'helper_text': f'The Threads that you\'ve liked, commented on, or sent a tip upon on Gitcoin since you last checked.',
            'badge': threads_last_24_hours
        }
        tabs = [threads] + tabs

    default_tab = 'connect'
    connect = {
        'title': f"Connect",
        'slug': f'connect',
        'helper_text': f'The announcements, requests for help, kudos jobs, mentorship, or other connective requests on Gitcoin.',
        'badge': get_amount_unread('connect', request),
    }
    tabs = [connect] + tabs

    connect = {
        'title': f"Kudos",
        'slug': f'kudos',
        'helper_text': f'The Kudos that have been sent by Gitcoin community members, to show appreciation for one aother.',
        'badge': get_amount_unread('kudos', request),
    }
    tabs = tabs + [connect]

    start_date = timezone.now() + timezone.timedelta(days=10)
    end_date = timezone.now() - timezone.timedelta(days=7)
    hackathons = HackathonEvent.objects.filter(start_date__lt=start_date, end_date__gt=end_date, visible=True)
    if hackathons.count():
        for hackathon in hackathons:
            connect = {
                'title': hackathon.name,
                'slug': f'hackathon:{hackathon.pk}',
                'url_slug': hackathon.slug,
                'helper_text': f'Go to {hackathon.name} Townsquare.',
            }
            hackathon_tabs = [connect] + hackathon_tabs


    # set tab
    if request.COOKIES.get('tab'):
        all_tabs = [tab.get('slug') for tab in tabs]
        if request.COOKIES.get('tab') in all_tabs:
            default_tab = request.COOKIES.get('tab')
    tab = request.GET.get('tab', default_tab)

    is_search = "activity:" in tab or "search-" in tab
    if is_search:
        tabs.append({
            'title': "Search",
            'slug': tab,
        })
    search = ''
    if "search-" in tab:
        search = tab.split('-')[1]

    return tabs, tab, is_search, search, hackathon_tabs

def get_offers(request):
    # get offers
    offer_pks = []
    offers_by_category = {}
    available_offers = Offer.objects.current()
    if request.user.is_authenticated:
        available_offers = available_offers.exclude(actions__profile=request.user.profile, actions__what__in=['click', 'decline', 'go'])
    for key in ['top', 'secret', 'random', 'daily', 'weekly', 'monthly']:
        next_time_available = get_next_time_available(key)
        offers = available_offers.filter(key=key).order_by('-pk')
        offer = offers.first()
        for offer in offers:
            offer_pks.append(offer.pk)
        offers_by_category[key] = {
            'offer': offer,
            'offers': offers,
            'time': next_time_available,
        }
    increment_offer_view_counts.delay(offer_pks)
    return offers_by_category

def get_miniclr_info(request):
    # matching leaderboard
    current_match_round = MatchRound.objects.current().first()
    if request.GET.get('round'):
        current_match_round = MatchRound.objects.get(number=request.GET.get('round'))
    num_to_show = 10
    current_match_rankings = MatchRanking.objects.filter(round=current_match_round, number__lt=(num_to_show+1)).order_by('number')
    matching_leaderboard = [
        {
            'i': obj.number,
            'following': request.user.profile == obj.profile or request.user.profile.follower.filter(org=obj.profile) if request.user.is_authenticated else False,
            'handle': obj.profile.handle,
            'contributions': obj.contributions,
            'default_match_estimate': obj.default_match_estimate,
            'match_curve': obj.sorted_match_curve,
            'contributors': obj.contributors,
            'amount': f"{int(obj.contributions_total/1000)}k" if obj.contributions_total > 1000 else round(obj.contributions_total, 2),
            'match_amount': obj.match_total,
            'you': obj.profile.pk == request.user.profile.pk if request.user.is_authenticated else False,
        } for obj in current_match_rankings[0:num_to_show]
    ]

    return matching_leaderboard, current_match_round

def get_subscription_info(request):
    # subscriber info
    is_subscribed = False
    if request.user.is_authenticated:
        email_subscriber = request.user.profile.email_subscriptions.first()
        if email_subscriber:
            is_subscribed = email_subscriber.should_send_email_type_to('new_bounty_notifications')
    return is_subscribed

def get_tags(request):

    # pull tag amounts
    view_tags = tags.copy()
    for i in range(0, len(view_tags)):
        keyword = view_tags[i][2]
        view_tags[i] = view_tags[i] + [get_amount_unread(keyword, request)]

    return view_tags

def get_param_metadata(request, tab):

    # title
    title = 'Town Square'
    desc = 'Learn, earn, & connect with great developers on the Gitcoin Town Square'
    page_seo_text_insert = ''
    avatar_url = ''
    admin_link = ''
    is_direct_link = "activity:" in tab
    if is_direct_link:
        try:
            pk = int(tab.split(':')[1])
            activity = Activity.objects.get(pk=pk)
            title = f"@{activity.profile.handle}'s post on Gitcoin "
            desc = f"{activity.text}"
            comments_count = activity.comments.count()
            admin_link = activity.admin_url
            if comments_count:
                title += f"(+ {comments_count} comments)"
            avatar_url = activity.profile.avatar_url
            page_seo_text_insert = desc
        except Exception as e:
            print(e)
    return title, desc, page_seo_text_insert, avatar_url, is_direct_link, admin_link


def get_suggested_tribes(request):
    following_tribes = []
    if request.user.is_authenticated:
        handles = TribeMember.objects.filter(profile=request.user.profile).distinct('org').values_list('org__handle', flat=True)
        tribes = Profile.objects.filter(is_org=True).exclude(handle__in=list(handles)).order_by('-follower_count')[:5]

        for profile in tribes:
            handle = profile.handle
            last_24_hours_activity = 0  # TODO: integrate this with get_amount_unread
            tribe = {
                'title': handle,
                'slug': f"tribe:{handle}",
                'helper_text': f'Activities from @{handle} since you last checked',
                'badge': last_24_hours_activity,
                'avatar_url': f'/dynamic/avatar/{handle}',
                'follower_count': profile.tribe_members.all().count()
            }
            following_tribes = following_tribes + [tribe]
    return following_tribes


def get_following_tribes(request):
    following_tribes = []
    if request.user.is_authenticated:
        handles = request.user.profile.tribe_members.filter(org__data__type='Organization').values_list('org__handle', flat=True)
        for handle in handles:
            last_24_hours_activity = 0 # TODO: integrate this with get_amount_unread
            tribe = {
                'title': handle,
                'slug': f"tribe:{handle}",
                'helper_text': f'Activities from @{handle} since you last checked',
                'badge': last_24_hours_activity,
                'avatar_url': f'/dynamic/avatar/{handle}'
            }
            following_tribes = [tribe] + following_tribes
    return following_tribes


def town_square(request):
    SHOW_DRESSING = request.GET.get('dressing', False)
    tab = request.GET.get('tab', request.COOKIES.get('tab', 'connect'))
    try:
        pinned = PinnedPost.objects.get(what=tab)
    except PinnedPost.DoesNotExist:
        pinned = None
    title, desc, page_seo_text_insert, avatar_url, is_direct_link, admin_link = get_param_metadata(request, tab)
    if not SHOW_DRESSING:
        is_search = "activity:" in tab or "search-" in tab
        trending_only = int(request.GET.get('trending', 0))
        context = {
            'title': title,
            'card_desc': desc,
            'avatar_url': avatar_url,
            'use_pic_card': True,
            'is_search': is_search,
            'is_direct_link': is_direct_link,
            'page_seo_text_insert': page_seo_text_insert,
            'nav': 'home',
            'what': tab,
            'can_pin': can_pin(request, tab),
            'pinned': pinned,
            'target': f'/activity?what={tab}&trending_only={trending_only}',
            'tab': tab,
            'tags': tags,
            'admin_link': admin_link,
            'now': timezone.now(),
            'is_townsquare': True,
            'trending_only': bool(trending_only),
        }

        return TemplateResponse(request, 'townsquare/index.html', context)

    tabs, tab, is_search, search, hackathon_tabs = get_sidebar_tabs(request)
    offers_by_category = get_offers(request)
    matching_leaderboard, current_match_round = get_miniclr_info(request)
    is_subscribed = get_subscription_info(request)
    announcements = Announcement.objects.current().filter(key='townsquare')
    view_tags = get_tags(request)
    following_tribes = get_following_tribes(request)
    suggested_tribes = get_suggested_tribes(request)

    # render page context
    trending_only = int(request.GET.get('trending', 0))
    context = {
        'title': title,
        'card_desc': desc,
        'avatar_url': avatar_url,
        'use_pic_card': True,
        'is_search': is_search,
        'is_direct_link': is_direct_link,
        'page_seo_text_insert': page_seo_text_insert,
        'nav': 'home',
        'target': f'/activity?what={tab}&trending_only={trending_only}',
        'tab': tab,
        'what': tab,
        'can_pin': can_pin(request, tab),
        'tabs': tabs,
        'pinned': pinned,
        'SHOW_DRESSING': SHOW_DRESSING,
        'hackathon_tabs': hackathon_tabs,
        'REFER_LINK': f'https://gitcoin.co/townsquare/?cb=ref:{request.user.profile.ref_code}' if request.user.is_authenticated else None,
        'matching_leaderboard': matching_leaderboard,
        'current_match_round': current_match_round,
        'admin_link': admin_link,
        'now': timezone.now(),
        'is_townsquare': True,
        'trending_only': bool(trending_only),
        'search': search,
        'tags': view_tags,
        'suggested_actions': SuggestedAction.objects.filter(active=True).order_by('-rank'),
        'announcements': announcements,
        'is_subscribed': is_subscribed,
        'offers_by_category': offers_by_category,
        'TOKENS': request.user.profile.token_approvals.all() if request.user.is_authenticated else [],
        'following_tribes': following_tribes,
        'suggested_tribes': suggested_tribes,
    }

    if 'tribe:' in tab:
        key = tab.split(':')[1]
        profile = Profile.objects.get(handle=key.lower())
        if profile.is_org:
            context['tribe'] = profile

    response = TemplateResponse(request, 'townsquare/index.html', context)
    if request.GET.get('tab'):
        if ":" not in request.GET.get('tab'):
            response.set_cookie('tab', request.GET.get('tab'))
    return response


@ratelimit(key='ip', rate='30/m', method=ratelimit.UNSAFE, block=True)
def emailsettings(request):

    if not request.user.is_authenticated:
        raise Http404

    is_subscribed = False
    if request.user.is_authenticated:
        email_subscriber = request.user.profile.email_subscriptions.first()
        if email_subscriber:
            is_subscribed = email_subscriber.should_send_email_type_to('new_bounty_notifications')

            for key in request.POST.keys():
                email_subscriber.set_should_send_email_type_to(key, bool(request.POST.get(key) == 'true'))
                email_subscriber.save()

    response = {}
    return JsonResponse(response)


@ratelimit(key='ip', rate='10/m', method=ratelimit.UNSAFE, block=True)
def api(request, activity_id):

    # pull back the obj
    try:
        activity = Activity.objects.get(pk=activity_id)
    except:
        raise Http404

    # setup response
    response = {}
    status = 200

    # no perms needed responses go here
    if request.GET.get('method') == 'comment':
        comments = activity.comments.prefetch_related('profile').order_by('created_on')
        # check for permissions
        is_authenticated = request.user.is_authenticated
        if request.POST.get('method') == 'delete':
            has_perms = activity.profile == request.user.profile
        if is_authenticated:
            profile = request.user.profile

        response['comments'] = []
        results = {i : 0 for i in range(0, 15)}
        for comment in comments:
            counter = 0; start_time = time.time()
            comment_dict = comment.to_standard_dict(properties=['profile_handle'])
            counter += 1; results[counter] += time.time() - start_time; start_time = time.time()
            comment_dict['handle'] = comment.profile.handle
            counter += 1; results[counter] += time.time() - start_time; start_time = time.time()
            # perf - 0.3s on a 150 comment thread
            comment_dict['last_chat_status'] = comment.profile.last_chat_status
            counter += 1; results[counter] += time.time() - start_time; start_time = time.time()
            comment_dict['last_chat_status_title'] = comment_dict['last_chat_status'].title()
            counter += 1; results[counter] += time.time() - start_time; start_time = time.time()
            comment_dict['tip_count_eth'] = comment.tip_count_eth
            counter += 1; results[counter] += time.time() - start_time; start_time = time.time()
            comment_dict['is_liked'] = request.user.is_authenticated and (request.user.profile.pk in comment.likes)
            counter += 1; results[counter] += time.time() - start_time; start_time = time.time()
            comment_dict['like_count'] = len(comment.likes)
            counter += 1; results[counter] += time.time() - start_time; start_time = time.time()
            comment_dict['likes'] = ", ".join(comment.likes_handles) if len(comment.likes) else "no one. Want to be the first?"
            counter += 1; results[counter] += time.time() - start_time; start_time = time.time()
            comment_dict['name'] = comment.profile.data.get('name', None) or comment.profile.handle
            counter += 1; results[counter] += time.time() - start_time; start_time = time.time()
            # perf - 0.2 on a 150 comment thread
            comment_dict['default_match_round'] = comment.profile.matchranking_this_round.default_match_estimate if comment.profile.matchranking_this_round else None
            counter += 1; results[counter] += time.time() - start_time; start_time = time.time()
            comment_dict['match_this_round'] = comment.profile.match_this_round
            counter += 1; results[counter] += time.time() - start_time; start_time = time.time()
            comment_dict['sorted_match_curve'] = comment.profile.matchranking_this_round.sorted_match_curve if comment.profile.matchranking_this_round else None
            counter += 1; results[counter] += time.time() - start_time; start_time = time.time()
            if comment.is_edited:
                comment_dict['is_edited'] = comment.is_edited

            comment_dict['redeem_link'] = comment.redeem_link if is_authenticated and comment.tip and comment.tip.recipient_profile_id == profile.id else ''
            comment_dict['tip'] = bool(comment.tip)
            response['comments'].append(comment_dict)

        response['has_tip'] = False
        if activity.tip:
            user_can_redeem = request.user.profile.id == activity.tip.recipient_profile_id
            response['has_tip'] = True
            response['tip_available'] = not activity.tip.recipient_profile
            response['can_redeem'] = activity.tip.status == 'PENDING' and user_can_redeem
        response['author'] = activity.profile.handle

        for key, val in results.items():
            if settings.DEBUG:
                print(key, round(val, 2))
        return JsonResponse(response)

    # deletion request
    if request.POST.get('method') == 'delete':
        activity.delete()

    # deletion request
    if request.POST.get('method') == 'vote':
        vote = int(request.POST.get('vote'))
        index = vote
        if not activity.has_voted(request.user):
            activity.metadata['poll_choices'][index]['answers'].append(request.user.profile.pk)
            activity.save()

    # toggle like comment
    if request.POST.get('method') == 'toggle_like_comment':
        comment = activity.comments.filter(pk=request.POST.get('comment'))
        if comment.exists() and request.user.is_authenticated:
            comment = comment.first()
            profile_pk = request.user.profile.pk
            already_likes = profile_pk in comment.likes
            if not already_likes:
                comment.likes.append(profile_pk)
            else:
                comment.likes = [ele for ele in comment.likes if ele != profile_pk]
            comment.save()

    # like request
    elif request.POST.get('method') == 'like':
        if request.POST['direction'] == 'liked':
            already_likes = request.user.profile.likes.filter(activity=activity).exists()
            if not already_likes:
                Like.objects.create(profile=request.user.profile, activity=activity)
        if request.POST['direction'] == 'unliked':
            activity.likes.filter(profile=request.user.profile).delete()

<<<<<<< HEAD
    # award request
    elif request.POST.get('method') == 'award':
        comment = get_object_or_404(Comment, id=int(request.POST['comment']))
        if request.user.profile.id == activity.profile.id and comment.activity_id == activity.id:
            recipient_profile = comment.profile
            activity.tip.username = recipient_profile.username
            activity.tip.recipient_profile = recipient_profile
            activity.tip.save()
            comment.tip = activity.tip
            comment.save()
            tip_comment_awarded_email(comment, [recipient_profile.email])

    # like request
=======
    # favorite request
>>>>>>> 7df6d5a2
    elif request.POST.get('method') == 'favorite':
        if request.POST['direction'] == 'favorite':
            already_likes = Favorite.objects.filter(activity=activity, user=request.user).exists()
            if not already_likes:
                Favorite.objects.create(user=request.user, activity=activity)
        elif request.POST['direction'] == 'unfavorite':
            Favorite.objects.filter(user=request.user, activity=activity).delete()

    # PinnedPost request
    elif request.POST.get('method') == 'pin':
        what = request.POST.get('what')
        permission = can_pin(request, what)
        # handle permissions for pinning/unpinning
        if permission:
            if request.POST.get('direction') == 'pin':
                pinned_post, created = PinnedPost.objects.update_or_create(
                    what=what, defaults={"activity": activity, "user": request.user.profile}
                )
            elif request.POST.get('direction') == 'unpin':
                PinnedPost.objects.filter(what=what).delete()
        else:
            status = 401
            response['message'] = "UNAUTHORIZED"

    # flag request
    elif request.POST.get('method') == 'flag':
        if request.POST['direction'] == 'flagged':
            Flag.objects.create(profile=request.user.profile, activity=activity)
            flag_threshold_to_hide = 3 #hides comment after 3 flags
            is_hidden_by_users = activity.flags.count() > flag_threshold_to_hide
            is_hidden_by_staff = activity.flags.filter(profile__user__is_staff=True).count() > 0
            is_hidden_by_moderators = activity.flags.filter(profile__user__groups__name='Moderators').count() > 0
            is_hidden = is_hidden_by_users or is_hidden_by_staff or is_hidden_by_moderators
            if is_hidden:
                activity.hidden = True
                activity.save()
        if request.POST['direction'] == 'unflagged':
            activity.flags.filter(profile=request.user.profile).delete()

    # comment request
    elif request.POST.get('method') == 'comment':
        comment = request.POST.get('comment')
        title = request.POST.get('comment')
        if 'Just sent a tip of' not in comment:
            comment = Comment.objects.create(profile=request.user.profile, activity=activity, comment=comment)

    return JsonResponse(response, status=status)


@ratelimit(key='ip', rate='10/m', method=ratelimit.UNSAFE, block=True)
def comment_v1(request, comment_id):
    response = {
        'status': 400,
        'message': 'error: Bad Request.'
    }

    if not comment_id:
        return JsonResponse(response)

    user = request.user if request.user.is_authenticated else None

    if not user:
        response['message'] = 'user needs to be authenticated to take action'
        return JsonResponse(response)

    profile = request.user.profile if hasattr(request.user, 'profile') else None

    if not profile:
        response['message'] = 'no matching profile found'
        return JsonResponse(response)

    try:
        comment = Comment.objects.get(pk=comment_id)
    except:
        response = {
            'status': 404,
            'message': 'unable to find comment'
        }
        return JsonResponse(response)

    if comment.profile != profile:
        response = {
            'status': 401,
            'message': 'user not authorized'
        }
        return JsonResponse(response)

    method = request.POST.get('method')

    if method == 'DELETE':
        comment.delete()
        response = {
            'status': 204,
            'message': 'comment successfully deleted'
        }
        return JsonResponse(response)

    if method == 'EDIT':
        content = request.POST.get('comment')
        title = request.POST.get('comment')

        comment.comment = content
        comment.is_edited = True
        comment.save()
        response = {
            'status': 203,
            'message': 'comment successfully updated'
        }
        return JsonResponse(response)

    # no perms needed responses go here
    if request.GET.get('method') == 'GET_COMMENT':
        response = {
            'status': 202,
            'message': 'comment successfully retrieved',
            'comment': comment.comment,
        }
        return JsonResponse(response)

    return JsonResponse(response)


def get_offer_and_create_offer_action(profile, offer_id, what, do_not_allow_more_than_one_offeraction=False):
    offer = Offer.objects.current().get(pk=offer_id)
    if do_not_allow_more_than_one_offeraction and profile.offeractions.filter(what=what, offer=offer):
        raise Exception('already visited this offer')
    OfferAction.objects.create(profile=profile, offer=offer, what=what)
    return offer


def offer_go(request, offer_id, offer_slug):

    try:
        if not request.user.is_authenticated:
            return redirect('/login/github?next=' + request.get_full_path())
        offer = get_offer_and_create_offer_action(request.user.profile, offer_id, 'go', False)
        return redirect(offer.url)
    except:
        raise Http404


def offer_decline(request, offer_id, offer_slug):

    try:
        offer = Offer.objects.current().get(pk=offer_id)
        if not request.user.is_authenticated:
            return redirect('/login/github?next=' + request.get_full_path())
        offer = get_offer_and_create_offer_action(request.user.profile, offer_id, 'decline', False)
        return redirect('/')
    except:
        raise Http404


def offer_view(request, offer_id, offer_slug):

    try:
        is_debugging_offers = request.GET.get('preview', 0) and request.user.is_staff
        offers = Offer.objects.all()
        if not is_debugging_offers:
            offers = offers.current()
        offer = offers.get(pk=offer_id)
        if not request.user.is_authenticated:
            return redirect('/login/github?next=' + request.get_full_path())
        if request.user.profile.offeractions.filter(what='go', offer=offer) and not is_debugging_offers:
            raise Exception('already visited this offer')
        if not is_debugging_offers:
            OfferAction.objects.create(profile=request.user.profile, offer=offer, what='click')
        # render page context
        context = {
            'title': offer.title,
            'card_desc': offer.desc,
            'nav': 'home',
            'offer': offer,
            'active': f'offer_view gitcoin-background {offer.style}',
        }
        return TemplateResponse(request, 'townsquare/offer.html', context)
    except:
        raise Http404


def offer_new(request):

    package = request.POST

    if package:
        try:
            offer = Offer.objects.create(
                title=package.get('title'),
                desc=package.get('description'),
                url=package.get('action_url'),
                from_name=package.get('from_name'),
                from_link=package.get('from_link'),
                persona=Token.objects.get(pk=package.get('persona')),
                valid_from=timezone.now(),
                valid_to=timezone.now(),
                style=package.get('background'),
                public=False,
                created_by=request.user.profile,
                )
            offer = new_action_request(offer)
            msg = "Action Submitted | Team Gitcoin will be in touch if it's a fit."
            messages.info(request, msg)
        except Exception as e:
            messages.error(request, e)

    context = {
        'title': "New Action",
        'card_desc': "Create an Action for Devs on Gitcoin - Its FREE!",
        'package': package,
        'backgrounds': [ele[0] for ele in Offer.STYLES],
        'nav': 'home',
    }
    return TemplateResponse(request, 'townsquare/new.html', context)


@ratelimit(key='ip', rate='10/m', method=ratelimit.UNSAFE, block=True)
def video_presence(request):
    """Sets user presence on mattermost."""
    if not request.user.is_authenticated:
        return Http404

    roomname = request.POST.get('roomname', '').replace('meet', '')
    participants = request.POST.get('participants', '')
    activity = Activity.objects.filter(pk=roomname).first()
    set_status = activity and int(participants) >= 0

    # if so, make it so
    if set_status:
        redis = RedisService().redis
        seconds = 100 if not settings.DEBUG else 9999999
        redis.setex(roomname, seconds, participants)
    return JsonResponse({'status': 'OK'})


@ratelimit(key='ip', rate='10/m', method=ratelimit.UNSAFE, block=True)
def extract_metadata_page(request):
    url = request.GET.get('url')

    if url:
        page = metadata_parser.MetadataParser(url=url, url_headers={
            'User-agent': 'Mozilla/5.0 (X11; Linux x86_64) AppleWebKit/537.36 (KHTML, like Gecko) Chrome/77.0.3865.90 Safari/537.36'
        })
        meta = page.parsed_result.metadata
        return JsonResponse({
            'og': meta['og'],
            'twitter': meta['twitter'],
            'meta': meta['meta'],
            'dc': meta['dc'],
            'title': page.get_metadatas('title')[0],
            'image': page.get_metadata_link('image'),
            'description': page.get_metadata('description'),
            'link': page.get_discrete_url()
        })

    return JsonResponse({
        'status': 'error',
        'message': 'no url was provided'
    }, status=404)<|MERGE_RESOLUTION|>--- conflicted
+++ resolved
@@ -16,11 +16,8 @@
 from dashboard.models import (
     Activity, HackathonEvent, Profile, TribeMember, get_my_earnings_counter_profiles, get_my_grants,
 )
-<<<<<<< HEAD
-
-=======
+
 from grants.models import Grant
->>>>>>> 7df6d5a2
 from kudos.models import Token
 
 from marketing.mails import comment_email, mention_email, new_action_request, tip_comment_awarded_email
@@ -561,7 +558,6 @@
         if request.POST['direction'] == 'unliked':
             activity.likes.filter(profile=request.user.profile).delete()
 
-<<<<<<< HEAD
     # award request
     elif request.POST.get('method') == 'award':
         comment = get_object_or_404(Comment, id=int(request.POST['comment']))
@@ -574,10 +570,7 @@
             comment.save()
             tip_comment_awarded_email(comment, [recipient_profile.email])
 
-    # like request
-=======
     # favorite request
->>>>>>> 7df6d5a2
     elif request.POST.get('method') == 'favorite':
         if request.POST['direction'] == 'favorite':
             already_likes = Favorite.objects.filter(activity=activity, user=request.user).exists()
