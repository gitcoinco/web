--- conflicted
+++ resolved
@@ -10,13 +10,12 @@
 
 from dashboard.models import Activity, HackathonEvent, get_my_earnings_counter_profiles, get_my_grants, Profile
 import metadata_parser
-<<<<<<< HEAD
-=======
+
 from app.redis_service import RedisService
 from dashboard.models import (
     Activity, HackathonEvent, Profile, TribeMember, get_my_earnings_counter_profiles, get_my_grants,
 )
->>>>>>> 570abd3a
+
 from kudos.models import Token
 
 from marketing.mails import comment_email, mention_email, new_action_request, tip_comment_awarded_email
@@ -242,7 +241,7 @@
     ]
 
     return matching_leaderboard, current_match_round
-  
+
 def get_subscription_info(request):
     # subscriber info
     is_subscribed = False
@@ -396,13 +395,9 @@
         'announcements': announcements,
         'is_subscribed': is_subscribed,
         'offers_by_category': offers_by_category,
-<<<<<<< HEAD
         'TOKENS': request.user.profile.token_approvals.all() if request.user.is_authenticated else [],
         'following_tribes': following_tribes,
-=======
-        'following_tribes': following_tribes,
         'suggested_tribes': suggested_tribes,
->>>>>>> 570abd3a
     }
 
     if 'tribe:' in tab:
@@ -452,38 +447,50 @@
 
     # no perms needed responses go here
     if request.GET.get('method') == 'comment':
-<<<<<<< HEAD
-        comments = activity.comments.order_by('created_on')
+        comments = activity.comments.prefetch_related('profile').order_by('created_on')
         # check for permissions
-        has_perms = request.user.is_authenticated
+        is_authenticated = request.user.is_authenticated
         if request.POST.get('method') == 'delete':
             has_perms = activity.profile == request.user.profile
-        if not has_perms:
-            raise Http404
-        else:
+        if is_authenticated:
             profile = request.user.profile
 
-        comments = [{
-            'name': comment.profile.data.get('name', None) or comment.profile.handle,
-            'activity': comment.activity_id,
-            'comment': comment.comment,
-            'created_on': comment.created_on,
-            'id': comment.id,
-            'modified_on': comment.modified_on,
-            'profile': comment.profile_id,
-            'handle': comment.profile_handle,
-            'profile_handle': comment.profile_handle,
-            'redeem_link': comment.redeem_link if has_perms and comment.tip and comment.tip.recipient_profile_id == profile.id else '',
-            'tip': bool(comment.tip),
-            'tip_count_eth': comment.tip_count_eth,
-            'tip_able': comment.tip_able,
-            'match_this_round': comment.profile.match_this_round,
-            'is_liked': request.user.is_authenticated and (request.user.profile.pk in comment.likes),
-            'like_count': len(comment.likes),
-            'likes': ", ".join(Profile.objects.filter(pk__in=comment.likes).values_list('handle', flat=True)) if len(comment.likes) else "no one. Want to be the first?",
-            'default_match_round': comment.profile.matchranking_this_round.default_match_estimate if comment.profile.matchranking_this_round else None,
-            'sorted_match_curve': comment.profile.matchranking_this_round.sorted_match_curve if comment.profile.matchranking_this_round else None
-        } for comment in comments]
+        response['comments'] = []
+        results = {i : 0 for i in range(0, 15)}
+        for comment in comments:
+            counter = 0; start_time = time.time()
+            comment_dict = comment.to_standard_dict(properties=['profile_handle'])
+            counter += 1; results[counter] += time.time() - start_time; start_time = time.time()
+            comment_dict['handle'] = comment.profile.handle
+            counter += 1; results[counter] += time.time() - start_time; start_time = time.time()
+            # perf - 0.3s on a 150 comment thread
+            comment_dict['last_chat_status'] = comment.profile.last_chat_status
+            counter += 1; results[counter] += time.time() - start_time; start_time = time.time()
+            comment_dict['last_chat_status_title'] = comment_dict['last_chat_status'].title()
+            counter += 1; results[counter] += time.time() - start_time; start_time = time.time()
+            comment_dict['tip_count_eth'] = comment.tip_count_eth
+            counter += 1; results[counter] += time.time() - start_time; start_time = time.time()
+            comment_dict['is_liked'] = request.user.is_authenticated and (request.user.profile.pk in comment.likes)
+            counter += 1; results[counter] += time.time() - start_time; start_time = time.time()
+            comment_dict['like_count'] = len(comment.likes)
+            counter += 1; results[counter] += time.time() - start_time; start_time = time.time()
+            comment_dict['likes'] = ", ".join(comment.likes_handles) if len(comment.likes) else "no one. Want to be the first?"
+            counter += 1; results[counter] += time.time() - start_time; start_time = time.time()
+            comment_dict['name'] = comment.profile.data.get('name', None) or comment.profile.handle
+            counter += 1; results[counter] += time.time() - start_time; start_time = time.time()
+            # perf - 0.2 on a 150 comment thread
+            comment_dict['default_match_round'] = comment.profile.matchranking_this_round.default_match_estimate if comment.profile.matchranking_this_round else None
+            counter += 1; results[counter] += time.time() - start_time; start_time = time.time()
+            comment_dict['match_this_round'] = comment.profile.match_this_round
+            counter += 1; results[counter] += time.time() - start_time; start_time = time.time()
+            comment_dict['sorted_match_curve'] = comment.profile.matchranking_this_round.sorted_match_curve if comment.profile.matchranking_this_round else None
+            counter += 1; results[counter] += time.time() - start_time; start_time = time.time()
+            if comment.is_edited:
+                comment_dict['is_edited'] = comment.is_edited
+
+            comment_dict['redeem_link'] = comment.redeem_link if is_authenticated and comment.tip and comment.tip.recipient_profile_id == profile.id else ''
+            comment_dict['tip'] = bool(comment.tip)
+            response['comments'].append(comment_dict)
 
         response['has_tip'] = False
         if activity.tip:
@@ -492,48 +499,10 @@
             response['tip_available'] = not activity.tip.recipient_profile
             response['can_redeem'] = activity.tip.status == 'PENDING' and user_can_redeem
         response['author'] = activity.profile.handle
-        response['comments'] = comments
-=======
-        comments = activity.comments.prefetch_related('profile').order_by('created_on')
-        response['comments'] = []
-        results = {i : 0 for i in range(0, 15)}
-        for comment in comments:
-            counter = 0; start_time = time.time()
-            comment_dict = comment.to_standard_dict(properties=['profile_handle'])
-            counter += 1; results[counter] += time.time() - start_time; start_time = time.time()
-            comment_dict['handle'] = comment.profile.handle
-            counter += 1; results[counter] += time.time() - start_time; start_time = time.time()
-            # perf - 0.3s on a 150 comment thread
-            comment_dict['last_chat_status'] = comment.profile.last_chat_status
-            counter += 1; results[counter] += time.time() - start_time; start_time = time.time()
-            comment_dict['last_chat_status_title'] = comment_dict['last_chat_status'].title()
-            counter += 1; results[counter] += time.time() - start_time; start_time = time.time()
-            comment_dict['tip_count_eth'] = comment.tip_count_eth
-            counter += 1; results[counter] += time.time() - start_time; start_time = time.time()
-            comment_dict['is_liked'] = request.user.is_authenticated and (request.user.profile.pk in comment.likes)
-            counter += 1; results[counter] += time.time() - start_time; start_time = time.time()
-            comment_dict['like_count'] = len(comment.likes)
-            counter += 1; results[counter] += time.time() - start_time; start_time = time.time()
-            comment_dict['likes'] = ", ".join(comment.likes_handles) if len(comment.likes) else "no one. Want to be the first?"
-            counter += 1; results[counter] += time.time() - start_time; start_time = time.time()
-            comment_dict['name'] = comment.profile.data.get('name', None) or comment.profile.handle
-            counter += 1; results[counter] += time.time() - start_time; start_time = time.time()
-            # perf - 0.2 on a 150 comment thread
-            comment_dict['default_match_round'] = comment.profile.matchranking_this_round.default_match_estimate if comment.profile.matchranking_this_round else None
-            counter += 1; results[counter] += time.time() - start_time; start_time = time.time()
-            comment_dict['match_this_round'] = comment.profile.match_this_round
-            counter += 1; results[counter] += time.time() - start_time; start_time = time.time()
-            comment_dict['sorted_match_curve'] = comment.profile.matchranking_this_round.sorted_match_curve if comment.profile.matchranking_this_round else None
-            counter += 1; results[counter] += time.time() - start_time; start_time = time.time()
-            if comment.is_edited:
-                comment_dict['is_edited'] = comment.is_edited
-            response['comments'].append(comment_dict)
+
         for key, val in results.items():
             if settings.DEBUG:
                 print(key, round(val, 2))
-        return JsonResponse(response)
->>>>>>> 570abd3a
-
         return JsonResponse(response)
 
     # deletion request
@@ -570,7 +539,6 @@
         if request.POST['direction'] == 'unliked':
             activity.likes.filter(profile=request.user.profile).delete()
 
-<<<<<<< HEAD
     # award request
     elif request.POST.get('method') == 'award':
         comment = get_object_or_404(Comment, id=int(request.POST['comment']))
@@ -582,7 +550,7 @@
             comment.tip = activity.tip
             comment.save()
             tip_comment_awarded_email(comment, [recipient_profile.email])
-=======
+
     # like request
     elif request.POST.get('method') == 'favorite':
         if request.POST['direction'] == 'favorite':
@@ -591,7 +559,6 @@
                 Favorite.objects.create(user=request.user, activity=activity)
         elif request.POST['direction'] == 'unfavorite':
             Favorite.objects.filter(user=request.user, activity=activity).delete()
->>>>>>> 570abd3a
 
     # flag request
     elif request.POST.get('method') == 'flag':
@@ -666,8 +633,6 @@
         }
         return JsonResponse(response)
 
-<<<<<<< HEAD
-=======
     if method == 'EDIT':
         content = request.POST.get('comment')
         title = request.POST.get('comment')
@@ -692,7 +657,6 @@
 
     return JsonResponse(response)
 
->>>>>>> 570abd3a
 
 def get_offer_and_create_offer_action(profile, offer_id, what, do_not_allow_more_than_one_offeraction=False):
     offer = Offer.objects.current().get(pk=offer_id)
