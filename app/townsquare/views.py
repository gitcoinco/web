--- conflicted
+++ resolved
@@ -53,15 +53,12 @@
 
 
 def index(request):
-<<<<<<< HEAD
     random_codes = random()
     s = pyshorteners.Shortener(code=random_codes)
     # TODO: temporary until town square is approved for non-staff use
     if not is_user_townsquare_enabled(request.user):
         from retail.views import index as regular_homepage
         return regular_homepage(request)
-=======
->>>>>>> 9b65537e
 
     return town_square(request)
 
