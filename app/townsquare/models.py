from django.conf import settings
from django.contrib.auth import get_user_model
from django.contrib.postgres.fields import ArrayField, JSONField
from django.db import models, transaction
from django.db.models.signals import post_delete, post_save, pre_save
from django.dispatch import receiver
from django.utils import timezone
from django.utils.text import slugify

import townsquare.clr as clr
from economy.models import SuperModel


class Like(SuperModel):
    """A like is an indication of a favored activity feed item"""

    profile = models.ForeignKey('dashboard.Profile',
        on_delete=models.CASCADE, related_name='likes', blank=True)
    activity = models.ForeignKey('dashboard.Activity',
        on_delete=models.CASCADE, related_name='likes', blank=True, db_index=True)

    def __str__(self):
        return f"Like of {self.activity.pk} by {self.profile.handle}"

    @property
    def url(self):
        return self.activity.url

    def get_absolute_url(self):
        return self.activity.url


class Flag(SuperModel):
    """A Flag is an indication of a flagged activity feed item"""

    profile = models.ForeignKey('dashboard.Profile',
        on_delete=models.CASCADE, related_name='flags', blank=True)
    activity = models.ForeignKey('dashboard.Activity',
        on_delete=models.CASCADE, related_name='flags', blank=True, db_index=True)

    def __str__(self):
        return f"Flag of {self.activity.pk} by {self.profile.handle}"

    @property
    def url(self):
        return self.activity.url

    def get_absolute_url(self):
        return self.activity.url


class Comment(SuperModel):
    """An comment on an activity feed item"""

    profile = models.ForeignKey('dashboard.Profile',
        on_delete=models.CASCADE, related_name='comments', blank=True)
    activity = models.ForeignKey('dashboard.Activity',
        on_delete=models.CASCADE, related_name='comments', blank=True, db_index=True)
    comment = models.TextField(default='', blank=True)
    likes = ArrayField(models.IntegerField(), default=list, blank=True) #pks of users who like this post
    likes_handles = ArrayField(models.CharField(max_length=200, blank=True), default=list, blank=True) #handles of users who like this post
    tip_count_eth = models.DecimalField(default=0, decimal_places=5, max_digits=50)

    def __str__(self):
        return f"Comment of {self.activity.pk} by {self.profile.handle}: {self.comment}"

    @property
    def profile_handle(self):
        return self.profile.handle

    @property
    def url(self):
        return self.activity.url

    @property
    def get_tip_count_eth(self):
        from dashboard.models import Tip
        network = 'rinkeby' if settings.DEBUG else 'mainnet'
        tips = Tip.objects.filter(comments_priv=f"comment:{self.pk}", network=network)
        return sum([tip.value_in_eth for tip in tips])

    def get_absolute_url(self):
        return self.url


<<<<<<< HEAD
@receiver(post_save, sender=Comment, dispatch_uid="post_save_comment")
def postsave_comment(sender, instance, created, **kwargs):
    from townsquare.tasks import send_comment_email, refresh_activities
    refresh_activities.delay([instance.activity.pk])
    if created:
        send_comment_email.delay(instance.pk)
=======
@receiver(pre_save, sender=Comment, dispatch_uid="pre_save_comment")
def presave_comment(sender, instance, **kwargs):
    from dashboard.models import Profile
    instance.likes_handles = list(Profile.objects.filter(pk__in=instance.likes).values_list('handle', flat=True))
    instance.tip_count_eth = instance.get_tip_count_eth
>>>>>>> f5b19ab0


@receiver(post_save, sender=Comment, dispatch_uid="post_save_comment")
def postsave_comment(sender, instance, created, **kwargs):
    from townsquare.tasks import send_comment_email
    if created:
        send_comment_email.delay(instance.pk)


class OfferQuerySet(models.QuerySet):
    """Handle the manager queryset for Offers."""

    def current(self):
        """Filter results down to current offers only."""
        timestamp = timezone.now()
        timestamp -= timezone.timedelta(microseconds=timestamp.microsecond)
        timestamp -= timezone.timedelta(seconds=int(timestamp.strftime('%S')))
        timestamp -= timezone.timedelta(minutes=int(timestamp.strftime('%M')))
        return self.filter(valid_from__lte=timestamp, valid_to__gt=timestamp, public=True)

num_backgrounds = 33


class Offer(SuperModel):
    """An offer"""
    OFFER_TYPES = [
        ('secret', 'secret'),
        ('random', 'random'),
        ('daily', 'daily'),
        ('weekly', 'weekly'),
        ('monthly', 'monthly'),
        ('other', 'other'),
        ('top', 'top'),
    ]
    STYLES = [
        ('red', 'red'),
        ('green', 'green'),
        ('blue', 'blue'),
    ] + [(f'back{i}', f'back{i}') for i in range(0, num_backgrounds + 1)]

    from_name = models.CharField(max_length=50, blank=True)
    from_link = models.URLField(blank=True)
    title = models.TextField(default='', blank=True)
    desc = models.TextField(default='', blank=True)
    url = models.URLField(db_index=True)
    valid_from = models.DateTimeField(db_index=True)
    valid_to = models.DateTimeField(db_index=True)
    key = models.CharField(max_length=50, db_index=True, choices=OFFER_TYPES)
    style = models.CharField(max_length=50, db_index=True, choices=STYLES, default='announce1')
    persona = models.ForeignKey('kudos.Token', blank=True, null=True, related_name='offers', on_delete=models.SET_NULL)
    created_by = models.ForeignKey('dashboard.Profile',
        on_delete=models.CASCADE, related_name='offers_created', blank=True, null=True)
    public = models.BooleanField(help_text='Is this available publicly yet?', default=True)
    view_count = models.IntegerField(default=0, db_index=True)
    amount = models.CharField(max_length=50, blank=True)

    # Offer QuerySet Manager
    objects = OfferQuerySet.as_manager()

    def __str__(self):
        return f"{self.key} / {self.title}"

    @property
    def view_url(self):
        slug = slugify(self.title)
        return f'/action/{self.pk}/{slug}'

    def get_absolute_url(self):
        return self.view_url + '?preview=1'

    @property
    def go_url(self):
        return self.view_url + '/go'

    @property
    def decline_url(self):
        return self.view_url + '/decline'


class OfferAction(SuperModel):
    """An offer action, where a click or a completion"""

    profile = models.ForeignKey('dashboard.Profile',
        on_delete=models.CASCADE, related_name='offeractions', blank=True)
    offer = models.ForeignKey('townsquare.Offer',
        on_delete=models.CASCADE, related_name='actions', blank=True)
    what = models.CharField(max_length=50, db_index=True) # click, completion, etc

    def __str__(self):
        return f"{self.profile.handle} => {self.what} => {self.offer.title}"


class AnnounceQuerySet(models.QuerySet):
    """Handle the manager queryset for Announcements."""

    def current(self):
        """Filter results down to current offers only."""
        return self.filter(valid_from__lte=timezone.now(), valid_to__gt=timezone.now())


class Announcement(SuperModel):
    """An Announcement to the users to be displayed on town square."""

    _TYPES = [
        ('townsquare', 'townsquare'),
        ('header', 'header'),
        ('footer', 'footer'),
    ]
    key = models.CharField(max_length=50, db_index=True, choices=_TYPES)
    title = models.TextField(default='', blank=True)
    desc = models.TextField(default='', blank=True)
    valid_from = models.DateTimeField(db_index=True)
    valid_to = models.DateTimeField(db_index=True)
    rank = models.IntegerField(default=0)

    STYLES = [
        ('primary', 'primary'),
        ('secondary', 'secondary'),
        ('success', 'success'),
        ('danger', 'danger'),
        ('warning', 'warning'),
        ('info', 'info'),
        ('light', 'light'),
        ('dark', 'dark'),
        ('white', 'white'),
    ]

    style = models.CharField(max_length=50, db_index=True, choices=STYLES, default='announce1', help_text='https://getbootstrap.com/docs/4.0/utilities/colors/')

    # Bounty QuerySet Manager
    objects = AnnounceQuerySet.as_manager()
    def __str__(self):
        return f"{self.created_on} => {self.title}"


class MatchRoundQuerySet(models.QuerySet):
    """Handle the manager queryset for MatchRanking."""

    def current(self):
        """Filter results down to current offers only."""
        return self.filter(valid_from__lte=timezone.now(), valid_to__gt=timezone.now())


class MatchRound(SuperModel):

    valid_from = models.DateTimeField(db_index=True)
    valid_to = models.DateTimeField(db_index=True)
    number = models.IntegerField(default=1)
    amount = models.DecimalField(default=0, decimal_places=2, max_digits=50)

    # Offer QuerySet Manager
    objects = MatchRoundQuerySet.as_manager()

    def __str__(self):
        return f"Round {self.number} from {self.valid_from} to {self.valid_to}"

    @property
    def url(self):
        return self.activity.url

    def get_absolute_url(self):
        return self.activity.url

    def process(self):
        from dashboard.models import Profile
        mr = self
        print("_")
        with transaction.atomic():
            mr.ranking.all().delete()
            data = get_eligible_input_data(mr)
            total_pot = mr.amount
            print(mr, f"{len(data)} earnings to process")
            results = []
            try:
                results = clr.run_calc(data, total_pot)
            except ZeroDivisionError:
                print('ZeroDivisionError; probably theres just not enough contribtuions in round')
            for result in results:
                try:
                    profile = Profile.objects.get(pk=result['id'])
                    match_curve = clr.run_live_calc(data, result['id'], 999999, total_pot)
                    contributors = len(set([ele[1] for ele in data if int(ele[0]) == profile.pk]))
                    contributions_for_this_user = [ele for ele in data if int(ele[0]) == profile.pk]
                    contributions = len(contributions_for_this_user)
                    contributions_total = sum([ele[2] for ele in contributions_for_this_user])
                    MatchRanking.objects.create(
                        profile=profile,
                        round=mr,
                        contributors=contributors,
                        contributions=contributions,
                        contributions_total=contributions_total,
                        match_total=result['clr_amount'],
                        match_curve=match_curve,
                        )
                except Exception as e:
                    if settings.DEBUG:
                        raise e

            # update number rankings
            number = 1
            for mri in mr.ranking.order_by('-match_total'):
                mri.number = number
                mri.save()
                number += 1


class MatchRanking(SuperModel):

    profile = models.ForeignKey('dashboard.Profile',
        on_delete=models.CASCADE, related_name='match_rankings', blank=True)
    round = models.ForeignKey('townsquare.MatchRound',
        on_delete=models.CASCADE, related_name='ranking', blank=True, db_index=True)
    number = models.IntegerField(default=1)
    contributors = models.IntegerField(default=1)
    contributions = models.IntegerField(default=1)
    contributions_total = models.DecimalField(default=0, decimal_places=2, max_digits=50)
    match_total = models.DecimalField(default=0, decimal_places=2, max_digits=50)
    final = models.BooleanField(help_text='Is this match ranking final?', default=False)
    paid = models.BooleanField(help_text='Is this match ranking paikd?', default=False)
    payout_txid = models.CharField(max_length=255, default='', blank=True)
    payout_tx_status = models.CharField(max_length=255, default='', blank=True)
    payout_tx_issued = models.DateTimeField(db_index=True, null=True)
    match_curve = JSONField(default=dict, blank=True)

    def __str__(self):
        return f"Round {self.round.number}: Ranked {self.number}, {self.profile.handle} got {self.contributions} contributions worth ${self.contributions_total} for ${self.match_total} Matching"

    @property
    def default_match_estimate(self):
        # TODO: 0.3 is the defaul contribution amount, so we're pulling the match estimate
        return self.match_curve["0.3"] - float(self.match_total)

    @property
    def sorted_match_curve(self):
        # returns a dict of the amounts that new matching affect things
        import collections
        items = self.match_curve.items()
        items = [[float(ele[0]), ele[1] - float(self.match_total)] for ele in items]
        od = collections.OrderedDict(sorted(items))
        return od


def get_eligible_input_data(mr):
    from dashboard.models import Tip
    from django.db.models import Q, F
    from dashboard.models import Earning, Profile
    from django.contrib.contenttypes.models import ContentType
    network = 'mainnet'
    earnings = Earning.objects.filter(created_on__gt=mr.valid_from, created_on__lt=mr.valid_to)
    # filter out earnings that have invalid info (due to profile deletion), or dont have a USD value, or are not on the correct network
    earnings = earnings.filter(to_profile__isnull=False, from_profile__isnull=False, value_usd__isnull=False, network=network)
    # filter out staff earnings
    earnings = earnings.exclude(to_profile__user__is_staff=True)
    # filter out self earnings
    earnings = earnings.exclude(to_profile__pk=F('from_profile__pk'))
    # blacklisted users
    earnings = earnings.exclude(to_profile__pk=68768)
    # microtips only
    earnings = earnings.filter(source_type=ContentType.objects.get(app_label='dashboard', model='tip'))
    tips = list(Tip.objects.send_happy_path().filter(Q(comments_priv__contains='activity:') | Q(comments_priv__contains='comment:') | Q(tokenName='ETH', amount__lte=0.05)).values_list('pk', flat=True))
    earnings = earnings.filter(source_id__in=tips)

    # output
    earnings = earnings.values_list('to_profile__pk', 'from_profile__pk', 'value_usd')
    return [[ele[0], ele[1], float(ele[2])] for ele in earnings]

class SuggestedAction(SuperModel):

    title = models.CharField(max_length=50, blank=True)
    desc = models.TextField(default='', blank=True)
    suggested_donation = models.CharField(max_length=50, blank=True)
    matchpotential = models.CharField(max_length=50, blank=True)
    active = models.BooleanField(help_text='Is this suggestion active?', default=True)
    rank = models.IntegerField(default=0, db_index=True)

    def __str__(self):
        return f"{self.title} / {self.suggested_donation}"


class Favorite(SuperModel):
    """Model for each favorite."""
    user = models.ForeignKey(get_user_model(), on_delete=models.CASCADE, related_name='favorites')
    activity = models.ForeignKey('dashboard.Activity', on_delete=models.CASCADE)
    created = models.DateTimeField(auto_now=True)

    def __str__(self):
        return f"Favorite {self.activity.activity_type}:{self.activity_id} by {self.user}"<|MERGE_RESOLUTION|>--- conflicted
+++ resolved
@@ -83,20 +83,11 @@
         return self.url
 
 
-<<<<<<< HEAD
-@receiver(post_save, sender=Comment, dispatch_uid="post_save_comment")
-def postsave_comment(sender, instance, created, **kwargs):
-    from townsquare.tasks import send_comment_email, refresh_activities
-    refresh_activities.delay([instance.activity.pk])
-    if created:
-        send_comment_email.delay(instance.pk)
-=======
 @receiver(pre_save, sender=Comment, dispatch_uid="pre_save_comment")
 def presave_comment(sender, instance, **kwargs):
     from dashboard.models import Profile
     instance.likes_handles = list(Profile.objects.filter(pk__in=instance.likes).values_list('handle', flat=True))
     instance.tip_count_eth = instance.get_tip_count_eth
->>>>>>> f5b19ab0
 
 
 @receiver(post_save, sender=Comment, dispatch_uid="post_save_comment")
