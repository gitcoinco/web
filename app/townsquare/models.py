--- conflicted
+++ resolved
@@ -56,7 +56,6 @@
     activity = models.ForeignKey('dashboard.Activity',
         on_delete=models.CASCADE, related_name='comments', blank=True, db_index=True)
     comment = models.TextField(default='', blank=True)
-<<<<<<< HEAD
     tip = models.ForeignKey(
         'dashboard.Tip',
         related_name='awards',
@@ -64,9 +63,7 @@
         blank=True,
         null=True
     )
-=======
     likes = ArrayField(models.IntegerField(), default=list, blank=True) #pks of users who like this post
->>>>>>> 808ae910
 
     def __str__(self):
         return f"Comment of {self.activity.pk} by {self.profile.handle}: {self.comment}"
@@ -76,7 +73,6 @@
         return self.profile.handle
 
     @property
-<<<<<<< HEAD
     def redeem_link(self):
         if self.tip:
             return self.tip.receive_url
@@ -87,8 +83,6 @@
         return self.activity.metadata.get("tip_able", False)
 
     @property
-=======
->>>>>>> 808ae910
     def url(self):
         return self.activity.url
 
