{% comment %}
Copyright (C) 2020 Gitcoin Core

This program is free software: you can redistribute it and/or modify
it under the terms of the GNU Affero General Public License as published
by the Free Software Foundation, either version 3 of the License, or
(at your option) any later version.

This program is distributed in the hope that it will be useful,
but WITHOUT ANY WARRANTY; without even the implied warranty of
MERCHANTABILITY or FITNESS FOR A PARTICULAR PURPOSE. See the
GNU Affero General Public License for more details.

You should have received a copy of the GNU Affero General Public License
along with this program. If not, see <http://www.gnu.org/licenses/>.
{% endcomment %}
{% load humanize static i18n %}
<!DOCTYPE html>
<html lang="en">
  <head>
    {% include 'shared/head.html' %}
    {% if use_pic_card %}
      {% include 'shared/cards_pic.html' %}
    {% else %}
      {% include 'shared/cards.html' %}
    {% endif %}
    <link rel="stylesheet" href='{% static "v2/css/town_square.css" %}'>
    <link rel="stylesheet" href='{% static "v2/css/activity_stream.css" %}'>
    <link rel="stylesheet" href='{% static "v2/css/tag.css" %}'>
    <link rel="stylesheet" href='{% static "v2/css/theme_switcher.css" %}'>
    <style>
      img.hackathon-card-logo{
        max-height: 5rem;
        max-width: 5rem;
        border-radius: .3rem;
        background: var(--bg-shade-0);
      }

      .hackathon-card-logo a {
        color: #000000;
      }

      .townsquare_block-header.box-collapse {
        background: #fff;
        padding: 10px;
        border-bottom: 1px solid #ddd;
        text-transform: none;
        border-radius: 5px 5px 0 0;
      }

      .box-hackathons {
        background: #ffff;
        border-radius: 0 0 5px 5px;
      }

      .box-hackathons .card {
        border: none;
      }

      .box-hackathons .card-header {
        border-bottom: none;
        background-color: transparent;
      }

      .box-hackathons-townsquare .hackathon-actions {
        font-weight: 700;
        margin: 0;
      }

      .box-hackathons-townsquare .card-body {
        padding: 11px 0;
      }

      .box-hackathons-townsquare .card-body .font-smaller-2 {
        color: #666666;
      }

      .box-hackathons-townsquare .card-body .font-weight-semibold {
        margin: 0;
      }
    </style>
    <script src='{% static "v2/js/theme_switcher.js" %}'></script>
  </head>

  <body class="{{ active }} bg-lightblue g-font-muli" >
    {% include 'shared/top_nav.html' with class='d-md-flex' %}
    <div class="header sticky-top">
      {% include 'home/nav.html' %}
    </div>
    <div class="townsquare_main container-fluid">
      {% if is_staff and admin_link %}
      <div class="alpha-warning font-caption mb-0">
        <span class="font-weight-bold">Staff only</span>
        <a style="color:white;" href="{{admin_link}}">{% trans "Activity Feed Admin" %}</a>
      </div>
      {% endif %}

      <div id=top_bar>
        {% if SHOW_DRESSING %}

        {% include 'townsquare/shared/offers_top.html' %}
        {% include 'townsquare/shared/announcements.html' %}

        {% endif %}
      </div>

      <div class="">
        <div class="my-1 px-sm-3">
          <div class="row">
            <div class="col-12 mb-2">
              <ul id="mobile_nav_toggle" class="nav nav-tabs mt-3 font-smaller-2 font-weight-semibold" id="myTab" role="tablist">
                  <li class="nav-item">
                    <a data-toggle="tooltip" class="nav-link nav-line active "
                      href="#" data-slug="feed" title=""
                    >
                      Feed
                    </a>
                  </li>
                  <li class="nav-item">
                    <a data-toggle="tooltip" class="nav-link nav-line"
                      href="#" data-slug="actions" title=""
                    >
                      Goodies
                    </a>
                  </li>
              </ul>
            </div>
          </div>
          <div class="row {% if user.is_authenticated %} mt-4 {% else %} mt-2 {% endif %}townsquare_header">
          {% if not user.is_authenticated %}
          <div class="col-12">
            <div class="get-started mb-4">
              <div class="d-flex flex-column align-items-center flex-fill ml-3 text-center">
                <p class="p-0 font-weight-semibold">Gitcoin is a community of {{ audience|intcomma }} amazing open source developers working remotely to build in Web3.</p>
                <div class="font-caption text-left">
                  <button class="btn action bg-dark-blue font-smaller-2 btn-sm mt-2" data-toggle="modal" data-target="#modal-get-started">Get Started</button>
                </div>
              </div>
            </div>
          </div>
          {% endif %}
            <div class="col-12 col-lg-3 d-lg-block">
              <div id=left_sidebar>
                <div class="promo mb-4 align-items-center hidden">
                    <span class="close-promo"><i class="fas fa-times"></i></span>
                    <img class="logo" width="65" src="{% static "v2/images/tribes/logo-townsquare.svg" %}">
                    <div class="d-flex flex-column flex-fill ml-3">
                      <p class="p-0 font-smaller-1">Work with the coolest projects and the best developers in Web3</p>
                      <div class="font-caption font-smaller-5 text-left">
                        <a href="{% url 'tribes_directory' %}" class="btn pl-5 pr-5 pt-2 pb-2 promo-action font-smaller-4 btn-sm mt-2">Find a Tribe</a>
                      </div>
                    </div>
                </div>
                {% if SHOW_DRESSING %}
                  <div class="townsquare_left-sidebar feed_container">
                    <div class="townsquare_block-header" data-target="search-area" >
                      Search
                    </div>
                    <div class="search font-caption mb-2 text-left" id="search-area">
                      <div class="search-area">
                        <input type="search" class="form__input w-100" id="keyword" name="keyword" placeholder="Search 🔎" value="{{search}}" style="width: 100px;">
                      </div>
                      <div class="mt-2">

                        <div class="checkbox_container">
                          <input name="trending" id="trending" type="checkbox" value="0" {% if trending_only %}checked=checked{%endif%} />
                          <label for=trending>{% trans "Trending Only" %}</label>
                        </div>
                      </div>
                    </div>
                  {% include 'townsquare/shared/feednav.html' %}
                  </div>
                {% endif %}
              </div>
            </div>
            <div class="feed_container col-12 col-md-8 col-lg-6 px-0 px-sm-3">
            {% csrf_token %}
            {% include 'townsquare/shared/shareactivity.html' %}
              <div id="activities" class="activity_stream {% if not is_search %}mt-4{% endif %}">
                <span id=activity_subheader>
                  <span>
                    {{card_desc}}
                  </span>
                </span>
                {% include 'shared/activity_container.html' with supress_infinite_more_link_hidden=1 pinned=pinned %}
              </div>
            </div>
            <div class="actions_container col-12 col-md-4 col-lg-3">
            <div id=right_sidebar>
                {% if SHOW_DRESSING %}

                  {% include 'townsquare/shared/tribe.html' %}

                  {% if hackathon_tabs|length %}
                    {% include 'townsquare/shared/hackathons.html' %}
                  {% endif %}

                  {% include 'townsquare/shared/reflink.html' %}

                  <hr>

                  <div class="townsquare_block-header text-left my-4 mt-sm-0 mb-sm-2 accordion active" data-target="actions">

                      Actions
                      <i data-toggle="tooltip" data-html="true" class="fas fa-info-circle mr-3" title="
                        <p class='text-left'>
                          <strong>Gitcoin Actions</strong> are a way to introduce entropy into your learning routine.
                          Gitcoin will select the best educational, networking, or (sometimes)monetary or reputational opportunities and put them in front of you on a daily, weekly, monthly, and (sometimes) secret basis!
                        </p>
                        <p class='text-left'>
                          Come to Gitcion daily to discover today's daily action!
                        </p>
                      "></i>


                  </div>
                  <div id="actions" class="panel-active">
                    <div class="offer_coming font-caption">
                      <div class="checkbox_container font-smaller-5">
                        <input name="receive_daily_offers_in_inbox" id="receive_daily_offers_in_inbox" type="checkbox" value="1" {% if is_subscribed %} checked="checked" {% endif %} />
                        <span class="checkbox"></span>
                        <div class="filter-label ml-1">
                          <label for=receive_daily_offers_in_inbox>{% trans "Email when available" %}</label>
                        </div>
                      </div>
                    </div>

                    {% include 'townsquare/shared/offers.html' %}

                    <a href="/action/new" class="font-smaller-2 mb-2">
                      <i class="fa fa-plus-circle" aria-hidden="true"></i>
                      Create Action
                    </a>
                  </div>

                  <hr>

                  {% include 'townsquare/shared/matchround.html' %}
                {% endif %}
              </div>
            </div>
          </div>
        </div>
      </div>
    </div>

    <div class="modal"  id="modal-get-started" tabindex="-1" role="dialog" aria-labelledby="exampleModalCenterTitle" aria-hidden="true">
      <div id="get-started">
      <div class="topbar">
       <button type="button" class="close" data-dismiss="modal" aria-label="Close">
          <span aria-hidden="true">&times;</span>
        </button>
      </div>
      <h1 class="font-title text-white mt-5">We’re excited you’re here! Let’s get started!</h1>
      <p class="description mt-2 mb-4">Gitcoin is a community where developers can collaborate on new ideas, build forward thinking projects, and grow long term relationships with like minded people.</p>
        <div class="mt-3" role="document">
            <a href="{% url 'get_hackathons' %}">
                <p>Explore Gitcoin Hackathons</p>
                <img src="{% static 'v2/images/top-bar/hackathons-neg.svg' %}" alt="">
            </a>
            <a href="{% url 'explorer' %}">
                <p>Explore bounties</p>
                <img src="{% static 'v2/images/top-bar/bounties-neg.svg' %}" alt="">
            </a>

            <a href="{% url 'grants_catchall_:grants' %}">
                <p>Support public goods</p>
                <img src="{% static 'v2/images/top-bar/grants-neg.svg' %}" alt="">
            </a>
            <a href="{% url 'quests_index' %}">
                <p>Learn about Web3</p>
                <img src="{% static 'v2/images/top-bar/quests-neg.svg' %}" alt="">
            </a>
        </div>
        <div class="text-center text-white col-12">
            <p class="mx-0 ">Just checkin it out</p>
        </div>
    </div>
    </div>
    {% include 'shared/analytics.html' %}
    {% include 'shared/footer_scripts.html' with slim=1 %}
    {% include 'shared/activity_scripts.html' %}
    <!-- Send direct tip on comments -->
<<<<<<< HEAD
    <script src="{% static "v2/js/lib/ipfs-api.js" %}"></script>
    <script src="{% static "v2/js/ipfs.js" %}"></script>
    <script src="{% static "v2/js/ethereumjs-accounts.js" %}"></script>
    <script src="{% static "v2/js/abi.js" %}"></script>

    <script src="{% static "v2/js/status.js" %}"></script>
    <script src="{% static "v2/js/pages/townsquare.js" %}"></script>
    <script src="{% static "v2/js/pages/join_tribe.js" %}"></script>

    <script src="{% static "v2/js/user_card.js" %}"></script>
    <script src="{% static "v2/js/ptokens/ptokens.js" %}"></script>
=======
    <script src='{% static "v2/js/lib/ipfs-api.js" %}'></script>
    <script src='{% static "v2/js/ipfs.js" %}'></script>
    <script src='{% static "v2/js/ethereumjs-accounts.js" %}'></script>
    <script src='{% static "v2/js/abi.js" %}'></script>
    <script src='{% static "v2/js/status.js" %}'></script>
    <script src='{% static "v2/js/pages/townsquare.js" %}'></script>
    <script src='{% static "v2/js/pages/join_tribe.js" %}'></script>
>>>>>>> 808b6d35
  </body>
</html><|MERGE_RESOLUTION|>--- conflicted
+++ resolved
@@ -281,7 +281,6 @@
     {% include 'shared/footer_scripts.html' with slim=1 %}
     {% include 'shared/activity_scripts.html' %}
     <!-- Send direct tip on comments -->
-<<<<<<< HEAD
     <script src="{% static "v2/js/lib/ipfs-api.js" %}"></script>
     <script src="{% static "v2/js/ipfs.js" %}"></script>
     <script src="{% static "v2/js/ethereumjs-accounts.js" %}"></script>
@@ -293,14 +292,5 @@
 
     <script src="{% static "v2/js/user_card.js" %}"></script>
     <script src="{% static "v2/js/ptokens/ptokens.js" %}"></script>
-=======
-    <script src='{% static "v2/js/lib/ipfs-api.js" %}'></script>
-    <script src='{% static "v2/js/ipfs.js" %}'></script>
-    <script src='{% static "v2/js/ethereumjs-accounts.js" %}'></script>
-    <script src='{% static "v2/js/abi.js" %}'></script>
-    <script src='{% static "v2/js/status.js" %}'></script>
-    <script src='{% static "v2/js/pages/townsquare.js" %}'></script>
-    <script src='{% static "v2/js/pages/join_tribe.js" %}'></script>
->>>>>>> 808b6d35
   </body>
 </html>