--- conflicted
+++ resolved
@@ -109,72 +109,6 @@
             <div class="feed_container col-12 col-md-8 col-lg-6 px-0 px-sm-3">
             {% csrf_token %}
             {% include 'townsquare/shared/shareactivity.html' %}
-
-<<<<<<< HEAD
-                  <div class="btn-group-toggle text-center text-md-left" style="margin-top: 8px; margin-bottom: 8px">
-                    <div class="btn-group" data-toggle="actions">
-                      <button class="btn btn-radio font-smaller-4 ml-2 " id="btn_attach">
-                          <i class="fab fa-ethereum mr-2"></i> attach tokens
-                      </button>
-                      <button class="btn btn-radio font-smaller-4 dropdown-toggle ml-2" data-toggle="dropdown" id="btn_gif" aria-haspopup="true" aria-expanded="false">
-                          <i class="fas fa-gift mr-2"></i> GIF
-                      </button>
-                      <div class="dropdown-menu">
-                        <form class="px-4 py-3">
-                          <div class="form-group">
-                            <label for="search-gif">Search GIF</label>
-                            <input type="text" class="form-control" id="search-gif" placeholder="Search">
-                          </div>
-                        </form>
-                        <div id="list-gif" class="gif-grid"></div>
-                      </div>
-                    </div>
-                  </div>
-                <div id="attach-dropdown" class="attach text-left mt-4" style="display: none">
-                    <div class="row">
-                        <div class="col-md-8">
-                            <div class="form-group">
-                              <label class="sup featured-text">Amount</label>
-                              <input id="attachAmount" type="number" class="form-control">
-
-                            </div>
-                        </div>
-                        <div class="col-md-4">
-                          <div class="form-group">
-                            <label class="sup featured-text">Token</label>
-                            <select class="form-control" id="attachToken">
-                              <option value="0x0">ETH</option>
-                            {% for token in TOKENS %}
-                              <option value="{{ token.token_addres }}">{{ token.token_name }}</option>
-                            {% endfor %}
-                            </select>
-                          </div>
-                        </div>
-                    </div>
-                  </div>
-                  <div id="thumbnail" class="mt-1 mb-2" style="display: none; top: initial; left: initial; background-color: #FAFAFA">
-                    <div class="row" style="display: flex; justify-content: center; align-items: center; ">
-                      <div class="col ml-1 col-sm-3 col-md-2 text-center">
-                        <img id="thumbnail-img" style="width: 130%;" src="{% static 'v2/images/team/gitcoinbot.png' %}">
-                      </div>
-                      <div class="col ml-2 text-left px-md-4">
-                        <p id="thumbnail-title" class="mt-2 mb-1" style="font-size: 1.2em; font-weight: bold"></p>
-                        <p id="thumbnail-desc" class="small"></p>
-                        <p id="thumbnail-provider" class="small" style="color: #0056b3"></p>
-                      </div>
-                    </div>
-                  </div>
-
-                  <div id="preview" class="mt-1 mb-2" style="display: none; top: initial; left: initial;">
-                    <div class="row ml-2" style=" ">
-                        <img id="preview-img" style="max-width: 80%; max-height: 350px;" src="">
-                    </div>
-                  </div>
-                </div>
-              </div>
-            {% endif %}
-=======
->>>>>>> 44d6ce7d
               <div id="activities" class="activity_stream {% if not is_search %}mt-4{% endif %}">
                 <span id=activity_subheader>
                   <img class="loading" src="/static/v2/images/loading_v2.gif" style="max-width: 200px; margin: 0px auto; display: block;">
