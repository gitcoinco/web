--- conflicted
+++ resolved
@@ -39,7 +39,8 @@
                           <div id="list-gif" class="gif-grid"></div>
                         </div>
                       </div>
-                      <button id="poll-button" class="btn btn-sm p-1" data-toggle="tooltip" title="Add a poll to post." style="bottom: 2em; right: 0em;"><i class="fas fa-fw fa-chart-bar"></i></i></button>
+                      <button id="poll-button" class="btn btn-sm p-1" data-toggle="tooltip" title="Add a poll to post." style="bottom: 2em; right: 0em;"><i class="fas fa-fw fa-chart-bar"></i></button>
+                      <button id="btn_attach" class="btn btn-sm p-1" data-toggle="tooltip" title="Attach tip" style="bottom: 2em; right: 0em;"><i class="fab fa-ethereum"></i></button>
                     </div>
                   </div>
                   <input type="hidden" name="what" value="{{what}}:{{whatid}}">
@@ -57,52 +58,27 @@
                     </div>
                     <button class="btn btn-gc-blue font-smaller-7 font-weight-bold h-100" id="btn_post" disabled="true">POST</button>
                   </div>
-<<<<<<< HEAD
-
-                  <div class="btn-group-toggle text-center text-md-left" style="margin-top: 8px; margin-bottom: 8px">
-                    <div class="btn-group" data-toggle="actions">
-                      <button class="btn btn-radio font-smaller-4 ml-2 " id="btn_attach">
-                          <i class="fab fa-ethereum mr-2"></i> attach tokens
-                      </button>
-                      <button class="btn btn-radio font-smaller-4 dropdown-toggle ml-2" data-toggle="dropdown" id="btn_gif" aria-haspopup="true" aria-expanded="false">
-                          <i class="fas fa-gift mr-2"></i> GIF
-                      </button>
-                      <div class="dropdown-menu">
-                        <form class="px-4 py-3">
-                          <div class="form-group mb-0">
-                            <label for="search-gif" class="sr-only">Search GIF</label>
-                            <input type="text" class="form-control" id="search-gif" placeholder="Search GIF">
-                            <img src="{% static 'v2/images/Poweredby_640px-White_HorizText.png' %}" alt="Powered By GIPHY" height="10" class="mw-100">
+                  <div id="attach-dropdown" class="attach text-left ml-2 mr-2 mt-3" style="display: none">
+                    <div class="row">
+                      <div class="col-md-8">
+                          <div class="form-group">
+                            <label class="sup featured-text">Amount</label>
+                            <input id="attachAmount" type="number" class="form-control">
                           </div>
-                        </form>
-                        <div id="list-gif" class="gif-grid"></div>
+                      </div>
+                      <div class="col-md-4">
+                        <div class="form-group">
+                          <label class="sup featured-text">Token</label>
+                          <select class="form-control" id="attachToken">
+                            <option value="0x0">ETH</option>
+                          {% for token in TOKENS %}
+                            <option value="{{ token.token_addres }}">{{ token.token_name }}</option>
+                          {% endfor %}
+                          </select>
+                        </div>
                       </div>
                     </div>
                   </div>
-                <div id="attach-dropdown" class="attach text-left ml-2 mr-2 mt-3" style="display: none">
-                    <div class="row">
-                        <div class="col-md-8">
-                            <div class="form-group">
-                              <label class="sup featured-text">Amount</label>
-                              <input id="attachAmount" type="number" class="form-control">
-
-                            </div>
-                        </div>
-                        <div class="col-md-4">
-                          <div class="form-group">
-                            <label class="sup featured-text">Token</label>
-                            <select class="form-control" id="attachToken">
-                              <option value="0x0">ETH</option>
-                            {% for token in TOKENS %}
-                              <option value="{{ token.token_addres }}">{{ token.token_name }}</option>
-                            {% endfor %}
-                            </select>
-                          </div>
-                        </div>
-                    </div>
-                  </div>
-=======
->>>>>>> 570abd3a
                   <div id="thumbnail" class="mt-1 mb-2" style="display: none; top: initial; left: initial; background-color: #FAFAFA">
                     <div class="row" style="display: flex; justify-content: center; align-items: center; ">
                       <div class="col ml-1 col-sm-3 col-md-2 text-center">
