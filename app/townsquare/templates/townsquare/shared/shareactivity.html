--- conflicted
+++ resolved
@@ -61,7 +61,6 @@
                     </div>
                     <button class="btn btn-gc-blue font-smaller-7 font-weight-bold h-100" id="btn_post" disabled="true">POST</button>
                   </div>
-<<<<<<< HEAD
                   <div id="attach-dropdown" class="attach text-left ml-2 mr-2 mt-3" style="display: none">
                     <div class="row">
                       <div class="col-md-8">
@@ -83,10 +82,7 @@
                       </div>
                     </div>
                   </div>
-                  <div id="thumbnail" class="mt-1 mb-2" style="display: none; top: initial; left: initial; background-color: #FAFAFA">
-=======
                   <div id="thumbnail" class="mt-1 mb-2" style="display: none; top: initial; left: initial;">
->>>>>>> 00bd5411
                     <div class="row" style="display: flex; justify-content: center; align-items: center; ">
                       <div class="col ml-1 col-sm-3 col-md-2 text-center">
                         <img id="thumbnail-img" style="width: 130%;" src="{% static 'v2/images/team/gitcoinbot.png' %}">
