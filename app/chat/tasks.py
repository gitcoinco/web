--- conflicted
+++ resolved
@@ -3,13 +3,8 @@
 from app.redis_service import RedisService
 from celery import app, group
 from celery.utils.log import get_task_logger
-<<<<<<< HEAD
 from dashboard.models import Bounty, Profile
 from django.conf import settings
-
-=======
-from dashboard.models import Profile
->>>>>>> e4f3a690
 from mattermostdriver import Driver
 from mattermostdriver.exceptions import (
     ResourceNotFound
