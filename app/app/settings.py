# -*- coding: utf-8 -*-
"""Define the Gitcoin project settings.

Copyright (C) 2018 Gitcoin Core

This program is free software: you can redistribute it and/or modify
it under the terms of the GNU Affero General Public License as published
by the Free Software Foundation, either version 3 of the License, or
(at your option) any later version.

This program is distributed in the hope that it will be useful,
but WITHOUT ANY WARRANTY; without even the implied warranty of
MERCHANTABILITY or FITNESS FOR A PARTICULAR PURPOSE. See the
GNU Affero General Public License for more details.

You should have received a copy of the GNU Affero General Public License
along with this program. If not, see <http://www.gnu.org/licenses/>.

"""
import socket
from datetime import timedelta

from django.http import Http404

import environ
<<<<<<< HEAD
import rollbar
=======
from django.utils.translation import gettext_lazy as _

>>>>>>> d01574a5

root = environ.Path(__file__) - 2  # Set the base directory to two levels.
env = environ.Env(DEBUG=(bool, False), )  # set default values and casting
env.read_env(str(root.path('app/.env')))  # reading .env file

DEBUG = env.bool('DEBUG', default=True)
ENV = env('ENV', default='local')
DEBUG_ENVS = env.list('DEBUG_ENVS', default=['local', 'stage', 'test'])
IS_DEBUG_ENV = ENV in DEBUG_ENVS
HOSTNAME = env('HOSTNAME', default=socket.gethostname())
BASE_URL = env('BASE_URL', default='http://localhost:8000/')
SECRET_KEY = env('SECRET_KEY', default='YOUR-SupEr-SecRet-KeY')
ADMINS = (env.tuple('ADMINS', default=('TODO', 'todo@todo.net')))
BASE_DIR = root()

# Ratelimit
RATELIMIT_ENABLE = env.bool('RATELIMIT_ENABLE', default=True)
RATELIMIT_USE_CACHE = env('RATELIMIT_USE_CACHE', default='default')
RATELIMIT_VIEW = env('RATELIMIT_VIEW', default='tdi.views.ratelimited')

ALLOWED_HOSTS = env.list('ALLOWED_HOSTS', default=['*'])
CSRF_TRUSTED_ORIGINS = env.list('CSRF_TRUSTED_ORIGINS', default=['localhost'])

# Notifications - Global on / off switch
ENABLE_NOTIFICATIONS_ON_NETWORK = env(
    'ENABLE_NOTIFICATIONS_ON_NETWORK', default='mainnet')

# Application definition
INSTALLED_APPS = [
    'django.contrib.admin',
    'django.contrib.auth',
    'django.contrib.contenttypes',
    'django.contrib.sessions',
    'django.contrib.messages',
    'whitenoise.runserver_nostatic',
    'django.contrib.staticfiles',
    'social_django',
    'django.contrib.humanize',
    'django.contrib.sitemaps',
    'django.contrib.sites',
    'app',
    'retail',
    'rest_framework',
    'bootstrap3',
    'django_celery_beat',
    'marketing',
    'economy',
    'dashboard',
    'faucet',
    'tdi',
    'gas',
    'github',
    'legacy',
    'chartit',
    'email_obfuscator',
    'linkshortener',
    'credits',
    'gitcoinbot',
    'external_bounties',
]

MIDDLEWARE = [
    'django.middleware.security.SecurityMiddleware',
    'whitenoise.middleware.WhiteNoiseMiddleware',
    'django.contrib.sessions.middleware.SessionMiddleware',
    'django.middleware.locale.LocaleMiddleware',
    'django.middleware.common.CommonMiddleware',
    'django.middleware.csrf.CsrfViewMiddleware',
    'django.contrib.auth.middleware.AuthenticationMiddleware',
    'django.contrib.messages.middleware.MessageMiddleware',
    'django.middleware.clickjacking.XFrameOptionsMiddleware',
    'ratelimit.middleware.RatelimitMiddleware',
    'social_django.middleware.SocialAuthExceptionMiddleware',
]

ROOT_URLCONF = env('ROOT_URLCONF', default='app.urls')

AUTHENTICATION_BACKENDS = (
    'social_core.backends.github.GithubOAuth2',  # for Github authentication
    'django.contrib.auth.backends.ModelBackend',
)

TEMPLATES = [
    {
        'BACKEND': 'django.template.backends.django.DjangoTemplates',
        'DIRS': ['retail/templates/', 'external_bounties/templates/'],
        'APP_DIRS': True,
        'OPTIONS': {
            'context_processors': [
                'django.template.context_processors.debug',
                'django.template.context_processors.request',
                'django.contrib.auth.context_processors.auth',
                'django.contrib.messages.context_processors.messages',
                'app.context.insert_settings',
                'social_django.context_processors.backends',
                'social_django.context_processors.login_redirect',
            ],
        },
    },
]

SITE_ID = env.int('SITE_ID', default=1)
WSGI_APPLICATION = env('WSGI_APPLICATION', default='app.wsgi.application')

# Database
# https://docs.djangoproject.com/en/1.11/ref/settings/#databases
DATABASES = {'default': env.db()}

# Password validation
# https://docs.djangoproject.com/en/1.11/ref/settings/#auth-password-validators
AUTH_PASSWORD_VALIDATORS = [
    {
        'NAME': 'django.contrib.auth.password_validation.UserAttributeSimilarityValidator',
    },
    {
        'NAME': 'django.contrib.auth.password_validation.MinimumLengthValidator',
    },
    {
        'NAME': 'django.contrib.auth.password_validation.CommonPasswordValidator',
    },
    {
        'NAME': 'django.contrib.auth.password_validation.NumericPasswordValidator',
    },
]

REST_FRAMEWORK = {
    # Use Django's standard `django.contrib.auth` permissions,
    # or allow read-only access for unauthenticated users.
    'DEFAULT_FILTER_BACKENDS': ('django_filters.rest_framework.DjangoFilterBackend', ),
    'DEFAULT_THROTTLE_CLASSES': ('rest_framework.throttling.AnonRateThrottle', ),
    'DEFAULT_THROTTLE_RATES': {
        'anon': '1000/day',
    },
    'DEFAULT_PERMISSION_CLASSES': [
        'rest_framework.permissions.DjangoModelPermissionsOrAnonReadOnly'
    ],
    'DEFAULT_AUTHENTICATION_CLASSES': []
}

# Internationalization
# https://docs.djangoproject.com/en/1.11/topics/i18n/
LANGUAGE_CODE = env('LANGUAGE_CODE', default='en-us')
USE_I18N = env.bool('USE_I18N', default=True)
USE_L10N = env.bool('USE_L10N', default=True)
USE_TZ = env.bool('USE_TZ', default=True)
TIME_ZONE = env.str('TIME_ZONE', default='UTC')

<<<<<<< HEAD
if ENV not in ['local', 'test']:
=======
LOCALE_PATHS = (
    'locale',
)

LANGUAGES = [
    ('en', _('English'))
]

if not ENV in ['local', 'test']:
>>>>>>> d01574a5
    LOGGING = {
        'version': 1,
        'disable_existing_loggers': False,
        'filters': {
            'require_debug_is_false': {
                '()': 'django.utils.log.RequireDebugFalse'
            },
        },
        'handlers': {
            'console': {
                'class': 'logging.StreamHandler',
            },
            'mail_admins': {
                'level': 'ERROR',
                'class': 'django.utils.log.AdminEmailHandler',
                'include_html': True,
            }
        },
        'loggers': {
            'django': {
                'handlers': ['console', 'mail_admins'],
                'propagate': True,
                'filters': ['require_debug_is_false'],
                'level': env('DJANGO_LOG_LEVEL', default='INFO'),
            },
        },
    }
    LOGGING['loggers']['django.request'] = LOGGING['loggers']['django']
    for ia in INSTALLED_APPS:
        LOGGING['loggers'][ia] = LOGGING['loggers']['django']
else:
    LOGGING = {}

GEOIP_PATH = env('GEOIP_PATH', default='/usr/share/GeoIP/')

# Static files (CSS, JavaScript, Images)
# https://docs.djangoproject.com/en/1.11/howto/static-files/
STATICFILES_STORAGE = env('STATICFILES_STORAGE', default='app.static_storage.SilentFileStorage')
STATICFILES_DIRS = env.tuple('STATICFILES_DIRS', default=('assets/', ))
STATIC_ROOT = root('static')

STATIC_HOST = env('STATIC_HOST', default='')
STATIC_URL = STATIC_HOST + env('STATIC_URL', default='/static/')

CACHES = {'default': env.cache()}

# HTTPS Handling
SECURE_HSTS_INCLUDE_SUBDOMAINS = env.bool('SECURE_HSTS_INCLUDE_SUBDOMAINS', default=True)
SECURE_HSTS_PRELOAD = env.bool('SECURE_HSTS_PRELOAD', default=True)
SECURE_HSTS_SECONDS = env.int('SECURE_HSTS_SECONDS', default=3600)
SECURE_SSL_REDIRECT = env.bool('SECURE_SSL_REDIRECT', default=False)

CSRF_COOKIE_SECURE = env.bool('CSRF_COOKIE_SECURE', default=False)
CSRF_COOKIE_HTTPONLY = env.bool('CSRF_COOKIE_HTTPONLY', default=True)
SESSION_COOKIE_SECURE = env.bool('SESSION_COOKIE_SECURE', default=False)
SECURE_BROWSER_XSS_FILTER = env.bool('SECURE_BROWSER_XSS_FILTER', default=True)
SECURE_CONTENT_TYPE_NOSNIFF = env.bool('SECURE_CONTENT_TYPE_NOSNIFF', default=True)
X_FRAME_OPTIONS = env('X_FRAME_OPTIONS', default='DENY')

# Email Integrations
CONTACT_EMAIL = env('CONTACT_EMAIL', default='') # TODO
PERSONAL_CONTACT_EMAIL = env('PERSONAL_CONTACT_EMAIL', default='you@foo.bar')
SENDGRID_API_KEY = env('SENDGRID_API_KEY', default='') # TODO - Required to send email.
EMAIL_HOST = env('EMAIL_HOST', default='smtp.sendgrid.net')
EMAIL_HOST_USER = env('EMAIL_HOST_USER', default='') # TODO
EMAIL_HOST_PASSWORD = env('EMAIL_HOST_PASSWORD', default='') # TODO
EMAIL_PORT = env.int('EMAIL_PORT', default=587)
EMAIL_USE_TLS = env.bool('EMAIL_USE_TLS', default=True)
SERVER_EMAIL = env('SERVER_EMAIL', default='server@TODO.co')

# IMAP Settings
IMAP_EMAIL = env('IMAP_EMAIL', default='<email>')
IMAP_PASSWORD = env('IMAP_PASSWORD', default='<password>')

# Mailchimp Integration
MAILCHIMP_USER = env('MAILCHIMP_USER', default='')
MAILCHIMP_API_KEY = env('MAILCHIMP_API_KEY', default='')
MAILCHIMP_LIST_ID = env('MAILCHIMP_LIST_ID', default='')

# Github
GITHUB_API_BASE_URL = env('GITHUB_API_BASE_URL', default='https://api.github.com')
GITHUB_AUTH_BASE_URL = env('GITHUB_AUTH_BASE_URL', default='https://github.com/login/oauth/authorize')
GITHUB_TOKEN_URL = env('GITHUB_TOKEN_URL', default='https://github.com/login/oauth/access_token')
GITHUB_SCOPE = env('GITHUB_SCOPE', default='read:user,user:email,read:org')
GITHUB_CLIENT_ID = env('GITHUB_CLIENT_ID', default='') # TODO
GITHUB_CLIENT_SECRET = env('GITHUB_CLIENT_SECRET', default='') # TODO
GITHUB_API_USER = env('GITHUB_API_USER', default='') # TODO
GITHUB_API_TOKEN = env('GITHUB_API_TOKEN', default='') # TODO
GITHUB_APP_NAME = env('GITHUB_APP_NAME', default='gitcoin-local')

# Social Auth
LOGIN_URL = 'gh_login'
LOGOUT_URL = 'logout'
LOGIN_REDIRECT_URL = 'explorer'
SOCIAL_AUTH_LOGIN_REDIRECT_URL = 'explorer'
SOCIAL_AUTH_GITHUB_KEY = GITHUB_CLIENT_ID
SOCIAL_AUTH_GITHUB_SECRET = GITHUB_CLIENT_SECRET
SOCIAL_AUTH_POSTGRES_JSONFIELD = True
SOCIAL_AUTH_ADMIN_USER_SEARCH_FIELDS = ['username', 'first_name', 'last_name', 'email']
SOCIAL_AUTH_GITHUB_SCOPE = [
    'read:public_repo',
    'read:org',
    'read:user',
    'user:email',
]

SOCIAL_AUTH_PIPELINE = (
    'social_core.pipeline.social_auth.social_details',
    'social_core.pipeline.social_auth.social_uid',
    'social_core.pipeline.social_auth.auth_allowed',
    'social_core.pipeline.social_auth.social_user',
    'social_core.pipeline.user.get_username',
    'social_core.pipeline.user.create_user',
    'app.pipeline.save_profile',
    'social_core.pipeline.social_auth.associate_user',
    'social_core.pipeline.social_auth.load_extra_data',
    'social_core.pipeline.user.user_details',
)

# Gitter
GITTER_TOKEN = env('GITTER_TOKEN', default=False)

# optional: only needed if you run the gitcoinbot app
# Setup instructions: https://github.com/gitcoinco/web/blob/master/app/gitcoinbot/README.md
GITCOINBOT_APP_ID = env('GITCOINBOT_APP_ID', default='')
GITCOIN_BOT_CERT_PATH = env('GITCOIN_BOT_CERT_PATH', default='')
SECRET_KEYSTRING = ''
if GITCOIN_BOT_CERT_PATH:
    with open(str(root.path(GITCOIN_BOT_CERT_PATH))) as f:
        SECRET_KEYSTRING = f.read()

# Twitter Integration
TWITTER_CONSUMER_KEY = env('TWITTER_CONSUMER_KEY', default='') # TODO
TWITTER_CONSUMER_SECRET = env('TWITTER_CONSUMER_SECRET', default='') # TODO
TWITTER_ACCESS_TOKEN = env('TWITTER_ACCESS_TOKEN', default='') # TODO
TWITTER_ACCESS_SECRET = env('TWITTER_ACCESS_SECRET', default='') # TODO
TWITTER_USERNAME = env('TWITTER_USERNAME', default='') # TODO

# Slack Integration
# optional: only needed if you slack things
SLACK_TOKEN = env('SLACK_TOKEN', default='') # TODO

# Reporting Integrations
MIXPANEL_TOKEN = env('MIXPANEL_TOKEN', default='')

GA_PRIVATE_KEY_PATH = env('GA_PRIVATE_KEY_PATH', default='')
GA_PRIVATE_KEY = ''
if GA_PRIVATE_KEY_PATH:
    with open(str(root.path(GA_PRIVATE_KEY_PATH))) as cert_file:
        GA_PRIVATE_KEY = cert_file.read()

# https://developers.google.com/analytics/devguides/reporting/core/v4/quickstart/service-py
GOOGLE_ANALYTICS_AUTH_JSON = {
    'type': env('GA_TYPE', default='service_account'),
    'project_id': env('GA_PROJECT_ID', default=''),
    'private_key_id': env('GA_PRIVATE_KEY_ID', default=''),
    'private_key': GA_PRIVATE_KEY,
    'client_email': env('GA_CLIENT_EMAIL', default=''),
    'client_id': env('GA_CLIENT_ID', default=''),
    'auth_uri': env('GA_AUTH_URI', default='https://accounts.google.com/o/oauth2/auth'),
    'token_uri': env('GA_TOKEN_URI', default='https://accounts.google.com/o/oauth2/token'),
    'auth_provider_x509_cert_url': env('GA_AUTH_PROVIDER_X509_CERT_URL',
                                       default='https://www.googleapis.com/oauth2/v1/certs'),
    'client_x509_cert_url': env('GA_CLIENT_X509_CERT_URL', default='')
}

# Rollbar - https://rollbar.com/docs/notifier/pyrollbar/#django
ROLLBAR_CLIENT_TOKEN = env('ROLLBAR_CLIENT_TOKEN', default='')  # post_client_item
ROLLBAR_SERVER_TOKEN = env('ROLLBAR_SERVER_TOKEN', default='')  # post_server_item
ROLLBAR = {}

if ROLLBAR_SERVER_TOKEN:
    # Handle rollbar initialization.
    ROLLBAR = {
        'access_token': ROLLBAR_SERVER_TOKEN,
        'environment': ENV,
        'root': BASE_DIR,
        'patch_debugview': False,  # Disable debug view patching.
        'branch': 'master',
        'exception_level_filters': [(Http404, 'info')]
    }
    MIDDLEWARE.append('rollbar.contrib.django.middleware.RollbarNotifierMiddleware')
    rollbar.init(**ROLLBAR)

# List of github usernames to not count as comments on an issue
IGNORE_COMMENTS_FROM = ['gitcoinbot', ]

# optional: only needed if you run the activity-report management command
AWS_ACCESS_KEY_ID = env('AWS_ACCESS_KEY_ID', default='')
AWS_SECRET_ACCESS_KEY = env('AWS_SECRET_ACCESS_KEY', default='')
S3_REPORT_BUCKET = env('S3_REPORT_BUCKET', default='') # TODO
S3_REPORT_PREFIX = env('S3_REPORT_PREFIX', default='') # TODO

INSTALLED_APPS += env.list('DEBUG_APPS', default=[])

# Faucet App config
FAUCET_AMOUNT = env.float('FAUCET_AMOUNT', default=.0001)

SENDGRID_EVENT_HOOK_URL = env('SENDGRID_EVENT_HOOK_URL', default='sg_event_process')
GITHUB_EVENT_HOOK_URL = env('GITHUB_EVENT_HOOK_URL', default='github/payload/')

# Web3
WEB3_HTTP_PROVIDER = env('WEB3_HTTP_PROVIDER', default='https://rinkeby.infura.io')

# COLO Coin
COLO_ACCOUNT_ADDRESS = env('COLO_ACCOUNT_ADDRESS', default='')
COLO_ACCOUNT_PRIVATE_KEY = env('COLO_ACCOUNT_PRIVATE_KEY', default='')

# Redis
REDIS_HOST = env('REDIS_HOST', default='redis')
REDIS_PORT = env('REDIS_PORT', default='6379')
REDIS_DB = env('REDIS_DB', default='0')

# Celery Configuration
CELERY_BROKER_URL = env('CELERY_BROKER_URL', default=f'redis://{REDIS_HOST}:{REDIS_PORT}/{REDIS_DB}')
CELERY_ACCEPT_CONTENT = ['application/json']
CELERY_RESULT_SERIALIZER = 'json'
CELERY_TASK_SERIALIZER = 'json'
CELERY_VISIBILITY_TIMEOUT = env.int('CELERY_VISIBILITY_TIMEOUT', default=3600)  # Default: 1 hour.
CELERY_POLLING_INTERVAL = env.int('CELERY_POLLING_INTERVAL', default=20)
CELERY_RESULT_BACKEND = env.str('CELERY_RESULT_BACKEND', default=CELERY_BROKER_URL)
CELERY_FANOUT_PATTERNS = env.bool('CELERY_FANOUT_PATTERNS', default=True)
CELERY_FANOUT_PREFIX = env.bool('CELERY_FANOUT_PREFIX', default=False)
BROKER_TRANSPORT_OPTIONS = {
    'fanout_patterns': CELERY_FANOUT_PATTERNS,
    'fanout_prefix': CELERY_FANOUT_PREFIX,
    'polling_interval': CELERY_POLLING_INTERVAL,
    'visibility_timeout': CELERY_VISIBILITY_TIMEOUT,
}
CELERY_BEAT_SCHEDULE = {
    'session-cleanup': {
        'task': 'dashboard.tasks.sync_profile_data',
        'schedule': timedelta(hours=2)
    }
}

IPFS_HOST = env('IPFS_HOST', default='ipfs')
IPFS_SWARM_PORT = env.int('IPFS_SWARM_PORT', default=4001)
IPFS_UTP_PORT = env.int('IPFS_UTP_PORT', default=4002)
IPFS_API_PORT = env.int('IPFS_API_PORT', default=5001)
IPFS_GATEWAY_PORT = env.int('IPFS_GATEWAY_PORT', default=8080)
IPFS_SWARM_WS_PORT = env.int('IPFS_SWARM_WS_PORT', default=8081)

# Silk Profiling and Performance Monitoring
ENABLE_SILK = env.bool('ENABLE_SILK', default=False)
if ENABLE_SILK:
    INSTALLED_APPS += ['silk']
    MIDDLEWARE.append('silk.middleware.SilkyMiddleware')
    SILKY_PYTHON_PROFILER = env.bool('SILKY_PYTHON_PROFILER', default=True)
    SILKY_PYTHON_PROFILER_BINARY = env.bool('SILKY_PYTHON_PROFILER_BINARY', default=False)
    SILKY_AUTHENTICATION = env.bool('SILKY_AUTHENTICATION', default=False)
    SILKY_AUTHORISATION = env.bool('SILKY_AUTHORISATION', default=False)
    SILKY_META = env.bool('SILKY_META', default=True)
    SILKY_INTERCEPT_PERCENT = env.int('SILKY_INTERCEPT_PERCENT', default=50)
    SILKY_MAX_RECORDED_REQUESTS = env.int('SILKY_MAX_RECORDED_REQUESTS', default=10000)
    SILKY_DYNAMIC_PROFILING = env.list('SILKY_DYNAMIC_PROFILING', default=[])
    if ENV == 'stage':
        SILKY_DYNAMIC_PROFILING += [{
            'module': 'dashboard.views',
            'function': 'profile',
            'name': 'Profile View',
        }, {
            'module': 'retail.views',
            'function': 'index',
            'name': 'Index View',
        }]
    SILKY_MAX_RECORDED_REQUESTS_CHECK_PERCENT = env.int(
        'SILKY_MAX_RECORDED_REQUESTS_CHECK_PERCENT', default=10)<|MERGE_RESOLUTION|>--- conflicted
+++ resolved
@@ -21,14 +21,10 @@
 from datetime import timedelta
 
 from django.http import Http404
+from django.utils.translation import gettext_lazy as _
 
 import environ
-<<<<<<< HEAD
 import rollbar
-=======
-from django.utils.translation import gettext_lazy as _
-
->>>>>>> d01574a5
 
 root = environ.Path(__file__) - 2  # Set the base directory to two levels.
 env = environ.Env(DEBUG=(bool, False), )  # set default values and casting
@@ -176,9 +172,6 @@
 USE_TZ = env.bool('USE_TZ', default=True)
 TIME_ZONE = env.str('TIME_ZONE', default='UTC')
 
-<<<<<<< HEAD
-if ENV not in ['local', 'test']:
-=======
 LOCALE_PATHS = (
     'locale',
 )
@@ -187,8 +180,7 @@
     ('en', _('English'))
 ]
 
-if not ENV in ['local', 'test']:
->>>>>>> d01574a5
+if ENV not in ['local', 'test']:
     LOGGING = {
         'version': 1,
         'disable_existing_loggers': False,
