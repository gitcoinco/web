--- conflicted
+++ resolved
@@ -60,12 +60,8 @@
     'django.contrib.contenttypes',
     'django.contrib.sessions',
     'django.contrib.messages',
-<<<<<<< HEAD
     'pipeline',
-    'whitenoise.runserver_nostatic',
-=======
     'collectfast',  # Collectfast | static file collector
->>>>>>> a90d5f6a
     'django.contrib.staticfiles',
     'cacheops',
     'storages',
@@ -284,11 +280,6 @@
 
 # Static files (CSS, JavaScript, Images)
 # https://docs.djangoproject.com/en/1.11/howto/static-files/
-<<<<<<< HEAD
-STATICFILES_STORAGE = env('STATICFILES_STORAGE', default='app.static_storage.SilentFileStorage')
-
-=======
->>>>>>> a90d5f6a
 STATICFILES_DIRS = env.tuple('STATICFILES_DIRS', default=('assets/', ))
 STATICFILES_FINDERS = (
     'django.contrib.staticfiles.finders.FileSystemFinder',
