--- conflicted
+++ resolved
@@ -392,13 +392,9 @@
 # Rollbar - https://rollbar.com/docs/notifier/pyrollbar/#django
 ROLLBAR_CLIENT_TOKEN = env('ROLLBAR_CLIENT_TOKEN', default='')  # post_client_item
 ROLLBAR_SERVER_TOKEN = env('ROLLBAR_SERVER_TOKEN', default='')  # post_server_item
-<<<<<<< HEAD
 ROLLBAR = {}
 
-if ROLLBAR_SERVER_TOKEN:
-=======
 if ROLLBAR_SERVER_TOKEN and ENV not in ['local', 'test']:
->>>>>>> 959e92bd
     # Handle rollbar initialization.
     ROLLBAR = {
         'access_token': ROLLBAR_SERVER_TOKEN,
