--- conflicted
+++ resolved
@@ -512,13 +512,9 @@
             'function': 'index',
             'name': 'Index View',
         }]
-<<<<<<< HEAD
     SILKY_MAX_RECORDED_REQUESTS_CHECK_PERCENT = env.int(
         'SILKY_MAX_RECORDED_REQUESTS_CHECK_PERCENT', default=10)
 
 # DISQUS
 DISQUS_PUBLIC_KEY = env('DISQUS_PUBLIC_KEY', default='')
-DISQUS_FORUM_NAME = env('DISQUS_FORUM_NAME', default='')
-=======
-    SILKY_MAX_RECORDED_REQUESTS_CHECK_PERCENT = env.int('SILKY_MAX_RECORDED_REQUESTS_CHECK_PERCENT', default=10)
->>>>>>> 0bf7e0d4
+DISQUS_FORUM_NAME = env('DISQUS_FORUM_NAME', default='')