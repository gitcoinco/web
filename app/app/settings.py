# -*- coding: utf-8 -*-
"""Define the Gitcoin project settings.

Copyright (C) 2018 Gitcoin Core

This program is free software: you can redistribute it and/or modify
it under the terms of the GNU Affero General Public License as published
by the Free Software Foundation, either version 3 of the License, or
(at your option) any later version.

This program is distributed in the hope that it will be useful,
but WITHOUT ANY WARRANTY; without even the implied warranty of
MERCHANTABILITY or FITNESS FOR A PARTICULAR PURPOSE. See the
GNU Affero General Public License for more details.

You should have received a copy of the GNU Affero General Public License
along with this program. If not, see <http://www.gnu.org/licenses/>.

"""
import os
import socket

from django.utils.translation import gettext_noop

import environ
import raven
from boto3.session import Session
from easy_thumbnails.conf import Settings as easy_thumbnails_defaults

import warnings
warnings.filterwarnings("ignore", category=UserWarning, module='psycopg2')

root = environ.Path(__file__) - 2  # Set the base directory to two levels.
env = environ.Env(DEBUG=(bool, False), )  # set default values and casting
env.read_env(str(root.path('app/.env')))  # reading .env file

DEBUG = env.bool('DEBUG', default=True)
ENV = env('ENV', default='local')
DEBUG_ENVS = env.list('DEBUG_ENVS', default=['local', 'stage', 'test'])
IS_DEBUG_ENV = ENV in DEBUG_ENVS
HOSTNAME = env('HOSTNAME', default=socket.gethostname())
BASE_URL = env('BASE_URL', default='http://localhost:8000/')
SECRET_KEY = env('SECRET_KEY', default='YOUR-SupEr-SecRet-KeY')
ADMINS = (env.tuple('ADMINS', default=('TODO', 'todo@todo.net')))
BASE_DIR = root()

# Ratelimit
RATELIMIT_ENABLE = env.bool('RATELIMIT_ENABLE', default=True)
RATELIMIT_USE_CACHE = env('RATELIMIT_USE_CACHE', default='default')
RATELIMIT_VIEW = env('RATELIMIT_VIEW', default='tdi.views.ratelimited')

ALLOWED_HOSTS = env.list('ALLOWED_HOSTS', default=['*'])
CSRF_TRUSTED_ORIGINS = env.list('CSRF_TRUSTED_ORIGINS', default=['localhost'])

# Notifications - Global on / off switch
ENABLE_NOTIFICATIONS_ON_NETWORK = env('ENABLE_NOTIFICATIONS_ON_NETWORK', default='mainnet')

# Application definition
INSTALLED_APPS = [
    'corsheaders',
    'django.contrib.admin',
    'django.contrib.auth',
    'django.contrib.contenttypes',
    'django.contrib.sessions',
    'django.contrib.messages',
    'collectfast',  # Collectfast | static file collector
    'django.contrib.staticfiles',
    'cacheops',
    'storages',
    'social_django',
    'cookielaw',
    'django.contrib.humanize',
    'django.contrib.sitemaps',
    'django.contrib.sites',
    'autotranslate',
    'django_extensions',
    'easy_thumbnails',
    'raven.contrib.django.raven_compat',
    'health_check',
    'health_check.db',
    'health_check.cache',
    'health_check.storage',
    'health_check.contrib.psutil',
    'health_check.contrib.s3boto3_storage',
    'app',
    'avatar',
    'retail',
    'rest_framework',
    'marketing',
    'economy',
    'dashboard',
    'enssubdomain',
    'faucet',
    'tdi',
    'gas',
    'git',
    'healthcheck.apps.HealthcheckConfig',
    'legacy',
    'chartit',
    'email_obfuscator',
    'linkshortener',
    'credits',
    'gitcoinbot',
    'dataviz',
    'impersonate',
    'grants',
    'kudos',
    'django.contrib.postgres',
    'bounty_requests',
    'perftools',
    # wagtail
    'taggit',
    'modelcluster',
    'wagtail.contrib.forms',
    'wagtail.contrib.redirects',
    'wagtail.embeds',
    'wagtail.sites',
    'wagtail.users',
    'wagtail.snippets',
    'wagtail.documents',
    'wagtail.images',
    'wagtail.search',
    'wagtail.admin',
    'wagtail.core',
    'cms',
    'revenue',
    'inbox',
]

MIDDLEWARE = [
    'corsheaders.middleware.CorsMiddleware',
    'django.middleware.security.SecurityMiddleware',
    'raven.contrib.django.raven_compat.middleware.SentryResponseErrorIdMiddleware',
    'django.contrib.sessions.middleware.SessionMiddleware',
    'app.middleware.drop_accept_langauge',
    'django.middleware.locale.LocaleMiddleware',
    'django.middleware.common.CommonMiddleware',
    'django.middleware.csrf.CsrfViewMiddleware',
    'django.contrib.auth.middleware.AuthenticationMiddleware',
    'django.contrib.messages.middleware.MessageMiddleware',
    'django.middleware.clickjacking.XFrameOptionsMiddleware',
    'ratelimit.middleware.RatelimitMiddleware',
    'social_django.middleware.SocialAuthExceptionMiddleware',
    'impersonate.middleware.ImpersonateMiddleware',
    'wagtail.core.middleware.SiteMiddleware',
    'wagtail.contrib.redirects.middleware.RedirectMiddleware'
]

ROOT_URLCONF = env('ROOT_URLCONF', default='app.urls')

AUTHENTICATION_BACKENDS = (
    'social_core.backends.github.GithubOAuth2',  # for Github authentication
    'django.contrib.auth.backends.ModelBackend',
)

TEMPLATES = [{
    'BACKEND': 'django.template.backends.django.DjangoTemplates',
<<<<<<< HEAD
    'DIRS': [
        'retail/templates/', 'external_bounties/templates/', 'dataviz/templates', 'kudos/templates',
        'inbox/templates'
    ],
=======
    'DIRS': ['retail/templates/', 'dataviz/templates', 'kudos/templates'],
>>>>>>> 3f1974ef
    'APP_DIRS': True,
    'OPTIONS': {
        'context_processors': [
            'django.template.context_processors.debug', 'django.template.context_processors.request',
            'django.contrib.auth.context_processors.auth', 'django.contrib.messages.context_processors.messages',
            'app.context.preprocess', 'social_django.context_processors.backends',
            'social_django.context_processors.login_redirect',
        ],
    },
}]

SITE_ID = env.int('SITE_ID', default=1)
WSGI_APPLICATION = env('WSGI_APPLICATION', default='app.wsgi.application')

# Database
# https://docs.djangoproject.com/en/1.11/ref/settings/#databases
DATABASES = {'default': env.db()}

# Password validation
# https://docs.djangoproject.com/en/1.11/ref/settings/#auth-password-validators
AUTH_PASSWORD_VALIDATORS = [{
    'NAME': 'django.contrib.auth.password_validation.UserAttributeSimilarityValidator',
}, {
    'NAME': 'django.contrib.auth.password_validation.MinimumLengthValidator',
}, {
    'NAME': 'django.contrib.auth.password_validation.CommonPasswordValidator',
}, {
    'NAME': 'django.contrib.auth.password_validation.NumericPasswordValidator',
}]

REST_FRAMEWORK = {
    # Use Django's standard `django.contrib.auth` permissions,
    # or allow read-only access for unauthenticated users.
    'DEFAULT_FILTER_BACKENDS': ('django_filters.rest_framework.DjangoFilterBackend', ),
    'DEFAULT_THROTTLE_CLASSES': ('rest_framework.throttling.AnonRateThrottle', ),
    'DEFAULT_THROTTLE_RATES': {
        'anon': '1000/day',
    },
    'DEFAULT_PERMISSION_CLASSES': ['rest_framework.permissions.DjangoModelPermissionsOrAnonReadOnly'],
    'DEFAULT_AUTHENTICATION_CLASSES': [
        'rest_framework.authentication.SessionAuthentication',
    ],
}

AUTH_USER_MODEL = 'auth.User'

# Internationalization
# https://docs.djangoproject.com/en/1.11/topics/i18n/
LANGUAGE_CODE = env('LANGUAGE_CODE', default='en-us')
USE_I18N = env.bool('USE_I18N', default=True)
USE_L10N = env.bool('USE_L10N', default=True)
USE_TZ = env.bool('USE_TZ', default=True)
TIME_ZONE = env.str('TIME_ZONE', default='UTC')

LOCALE_PATHS = ('locale', )

LANGUAGES = [
    ('en', gettext_noop('English')),
    ('es', gettext_noop('Spanish')),
    ('de', gettext_noop('German')),
    ('hi', gettext_noop('Hindi')),
    ('it', gettext_noop('Italian')),
    ('ko', gettext_noop('Korean')),
    ('pl', gettext_noop('Polish')),
    ('ja', gettext_noop('Japanese')),
    ('zh-hans', gettext_noop('Simplified Chinese')),
    ('zh-hant', gettext_noop('Traditional Chinese')),
]

# Elastic APM
ENABLE_APM = env.bool('ENABLE_APM', default=False)
if ENABLE_APM:
    INSTALLED_APPS += ['elasticapm.contrib.django', ]
    MIDDLEWARE.append('elasticapm.contrib.django.middleware.TracingMiddleware')
    APM_SECRET_TOKEN = env.str('APM_SECRET_TOKEN', default='')
    ELASTIC_APM = {
        'SERVICE_NAME': env.str('APM_SERVICE_NAME', default=f'{ENV}-web'),
        'SERVER_URL': env.str('APM_SERVER_URL', default='http://localhost:8200'),
    }
    if APM_SECRET_TOKEN:
        ELASTIC_APM['SECRET_TOKEN'] = APM_SECRET_TOKEN
    if DEBUG and ENV == 'stage':
        ELASTIC_APM['DEBUG'] = True

AWS_ACCESS_KEY_ID = env('AWS_ACCESS_KEY_ID', default='')
AWS_SECRET_ACCESS_KEY = env('AWS_SECRET_ACCESS_KEY', default='')
AWS_DEFAULT_REGION = env('AWS_DEFAULT_REGION', default='us-west-2')
AWS_LOG_GROUP = env('AWS_LOG_GROUP', default='Gitcoin')
AWS_LOG_LEVEL = env('AWS_LOG_LEVEL', default='INFO')
AWS_LOG_STREAM = env('AWS_LOG_STREAM', default=f'{ENV}-web')

# Sentry
SENTRY_USER = env('SENTRY_USER', default='')
SENTRY_PASSWORD = env('SENTRY_PASSWORD', default='')
SENTRY_ADDRESS = env('SENTRY_ADDRESS', default='')
SENTRY_JS_DSN = env.str('SENTRY_JS_DSN', default='')
SENTRY_PROJECT = env('SENTRY_PROJECT', default='')
RELEASE = raven.fetch_git_sha(os.path.abspath(os.pardir)) if ENV == 'prod' else ''
RAVEN_JS_VERSION = env.str('RAVEN_JS_VERSION', default='3.26.4')
if SENTRY_ADDRESS and SENTRY_PROJECT:
    RAVEN_CONFIG = {
        'dsn': f'https://{SENTRY_USER}:{SENTRY_PASSWORD}@{SENTRY_ADDRESS}/{SENTRY_PROJECT}',
    }
    if RELEASE:
        RAVEN_CONFIG['release'] = RELEASE

if ENV not in ['local', 'test', 'staging', 'preview']:
    boto3_session = Session(
        aws_access_key_id=AWS_ACCESS_KEY_ID,
        aws_secret_access_key=AWS_SECRET_ACCESS_KEY,
        region_name=AWS_DEFAULT_REGION
    )
    LOGGING = {
        'version': 1,
        'disable_existing_loggers': True,
        'filters': {
            'host_filter': {
                '()': 'app.log_filters.HostFilter',
            }
        },
        'root': {
            'level': 'INFO',
            'handlers': ['console', 'watchtower', ],
        },
        'formatters': {
            'simple': {
                'format': '%(asctime)s %(name)-12s [%(levelname)-8s] %(message)s',
                'datefmt': '%Y-%m-%d %H:%M:%S'
            },
            'cloudwatch': {
                'format': '%(hostname)s %(name)-12s [%(levelname)-8s] %(message)s',
            },
            'verbose': {
                'format': '%(levelname)s %(asctime)s %(module)s %(process)d %(thread)d %(message)s'
            },
        },
        'handlers': {
            'console': {
                'level': 'DEBUG',
                'class': 'logging.StreamHandler',
                'formatter': 'verbose',
            },
            'watchtower': {
                'level': AWS_LOG_LEVEL,
                'class': 'watchtower.django.DjangoCloudWatchLogHandler',
                'boto3_session': boto3_session,
                'log_group': AWS_LOG_GROUP,
                'stream_name': AWS_LOG_STREAM,
                'filters': ['host_filter'],
                'formatter': 'cloudwatch',
            },
        },
        'loggers': {
            'django.db.backends': {
                'level': AWS_LOG_LEVEL,
                'handlers': ['console', 'watchtower'],
                'propagate': False,
            },
        },
    }

    if SENTRY_PROJECT:
        LOGGING['handlers']['sentry'] = {
            'level': 'ERROR',  # To capture more than ERROR, change to WARNING, INFO, etc.
            'class': 'raven.contrib.django.raven_compat.handlers.SentryHandler',
        }
        for logger in ['sentry.errors', 'raven']:
            LOGGING['loggers'][logger] = {'level': 'DEBUG', 'handlers': ['console', 'watchtower'], 'propagate': False, }
        LOGGING['root']['handlers'].append('sentry')

    if ENABLE_APM:
        LOGGING['handlers']['elasticapm'] = {
            'level': 'WARNING',
            'class': 'elasticapm.contrib.django.handlers.LoggingHandler',
        }
        LOGGING['loggers']['elasticapm.errors'] = {
            'level': 'ERROR',
            'handlers': ['sentry', 'console'],
            'propagate': False,
        }
        LOGGING['root']['handlers'] = ['sentry', 'elasticapm']

    LOGGING['loggers']['django.request'] = LOGGING['loggers']['django.db.backends']
    LOGGING['loggers']['django.security.*'] = LOGGING['loggers']['django.db.backends']
    for ia in INSTALLED_APPS:
        LOGGING['loggers'][ia] = LOGGING['loggers']['django.db.backends']
else:
    LOGGING = {}

GEOIP_PATH = env('GEOIP_PATH', default='/usr/share/GeoIP/')

# Static files (CSS, JavaScript, Images)
# https://docs.djangoproject.com/en/1.11/howto/static-files/
STATICFILES_DIRS = env.tuple('STATICFILES_DIRS', default=('assets/', ))
STATIC_ROOT = root('static')
STATICFILES_LOCATION = env.str('STATICFILES_LOCATION', default='static')
MEDIAFILES_LOCATION = env.str('MEDIAFILES_LOCATION', default='media')

if ENV in ['prod', 'stage']:
    DEFAULT_FILE_STORAGE = env('DEFAULT_FILE_STORAGE', default='app.static_storage.MediaFileStorage')
    THUMBNAIL_DEFAULT_STORAGE = DEFAULT_FILE_STORAGE
    STATICFILES_STORAGE = env('STATICFILES_STORAGE', default='app.static_storage.SilentFileStorage')
    STATIC_HOST = env('STATIC_HOST', default='https://s.gitcoin.co/')
    STATIC_URL = STATIC_HOST + env('STATIC_URL', default=f'{STATICFILES_LOCATION}{"/" if STATICFILES_LOCATION else ""}')
    MEDIA_URL = env(
        'MEDIA_URL', default=f'https://c.gitcoin.co/{MEDIAFILES_LOCATION}{"/" if MEDIAFILES_LOCATION else ""}'
    )
else:
    # Handle local static file storage
    STATIC_HOST = BASE_URL
    STATIC_URL = env('STATIC_URL', default=f'/{STATICFILES_LOCATION}/')
    # Handle local media file storage
    MEDIA_ROOT = root('media')
    MEDIA_URL = env('MEDIA_URL', default=f'/{MEDIAFILES_LOCATION}/')

COMPRESS_ROOT = STATIC_ROOT
COMPRESS_ENABLED = env.bool('COMPRESS_ENABLED', default=True)

THUMBNAIL_PROCESSORS = easy_thumbnails_defaults.THUMBNAIL_PROCESSORS + ('app.thumbnail_processors.circular_processor', )

THUMBNAIL_ALIASES = {
    '': {
        'graph_node': {
            'size': (30, 30),
            'crop': True
        },
        'graph_node_circular': {
            'size': (30, 30),
            'crop': True,
            'circle': True
        }
    }
}

CACHEOPS_DEGRADE_ON_FAILURE = env.bool('CACHEOPS_DEGRADE_ON_FAILURE', default=True)
CACHEOPS_REDIS = env.str('CACHEOPS_REDIS', default='redis://redis:6379/0')
CACHEOPS_DEFAULTS = {
    'timeout': 60 * 60
}

# 'all' is an alias for {'get', 'fetch', 'count', 'aggregate', 'exists'}
CACHEOPS = {
    '*.*': {
        'timeout': 60 * 60,
    },
    'auth.user': {
        'ops': 'get',
        'timeout': 60 * 15,
    },
    'auth.group': {
        'ops': 'get',
        'timeout': 60 * 15,
    },
    'auth.*': {
        'ops': ('fetch', 'get'),
        'timeout': 60 * 60,
    },
    'auth.permission': {
        'ops': 'all',
        'timeout': 60 * 15,
    },
    'dashboard.activity': {
        'ops': 'all',
        'timeout': 60 * 5,
    },
    'dashboard.bounty': {
        'ops': ('get', 'fetch', 'aggregate'),
        'timeout': 60 * 5,
    },
    'dashboard.tip': {
        'ops': ('get', 'fetch', 'aggregate'),
        'timeout': 60 * 5,
    },
    'dashboard.profile': {
        'ops': ('get', 'fetch', 'aggregate'),
        'timeout': 60 * 5,
    },
    'dashboard.*': {
        'ops': ('fetch', 'get'),
        'timeout': 60 * 30,
    },
    'economy.*': {
        'ops': 'all',
        'timeout': 60 * 60,
    },
    'gas.*': {
        'ops': 'all',
        'timeout': 60 * 10,
    },
    'kudos.token': {
        'ops': ('get', 'fetch', 'aggregate'),
        'timeout': 60 * 5,
    },
    'kudos.kudostransfer': {
        'ops': ('get', 'fetch', 'aggregate'),
        'timeout': 60 * 5,
    },
}

DJANGO_REDIS_IGNORE_EXCEPTIONS = env.bool('REDIS_IGNORE_EXCEPTIONS', default=True)
DJANGO_REDIS_LOG_IGNORED_EXCEPTIONS = env.bool('REDIS_LOG_IGNORED_EXCEPTIONS', default=True)
COLLECTFAST_CACHE = env('COLLECTFAST_CACHE', default='collectfast')
COLLECTFAST_DEBUG = env.bool('COLLECTFAST_DEBUG', default=False)
REDIS_URL = env('REDIS_URL', default='rediscache://redis:6379/0?client_class=django_redis.client.DefaultClient')
SEMAPHORE_REDIS_URL = env('SEMAPHORE_REDIS_URL', default=REDIS_URL)

CACHES = {
    'default': env.cache(
        'REDIS_URL',
        default='rediscache://redis:6379/0?client_class=django_redis.client.DefaultClient'
    ),
    COLLECTFAST_CACHE: env.cache('COLLECTFAST_CACHE_URL', default='dbcache://collectfast'),
    'legacy': env.cache('CACHE_URL', default='dbcache://my_cache_table'),
}
CACHES[COLLECTFAST_CACHE]['OPTIONS'] = {'MAX_ENTRIES': 1000}

# HTTPS Handling
SECURE_HSTS_INCLUDE_SUBDOMAINS = env.bool('SECURE_HSTS_INCLUDE_SUBDOMAINS', default=True)
SECURE_HSTS_PRELOAD = env.bool('SECURE_HSTS_PRELOAD', default=True)
SECURE_HSTS_SECONDS = env.int('SECURE_HSTS_SECONDS', default=3600)
SECURE_SSL_REDIRECT = env.bool('SECURE_SSL_REDIRECT', default=False)

CSRF_COOKIE_SECURE = env.bool('CSRF_COOKIE_SECURE', default=False)
CSRF_COOKIE_HTTPONLY = env.bool('CSRF_COOKIE_HTTPONLY', default=True)
SESSION_COOKIE_SECURE = env.bool('SESSION_COOKIE_SECURE', default=False)
SECURE_BROWSER_XSS_FILTER = env.bool('SECURE_BROWSER_XSS_FILTER', default=True)
SECURE_CONTENT_TYPE_NOSNIFF = env.bool('SECURE_CONTENT_TYPE_NOSNIFF', default=True)
X_FRAME_OPTIONS = env('X_FRAME_OPTIONS', default='DENY')

# Email Integrations
CONTACT_EMAIL = env('CONTACT_EMAIL', default='')  # TODO
PERSONAL_CONTACT_EMAIL = env('PERSONAL_CONTACT_EMAIL', default='you@foo.bar')
SENDGRID_API_KEY = env('SENDGRID_API_KEY', default='')  # TODO - Required to send email.
EMAIL_HOST = env('EMAIL_HOST', default='smtp.sendgrid.net')
EMAIL_HOST_USER = env('EMAIL_HOST_USER', default='')  # TODO
EMAIL_HOST_PASSWORD = env('EMAIL_HOST_PASSWORD', default='')  # TODO
EMAIL_PORT = env.int('EMAIL_PORT', default=587)
EMAIL_USE_TLS = env.bool('EMAIL_USE_TLS', default=True)
SERVER_EMAIL = env('SERVER_EMAIL', default='server@TODO.co')

# ENS Subdomain Settings
# The value of ENS_LIMIT_RESET_DAYS should be higher since only one transaction is allowed per user.
# The only reason for a user to make more than one request is when he looses access to the wallet.
ENS_TLD = env('ENS_TLD', default='gitcoin.eth')
ENS_LIMIT_RESET_DAYS = env.int('ENS_LIMIT_RESET_DAYS', default=30)
ENS_OWNER_ACCOUNT = env('ENS_OWNER_ACCOUNT', default='0x00000')
ENS_PRIVATE_KEY = env('ENS_PRIVATE_KEY', default=None)

# IMAP Settings
IMAP_EMAIL = env('IMAP_EMAIL', default='<email>')
IMAP_PASSWORD = env('IMAP_PASSWORD', default='<password>')

# Mailchimp Integration
MAILCHIMP_USER = env.str('MAILCHIMP_USER', default='')
MAILCHIMP_API_KEY = env.str('MAILCHIMP_API_KEY', default='')
MAILCHIMP_LIST_ID = env.str('MAILCHIMP_LIST_ID', default='')

# Github
GITHUB_API_BASE_URL = env('GITHUB_API_BASE_URL', default='https://api.github.com')
GITHUB_AUTH_BASE_URL = env('GITHUB_AUTH_BASE_URL', default='https://github.com/login/oauth/authorize')
GITHUB_TOKEN_URL = env('GITHUB_TOKEN_URL', default='https://github.com/login/oauth/access_token')
GITHUB_SCOPE = env('GITHUB_SCOPE', default='read:user,user:email')
GITHUB_CLIENT_ID = env('GITHUB_CLIENT_ID', default='')  # TODO
GITHUB_CLIENT_SECRET = env('GITHUB_CLIENT_SECRET', default='')  # TODO
GITHUB_API_USER = env('GITHUB_API_USER', default='')  # TODO
GITHUB_API_TOKEN = env('GITHUB_API_TOKEN', default='')  # TODO
GITHUB_APP_NAME = env('GITHUB_APP_NAME', default='gitcoin-local')

# Social Auth
LOGIN_URL = 'gh_login'
LOGOUT_URL = 'logout'
LOGIN_REDIRECT_URL = 'explorer'
SOCIAL_AUTH_LOGIN_REDIRECT_URL = 'explorer'
SOCIAL_AUTH_GITHUB_KEY = GITHUB_CLIENT_ID
SOCIAL_AUTH_GITHUB_SECRET = GITHUB_CLIENT_SECRET
SOCIAL_AUTH_POSTGRES_JSONFIELD = True
SOCIAL_AUTH_ADMIN_USER_SEARCH_FIELDS = ['username', 'first_name', 'last_name', 'email']
SOCIAL_AUTH_GITHUB_SCOPE = ['read:public_repo', 'read:user', 'user:email', ]

SOCIAL_AUTH_PIPELINE = (
    'social_core.pipeline.social_auth.social_details', 'social_core.pipeline.social_auth.social_uid',
    'social_core.pipeline.social_auth.auth_allowed', 'social_core.pipeline.social_auth.social_user',
    'social_core.pipeline.user.get_username', 'social_core.pipeline.user.create_user', 'app.pipeline.save_profile',
    'social_core.pipeline.social_auth.associate_user', 'social_core.pipeline.social_auth.load_extra_data',
    'social_core.pipeline.user.user_details',
)

# Gitter
GITTER_TOKEN = env('GITTER_TOKEN', default=False)

# optional: only needed if you run the gitcoinbot app
# Setup instructions: https://github.com/gitcoinco/web/blob/master/app/gitcoinbot/README.md
GITCOINBOT_APP_ID = env('GITCOINBOT_APP_ID', default='')
GITCOIN_BOT_CERT_PATH = env('GITCOIN_BOT_CERT_PATH', default='')
SECRET_KEYSTRING = ''
if GITCOIN_BOT_CERT_PATH:
    with open(str(root.path(GITCOIN_BOT_CERT_PATH))) as f:
        SECRET_KEYSTRING = f.read()

GITCOIN_SLACK_ICON_URL = 'https://s.gitcoin.co/static/v2/images/helmet.png'

# Twitter Integration
TWITTER_CONSUMER_KEY = env('TWITTER_CONSUMER_KEY', default='')  # TODO
TWITTER_CONSUMER_SECRET = env('TWITTER_CONSUMER_SECRET', default='')  # TODO
TWITTER_ACCESS_TOKEN = env('TWITTER_ACCESS_TOKEN', default='')  # TODO
TWITTER_ACCESS_SECRET = env('TWITTER_ACCESS_SECRET', default='')  # TODO
TWITTER_USERNAME = env('TWITTER_USERNAME', default='')  # TODO

# Slack Integration
# optional: only needed if you slack things
SLACK_TOKEN = env('SLACK_TOKEN', default='')  # TODO
SLACK_WELCOMEBOT_TOKEN = env('SLACK_WELCOMEBOT_TOKEN', default='')  # TODO

# OpenSea API
OPENSEA_API_KEY = env('OPENSEA_API_KEY', default='')

# Kudos
KUDOS_OWNER_ACCOUNT = env('KUDOS_OWNER_ACCOUNT', default='0xD386793F1DB5F21609571C0164841E5eA2D33aD8')
KUDOS_PRIVATE_KEY = env('KUDOS_PRIVATE_KEY', default='')
KUDOS_CONTRACT_MAINNET = env('KUDOS_CONTRACT_MAINNET', default='0x2aea4add166ebf38b63d09a75de1a7b94aa24163')
KUDOS_CONTRACT_RINKEBY = env('KUDOS_CONTRACT_RINKEBY', default='0x4077ae95eec529d924571d00e81ecde104601ae8')
KUDOS_CONTRACT_ROPSTEN = env('KUDOS_CONTRACT_ROPSTEN', default='0xcd520707fc68d153283d518b29ada466f9091ea8')
KUDOS_CONTRACT_TESTRPC = env('KUDOS_CONTRACT_TESTRPC', default='0x38c48d14a5bbc38c17ced9cd5f0695894336f426')
KUDOS_NETWORK = env('KUDOS_NETWORK', default='mainnet')

# Grants
GRANTS_OWNER_ACCOUNT = env('GRANTS_OWNER_ACCOUNT', default='0xD386793F1DB5F21609571C0164841E5eA2D33aD8')
GRANTS_PRIVATE_KEY = env('GRANTS_PRIVATE_KEY', default='')


# Reporting Integrations
MIXPANEL_TOKEN = env('MIXPANEL_TOKEN', default='')

GA_PRIVATE_KEY_PATH = env('GA_PRIVATE_KEY_PATH', default='')
GA_PRIVATE_KEY = ''
if GA_PRIVATE_KEY_PATH:
    with open(str(root.path(GA_PRIVATE_KEY_PATH))) as cert_file:
        GA_PRIVATE_KEY = cert_file.read()

# https://developers.google.com/analytics/devguides/reporting/core/v4/quickstart/service-py
GOOGLE_ANALYTICS_AUTH_JSON = {
    'type': env('GA_TYPE', default='service_account'),
    'project_id': env('GA_PROJECT_ID', default=''),
    'private_key_id': env('GA_PRIVATE_KEY_ID', default=''),
    'private_key': GA_PRIVATE_KEY,
    'client_email': env('GA_CLIENT_EMAIL', default=''),
    'client_id': env('GA_CLIENT_ID', default=''),
    'auth_uri': env('GA_AUTH_URI', default='https://accounts.google.com/o/oauth2/auth'),
    'token_uri': env('GA_TOKEN_URI', default='https://accounts.google.com/o/oauth2/token'),
    'auth_provider_x509_cert_url':
        env('GA_AUTH_PROVIDER_X509_CERT_URL', default='https://www.googleapis.com/oauth2/v1/certs'),
    'client_x509_cert_url': env('GA_CLIENT_X509_CERT_URL', default='')
}
HOTJAR_CONFIG = {'hjid': env.int('HOTJAR_ID', default=0), 'hjsv': env.int('HOTJAR_SV', default=0), }

# List of github usernames to not count as comments on an issue
IGNORE_COMMENTS_FROM = ['gitcoinbot', ]

# optional: only needed if you run the activity-report management command
AWS_STORAGE_BUCKET_NAME = env('AWS_STORAGE_BUCKET_NAME', default='')
AWS_S3_CACHE_MAX_AGE = env.str('AWS_S3_CACHE_MAX_AGE', default='15552000')
AWS_QUERYSTRING_EXPIRE = env.int('AWS_QUERYSTRING_EXPIRE', default=3600)
AWS_S3_ENCRYPTION = env.bool('AWS_S3_ENCRYPTION', default=False)
AWS_S3_OBJECT_PARAMETERS = env.dict('AWS_S3_OBJECT_PARAMETERS', default=None)
S3_USE_SIGV4 = env.bool('S3_USE_SIGV4', default=True)
AWS_IS_GZIPPED = env.bool('AWS_IS_GZIPPED', default=True)
AWS_S3_REGION_NAME = env('AWS_S3_REGION_NAME', default='us-west-2')
AWS_S3_SIGNATURE_VERSION = env('AWS_S3_SIGNATURE_VERSION', default='s3v4')
AWS_QUERYSTRING_AUTH = env.bool('AWS_QUERYSTRING_AUTH', default=False)
AWS_S3_FILE_OVERWRITE = env.bool('AWS_S3_FILE_OVERWRITE', default=True)
AWS_PRELOAD_METADATA = env.bool('AWS_PRELOAD_METADATA', default=True)
AWS_S3_CUSTOM_DOMAIN = env('AWS_S3_CUSTOM_DOMAIN', default='s.gitcoin.co')
MEDIA_BUCKET = env.str('MEDIA_BUCKET', default=AWS_STORAGE_BUCKET_NAME)
MEDIA_CUSTOM_DOMAIN = env('MEDIA_CUSTOM_DOMAIN', default='c.gitcoin.co')
AWS_DEFAULT_ACL = env('AWS_DEFAULT_ACL', default='public-read')
if not AWS_S3_OBJECT_PARAMETERS:
    AWS_S3_OBJECT_PARAMETERS = {'CacheControl': f'max-age={AWS_S3_CACHE_MAX_AGE}', }

CORS_ORIGIN_ALLOW_ALL = False
CORS_ORIGIN_WHITELIST = ('sumo.com', 'load.sumo.com', 'googleads.g.doubleclick.net', 'gitcoin.co', )
CORS_ORIGIN_WHITELIST = CORS_ORIGIN_WHITELIST + (AWS_S3_CUSTOM_DOMAIN, MEDIA_CUSTOM_DOMAIN, )

S3_REPORT_BUCKET = env('S3_REPORT_BUCKET', default='')  # TODO
S3_REPORT_PREFIX = env('S3_REPORT_PREFIX', default='')  # TODO

INSTALLED_APPS += env.list('DEBUG_APPS', default=[])

# Faucet App config
FAUCET_AMOUNT = env.float('FAUCET_AMOUNT', default=.00025)

SENDGRID_EVENT_HOOK_URL = env('SENDGRID_EVENT_HOOK_URL', default='sg_event_process')
GITHUB_EVENT_HOOK_URL = env('GITHUB_EVENT_HOOK_URL', default='github/payload/')

# Web3
WEB3_HTTP_PROVIDER = env('WEB3_HTTP_PROVIDER', default='https://rinkeby.infura.io')

# COLO Coin
COLO_ACCOUNT_ADDRESS = env('COLO_ACCOUNT_ADDRESS', default='')  # TODO
COLO_ACCOUNT_PRIVATE_KEY = env('COLO_ACCOUNT_PRIVATE_KEY', default='')  # TODO

IPFS_HOST = env('IPFS_HOST', default='ipfs.infura.io')
JS_IPFS_HOST = IPFS_HOST if IPFS_HOST != 'ipfs' else 'localhost'
IPFS_SWARM_PORT = env.int('IPFS_SWARM_PORT', default=4001)
IPFS_UTP_PORT = env.int('IPFS_UTP_PORT', default=4002)
IPFS_API_PORT = env.int('IPFS_API_PORT', default=5001)
IPFS_GATEWAY_PORT = env.int('IPFS_GATEWAY_PORT', default=8080)
IPFS_SWARM_WS_PORT = env.int('IPFS_SWARM_WS_PORT', default=8081)
IPFS_API_ROOT = env('IPFS_API_ROOT', default='/api/v0')
IPFS_API_SCHEME = env('IPFS_API_SCHEME', default='https')

STABLE_COINS = ['DAI', 'USDT', 'TUSD']

# Silk Profiling and Performance Monitoring
ENABLE_SILK = env.bool('ENABLE_SILK', default=False)
if ENABLE_SILK:
    INSTALLED_APPS += ['silk']
    MIDDLEWARE.append('silk.middleware.SilkyMiddleware')
    SILKY_PYTHON_PROFILER = env.bool('SILKY_PYTHON_PROFILER', default=True)
    SILKY_PYTHON_PROFILER_BINARY = env.bool('SILKY_PYTHON_PROFILER_BINARY', default=False)
    SILKY_AUTHENTICATION = env.bool('SILKY_AUTHENTICATION', default=False)
    SILKY_AUTHORISATION = env.bool('SILKY_AUTHORISATION', default=False)
    SILKY_META = env.bool('SILKY_META', default=True)
    SILKY_INTERCEPT_PERCENT = env.int('SILKY_INTERCEPT_PERCENT', default=50)
    SILKY_MAX_RECORDED_REQUESTS = env.int('SILKY_MAX_RECORDED_REQUESTS', default=10000)
    SILKY_DYNAMIC_PROFILING = env.list('SILKY_DYNAMIC_PROFILING', default=[])
    if ENV == 'stage':
        SILKY_DYNAMIC_PROFILING += [{
            'module': 'dashboard.views',
            'function': 'profile',
            'name': 'Profile View',
        }, {
            'module': 'retail.views',
            'function': 'index',
            'name': 'Index View',
        }]
    SILKY_MAX_RECORDED_REQUESTS_CHECK_PERCENT = env.int('SILKY_MAX_RECORDED_REQUESTS_CHECK_PERCENT', default=10)

TAGGIT_CASE_INSENSITIVE = env.bool('TAGGIT_CASE_INSENSITIVE', default=True)
WAGTAIL_SITE_NAME = 'Gitcoin'<|MERGE_RESOLUTION|>--- conflicted
+++ resolved
@@ -155,14 +155,7 @@
 
 TEMPLATES = [{
     'BACKEND': 'django.template.backends.django.DjangoTemplates',
-<<<<<<< HEAD
-    'DIRS': [
-        'retail/templates/', 'external_bounties/templates/', 'dataviz/templates', 'kudos/templates',
-        'inbox/templates'
-    ],
-=======
-    'DIRS': ['retail/templates/', 'dataviz/templates', 'kudos/templates'],
->>>>>>> 3f1974ef
+    'DIRS': ['retail/templates/', 'dataviz/templates', 'kudos/templates', 'inbox/templates'],
     'APP_DIRS': True,
     'OPTIONS': {
         'context_processors': [
