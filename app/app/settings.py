--- conflicted
+++ resolved
@@ -894,13 +894,12 @@
 ADDEVENT_API_TOKEN = env('ADDEVENT_API_TOKEN', default='')
 
 BRIGHTID_PRIVATE_KEY = env('BRIGHTID_PRIVATE_KEY', default='wrong-private-key')
-<<<<<<< HEAD
+
+# Duniter
 BMAS_ENDPOINT = env('BMAS_ENDPOINT', default='BMAS g1.duniter.org 443')
 ES_CORE_ENDPOINT = env('ES_CORE_ENDPOINT', default='ES_CORE_API g1.data.duniter.fr 443')
 ES_USER_ENDPOINT = env('ES_USER_ENDPOINT', default='ES_USER_API g1.data.duniter.fr 443')
-=======
 
 # Idena
 IDENA_TOKEN_EXPIRY = 60 * 60 # 1 Hours
 IDENA_NONCE_EXPIRY = 60 * 2 # 2 Min
->>>>>>> 12595e3b
