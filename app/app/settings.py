--- conflicted
+++ resolved
@@ -540,13 +540,10 @@
 GITHUB_API_TOKEN = env('GITHUB_API_TOKEN', default='')  # TODO
 GITHUB_APP_NAME = env('GITHUB_APP_NAME', default='gitcoin-local')
 
-<<<<<<< HEAD
 # Fortmatic
 FORTMATIC_API_KEY =  env('FORTMATIC_API_KEY', default='')
-=======
 # Chat
 CHAT_URL = env('CHAT_DRIVER_USER', default='')  # location of where mattermost is hosted
->>>>>>> d4d24a3e
 
 # Social Auth
 LOGIN_URL = 'gh_login'
