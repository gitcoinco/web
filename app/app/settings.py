# -*- coding: utf-8 -*-
"""Define the Gitcoin project settings.

Copyright (C) 2018 Gitcoin Core

This program is free software: you can redistribute it and/or modify
it under the terms of the GNU Affero General Public License as published
by the Free Software Foundation, either version 3 of the License, or
(at your option) any later version.

This program is distributed in the hope that it will be useful,
but WITHOUT ANY WARRANTY; without even the implied warranty of
MERCHANTABILITY or FITNESS FOR A PARTICULAR PURPOSE. See the
GNU Affero General Public License for more details.

You should have received a copy of the GNU Affero General Public License
along with this program. If not, see <http://www.gnu.org/licenses/>.

"""
import os
import socket

from django.http import Http404
from django.utils.translation import gettext_noop

import environ
import raven
from easy_thumbnails.conf import Settings as easy_thumbnails_defaults

root = environ.Path(__file__) - 2  # Set the base directory to two levels.
env = environ.Env(DEBUG=(bool, False), )  # set default values and casting
env.read_env(str(root.path('app/.env')))  # reading .env file

DEBUG = env.bool('DEBUG', default=True)
ENV = env('ENV', default='local')
DEBUG_ENVS = env.list('DEBUG_ENVS', default=['local', 'stage', 'test'])
IS_DEBUG_ENV = ENV in DEBUG_ENVS
HOSTNAME = env('HOSTNAME', default=socket.gethostname())
BASE_URL = env('BASE_URL', default='http://localhost:8000/')
SECRET_KEY = env('SECRET_KEY', default='YOUR-SupEr-SecRet-KeY')
ADMINS = (env.tuple('ADMINS', default=('TODO', 'todo@todo.net')))
BASE_DIR = root()

# Ratelimit
RATELIMIT_ENABLE = env.bool('RATELIMIT_ENABLE', default=True)
RATELIMIT_USE_CACHE = env('RATELIMIT_USE_CACHE', default='default')
RATELIMIT_VIEW = env('RATELIMIT_VIEW', default='tdi.views.ratelimited')

ALLOWED_HOSTS = env.list('ALLOWED_HOSTS', default=['*'])
CSRF_TRUSTED_ORIGINS = env.list('CSRF_TRUSTED_ORIGINS', default=['localhost'])

# Notifications - Global on / off switch
ENABLE_NOTIFICATIONS_ON_NETWORK = env('ENABLE_NOTIFICATIONS_ON_NETWORK', default='mainnet')

# Application definition
INSTALLED_APPS = [
    'corsheaders',
    'django.contrib.admin',
    'django.contrib.auth',
    'django.contrib.contenttypes',
    'django.contrib.sessions',
    'django.contrib.messages',
    'collectfast',  # Collectfast | static file collector
    'django.contrib.staticfiles',
    'cacheops',
    'storages',
    'social_django',
    'cookielaw',
    'django.contrib.humanize',
    'django.contrib.sitemaps',
    'django.contrib.sites',
    'autotranslate',
    'django_extensions',
    'easy_thumbnails',
    'raven.contrib.django.raven_compat',
    'health_check',
    'health_check.db',
    'health_check.cache',
    'health_check.storage',
    'health_check.contrib.psutil',
    'health_check.contrib.s3boto3_storage',
    'app',
    'avatar',
    'retail',
    'rest_framework',
    'marketing',
    'economy',
    'dashboard',
    'enssubdomain',
    'faucet',
    'tdi',
    'gas',
    'git',
    'legacy',
    'chartit',
    'email_obfuscator',
    'linkshortener',
    'credits',
    'gitcoinbot',
    'external_bounties',
    'dataviz',
    'impersonate',
<<<<<<< HEAD
    'grants'
=======
    'bounty_requests'
>>>>>>> 5bea96e0
]

MIDDLEWARE = [
    'corsheaders.middleware.CorsMiddleware',
    'django.middleware.security.SecurityMiddleware',
    'raven.contrib.django.raven_compat.middleware.SentryResponseErrorIdMiddleware',
    'django.contrib.sessions.middleware.SessionMiddleware',
    'app.middleware.drop_accept_langauge',
    'django.middleware.locale.LocaleMiddleware',
    'django.middleware.common.CommonMiddleware',
    'django.middleware.csrf.CsrfViewMiddleware',
    'django.contrib.auth.middleware.AuthenticationMiddleware',
    'django.contrib.messages.middleware.MessageMiddleware',
    'django.middleware.clickjacking.XFrameOptionsMiddleware',
    'ratelimit.middleware.RatelimitMiddleware',
    'social_django.middleware.SocialAuthExceptionMiddleware',
    'impersonate.middleware.ImpersonateMiddleware',
]

ROOT_URLCONF = env('ROOT_URLCONF', default='app.urls')

AUTHENTICATION_BACKENDS = (
    'social_core.backends.github.GithubOAuth2',  # for Github authentication
    'django.contrib.auth.backends.ModelBackend',
)

TEMPLATES = [{
    'BACKEND': 'django.template.backends.django.DjangoTemplates',
    'DIRS': ['retail/templates/', 'external_bounties/templates/', 'dataviz/templates', ],
    'APP_DIRS': True,
    'OPTIONS': {
        'context_processors': [
            'django.template.context_processors.debug', 'django.template.context_processors.request',
            'django.contrib.auth.context_processors.auth', 'django.contrib.messages.context_processors.messages',
            'app.context.insert_settings', 'social_django.context_processors.backends',
            'social_django.context_processors.login_redirect',
        ],
    },
}]

SITE_ID = env.int('SITE_ID', default=1)
WSGI_APPLICATION = env('WSGI_APPLICATION', default='app.wsgi.application')

# Database
# https://docs.djangoproject.com/en/1.11/ref/settings/#databases
DATABASES = {'default': env.db()}

# Password validation
# https://docs.djangoproject.com/en/1.11/ref/settings/#auth-password-validators
AUTH_PASSWORD_VALIDATORS = [{
    'NAME': 'django.contrib.auth.password_validation.UserAttributeSimilarityValidator',
}, {
    'NAME': 'django.contrib.auth.password_validation.MinimumLengthValidator',
}, {
    'NAME': 'django.contrib.auth.password_validation.CommonPasswordValidator',
}, {
    'NAME': 'django.contrib.auth.password_validation.NumericPasswordValidator',
}]

REST_FRAMEWORK = {
    # Use Django's standard `django.contrib.auth` permissions,
    # or allow read-only access for unauthenticated users.
    'DEFAULT_FILTER_BACKENDS': ('django_filters.rest_framework.DjangoFilterBackend', ),
    'DEFAULT_THROTTLE_CLASSES': ('rest_framework.throttling.AnonRateThrottle', ),
    'DEFAULT_THROTTLE_RATES': {
        'anon': '1000/day',
    },
    'DEFAULT_PERMISSION_CLASSES': ['rest_framework.permissions.DjangoModelPermissionsOrAnonReadOnly'],
    'DEFAULT_AUTHENTICATION_CLASSES': []
}

AUTH_USER_MODEL = 'auth.User'

# Internationalization
# https://docs.djangoproject.com/en/1.11/topics/i18n/
LANGUAGE_CODE = env('LANGUAGE_CODE', default='en-us')
USE_I18N = env.bool('USE_I18N', default=True)
USE_L10N = env.bool('USE_L10N', default=True)
USE_TZ = env.bool('USE_TZ', default=True)
TIME_ZONE = env.str('TIME_ZONE', default='UTC')

LOCALE_PATHS = ('locale', )

LANGUAGES = [
    ('en', gettext_noop('English')),
    ('es', gettext_noop('Spanish')),
    ('de', gettext_noop('German')),
    ('hi', gettext_noop('Hindi')),
    ('it', gettext_noop('Italian')),
    ('ko', gettext_noop('Korean')),
    ('pl', gettext_noop('Polish')),
    ('ja', gettext_noop('Japanese')),
    ('zh-hans', gettext_noop('Simplified Chinese')),
    ('zh-hant', gettext_noop('Traditional Chinese')),
]

# Elastic APM
ENABLE_APM = env.bool('ENABLE_APM', default=False)
if ENABLE_APM:
    INSTALLED_APPS += ['elasticapm.contrib.django', ]
    MIDDLEWARE.append('elasticapm.contrib.django.middleware.TracingMiddleware')
    APM_SECRET_TOKEN = env.str('APM_SECRET_TOKEN', default='')
    ELASTIC_APM = {
        'SERVICE_NAME': env.str('APM_SERVICE_NAME', default=f'{ENV}-web'),
        'SERVER_URL': env.str('APM_SERVER_URL', default='http://localhost:8200'),
    }
    if APM_SECRET_TOKEN:
        ELASTIC_APM['SECRET_TOKEN'] = APM_SECRET_TOKEN
    if DEBUG and ENV == 'stage':
        ELASTIC_APM['DEBUG'] = True

if ENV not in ['local', 'test']:
    LOGGING = {
        'version': 1,
        'disable_existing_loggers': True,
        'root': {
            'level': 'WARNING',
            'handlers': ['sentry'],
        },
        'formatters': {
            'verbose': {
                'format': '%(levelname)s %(asctime)s %(module)s '
                          '%(process)d %(thread)d %(message)s'
            },
        },
        'handlers': {
            'sentry': {
                'level': 'ERROR',  # To capture more than ERROR, change to WARNING, INFO, etc.
                'class': 'raven.contrib.django.raven_compat.handlers.SentryHandler',
            },
            'console': {
                'level': 'DEBUG',
                'class': 'logging.StreamHandler',
                'formatter': 'verbose'
            }
        },
        'loggers': {
            'django.db.backends': {
                'level': 'WARN',
                'handlers': ['console'],
                'propagate': False,
            },
            'raven': {
                'level': 'DEBUG',
                'handlers': ['console'],
                'propagate': False,
            },
            'sentry.errors': {
                'level': 'DEBUG',
                'handlers': ['console'],
                'propagate': False,
            },
        },
    }

    if ENABLE_APM:
        LOGGING['handlers']['elasticapm'] = {
            'level': 'WARNING',
            'class': 'elasticapm.contrib.django.handlers.LoggingHandler',
        }
        LOGGING['loggers']['elasticapm.errors'] = {
            'level': 'ERROR',
            'handlers': ['sentry', 'console'],
            'propagate': False,
        }
        LOGGING['root']['handlers'] = ['sentry', 'elasticapm']

    LOGGING['loggers']['django.request'] = LOGGING['loggers']['django.db.backends']
    for ia in INSTALLED_APPS:
        LOGGING['loggers'][ia] = LOGGING['loggers']['django.db.backends']
else:
    LOGGING = {}

GEOIP_PATH = env('GEOIP_PATH', default='/usr/share/GeoIP/')

# Static files (CSS, JavaScript, Images)
# https://docs.djangoproject.com/en/1.11/howto/static-files/
STATICFILES_DIRS = env.tuple('STATICFILES_DIRS', default=('assets/', ))
STATIC_ROOT = root('static')
STATICFILES_LOCATION = env.str('STATICFILES_LOCATION', default='static')
MEDIAFILES_LOCATION = env.str('MEDIAFILES_LOCATION', default='media')

if ENV in ['prod', 'stage']:
    DEFAULT_FILE_STORAGE = env('DEFAULT_FILE_STORAGE', default='app.static_storage.MediaFileStorage')
    THUMBNAIL_DEFAULT_STORAGE = DEFAULT_FILE_STORAGE
    STATICFILES_STORAGE = env('STATICFILES_STORAGE', default='app.static_storage.SilentFileStorage')
    STATIC_HOST = env('STATIC_HOST', default='https://s.gitcoin.co/')
    STATIC_URL = STATIC_HOST + env('STATIC_URL', default=f'{STATICFILES_LOCATION}{"/" if STATICFILES_LOCATION else ""}')
    MEDIA_URL = env(
        'MEDIA_URL', default=f'https://c.gitcoin.co/{MEDIAFILES_LOCATION}{"/" if MEDIAFILES_LOCATION else ""}'
    )
else:
    # Handle local static file storage
    STATIC_HOST = BASE_URL
    STATIC_URL = env('STATIC_URL', default=f'/{STATICFILES_LOCATION}/')
    # Handle local media file storage
    MEDIA_ROOT = root('media')
    MEDIA_URL = env('MEDIA_URL', default=f'/{MEDIAFILES_LOCATION}/')

COMPRESS_ROOT = STATIC_ROOT
COMPRESS_ENABLED = env.bool('COMPRESS_ENABLED', default=True)

THUMBNAIL_PROCESSORS = easy_thumbnails_defaults.THUMBNAIL_PROCESSORS + ('app.thumbnail_processors.circular_processor', )

THUMBNAIL_ALIASES = {
    '': {
        'graph_node': {
            'size': (30, 30),
            'crop': True
        },
        'graph_node_circular': {
            'size': (30, 30),
            'crop': True,
            'circle': True
        }
    }
}

CACHEOPS_DEGRADE_ON_FAILURE = env.bool('CACHEOPS_DEGRADE_ON_FAILURE', default=True)
CACHEOPS_REDIS = env.str('CACHEOPS_REDIS', default='redis://redis:6379/0')
CACHEOPS_DEFAULTS = {
    'timeout': 60 * 60
}

# 'all' is an alias for {'get', 'fetch', 'count', 'aggregate', 'exists'}
CACHEOPS = {
    '*.*': {
        'timeout': 60 * 60,
    },
    'auth.user': {
        'ops': 'get',
        'timeout': 60 * 15,
    },
    'auth.group': {
        'ops': 'get',
        'timeout': 60 * 15,
    },
    'auth.*': {
        'ops': ('fetch', 'get'),
        'timeout': 60 * 60,
    },
    'auth.permission': {
        'ops': 'all',
        'timeout': 60 * 15,
    },
    'dashboard.activity': {
        'ops': 'all',
        'timeout': 60 * 5,
    },
    'dashboard.bounty': {
        'ops': ('get', 'fetch', 'aggregate'),
        'timeout': 60 * 5,
    },
    'dashboard.tip': {
        'ops': ('get', 'fetch', 'aggregate'),
        'timeout': 60 * 5,
    },
    'dashboard.profile': {
        'ops': ('get', 'fetch', 'aggregate'),
        'timeout': 60 * 5,
    },
    'dashboard.*': {
        'ops': ('fetch', 'get'),
        'timeout': 60 * 30,
    },
    'economy.*': {
        'ops': 'all',
        'timeout': 60 * 60,
    },
    'gas.*': {
        'ops': 'all',
        'timeout': 60 * 10,
    }
}

DJANGO_REDIS_IGNORE_EXCEPTIONS = env.bool('REDIS_IGNORE_EXCEPTIONS', default=True)
DJANGO_REDIS_LOG_IGNORED_EXCEPTIONS = env.bool('REDIS_LOG_IGNORED_EXCEPTIONS', default=True)
COLLECTFAST_CACHE = env('COLLECTFAST_CACHE', default='collectfast')
COLLECTFAST_DEBUG = env.bool('COLLECTFAST_DEBUG', default=False)

CACHES = {
    'default': env.cache(
        'REDIS_URL',
        default='rediscache://redis:6379/0?client_class=django_redis.client.DefaultClient'
    ),
    COLLECTFAST_CACHE: env.cache('COLLECTFAST_CACHE_URL', default='dbcache://collectfast'),
    'legacy': env.cache('CACHE_URL', default='dbcache://my_cache_table'),
}
CACHES[COLLECTFAST_CACHE]['OPTIONS'] = {'MAX_ENTRIES': 1000}

# HTTPS Handling
SECURE_HSTS_INCLUDE_SUBDOMAINS = env.bool('SECURE_HSTS_INCLUDE_SUBDOMAINS', default=True)
SECURE_HSTS_PRELOAD = env.bool('SECURE_HSTS_PRELOAD', default=True)
SECURE_HSTS_SECONDS = env.int('SECURE_HSTS_SECONDS', default=3600)
SECURE_SSL_REDIRECT = env.bool('SECURE_SSL_REDIRECT', default=False)

CSRF_COOKIE_SECURE = env.bool('CSRF_COOKIE_SECURE', default=False)
CSRF_COOKIE_HTTPONLY = env.bool('CSRF_COOKIE_HTTPONLY', default=True)
SESSION_COOKIE_SECURE = env.bool('SESSION_COOKIE_SECURE', default=False)
SECURE_BROWSER_XSS_FILTER = env.bool('SECURE_BROWSER_XSS_FILTER', default=True)
SECURE_CONTENT_TYPE_NOSNIFF = env.bool('SECURE_CONTENT_TYPE_NOSNIFF', default=True)
X_FRAME_OPTIONS = env('X_FRAME_OPTIONS', default='DENY')

# Email Integrations
CONTACT_EMAIL = env('CONTACT_EMAIL', default='')  # TODO
PERSONAL_CONTACT_EMAIL = env('PERSONAL_CONTACT_EMAIL', default='you@foo.bar')
SENDGRID_API_KEY = env('SENDGRID_API_KEY', default='')  # TODO - Required to send email.
EMAIL_HOST = env('EMAIL_HOST', default='smtp.sendgrid.net')
EMAIL_HOST_USER = env('EMAIL_HOST_USER', default='')  # TODO
EMAIL_HOST_PASSWORD = env('EMAIL_HOST_PASSWORD', default='')  # TODO
EMAIL_PORT = env.int('EMAIL_PORT', default=587)
EMAIL_USE_TLS = env.bool('EMAIL_USE_TLS', default=True)
SERVER_EMAIL = env('SERVER_EMAIL', default='server@TODO.co')

# ENS Subdomain Settings
# The value of ENS_LIMIT_RESET_DAYS should be higher since only one transaction is allowed per user.
# The only reason for a user to make more than one request is when he looses access to the wallet.
ENS_TLD = env('ENS_TLD', default='gitcoin.eth')
ENS_LIMIT_RESET_DAYS = env.int('ENS_LIMIT_RESET_DAYS', default=30)
ENS_OWNER_ACCOUNT = env('ENS_OWNER_ACCOUNT', default='0x00000')
ENS_PRIVATE_KEY = env('ENS_PRIVATE_KEY', default=None)

# IMAP Settings
IMAP_EMAIL = env('IMAP_EMAIL', default='<email>')
IMAP_PASSWORD = env('IMAP_PASSWORD', default='<password>')

# Mailchimp Integration
MAILCHIMP_USER = env.str('MAILCHIMP_USER', default='')
MAILCHIMP_API_KEY = env.str('MAILCHIMP_API_KEY', default='')
MAILCHIMP_LIST_ID = env.str('MAILCHIMP_LIST_ID', default='')

# Github
GITHUB_API_BASE_URL = env('GITHUB_API_BASE_URL', default='https://api.github.com')
GITHUB_AUTH_BASE_URL = env('GITHUB_AUTH_BASE_URL', default='https://github.com/login/oauth/authorize')
GITHUB_TOKEN_URL = env('GITHUB_TOKEN_URL', default='https://github.com/login/oauth/access_token')
GITHUB_SCOPE = env('GITHUB_SCOPE', default='read:user,user:email')
GITHUB_CLIENT_ID = env('GITHUB_CLIENT_ID', default='')  # TODO
GITHUB_CLIENT_SECRET = env('GITHUB_CLIENT_SECRET', default='')  # TODO
GITHUB_API_USER = env('GITHUB_API_USER', default='')  # TODO
GITHUB_API_TOKEN = env('GITHUB_API_TOKEN', default='')  # TODO
GITHUB_APP_NAME = env('GITHUB_APP_NAME', default='gitcoin-local')

# Social Auth
LOGIN_URL = 'gh_login'
LOGOUT_URL = 'logout'
LOGIN_REDIRECT_URL = 'explorer'
SOCIAL_AUTH_LOGIN_REDIRECT_URL = 'explorer'
SOCIAL_AUTH_GITHUB_KEY = GITHUB_CLIENT_ID
SOCIAL_AUTH_GITHUB_SECRET = GITHUB_CLIENT_SECRET
SOCIAL_AUTH_POSTGRES_JSONFIELD = True
SOCIAL_AUTH_ADMIN_USER_SEARCH_FIELDS = ['username', 'first_name', 'last_name', 'email']
SOCIAL_AUTH_GITHUB_SCOPE = ['read:public_repo', 'read:user', 'user:email', ]

SOCIAL_AUTH_PIPELINE = (
    'social_core.pipeline.social_auth.social_details', 'social_core.pipeline.social_auth.social_uid',
    'social_core.pipeline.social_auth.auth_allowed', 'social_core.pipeline.social_auth.social_user',
    'social_core.pipeline.user.get_username', 'social_core.pipeline.user.create_user', 'app.pipeline.save_profile',
    'social_core.pipeline.social_auth.associate_user', 'social_core.pipeline.social_auth.load_extra_data',
    'social_core.pipeline.user.user_details',
)

# Gitter
GITTER_TOKEN = env('GITTER_TOKEN', default=False)

# optional: only needed if you run the gitcoinbot app
# Setup instructions: https://github.com/gitcoinco/web/blob/master/app/gitcoinbot/README.md
GITCOINBOT_APP_ID = env('GITCOINBOT_APP_ID', default='')
GITCOIN_BOT_CERT_PATH = env('GITCOIN_BOT_CERT_PATH', default='')
SECRET_KEYSTRING = ''
if GITCOIN_BOT_CERT_PATH:
    with open(str(root.path(GITCOIN_BOT_CERT_PATH))) as f:
        SECRET_KEYSTRING = f.read()

GITCOIN_SLACK_ICON_URL = 'https://s.gitcoin.co/static/v2/images/helmet.png'

# Twitter Integration
TWITTER_CONSUMER_KEY = env('TWITTER_CONSUMER_KEY', default='')  # TODO
TWITTER_CONSUMER_SECRET = env('TWITTER_CONSUMER_SECRET', default='')  # TODO
TWITTER_ACCESS_TOKEN = env('TWITTER_ACCESS_TOKEN', default='')  # TODO
TWITTER_ACCESS_SECRET = env('TWITTER_ACCESS_SECRET', default='')  # TODO
TWITTER_USERNAME = env('TWITTER_USERNAME', default='')  # TODO

# Slack Integration
# optional: only needed if you slack things
SLACK_TOKEN = env('SLACK_TOKEN', default='')  # TODO
SLACK_WELCOMEBOT_TOKEN = env('SLACK_WELCOMEBOT_TOKEN', default='')  # TODO

# Reporting Integrations
MIXPANEL_TOKEN = env('MIXPANEL_TOKEN', default='')

GA_PRIVATE_KEY_PATH = env('GA_PRIVATE_KEY_PATH', default='')
GA_PRIVATE_KEY = ''
if GA_PRIVATE_KEY_PATH:
    with open(str(root.path(GA_PRIVATE_KEY_PATH))) as cert_file:
        GA_PRIVATE_KEY = cert_file.read()

# https://developers.google.com/analytics/devguides/reporting/core/v4/quickstart/service-py
GOOGLE_ANALYTICS_AUTH_JSON = {
    'type': env('GA_TYPE', default='service_account'),
    'project_id': env('GA_PROJECT_ID', default=''),
    'private_key_id': env('GA_PRIVATE_KEY_ID', default=''),
    'private_key': GA_PRIVATE_KEY,
    'client_email': env('GA_CLIENT_EMAIL', default=''),
    'client_id': env('GA_CLIENT_ID', default=''),
    'auth_uri': env('GA_AUTH_URI', default='https://accounts.google.com/o/oauth2/auth'),
    'token_uri': env('GA_TOKEN_URI', default='https://accounts.google.com/o/oauth2/token'),
    'auth_provider_x509_cert_url':
        env('GA_AUTH_PROVIDER_X509_CERT_URL', default='https://www.googleapis.com/oauth2/v1/certs'),
    'client_x509_cert_url': env('GA_CLIENT_X509_CERT_URL', default='')
}
HOTJAR_CONFIG = {'hjid': env.int('HOTJAR_ID', default=0), 'hjsv': env.int('HOTJAR_SV', default=0), }

# Sentry
SENTRY_USER = env('SENTRY_USER', default='')
SENTRY_PASSWORD = env('SENTRY_PASSWORD', default='')
SENTRY_ADDRESS = env('SENTRY_ADDRESS', default='')
SENTRY_JS_DSN = env.str('SENTRY_JS_DSN', default='')
SENTRY_PROJECT = env('SENTRY_PROJECT', default='')
RELEASE = raven.fetch_git_sha(os.path.abspath(os.pardir)) if SENTRY_USER else ''
RAVEN_JS_VERSION = env.str('RAVEN_JS_VERSION', default='3.26.4')
if SENTRY_ADDRESS and SENTRY_PROJECT:
    RAVEN_CONFIG = {
        'dsn': f'https://{SENTRY_USER}:{SENTRY_PASSWORD}@{SENTRY_ADDRESS}/{SENTRY_PROJECT}',
        'release': RELEASE,
    }

# List of github usernames to not count as comments on an issue
IGNORE_COMMENTS_FROM = ['gitcoinbot', ]

# optional: only needed if you run the activity-report management command
AWS_ACCESS_KEY_ID = env('AWS_ACCESS_KEY_ID', default='')
AWS_SECRET_ACCESS_KEY = env('AWS_SECRET_ACCESS_KEY', default='')

AWS_STORAGE_BUCKET_NAME = env('AWS_STORAGE_BUCKET_NAME', default='')
AWS_S3_CACHE_MAX_AGE = env.str('AWS_S3_CACHE_MAX_AGE', default='15552000')
AWS_QUERYSTRING_EXPIRE = env.int('AWS_QUERYSTRING_EXPIRE', default=3600)
AWS_S3_ENCRYPTION = env.bool('AWS_S3_ENCRYPTION', default=False)
AWS_S3_OBJECT_PARAMETERS = env.dict('AWS_S3_OBJECT_PARAMETERS', default=None)
S3_USE_SIGV4 = env.bool('S3_USE_SIGV4', default=True)
AWS_IS_GZIPPED = env.bool('AWS_IS_GZIPPED', default=True)
AWS_S3_REGION_NAME = env('AWS_S3_REGION_NAME', default='us-west-2')
AWS_S3_SIGNATURE_VERSION = env('AWS_S3_SIGNATURE_VERSION', default='s3v4')
AWS_QUERYSTRING_AUTH = env.bool('AWS_QUERYSTRING_AUTH', default=False)
AWS_S3_FILE_OVERWRITE = env.bool('AWS_S3_FILE_OVERWRITE', default=True)
AWS_PRELOAD_METADATA = env.bool('AWS_PRELOAD_METADATA', default=True)
AWS_S3_CUSTOM_DOMAIN = env('AWS_S3_CUSTOM_DOMAIN', default='s.gitcoin.co')
MEDIA_BUCKET = env.str('MEDIA_BUCKET', default=AWS_STORAGE_BUCKET_NAME)
MEDIA_CUSTOM_DOMAIN = env('MEDIA_CUSTOM_DOMAIN', default='c.gitcoin.co')
AWS_DEFAULT_ACL = env('AWS_DEFAULT_ACL', default='public-read')
if not AWS_S3_OBJECT_PARAMETERS:
    AWS_S3_OBJECT_PARAMETERS = {'CacheControl': f'max-age={AWS_S3_CACHE_MAX_AGE}', }

CORS_ORIGIN_ALLOW_ALL = False
CORS_ORIGIN_WHITELIST = ('sumo.com', 'load.sumo.com', 'googleads.g.doubleclick.net', 'gitcoin.co', )
CORS_ORIGIN_WHITELIST = CORS_ORIGIN_WHITELIST + (AWS_S3_CUSTOM_DOMAIN, MEDIA_CUSTOM_DOMAIN, )

S3_REPORT_BUCKET = env('S3_REPORT_BUCKET', default='')  # TODO
S3_REPORT_PREFIX = env('S3_REPORT_PREFIX', default='')  # TODO

INSTALLED_APPS += env.list('DEBUG_APPS', default=[])

# Faucet App config
FAUCET_AMOUNT = env.float('FAUCET_AMOUNT', default=.00025)

SENDGRID_EVENT_HOOK_URL = env('SENDGRID_EVENT_HOOK_URL', default='sg_event_process')
GITHUB_EVENT_HOOK_URL = env('GITHUB_EVENT_HOOK_URL', default='github/payload/')

# Web3
WEB3_HTTP_PROVIDER = env('WEB3_HTTP_PROVIDER', default='https://rinkeby.infura.io')

# COLO Coin
COLO_ACCOUNT_ADDRESS = env('COLO_ACCOUNT_ADDRESS', default='')  # TODO
COLO_ACCOUNT_PRIVATE_KEY = env('COLO_ACCOUNT_PRIVATE_KEY', default='')  # TODO

IPFS_HOST = env('IPFS_HOST', default='ipfs.infura.io')
IPFS_SWARM_PORT = env.int('IPFS_SWARM_PORT', default=4001)
IPFS_UTP_PORT = env.int('IPFS_UTP_PORT', default=4002)
IPFS_API_PORT = env.int('IPFS_API_PORT', default=5001)
IPFS_GATEWAY_PORT = env.int('IPFS_GATEWAY_PORT', default=8080)
IPFS_SWARM_WS_PORT = env.int('IPFS_SWARM_WS_PORT', default=8081)
IPFS_API_ROOT = env('IPFS_API_ROOT', default='/api/v0')
IPFS_API_SCHEME = env('IPFS_API_SCHEME', default='https')

STABLE_COINS = ['DAI', 'USDT', 'TUSD']

BLOCKED_USERS = env('BLOCKED_USERS', default=[]) 


# Silk Profiling and Performance Monitoring
ENABLE_SILK = env.bool('ENABLE_SILK', default=False)
if ENABLE_SILK:
    INSTALLED_APPS += ['silk']
    MIDDLEWARE.append('silk.middleware.SilkyMiddleware')
    SILKY_PYTHON_PROFILER = env.bool('SILKY_PYTHON_PROFILER', default=True)
    SILKY_PYTHON_PROFILER_BINARY = env.bool('SILKY_PYTHON_PROFILER_BINARY', default=False)
    SILKY_AUTHENTICATION = env.bool('SILKY_AUTHENTICATION', default=False)
    SILKY_AUTHORISATION = env.bool('SILKY_AUTHORISATION', default=False)
    SILKY_META = env.bool('SILKY_META', default=True)
    SILKY_INTERCEPT_PERCENT = env.int('SILKY_INTERCEPT_PERCENT', default=50)
    SILKY_MAX_RECORDED_REQUESTS = env.int('SILKY_MAX_RECORDED_REQUESTS', default=10000)
    SILKY_DYNAMIC_PROFILING = env.list('SILKY_DYNAMIC_PROFILING', default=[])
    if ENV == 'stage':
        SILKY_DYNAMIC_PROFILING += [{
            'module': 'dashboard.views',
            'function': 'profile',
            'name': 'Profile View',
        }, {
            'module': 'retail.views',
            'function': 'index',
            'name': 'Index View',
        }]
    SILKY_MAX_RECORDED_REQUESTS_CHECK_PERCENT = env.int('SILKY_MAX_RECORDED_REQUESTS_CHECK_PERCENT', default=10)<|MERGE_RESOLUTION|>--- conflicted
+++ resolved
@@ -100,11 +100,9 @@
     'external_bounties',
     'dataviz',
     'impersonate',
-<<<<<<< HEAD
-    'grants'
-=======
+    'grants',
     'bounty_requests'
->>>>>>> 5bea96e0
+
 ]
 
 MIDDLEWARE = [
@@ -590,7 +588,7 @@
 
 STABLE_COINS = ['DAI', 'USDT', 'TUSD']
 
-BLOCKED_USERS = env('BLOCKED_USERS', default=[]) 
+BLOCKED_USERS = env('BLOCKED_USERS', default=[])
 
 
 # Silk Profiling and Performance Monitoring
