--- conflicted
+++ resolved
@@ -67,11 +67,8 @@
     'django.contrib.humanize',
     'django.contrib.sitemaps',
     'django.contrib.sites',
-<<<<<<< HEAD
     'storages',  # django-storages | files/asset storage
-=======
     'django_extensions',
->>>>>>> 5accdb71
     'app',
     'retail',
     'rest_framework',
