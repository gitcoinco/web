# -*- coding: utf-8 -*-
"""Define the Gitcoin project settings.

Copyright (C) 2018 Gitcoin Core

This program is free software: you can redistribute it and/or modify
it under the terms of the GNU Affero General Public License as published
by the Free Software Foundation, either version 3 of the License, or
(at your option) any later version.

This program is distributed in the hope that it will be useful,
but WITHOUT ANY WARRANTY; without even the implied warranty of
MERCHANTABILITY or FITNESS FOR A PARTICULAR PURPOSE. See the
GNU Affero General Public License for more details.

You should have received a copy of the GNU Affero General Public License
along with this program. If not, see <http://www.gnu.org/licenses/>.

"""
import os
import socket

from django.http import Http404
from django.utils.translation import gettext_noop

import environ
import raven
from boto3.session import Session
from easy_thumbnails.conf import Settings as easy_thumbnails_defaults

import warnings
warnings.filterwarnings("ignore", category=UserWarning, module='psycopg2')

root = environ.Path(__file__) - 2  # Set the base directory to two levels.
env = environ.Env(DEBUG=(bool, False), )  # set default values and casting
env.read_env(str(root.path('app/.env')))  # reading .env file

DEBUG = env.bool('DEBUG', default=True)
ENV = env('ENV', default='local')
DEBUG_ENVS = env.list('DEBUG_ENVS', default=['local', 'stage', 'test'])
IS_DEBUG_ENV = ENV in DEBUG_ENVS
HOSTNAME = env('HOSTNAME', default=socket.gethostname())
BASE_URL = env('BASE_URL', default='http://localhost:8000/')
SECRET_KEY = env('SECRET_KEY', default='YOUR-SupEr-SecRet-KeY')
ADMINS = (env.tuple('ADMINS', default=('TODO', 'todo@todo.net')))
BASE_DIR = root()

# Ratelimit
RATELIMIT_ENABLE = env.bool('RATELIMIT_ENABLE', default=True)
RATELIMIT_USE_CACHE = env('RATELIMIT_USE_CACHE', default='default')
RATELIMIT_VIEW = env('RATELIMIT_VIEW', default='tdi.views.ratelimited')

ALLOWED_HOSTS = env.list('ALLOWED_HOSTS', default=['*'])
CSRF_TRUSTED_ORIGINS = env.list('CSRF_TRUSTED_ORIGINS', default=['localhost'])

# Notifications - Global on / off switch
ENABLE_NOTIFICATIONS_ON_NETWORK = env('ENABLE_NOTIFICATIONS_ON_NETWORK', default='mainnet')

# Application definition
INSTALLED_APPS = [
    'corsheaders',
    'django.contrib.admin',
    'django.contrib.auth',
    'django.contrib.contenttypes',
    'django.contrib.sessions',
    'django.contrib.messages',
    'collectfast',  # Collectfast | static file collector
    'django.contrib.staticfiles',
    'cacheops',
    'storages',
    'social_django',
    'cookielaw',
    'django.contrib.humanize',
    'django.contrib.sitemaps',
    'django.contrib.sites',
    'autotranslate',
    'django_extensions',
    'easy_thumbnails',
    'raven.contrib.django.raven_compat',
    'health_check',
    'health_check.db',
    'health_check.cache',
    'health_check.storage',
    'health_check.contrib.psutil',
    'health_check.contrib.s3boto3_storage',
    'app',
    'avatar',
    'retail',
    'rest_framework',
    'marketing',
    'economy',
    'dashboard',
    'enssubdomain',
    'faucet',
    'tdi',
    'gas',
    'git',
    'healthcheck.apps.HealthcheckConfig',
    'legacy',
    'chartit',
    'email_obfuscator',
    'linkshortener',
    'credits',
    'gitcoinbot',
    'external_bounties',
    'dataviz',
    'impersonate',
    'kudos',
    'django.contrib.postgres',
    'bounty_requests',
    'perftools',
<<<<<<< HEAD

    # wagtail
    'taggit',
    'modelcluster',
    'wagtail.contrib.forms',
    'wagtail.contrib.redirects',
    'wagtail.embeds',
    'wagtail.sites',
    'wagtail.users',
    'wagtail.snippets',
    'wagtail.documents',
    'wagtail.images',
    'wagtail.search',
    'wagtail.admin',
    'wagtail.core',
    'cms',
=======
    'revenue',
>>>>>>> fcc701c9
]

MIDDLEWARE = [
    'corsheaders.middleware.CorsMiddleware',
    'django.middleware.security.SecurityMiddleware',
    'raven.contrib.django.raven_compat.middleware.SentryResponseErrorIdMiddleware',
    'django.contrib.sessions.middleware.SessionMiddleware',
    'app.middleware.drop_accept_langauge',
    'django.middleware.locale.LocaleMiddleware',
    'django.middleware.common.CommonMiddleware',
    'django.middleware.csrf.CsrfViewMiddleware',
    'django.contrib.auth.middleware.AuthenticationMiddleware',
    'django.contrib.messages.middleware.MessageMiddleware',
    'django.middleware.clickjacking.XFrameOptionsMiddleware',
    'ratelimit.middleware.RatelimitMiddleware',
    'social_django.middleware.SocialAuthExceptionMiddleware',
    'impersonate.middleware.ImpersonateMiddleware',
    'wagtail.core.middleware.SiteMiddleware',
    'wagtail.contrib.redirects.middleware.RedirectMiddleware'
]

ROOT_URLCONF = env('ROOT_URLCONF', default='app.urls')

AUTHENTICATION_BACKENDS = (
    'social_core.backends.github.GithubOAuth2',  # for Github authentication
    'django.contrib.auth.backends.ModelBackend',
)

TEMPLATES = [{
    'BACKEND': 'django.template.backends.django.DjangoTemplates',
    'DIRS': ['retail/templates/', 'external_bounties/templates/', 'dataviz/templates', 'kudos/templates'],
    'APP_DIRS': True,
    'OPTIONS': {
        'context_processors': [
            'django.template.context_processors.debug', 'django.template.context_processors.request',
            'django.contrib.auth.context_processors.auth', 'django.contrib.messages.context_processors.messages',
            'app.context.insert_settings', 'social_django.context_processors.backends',
            'social_django.context_processors.login_redirect',
        ],
    },
}]

SITE_ID = env.int('SITE_ID', default=1)
WSGI_APPLICATION = env('WSGI_APPLICATION', default='app.wsgi.application')

# Database
# https://docs.djangoproject.com/en/1.11/ref/settings/#databases
DATABASES = {'default': env.db()}

# Password validation
# https://docs.djangoproject.com/en/1.11/ref/settings/#auth-password-validators
AUTH_PASSWORD_VALIDATORS = [{
    'NAME': 'django.contrib.auth.password_validation.UserAttributeSimilarityValidator',
}, {
    'NAME': 'django.contrib.auth.password_validation.MinimumLengthValidator',
}, {
    'NAME': 'django.contrib.auth.password_validation.CommonPasswordValidator',
}, {
    'NAME': 'django.contrib.auth.password_validation.NumericPasswordValidator',
}]

REST_FRAMEWORK = {
    # Use Django's standard `django.contrib.auth` permissions,
    # or allow read-only access for unauthenticated users.
    'DEFAULT_FILTER_BACKENDS': ('django_filters.rest_framework.DjangoFilterBackend', ),
    'DEFAULT_THROTTLE_CLASSES': ('rest_framework.throttling.AnonRateThrottle', ),
    'DEFAULT_THROTTLE_RATES': {
        'anon': '1000/day',
    },
    'DEFAULT_PERMISSION_CLASSES': ['rest_framework.permissions.DjangoModelPermissionsOrAnonReadOnly'],
    'DEFAULT_AUTHENTICATION_CLASSES': [
        'rest_framework.authentication.SessionAuthentication',
    ],
}

AUTH_USER_MODEL = 'auth.User'

# Internationalization
# https://docs.djangoproject.com/en/1.11/topics/i18n/
LANGUAGE_CODE = env('LANGUAGE_CODE', default='en-us')
USE_I18N = env.bool('USE_I18N', default=True)
USE_L10N = env.bool('USE_L10N', default=True)
USE_TZ = env.bool('USE_TZ', default=True)
TIME_ZONE = env.str('TIME_ZONE', default='UTC')

LOCALE_PATHS = ('locale', )

LANGUAGES = [
    ('en', gettext_noop('English')),
    ('es', gettext_noop('Spanish')),
    ('de', gettext_noop('German')),
    ('hi', gettext_noop('Hindi')),
    ('it', gettext_noop('Italian')),
    ('ko', gettext_noop('Korean')),
    ('pl', gettext_noop('Polish')),
    ('ja', gettext_noop('Japanese')),
    ('zh-hans', gettext_noop('Simplified Chinese')),
    ('zh-hant', gettext_noop('Traditional Chinese')),
]

# Elastic APM
ENABLE_APM = env.bool('ENABLE_APM', default=False)
if ENABLE_APM:
    INSTALLED_APPS += ['elasticapm.contrib.django', ]
    MIDDLEWARE.append('elasticapm.contrib.django.middleware.TracingMiddleware')
    APM_SECRET_TOKEN = env.str('APM_SECRET_TOKEN', default='')
    ELASTIC_APM = {
        'SERVICE_NAME': env.str('APM_SERVICE_NAME', default=f'{ENV}-web'),
        'SERVER_URL': env.str('APM_SERVER_URL', default='http://localhost:8200'),
    }
    if APM_SECRET_TOKEN:
        ELASTIC_APM['SECRET_TOKEN'] = APM_SECRET_TOKEN
    if DEBUG and ENV == 'stage':
        ELASTIC_APM['DEBUG'] = True

AWS_ACCESS_KEY_ID = env('AWS_ACCESS_KEY_ID', default='')
AWS_SECRET_ACCESS_KEY = env('AWS_SECRET_ACCESS_KEY', default='')
AWS_DEFAULT_REGION = env('AWS_DEFAULT_REGION', default='us-west-2')
AWS_LOG_GROUP = env('AWS_LOG_GROUP', default='Gitcoin')
AWS_LOG_LEVEL = env('AWS_LOG_LEVEL', default='DEBUG')
AWS_LOG_STREAM = env('AWS_LOG_STREAM', default=f'{ENV}-web')

if ENV not in ['local', 'test', 'staging', 'preview']:
    boto3_session = Session(
        aws_access_key_id=AWS_ACCESS_KEY_ID,
        aws_secret_access_key=AWS_SECRET_ACCESS_KEY,
        region_name=AWS_DEFAULT_REGION
    )
    LOGGING = {
        'version': 1,
        'disable_existing_loggers': True,
        'filters': {
            'host_filter': {
                '()': 'app.log_filters.HostFilter',
            }
        },
        'root': {
            'level': 'WARNING',
            'handlers': ['sentry', 'console', 'watchtower'],
        },
        'formatters': {
            'simple': {
                'format': '%(asctime)s %(name)-12s [%(levelname)-8s] %(message)s',
                'datefmt': '%Y-%m-%d %H:%M:%S'
            },
            'cloudwatch': {
                'format': '%(hostname)s %(name)-12s [%(levelname)-8s] %(message)s',
            },
            'verbose': {
                'format': '%(levelname)s %(asctime)s %(module)s %(process)d %(thread)d %(message)s'
            },
        },
        'handlers': {
            'sentry': {
                'level': 'ERROR',  # To capture more than ERROR, change to WARNING, INFO, etc.
                'class': 'raven.contrib.django.raven_compat.handlers.SentryHandler',
            },
            'console': {
                'level': 'DEBUG',
                'class': 'logging.StreamHandler',
                'formatter': 'verbose',
            },
            'watchtower': {
                'level': AWS_LOG_LEVEL,
                'class': 'watchtower.django.DjangoCloudWatchLogHandler',
                'boto3_session': boto3_session,
                'log_group': AWS_LOG_GROUP,
                'stream_name': AWS_LOG_STREAM,
                'filters': ['host_filter'],
                'formatter': 'cloudwatch',
            },
        },
        'loggers': {
            'django.db.backends': {
                'level': 'WARNING',
                'handlers': ['console', 'watchtower'],
                'propagate': False,
            },
            'raven': {
                'level': 'DEBUG',
                'handlers': ['console', 'watchtower'],
                'propagate': False,
            },
            'sentry.errors': {
                'level': 'DEBUG',
                'handlers': ['console', 'watchtower'],
                'propagate': False,
            },
        },
    }

    if ENABLE_APM:
        LOGGING['handlers']['elasticapm'] = {
            'level': 'WARNING',
            'class': 'elasticapm.contrib.django.handlers.LoggingHandler',
        }
        LOGGING['loggers']['elasticapm.errors'] = {
            'level': 'ERROR',
            'handlers': ['sentry', 'console'],
            'propagate': False,
        }
        LOGGING['root']['handlers'] = ['sentry', 'elasticapm']

    LOGGING['loggers']['django.request'] = LOGGING['loggers']['django.db.backends']
    LOGGING['loggers']['django.security.*'] = LOGGING['loggers']['django.db.backends']
    for ia in INSTALLED_APPS:
        LOGGING['loggers'][ia] = LOGGING['loggers']['django.db.backends']
else:
    LOGGING = {}

GEOIP_PATH = env('GEOIP_PATH', default='/usr/share/GeoIP/')

# Static files (CSS, JavaScript, Images)
# https://docs.djangoproject.com/en/1.11/howto/static-files/
STATICFILES_DIRS = env.tuple('STATICFILES_DIRS', default=('assets/', ))
STATIC_ROOT = root('static')
STATICFILES_LOCATION = env.str('STATICFILES_LOCATION', default='static')
MEDIAFILES_LOCATION = env.str('MEDIAFILES_LOCATION', default='media')

if ENV in ['prod', 'stage']:
    DEFAULT_FILE_STORAGE = env('DEFAULT_FILE_STORAGE', default='app.static_storage.MediaFileStorage')
    THUMBNAIL_DEFAULT_STORAGE = DEFAULT_FILE_STORAGE
    STATICFILES_STORAGE = env('STATICFILES_STORAGE', default='app.static_storage.SilentFileStorage')
    STATIC_HOST = env('STATIC_HOST', default='https://s.gitcoin.co/')
    STATIC_URL = STATIC_HOST + env('STATIC_URL', default=f'{STATICFILES_LOCATION}{"/" if STATICFILES_LOCATION else ""}')
    MEDIA_URL = env(
        'MEDIA_URL', default=f'https://c.gitcoin.co/{MEDIAFILES_LOCATION}{"/" if MEDIAFILES_LOCATION else ""}'
    )
else:
    # Handle local static file storage
    STATIC_HOST = BASE_URL
    STATIC_URL = env('STATIC_URL', default=f'/{STATICFILES_LOCATION}/')
    # Handle local media file storage
    MEDIA_ROOT = root('media')
    MEDIA_URL = env('MEDIA_URL', default=f'/{MEDIAFILES_LOCATION}/')

COMPRESS_ROOT = STATIC_ROOT
COMPRESS_ENABLED = env.bool('COMPRESS_ENABLED', default=True)

THUMBNAIL_PROCESSORS = easy_thumbnails_defaults.THUMBNAIL_PROCESSORS + ('app.thumbnail_processors.circular_processor', )

THUMBNAIL_ALIASES = {
    '': {
        'graph_node': {
            'size': (30, 30),
            'crop': True
        },
        'graph_node_circular': {
            'size': (30, 30),
            'crop': True,
            'circle': True
        }
    }
}

CACHEOPS_DEGRADE_ON_FAILURE = env.bool('CACHEOPS_DEGRADE_ON_FAILURE', default=True)
CACHEOPS_REDIS = env.str('CACHEOPS_REDIS', default='redis://redis:6379/0')
CACHEOPS_DEFAULTS = {
    'timeout': 60 * 60
}

# 'all' is an alias for {'get', 'fetch', 'count', 'aggregate', 'exists'}
CACHEOPS = {
    '*.*': {
        'timeout': 60 * 60,
    },
    'auth.user': {
        'ops': 'get',
        'timeout': 60 * 15,
    },
    'auth.group': {
        'ops': 'get',
        'timeout': 60 * 15,
    },
    'auth.*': {
        'ops': ('fetch', 'get'),
        'timeout': 60 * 60,
    },
    'auth.permission': {
        'ops': 'all',
        'timeout': 60 * 15,
    },
    'dashboard.activity': {
        'ops': 'all',
        'timeout': 60 * 5,
    },
    'dashboard.bounty': {
        'ops': ('get', 'fetch', 'aggregate'),
        'timeout': 60 * 5,
    },
    'dashboard.tip': {
        'ops': ('get', 'fetch', 'aggregate'),
        'timeout': 60 * 5,
    },
    'dashboard.profile': {
        'ops': ('get', 'fetch', 'aggregate'),
        'timeout': 60 * 5,
    },
    'dashboard.*': {
        'ops': ('fetch', 'get'),
        'timeout': 60 * 30,
    },
    'economy.*': {
        'ops': 'all',
        'timeout': 60 * 60,
    },
    'gas.*': {
        'ops': 'all',
        'timeout': 60 * 10,
    },
    'kudos.token': {
        'ops': ('get', 'fetch', 'aggregate'),
        'timeout': 60 * 5,
    },
    'kudos.kudostransfer': {
        'ops': ('get', 'fetch', 'aggregate'),
        'timeout': 60 * 5,
    },
}

DJANGO_REDIS_IGNORE_EXCEPTIONS = env.bool('REDIS_IGNORE_EXCEPTIONS', default=True)
DJANGO_REDIS_LOG_IGNORED_EXCEPTIONS = env.bool('REDIS_LOG_IGNORED_EXCEPTIONS', default=True)
COLLECTFAST_CACHE = env('COLLECTFAST_CACHE', default='collectfast')
COLLECTFAST_DEBUG = env.bool('COLLECTFAST_DEBUG', default=False)
REDIS_URL = env('REDIS_URL', default='rediscache://redis:6379/0?client_class=django_redis.client.DefaultClient')
SEMAPHORE_REDIS_URL = env('SEMAPHORE_REDIS_URL', default=REDIS_URL)

CACHES = {
    'default': env.cache(
        'REDIS_URL',
        default='rediscache://redis:6379/0?client_class=django_redis.client.DefaultClient'
    ),
    COLLECTFAST_CACHE: env.cache('COLLECTFAST_CACHE_URL', default='dbcache://collectfast'),
    'legacy': env.cache('CACHE_URL', default='dbcache://my_cache_table'),
}
CACHES[COLLECTFAST_CACHE]['OPTIONS'] = {'MAX_ENTRIES': 1000}

# HTTPS Handling
SECURE_HSTS_INCLUDE_SUBDOMAINS = env.bool('SECURE_HSTS_INCLUDE_SUBDOMAINS', default=True)
SECURE_HSTS_PRELOAD = env.bool('SECURE_HSTS_PRELOAD', default=True)
SECURE_HSTS_SECONDS = env.int('SECURE_HSTS_SECONDS', default=3600)
SECURE_SSL_REDIRECT = env.bool('SECURE_SSL_REDIRECT', default=False)

CSRF_COOKIE_SECURE = env.bool('CSRF_COOKIE_SECURE', default=False)
CSRF_COOKIE_HTTPONLY = env.bool('CSRF_COOKIE_HTTPONLY', default=True)
SESSION_COOKIE_SECURE = env.bool('SESSION_COOKIE_SECURE', default=False)
SECURE_BROWSER_XSS_FILTER = env.bool('SECURE_BROWSER_XSS_FILTER', default=True)
SECURE_CONTENT_TYPE_NOSNIFF = env.bool('SECURE_CONTENT_TYPE_NOSNIFF', default=True)
X_FRAME_OPTIONS = env('X_FRAME_OPTIONS', default='DENY')

# Email Integrations
CONTACT_EMAIL = env('CONTACT_EMAIL', default='')  # TODO
PERSONAL_CONTACT_EMAIL = env('PERSONAL_CONTACT_EMAIL', default='you@foo.bar')
SENDGRID_API_KEY = env('SENDGRID_API_KEY', default='')  # TODO - Required to send email.
EMAIL_HOST = env('EMAIL_HOST', default='smtp.sendgrid.net')
EMAIL_HOST_USER = env('EMAIL_HOST_USER', default='')  # TODO
EMAIL_HOST_PASSWORD = env('EMAIL_HOST_PASSWORD', default='')  # TODO
EMAIL_PORT = env.int('EMAIL_PORT', default=587)
EMAIL_USE_TLS = env.bool('EMAIL_USE_TLS', default=True)
SERVER_EMAIL = env('SERVER_EMAIL', default='server@TODO.co')

# ENS Subdomain Settings
# The value of ENS_LIMIT_RESET_DAYS should be higher since only one transaction is allowed per user.
# The only reason for a user to make more than one request is when he looses access to the wallet.
ENS_TLD = env('ENS_TLD', default='gitcoin.eth')
ENS_LIMIT_RESET_DAYS = env.int('ENS_LIMIT_RESET_DAYS', default=30)
ENS_OWNER_ACCOUNT = env('ENS_OWNER_ACCOUNT', default='0x00000')
ENS_PRIVATE_KEY = env('ENS_PRIVATE_KEY', default=None)

# IMAP Settings
IMAP_EMAIL = env('IMAP_EMAIL', default='<email>')
IMAP_PASSWORD = env('IMAP_PASSWORD', default='<password>')

# Mailchimp Integration
MAILCHIMP_USER = env.str('MAILCHIMP_USER', default='')
MAILCHIMP_API_KEY = env.str('MAILCHIMP_API_KEY', default='')
MAILCHIMP_LIST_ID = env.str('MAILCHIMP_LIST_ID', default='')

# Github
GITHUB_API_BASE_URL = env('GITHUB_API_BASE_URL', default='https://api.github.com')
GITHUB_AUTH_BASE_URL = env('GITHUB_AUTH_BASE_URL', default='https://github.com/login/oauth/authorize')
GITHUB_TOKEN_URL = env('GITHUB_TOKEN_URL', default='https://github.com/login/oauth/access_token')
GITHUB_SCOPE = env('GITHUB_SCOPE', default='read:user,user:email')
GITHUB_CLIENT_ID = env('GITHUB_CLIENT_ID', default='')  # TODO
GITHUB_CLIENT_SECRET = env('GITHUB_CLIENT_SECRET', default='')  # TODO
GITHUB_API_USER = env('GITHUB_API_USER', default='')  # TODO
GITHUB_API_TOKEN = env('GITHUB_API_TOKEN', default='')  # TODO
GITHUB_APP_NAME = env('GITHUB_APP_NAME', default='gitcoin-local')

# Social Auth
LOGIN_URL = 'gh_login'
LOGOUT_URL = 'logout'
LOGIN_REDIRECT_URL = 'explorer'
SOCIAL_AUTH_LOGIN_REDIRECT_URL = 'explorer'
SOCIAL_AUTH_GITHUB_KEY = GITHUB_CLIENT_ID
SOCIAL_AUTH_GITHUB_SECRET = GITHUB_CLIENT_SECRET
SOCIAL_AUTH_POSTGRES_JSONFIELD = True
SOCIAL_AUTH_ADMIN_USER_SEARCH_FIELDS = ['username', 'first_name', 'last_name', 'email']
SOCIAL_AUTH_GITHUB_SCOPE = ['read:public_repo', 'read:user', 'user:email', ]

SOCIAL_AUTH_PIPELINE = (
    'social_core.pipeline.social_auth.social_details', 'social_core.pipeline.social_auth.social_uid',
    'social_core.pipeline.social_auth.auth_allowed', 'social_core.pipeline.social_auth.social_user',
    'social_core.pipeline.user.get_username', 'social_core.pipeline.user.create_user', 'app.pipeline.save_profile',
    'social_core.pipeline.social_auth.associate_user', 'social_core.pipeline.social_auth.load_extra_data',
    'social_core.pipeline.user.user_details',
)

# Gitter
GITTER_TOKEN = env('GITTER_TOKEN', default=False)

# optional: only needed if you run the gitcoinbot app
# Setup instructions: https://github.com/gitcoinco/web/blob/master/app/gitcoinbot/README.md
GITCOINBOT_APP_ID = env('GITCOINBOT_APP_ID', default='')
GITCOIN_BOT_CERT_PATH = env('GITCOIN_BOT_CERT_PATH', default='')
SECRET_KEYSTRING = ''
if GITCOIN_BOT_CERT_PATH:
    with open(str(root.path(GITCOIN_BOT_CERT_PATH))) as f:
        SECRET_KEYSTRING = f.read()

GITCOIN_SLACK_ICON_URL = 'https://s.gitcoin.co/static/v2/images/helmet.png'

# Twitter Integration
TWITTER_CONSUMER_KEY = env('TWITTER_CONSUMER_KEY', default='')  # TODO
TWITTER_CONSUMER_SECRET = env('TWITTER_CONSUMER_SECRET', default='')  # TODO
TWITTER_ACCESS_TOKEN = env('TWITTER_ACCESS_TOKEN', default='')  # TODO
TWITTER_ACCESS_SECRET = env('TWITTER_ACCESS_SECRET', default='')  # TODO
TWITTER_USERNAME = env('TWITTER_USERNAME', default='')  # TODO

# Slack Integration
# optional: only needed if you slack things
SLACK_TOKEN = env('SLACK_TOKEN', default='')  # TODO
SLACK_WELCOMEBOT_TOKEN = env('SLACK_WELCOMEBOT_TOKEN', default='')  # TODO

# OpenSea API
OPENSEA_API_KEY = env('OPENSEA_API_KEY', default='')

# Kudos
KUDOS_OWNER_ACCOUNT = env('KUDOS_OWNER_ACCOUNT', default='0xD386793F1DB5F21609571C0164841E5eA2D33aD8')
KUDOS_PRIVATE_KEY = env('KUDOS_PRIVATE_KEY', default='')
KUDOS_CONTRACT_MAINNET = env('KUDOS_CONTRACT_MAINNET', default='0x2aea4add166ebf38b63d09a75de1a7b94aa24163')
KUDOS_CONTRACT_RINKEBY = env('KUDOS_CONTRACT_RINKEBY', default='0x4077ae95eec529d924571d00e81ecde104601ae8')
KUDOS_CONTRACT_ROPSTEN = env('KUDOS_CONTRACT_ROPSTEN', default='0xcd520707fc68d153283d518b29ada466f9091ea8')
KUDOS_CONTRACT_TESTRPC = env('KUDOS_CONTRACT_TESTRPC', default='0x38c48d14a5bbc38c17ced9cd5f0695894336f426')
KUDOS_NETWORK = env('KUDOS_NETWORK', default='mainnet')

# Reporting Integrations
MIXPANEL_TOKEN = env('MIXPANEL_TOKEN', default='')

GA_PRIVATE_KEY_PATH = env('GA_PRIVATE_KEY_PATH', default='')
GA_PRIVATE_KEY = ''
if GA_PRIVATE_KEY_PATH:
    with open(str(root.path(GA_PRIVATE_KEY_PATH))) as cert_file:
        GA_PRIVATE_KEY = cert_file.read()

# https://developers.google.com/analytics/devguides/reporting/core/v4/quickstart/service-py
GOOGLE_ANALYTICS_AUTH_JSON = {
    'type': env('GA_TYPE', default='service_account'),
    'project_id': env('GA_PROJECT_ID', default=''),
    'private_key_id': env('GA_PRIVATE_KEY_ID', default=''),
    'private_key': GA_PRIVATE_KEY,
    'client_email': env('GA_CLIENT_EMAIL', default=''),
    'client_id': env('GA_CLIENT_ID', default=''),
    'auth_uri': env('GA_AUTH_URI', default='https://accounts.google.com/o/oauth2/auth'),
    'token_uri': env('GA_TOKEN_URI', default='https://accounts.google.com/o/oauth2/token'),
    'auth_provider_x509_cert_url':
        env('GA_AUTH_PROVIDER_X509_CERT_URL', default='https://www.googleapis.com/oauth2/v1/certs'),
    'client_x509_cert_url': env('GA_CLIENT_X509_CERT_URL', default='')
}
HOTJAR_CONFIG = {'hjid': env.int('HOTJAR_ID', default=0), 'hjsv': env.int('HOTJAR_SV', default=0), }

# Sentry
SENTRY_USER = env('SENTRY_USER', default='')
SENTRY_PASSWORD = env('SENTRY_PASSWORD', default='')
SENTRY_ADDRESS = env('SENTRY_ADDRESS', default='')
SENTRY_JS_DSN = env.str('SENTRY_JS_DSN', default='')
SENTRY_PROJECT = env('SENTRY_PROJECT', default='')
RELEASE = raven.fetch_git_sha(os.path.abspath(os.pardir)) if SENTRY_USER else ''
RAVEN_JS_VERSION = env.str('RAVEN_JS_VERSION', default='3.26.4')
if SENTRY_ADDRESS and SENTRY_PROJECT:
    RAVEN_CONFIG = {
        'dsn': f'https://{SENTRY_USER}:{SENTRY_PASSWORD}@{SENTRY_ADDRESS}/{SENTRY_PROJECT}',
        'release': RELEASE,
    }

# List of github usernames to not count as comments on an issue
IGNORE_COMMENTS_FROM = ['gitcoinbot', ]

# optional: only needed if you run the activity-report management command
AWS_STORAGE_BUCKET_NAME = env('AWS_STORAGE_BUCKET_NAME', default='')
AWS_S3_CACHE_MAX_AGE = env.str('AWS_S3_CACHE_MAX_AGE', default='15552000')
AWS_QUERYSTRING_EXPIRE = env.int('AWS_QUERYSTRING_EXPIRE', default=3600)
AWS_S3_ENCRYPTION = env.bool('AWS_S3_ENCRYPTION', default=False)
AWS_S3_OBJECT_PARAMETERS = env.dict('AWS_S3_OBJECT_PARAMETERS', default=None)
S3_USE_SIGV4 = env.bool('S3_USE_SIGV4', default=True)
AWS_IS_GZIPPED = env.bool('AWS_IS_GZIPPED', default=True)
AWS_S3_REGION_NAME = env('AWS_S3_REGION_NAME', default='us-west-2')
AWS_S3_SIGNATURE_VERSION = env('AWS_S3_SIGNATURE_VERSION', default='s3v4')
AWS_QUERYSTRING_AUTH = env.bool('AWS_QUERYSTRING_AUTH', default=False)
AWS_S3_FILE_OVERWRITE = env.bool('AWS_S3_FILE_OVERWRITE', default=True)
AWS_PRELOAD_METADATA = env.bool('AWS_PRELOAD_METADATA', default=True)
AWS_S3_CUSTOM_DOMAIN = env('AWS_S3_CUSTOM_DOMAIN', default='s.gitcoin.co')
MEDIA_BUCKET = env.str('MEDIA_BUCKET', default=AWS_STORAGE_BUCKET_NAME)
MEDIA_CUSTOM_DOMAIN = env('MEDIA_CUSTOM_DOMAIN', default='c.gitcoin.co')
AWS_DEFAULT_ACL = env('AWS_DEFAULT_ACL', default='public-read')
if not AWS_S3_OBJECT_PARAMETERS:
    AWS_S3_OBJECT_PARAMETERS = {'CacheControl': f'max-age={AWS_S3_CACHE_MAX_AGE}', }

CORS_ORIGIN_ALLOW_ALL = False
CORS_ORIGIN_WHITELIST = ('sumo.com', 'load.sumo.com', 'googleads.g.doubleclick.net', 'gitcoin.co', )
CORS_ORIGIN_WHITELIST = CORS_ORIGIN_WHITELIST + (AWS_S3_CUSTOM_DOMAIN, MEDIA_CUSTOM_DOMAIN, )

S3_REPORT_BUCKET = env('S3_REPORT_BUCKET', default='')  # TODO
S3_REPORT_PREFIX = env('S3_REPORT_PREFIX', default='')  # TODO

INSTALLED_APPS += env.list('DEBUG_APPS', default=[])

# Faucet App config
FAUCET_AMOUNT = env.float('FAUCET_AMOUNT', default=.00025)

SENDGRID_EVENT_HOOK_URL = env('SENDGRID_EVENT_HOOK_URL', default='sg_event_process')
GITHUB_EVENT_HOOK_URL = env('GITHUB_EVENT_HOOK_URL', default='github/payload/')

# Web3
WEB3_HTTP_PROVIDER = env('WEB3_HTTP_PROVIDER', default='https://rinkeby.infura.io')

# COLO Coin
COLO_ACCOUNT_ADDRESS = env('COLO_ACCOUNT_ADDRESS', default='')  # TODO
COLO_ACCOUNT_PRIVATE_KEY = env('COLO_ACCOUNT_PRIVATE_KEY', default='')  # TODO

IPFS_HOST = env('IPFS_HOST', default='ipfs.infura.io')
JS_IPFS_HOST = IPFS_HOST if IPFS_HOST != 'ipfs' else 'localhost'
IPFS_SWARM_PORT = env.int('IPFS_SWARM_PORT', default=4001)
IPFS_UTP_PORT = env.int('IPFS_UTP_PORT', default=4002)
IPFS_API_PORT = env.int('IPFS_API_PORT', default=5001)
IPFS_GATEWAY_PORT = env.int('IPFS_GATEWAY_PORT', default=8080)
IPFS_SWARM_WS_PORT = env.int('IPFS_SWARM_WS_PORT', default=8081)
IPFS_API_ROOT = env('IPFS_API_ROOT', default='/api/v0')
IPFS_API_SCHEME = env('IPFS_API_SCHEME', default='https')

STABLE_COINS = ['DAI', 'USDT', 'TUSD']

BLOCKED_USERS = env('BLOCKED_USERS', default=[])


# Silk Profiling and Performance Monitoring
ENABLE_SILK = env.bool('ENABLE_SILK', default=False)
if ENABLE_SILK:
    INSTALLED_APPS += ['silk']
    MIDDLEWARE.append('silk.middleware.SilkyMiddleware')
    SILKY_PYTHON_PROFILER = env.bool('SILKY_PYTHON_PROFILER', default=True)
    SILKY_PYTHON_PROFILER_BINARY = env.bool('SILKY_PYTHON_PROFILER_BINARY', default=False)
    SILKY_AUTHENTICATION = env.bool('SILKY_AUTHENTICATION', default=False)
    SILKY_AUTHORISATION = env.bool('SILKY_AUTHORISATION', default=False)
    SILKY_META = env.bool('SILKY_META', default=True)
    SILKY_INTERCEPT_PERCENT = env.int('SILKY_INTERCEPT_PERCENT', default=50)
    SILKY_MAX_RECORDED_REQUESTS = env.int('SILKY_MAX_RECORDED_REQUESTS', default=10000)
    SILKY_DYNAMIC_PROFILING = env.list('SILKY_DYNAMIC_PROFILING', default=[])
    if ENV == 'stage':
        SILKY_DYNAMIC_PROFILING += [{
            'module': 'dashboard.views',
            'function': 'profile',
            'name': 'Profile View',
        }, {
            'module': 'retail.views',
            'function': 'index',
            'name': 'Index View',
        }]
    SILKY_MAX_RECORDED_REQUESTS_CHECK_PERCENT = env.int('SILKY_MAX_RECORDED_REQUESTS_CHECK_PERCENT', default=10)

TAGGIT_CASE_INSENSITIVE = env.bool('TAGGIT_CASE_INSENSITIVE', default=True)
WAGTAIL_SITE_NAME = 'Gitcoin'<|MERGE_RESOLUTION|>--- conflicted
+++ resolved
@@ -109,8 +109,6 @@
     'django.contrib.postgres',
     'bounty_requests',
     'perftools',
-<<<<<<< HEAD
-
     # wagtail
     'taggit',
     'modelcluster',
@@ -126,9 +124,7 @@
     'wagtail.admin',
     'wagtail.core',
     'cms',
-=======
     'revenue',
->>>>>>> fcc701c9
 ]
 
 MIDDLEWARE = [
