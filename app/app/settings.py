# -*- coding: utf-8 -*-
"""Define the Gitcoin project settings.

Copyright (C) 2018 Gitcoin Core

This program is free software: you can redistribute it and/or modify
it under the terms of the GNU Affero General Public License as published
by the Free Software Foundation, either version 3 of the License, or
(at your option) any later version.

This program is distributed in the hope that it will be useful,
but WITHOUT ANY WARRANTY; without even the implied warranty of
MERCHANTABILITY or FITNESS FOR A PARTICULAR PURPOSE. See the
GNU Affero General Public License for more details.

You should have received a copy of the GNU Affero General Public License
along with this program. If not, see <http://www.gnu.org/licenses/>.

"""
import socket

from django.http import Http404

import rollbar

import environ
from django.utils.translation import gettext_lazy as _


root = environ.Path(__file__) - 2  # Set the base directory to two levels.
env = environ.Env(DEBUG=(bool, False), )  # set default values and casting
env.read_env(str(root.path('app/.env')))  # reading .env file

DEBUG = env.bool('DEBUG', default=True)
ENV = env('ENV', default='local')
DEBUG_ENVS = env.list('DEBUG_ENVS', default=['local', 'stage', 'test'])
IS_DEBUG_ENV = ENV in DEBUG_ENVS
HOSTNAME = env('HOSTNAME', default=socket.gethostname())
BASE_URL = env('BASE_URL', default='http://localhost:8000/')
SECRET_KEY = env('SECRET_KEY', default='YOUR-SupEr-SecRet-KeY')
ADMINS = (env.tuple('ADMINS', default=('TODO', 'todo@todo.net')))
BASE_DIR = root()

# Ratelimit
RATELIMIT_ENABLE = env.bool('RATELIMIT_ENABLE', default=True)
RATELIMIT_USE_CACHE = env('RATELIMIT_USE_CACHE', default='default')
RATELIMIT_VIEW = env('RATELIMIT_VIEW', default='tdi.views.ratelimited')

ALLOWED_HOSTS = env.list('ALLOWED_HOSTS', default=['*'])
CSRF_TRUSTED_ORIGINS = env.list('CSRF_TRUSTED_ORIGINS', default=['localhost'])

# Notifications - Global on / off switch
ENABLE_NOTIFICATIONS_ON_NETWORK = env(
    'ENABLE_NOTIFICATIONS_ON_NETWORK', default='mainnet')


# Application definition
INSTALLED_APPS = [
    'django.contrib.admin',
    'django.contrib.auth',
    'django.contrib.contenttypes',
    'django.contrib.sessions',
    'django.contrib.messages',
    'whitenoise.runserver_nostatic',
    'django.contrib.staticfiles',
    'social_django',
    'django.contrib.humanize',
    'django.contrib.sitemaps',
    'django.contrib.sites',
    'django_extensions',
    'app',
    'retail',
    'rest_framework',
    'bootstrap3',
    'marketing',
    'economy',
    'dashboard',
    'faucet',
    'tdi',
    'gas',
    'github',
    'legacy',
    'chartit',
    'email_obfuscator',
    'linkshortener',
    'credits',
    'gitcoinbot',
<<<<<<< HEAD
    'jobs'
=======
    'external_bounties',
    'dataviz',
>>>>>>> 27017953
]

MIDDLEWARE = [
    'django.middleware.security.SecurityMiddleware',
    'whitenoise.middleware.WhiteNoiseMiddleware',
    'django.contrib.sessions.middleware.SessionMiddleware',
    'django.middleware.locale.LocaleMiddleware',
    'django.middleware.common.CommonMiddleware',
    'django.middleware.csrf.CsrfViewMiddleware',
    'django.contrib.auth.middleware.AuthenticationMiddleware',
    'django.contrib.messages.middleware.MessageMiddleware',
    'django.middleware.clickjacking.XFrameOptionsMiddleware',
    'ratelimit.middleware.RatelimitMiddleware',
    'social_django.middleware.SocialAuthExceptionMiddleware',
]

ROOT_URLCONF = env('ROOT_URLCONF', default='app.urls')

AUTHENTICATION_BACKENDS = (
    'social_core.backends.github.GithubOAuth2',  # for Github authentication
    'django.contrib.auth.backends.ModelBackend',
)

TEMPLATES = [
    {
        'BACKEND': 'django.template.backends.django.DjangoTemplates',
        'DIRS': [
            'retail/templates/',
            'external_bounties/templates/',
            'dataviz/templates',
        ],
        'APP_DIRS': True,
        'OPTIONS': {
            'context_processors': [
                'django.template.context_processors.debug',
                'django.template.context_processors.request',
                'django.contrib.auth.context_processors.auth',
                'django.contrib.messages.context_processors.messages',
                'app.context.insert_settings',
                'social_django.context_processors.backends',
                'social_django.context_processors.login_redirect',
            ],
        },
    },
]

SITE_ID = env.int('SITE_ID', default=1)
WSGI_APPLICATION = env('WSGI_APPLICATION', default='app.wsgi.application')

# Database
# https://docs.djangoproject.com/en/1.11/ref/settings/#databases
DATABASES = {'default': env.db()}

# Password validation
# https://docs.djangoproject.com/en/1.11/ref/settings/#auth-password-validators
AUTH_PASSWORD_VALIDATORS = [
    {
        'NAME': 'django.contrib.auth.password_validation.UserAttributeSimilarityValidator',
    },
    {
        'NAME': 'django.contrib.auth.password_validation.MinimumLengthValidator',
    },
    {
        'NAME': 'django.contrib.auth.password_validation.CommonPasswordValidator',
    },
    {
        'NAME': 'django.contrib.auth.password_validation.NumericPasswordValidator',
    },
]

REST_FRAMEWORK = {
    # Use Django's standard `django.contrib.auth` permissions,
    # or allow read-only access for unauthenticated users.
    'DEFAULT_FILTER_BACKENDS': ('django_filters.rest_framework.DjangoFilterBackend', ),
    'DEFAULT_THROTTLE_CLASSES': ('rest_framework.throttling.AnonRateThrottle', ),
    'DEFAULT_THROTTLE_RATES': {
        'anon': '1000/day',
    },
    'DEFAULT_PERMISSION_CLASSES': [
        'rest_framework.permissions.DjangoModelPermissionsOrAnonReadOnly'
    ],
    'DEFAULT_AUTHENTICATION_CLASSES': []
}

# Internationalization
# https://docs.djangoproject.com/en/1.11/topics/i18n/
LANGUAGE_CODE = env('LANGUAGE_CODE', default='en-us')
USE_I18N = env.bool('USE_I18N', default=True)
USE_L10N = env.bool('USE_L10N', default=True)
USE_TZ = env.bool('USE_TZ', default=True)
TIME_ZONE = env.str('TIME_ZONE', default='UTC')

LOCALE_PATHS = (
    'locale',
)

LANGUAGES = [
    ('en', _('English'))
]

if not ENV in ['local', 'test']:
    LOGGING = {
        'version': 1,
        'disable_existing_loggers': False,
        'filters': {
            'require_debug_is_false': {
                '()': 'django.utils.log.RequireDebugFalse'
            },
        },
        'handlers': {
            'rotatingfilehandler': {
                'level': 'DEBUG',
                'class': 'logging.handlers.RotatingFileHandler',
                'filename': '/var/log/django/debug.log',
                'maxBytes': 1024 * 1024 * 10,  # 10 MB
                'backupCount': 100,  # max 100 logs
            },
            'mail_admins': {
                'level': 'ERROR',
                'class': 'django.utils.log.AdminEmailHandler',
                'include_html': True,
            }
        },
        'loggers': {
            'django': {
                'handlers': ['rotatingfilehandler', 'mail_admins'],
                'propagate': True,
                'filters': ['require_debug_is_false'],
            },
        },
    }
    LOGGING['loggers']['django.request'] = LOGGING['loggers']['django']
    for ia in INSTALLED_APPS:
        LOGGING['loggers'][ia] = LOGGING['loggers']['django']
else:
    LOGGING = {}

GEOIP_PATH = env('GEOIP_PATH', default='/usr/share/GeoIP/')

# Static files (CSS, JavaScript, Images)
# https://docs.djangoproject.com/en/1.11/howto/static-files/
STATICFILES_STORAGE = env('STATICFILES_STORAGE', default='app.static_storage.SilentFileStorage')
STATICFILES_DIRS = env.tuple('STATICFILES_DIRS', default=('assets/', ))
STATIC_ROOT = root('static')

STATIC_HOST = env('STATIC_HOST', default='')
STATIC_URL = STATIC_HOST + env('STATIC_URL', default='/static/')

CACHES = {'default': env.cache()}

# HTTPS Handling
SECURE_HSTS_INCLUDE_SUBDOMAINS = env.bool('SECURE_HSTS_INCLUDE_SUBDOMAINS', default=True)
SECURE_HSTS_PRELOAD = env.bool('SECURE_HSTS_PRELOAD', default=True)
SECURE_HSTS_SECONDS = env.int('SECURE_HSTS_SECONDS', default=3600)
SECURE_SSL_REDIRECT = env.bool('SECURE_SSL_REDIRECT', default=False)

CSRF_COOKIE_SECURE = env.bool('CSRF_COOKIE_SECURE', default=False)
CSRF_COOKIE_HTTPONLY = env.bool('CSRF_COOKIE_HTTPONLY', default=True)
SESSION_COOKIE_SECURE = env.bool('SESSION_COOKIE_SECURE', default=False)
SECURE_BROWSER_XSS_FILTER = env.bool('SECURE_BROWSER_XSS_FILTER', default=True)
SECURE_CONTENT_TYPE_NOSNIFF = env.bool('SECURE_CONTENT_TYPE_NOSNIFF', default=True)
X_FRAME_OPTIONS = env('X_FRAME_OPTIONS', default='DENY')

# Email Integrations
CONTACT_EMAIL = env('CONTACT_EMAIL', default='') # TODO
PERSONAL_CONTACT_EMAIL = env('PERSONAL_CONTACT_EMAIL', default='you@foo.bar')
SENDGRID_API_KEY = env('SENDGRID_API_KEY', default='') # TODO - Required to send email.
EMAIL_HOST = env('EMAIL_HOST', default='smtp.sendgrid.net')
EMAIL_HOST_USER = env('EMAIL_HOST_USER', default='') # TODO
EMAIL_HOST_PASSWORD = env('EMAIL_HOST_PASSWORD', default='') # TODO
EMAIL_PORT = env.int('EMAIL_PORT', default=587)
EMAIL_USE_TLS = env.bool('EMAIL_USE_TLS', default=True)
SERVER_EMAIL = env('SERVER_EMAIL', default='server@TODO.co')

# IMAP Settings
IMAP_EMAIL = env('IMAP_EMAIL', default='<email>')
IMAP_PASSWORD = env('IMAP_PASSWORD', default='<password>')

# Mailchimp Integration
MAILCHIMP_USER = env('MAILCHIMP_USER', default='')
MAILCHIMP_API_KEY = env('MAILCHIMP_API_KEY', default='')
MAILCHIMP_LIST_ID = env('MAILCHIMP_LIST_ID', default='')

# Github
GITHUB_API_BASE_URL = env('GITHUB_API_BASE_URL', default='https://api.github.com')
GITHUB_AUTH_BASE_URL = env('GITHUB_AUTH_BASE_URL', default='https://github.com/login/oauth/authorize')
GITHUB_TOKEN_URL = env('GITHUB_TOKEN_URL', default='https://github.com/login/oauth/access_token')
GITHUB_SCOPE = env('GITHUB_SCOPE', default='read:user,user:email,read:org')
GITHUB_CLIENT_ID = env('GITHUB_CLIENT_ID', default='') # TODO
GITHUB_CLIENT_SECRET = env('GITHUB_CLIENT_SECRET', default='') # TODO
GITHUB_API_USER = env('GITHUB_API_USER', default='') # TODO
GITHUB_API_TOKEN = env('GITHUB_API_TOKEN', default='') # TODO
GITHUB_APP_NAME = env('GITHUB_APP_NAME', default='gitcoin-local')

# Social Auth
LOGIN_URL = 'gh_login'
LOGOUT_URL = 'logout'
LOGIN_REDIRECT_URL = 'explorer'
SOCIAL_AUTH_LOGIN_REDIRECT_URL = 'explorer'
SOCIAL_AUTH_GITHUB_KEY = GITHUB_CLIENT_ID
SOCIAL_AUTH_GITHUB_SECRET = GITHUB_CLIENT_SECRET
SOCIAL_AUTH_POSTGRES_JSONFIELD = True
SOCIAL_AUTH_ADMIN_USER_SEARCH_FIELDS = ['username', 'first_name', 'last_name', 'email']
SOCIAL_AUTH_GITHUB_SCOPE = [
    'read:public_repo',
    'read:org',
    'read:user',
    'user:email',
]

SOCIAL_AUTH_PIPELINE = (
    'social_core.pipeline.social_auth.social_details',
    'social_core.pipeline.social_auth.social_uid',
    'social_core.pipeline.social_auth.auth_allowed',
    'social_core.pipeline.social_auth.social_user',
    'social_core.pipeline.user.get_username',
    'social_core.pipeline.user.create_user',
    'app.pipeline.save_profile',
    'social_core.pipeline.social_auth.associate_user',
    'social_core.pipeline.social_auth.load_extra_data',
    'social_core.pipeline.user.user_details',
)

# Gitter
GITTER_TOKEN = env('GITTER_TOKEN', default=False)

# optional: only needed if you run the gitcoinbot app
# Setup instructions: https://github.com/gitcoinco/web/blob/master/app/gitcoinbot/README.md
GITCOINBOT_APP_ID = env('GITCOINBOT_APP_ID', default='')
GITCOIN_BOT_CERT_PATH = env('GITCOIN_BOT_CERT_PATH', default='')
SECRET_KEYSTRING = ''
if GITCOIN_BOT_CERT_PATH:
    with open(str(root.path(GITCOIN_BOT_CERT_PATH))) as f:
        SECRET_KEYSTRING = f.read()

# Twitter Integration
TWITTER_CONSUMER_KEY = env('TWITTER_CONSUMER_KEY', default='') # TODO
TWITTER_CONSUMER_SECRET = env('TWITTER_CONSUMER_SECRET', default='') # TODO
TWITTER_ACCESS_TOKEN = env('TWITTER_ACCESS_TOKEN', default='') # TODO
TWITTER_ACCESS_SECRET = env('TWITTER_ACCESS_SECRET', default='') # TODO
TWITTER_USERNAME = env('TWITTER_USERNAME', default='') # TODO

# Slack Integration
# optional: only needed if you slack things
SLACK_TOKEN = env('SLACK_TOKEN', default='') # TODO
SLACK_WELCOMEBOT_TOKEN = env('SLACK_WELCOMEBOT_TOKEN', default='') # TODO

# Reporting Integrations
MIXPANEL_TOKEN = env('MIXPANEL_TOKEN', default='')

GA_PRIVATE_KEY_PATH = env('GA_PRIVATE_KEY_PATH', default='')
GA_PRIVATE_KEY = ''
if GA_PRIVATE_KEY_PATH:
    with open(str(root.path(GA_PRIVATE_KEY_PATH))) as cert_file:
        GA_PRIVATE_KEY = cert_file.read()

# https://developers.google.com/analytics/devguides/reporting/core/v4/quickstart/service-py
GOOGLE_ANALYTICS_AUTH_JSON = {
    'type': env('GA_TYPE', default='service_account'),
    'project_id': env('GA_PROJECT_ID', default=''),
    'private_key_id': env('GA_PRIVATE_KEY_ID', default=''),
    'private_key': GA_PRIVATE_KEY,
    'client_email': env('GA_CLIENT_EMAIL', default=''),
    'client_id': env('GA_CLIENT_ID', default=''),
    'auth_uri': env('GA_AUTH_URI', default='https://accounts.google.com/o/oauth2/auth'),
    'token_uri': env('GA_TOKEN_URI', default='https://accounts.google.com/o/oauth2/token'),
    'auth_provider_x509_cert_url': env('GA_AUTH_PROVIDER_X509_CERT_URL',
                                       default='https://www.googleapis.com/oauth2/v1/certs'),
    'client_x509_cert_url': env('GA_CLIENT_X509_CERT_URL', default='')
}

# Rollbar - https://rollbar.com/docs/notifier/pyrollbar/#django
ROLLBAR_CLIENT_TOKEN = env('ROLLBAR_CLIENT_TOKEN', default='')  # post_client_item
ROLLBAR_SERVER_TOKEN = env('ROLLBAR_SERVER_TOKEN', default='')  # post_server_item
if ROLLBAR_SERVER_TOKEN:
    # Handle rollbar initialization.
    ROLLBAR = {
        'access_token': ROLLBAR_SERVER_TOKEN,
        'environment': ENV,
        'root': BASE_DIR,
        'patch_debugview': False,  # Disable debug view patching.
        'branch': 'master',
        'exception_level_filters': [(Http404, 'info')]
    }
    MIDDLEWARE.append('rollbar.contrib.django.middleware.RollbarNotifierMiddleware')
    rollbar.init(**ROLLBAR)

# List of github usernames to not count as comments on an issue
IGNORE_COMMENTS_FROM = ['gitcoinbot', ]

# optional: only needed if you run the activity-report management command
AWS_ACCESS_KEY_ID = env('AWS_ACCESS_KEY_ID', default='')
AWS_SECRET_ACCESS_KEY = env('AWS_SECRET_ACCESS_KEY', default='')
S3_REPORT_BUCKET = env('S3_REPORT_BUCKET', default='') # TODO
S3_REPORT_PREFIX = env('S3_REPORT_PREFIX', default='') # TODO

INSTALLED_APPS += env.list('DEBUG_APPS', default=[])

# Faucet App config
FAUCET_AMOUNT = env.float('FAUCET_AMOUNT', default=.00025)

SENDGRID_EVENT_HOOK_URL = env('SENDGRID_EVENT_HOOK_URL', default='sg_event_process')
GITHUB_EVENT_HOOK_URL = env('GITHUB_EVENT_HOOK_URL', default='github/payload/')

# Web3
WEB3_HTTP_PROVIDER = env('WEB3_HTTP_PROVIDER', default='https://rinkeby.infura.io')

# COLO Coin
COLO_ACCOUNT_ADDRESS = env('COLO_ACCOUNT_ADDRESS', default='')
COLO_ACCOUNT_PRIVATE_KEY = env('COLO_ACCOUNT_PRIVATE_KEY', default='')

# Silk Profiling and Performance Monitoring
ENABLE_SILK = env.bool('ENABLE_SILK', default=False)
if ENABLE_SILK:
    INSTALLED_APPS += ['silk']
    MIDDLEWARE.append('silk.middleware.SilkyMiddleware')
    SILKY_PYTHON_PROFILER = env.bool('SILKY_PYTHON_PROFILER', default=True)
    SILKY_PYTHON_PROFILER_BINARY = env.bool('SILKY_PYTHON_PROFILER_BINARY', default=False)
    SILKY_AUTHENTICATION = env.bool('SILKY_AUTHENTICATION', default=False)
    SILKY_AUTHORISATION = env.bool('SILKY_AUTHORISATION', default=False)
    SILKY_META = env.bool('SILKY_META', default=True)
    SILKY_INTERCEPT_PERCENT = env.int('SILKY_INTERCEPT_PERCENT', default=50)
    SILKY_MAX_RECORDED_REQUESTS = env.int('SILKY_MAX_RECORDED_REQUESTS', default=10000)
    SILKY_DYNAMIC_PROFILING = env.list('SILKY_DYNAMIC_PROFILING', default=[])
    if ENV == 'stage':
        SILKY_DYNAMIC_PROFILING += [{
            'module': 'dashboard.views',
            'function': 'profile',
            'name': 'Profile View',
        }, {
            'module': 'retail.views',
            'function': 'index',
            'name': 'Index View',
        }]
    SILKY_MAX_RECORDED_REQUESTS_CHECK_PERCENT = env.int(
        'SILKY_MAX_RECORDED_REQUESTS_CHECK_PERCENT', default=10)<|MERGE_RESOLUTION|>--- conflicted
+++ resolved
@@ -85,12 +85,9 @@
     'linkshortener',
     'credits',
     'gitcoinbot',
-<<<<<<< HEAD
     'jobs'
-=======
     'external_bounties',
     'dataviz',
->>>>>>> 27017953
 ]
 
 MIDDLEWARE = [
