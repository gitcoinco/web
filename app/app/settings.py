--- conflicted
+++ resolved
@@ -695,13 +695,9 @@
             'function': 'index',
             'name': 'Index View',
         }]
-<<<<<<< HEAD
     SILKY_MAX_RECORDED_REQUESTS_CHECK_PERCENT = env.int('SILKY_MAX_RECORDED_REQUESTS_CHECK_PERCENT', default=10)
 
 TAGGIT_CASE_INSENSITIVE = env.bool('TAGGIT_CASE_INSENSITIVE', default=True)
 WAGTAIL_SITE_NAME = 'Gitcoin'
 
-MYSITE_DOMAIN=env('MYSITE_DOMAIN', default='')
-=======
-    SILKY_MAX_RECORDED_REQUESTS_CHECK_PERCENT = env.int('SILKY_MAX_RECORDED_REQUESTS_CHECK_PERCENT', default=10)
->>>>>>> 4ec26ba1
+MYSITE_DOMAIN=env('MYSITE_DOMAIN', default='')