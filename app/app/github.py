--- conflicted
+++ resolved
@@ -46,12 +46,7 @@
     #print(response.headers['X-RateLimit-Remaining'])
     return response.json()
 
-<<<<<<< HEAD
 def get_issue_comments(owner, repo):
-=======
-
-def get_issue_comments(owner, repo, issue=None):
->>>>>>> f61cc56c
     params = {
         'sort': 'created',
         'direction': 'desc',
