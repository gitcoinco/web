--- conflicted
+++ resolved
@@ -189,15 +189,12 @@
         'pref_do_not_track': profile.pref_do_not_track if profile else False,
         'profile_url': profile.url if profile else False,
         'quests_live': settings.QUESTS_LIVE,
-<<<<<<< HEAD
         'onboard_tasks': onboard_tasks,
-=======
         'ptoken_abi': settings.PTOKEN_ABI,
         'ptoken_factory_address': settings.PTOKEN_FACTORY_ADDRESS,
         'ptoken_factory_abi': settings.PTOKEN_FACTORY_ABI,
         'ptoken_address': ptoken.token_address if ptoken else '',
         'ptoken_id': ptoken.id if ptoken else None
->>>>>>> 819401a9
     }
     context['json_context'] = json.dumps(context)
     context['last_posts'] = cache.get_or_set('last_posts', fetchPost, 5000)
