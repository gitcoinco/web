--- conflicted
+++ resolved
@@ -13,15 +13,9 @@
 
     def items(self):
         return [
-<<<<<<< HEAD
-            'dashboard', 'new_funding', 'tip', 'terms', 'privacy', 'cookie', 'about', 'index',
-            'help', 'whitepaper', 'whitepaper_access', '_leaderboard', 'ios', 'faucet', 'mission', 'slack',
-            'universe_index', 'results', 'activity',
-=======
             'dashboard', 'new_funding', 'tip', 'terms', 'privacy', 'cookie', 'prirp', 'apitos', 'about', 'index',
             'help', 'whitepaper', 'whitepaper_access', '_leaderboard', 'faucet', 'mission', 'slack', 'universe_index',
             'results', 'activity', 'kudos_main', 'kudos_marketplace'
->>>>>>> c287c98b
         ]
 
     def location(self, item):
