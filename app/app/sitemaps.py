from django.contrib import sitemaps
from django.contrib.sitemaps import Sitemap
from django.urls import reverse
<<<<<<< HEAD
from django.contrib.sites.models import Site

from dashboard.models import Bounty, Profile, LabsResearch
=======
from django.utils.text import slugify

from dashboard.models import Bounty, Profile
from grants.models import Grant
>>>>>>> 7ed7e3e2
from kudos.models import Token
from wagtail.contrib.sitemaps.sitemap_generator import Sitemap as WagtailSitemap

class StaticViewSitemap(sitemaps.Sitemap):

    priority = 0.5
    changefreq = 'weekly'

    def items(self):
        return [
            'dashboard', 'new_funding', 'tip', 'terms', 'privacy', 'cookie', 'prirp', 'apitos', 'about', 'index',
            'help', 'whitepaper', 'whitepaper_access', '_leaderboard', 'faucet', 'mission', 'slack', 'labs', 'results',
            'activity', 'kudos_main', 'kudos_marketplace', 'grants'
        ]

    def location(self, item):
        if item == 'grants':
            return reverse('grants:grants')
        return reverse(item)

<<<<<<< HEAD
=======

class GrantSitemap(Sitemap):
    changefreq = "daily"
    priority = 0.9

    def items(self):
        return Grant.objects.all()

    def lastmod(self, obj):
        return obj.modified_on

    def location(self, item):
        return f"/grants/{item.id}/{item.slug}"


>>>>>>> 7ed7e3e2
class IssueSitemap(Sitemap):
    changefreq = "daily"
    priority = 0.9

    def items(self):
        return Bounty.objects.current().cache()

    def lastmod(self, obj):
        return obj.modified_on

    def location(self, item):
        return item.get_relative_url()


class LabsSitemap(Sitemap):
    changefreq = "daily"
    priority = 0.9

    def get_urls(self, site=None, **kwargs):
        site = Site(domain='', name='')
        urls = super(LabsSitemap, self).get_urls(site=site, **kwargs)
        for url in urls:
            url['location'] = url['location'].split(':', 1)[1].lstrip('/')
        return urls

    def items(self):
        return LabsResearch.objects.all()

    def location(self, item):
        return item.link


class KudosSitemap(Sitemap):
    changefreq = "daily"
    priority = 0.9

    def items(self):
        return Token.objects.filter(hidden=False)

    def lastmod(self, obj):
        return obj.modified_on

    def location(self, item):
<<<<<<< HEAD
        return item.relative_url
=======
        return f"/kudos/{item.pk}/{slugify(item.name)}"
>>>>>>> 7ed7e3e2


class ProfileSitemap(Sitemap):
    changefreq = "weekly"
    priority = 0.8

    def items(self):
        return Profile.objects.filter(hide_profile=False).cache()

    def lastmod(self, obj):
        return obj.modified_on

    def location(self, item):
        return item.get_relative_url()


class ResultsSitemap(Sitemap):
    changefreq = "weekly"
    priority = 0.6

    def items(self):
        from retail.utils import programming_languages
        return programming_languages

    def lastmod(self, obj):
        from django.utils import timezone
        return timezone.now()

    def location(self, item):
        return f'/results/{item}'


sitemaps = {
    'results': ResultsSitemap,
    'static': StaticViewSitemap,
    'issues': IssueSitemap,
    'orgs': ProfileSitemap,
    'kudos': KudosSitemap,
<<<<<<< HEAD
    'wagtail': WagtailSitemap,
    'labs': LabsSitemap
=======
    'grant': GrantSitemap,
>>>>>>> 7ed7e3e2
}<|MERGE_RESOLUTION|>--- conflicted
+++ resolved
@@ -1,21 +1,15 @@
 from django.contrib import sitemaps
 from django.contrib.sitemaps import Sitemap
 from django.urls import reverse
-<<<<<<< HEAD
 from django.contrib.sites.models import Site
 
 from dashboard.models import Bounty, Profile, LabsResearch
-=======
 from django.utils.text import slugify
-
-from dashboard.models import Bounty, Profile
 from grants.models import Grant
->>>>>>> 7ed7e3e2
 from kudos.models import Token
 from wagtail.contrib.sitemaps.sitemap_generator import Sitemap as WagtailSitemap
 
 class StaticViewSitemap(sitemaps.Sitemap):
-
     priority = 0.5
     changefreq = 'weekly'
 
@@ -31,8 +25,6 @@
             return reverse('grants:grants')
         return reverse(item)
 
-<<<<<<< HEAD
-=======
 
 class GrantSitemap(Sitemap):
     changefreq = "daily"
@@ -48,7 +40,6 @@
         return f"/grants/{item.id}/{item.slug}"
 
 
->>>>>>> 7ed7e3e2
 class IssueSitemap(Sitemap):
     changefreq = "daily"
     priority = 0.9
@@ -92,11 +83,7 @@
         return obj.modified_on
 
     def location(self, item):
-<<<<<<< HEAD
         return item.relative_url
-=======
-        return f"/kudos/{item.pk}/{slugify(item.name)}"
->>>>>>> 7ed7e3e2
 
 
 class ProfileSitemap(Sitemap):
@@ -135,10 +122,7 @@
     'issues': IssueSitemap,
     'orgs': ProfileSitemap,
     'kudos': KudosSitemap,
-<<<<<<< HEAD
     'wagtail': WagtailSitemap,
-    'labs': LabsSitemap
-=======
+    'labs': LabsSitemap,
     'grant': GrantSitemap,
->>>>>>> 7ed7e3e2
 }