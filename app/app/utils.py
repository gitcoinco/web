--- conflicted
+++ resolved
@@ -346,7 +346,6 @@
     return re.sub(r'\W+', '', string)
 
 
-<<<<<<< HEAD
 def func_name():
     """Determine the calling function's name.
 
@@ -359,9 +358,8 @@
     except Exception as e:
         logger.error(e)
         return 'NA'
-=======
+
 def get_default_network():
     if settings.DEBUG:
         return 'rinkeby'
-    return 'mainnet'
->>>>>>> e9c491bd
+    return 'mainnet'