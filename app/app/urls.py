--- conflicted
+++ resolved
@@ -147,11 +147,8 @@
     re_path(r'^funding/embed/?', dashboard.embed.embed, name='embed'),
     re_path(r'^funding/avatar/?', dashboard.embed.avatar, name='avatar'),
     re_path(r'^static/avatar/(.*)/(.*)?', dashboard.embed.avatar, name='org_avatar'),
-<<<<<<< HEAD
     re_path(r'^set_avatar', dashboard.embed.set_avatar, name='set_avatar'),
-=======
     re_path(r'^static/viz/graph/(.*)?$', dataviz.d3_views.viz_graph, name='viz_graph'),
->>>>>>> 70c7321a
 
     # sync methods
     url(r'^sync/web3', dashboard.views.sync_web3, name='sync_web3'),
