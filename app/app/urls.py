'''
    Copyright (C) 2017 Gitcoin Core

    This program is free software: you can redistribute it and/or modify
    it under the terms of the GNU Affero General Public License as published
    by the Free Software Foundation, either version 3 of the License, or
    (at your option) any later version.

    This program is distributed in the hope that it will be useful,
    but WITHOUT ANY WARRANTY; without even the implied warranty of
    MERCHANTABILITY or FITNESS FOR A PARTICULAR PURPOSE. See the
    GNU Affero General Public License for more details.

    You should have received a copy of the GNU Affero General Public License
    along with this program. If not, see <http://www.gnu.org/licenses/>.

'''
from django.conf import settings
from django.conf.urls import include, url
from django.conf.urls.static import static
from django.contrib import admin
from django.contrib.auth import views as auth_views
from django.contrib.sitemaps.views import sitemap
from django.urls import path, re_path
from django.views.i18n import JavaScriptCatalog

import avatar.views
import bounty_requests.views
import credits.views
import dashboard.embed
import dashboard.gas_views
import dashboard.helpers
import dashboard.ios
import dashboard.tip_views
import dashboard.views
import dataviz.d3_views
import dataviz.views
import enssubdomain.views
import external_bounties.views
import faucet.views
import gitcoinbot.views
import kudos.views
import healthcheck.views
import kudos.views
import linkshortener.views
import marketing.views
import marketing.webhookviews
import retail.emails
import retail.views
import tdi.views
from dashboard.router import router as dbrouter
from kudos.router import router as kdrouter
from external_bounties.router import router as ebrouter
<<<<<<< HEAD
from kudos.router import router as kdrouter
=======
from django.views.decorators.csrf import csrf_exempt
>>>>>>> b2b4faa7

from .sitemaps import sitemaps

urlpatterns = [
    path('jsi18n/', JavaScriptCatalog.as_view(), name='javascript-catalog'),

    # kudos
    path('kudos/', kudos.views.about, name='kudos_main'),
    path('kudos/about/', kudos.views.about, name='kudos_about'),
    path('kudos/marketplace/', kudos.views.marketplace, name='kudos_marketplace'),
<<<<<<< HEAD
    path('kudos/mint/', kudos.views.mint, name='kudos_mint'),
=======
    path('kudos/mint', kudos.views.mint, name='kudos_mint'),
>>>>>>> b2b4faa7
    path('kudos/send/', kudos.views.send_2, name='kudos_send'),
    path('kudos/send/3/', kudos.views.send_3, name='kudos_send_3'),
    path('kudos/send/4/', kudos.views.send_4, name='kudos_send_4'),
    re_path(r'^lazy_load_kudos/$', dashboard.views.lazy_load_kudos, name='lazy_load_kudos'),
<<<<<<< HEAD
    re_path(r'^kudos/receive/v3/(?P<key>.*)/(?P<txid>.*)/(?P<network>.*)?', kudos.views.receive, name='kudos_receive'),
    re_path(r'^kudos/search/$', kudos.views.search, name='kudos_search'),
    re_path(
        r'^kudos/(?P<address>\w*)/(?P<token_id>\d+)/(?P<name>\w*)',
        kudos.views.details_by_address_and_token_id,
        name='kudos_details_by_address_and_token_id'
    ),
    re_path(r'^kudos/(?P<kudos_id>\d+)/(?P<name>\w*)', kudos.views.details, name='kudos_details'),
    re_path(r'^kudos/address/(?P<handle>.*)', kudos.views.kudos_preferred_wallet, name='kudos_preferred_wallet'),
    re_path(r'^dynamic/kudos/(?P<kudos_id>\d+)/(?P<name>\w*)', kudos.views.image, name='kudos_dynamic_img'),

    # grant views
    path('grants/', dashboard.views.grants, name='grants'),
=======
    re_path(
        r'^kudos/receive/v3/(?P<key>.*)/(?P<txid>.*)/(?P<network>.*)?',
        kudos.views.receive,
        name='kudos_receive'
    ),
    re_path(r'^kudos/search/$', kudos.views.search, name='kudos_search'),
    re_path(r'^kudos/(?P<id>\d+)/(?P<name>\w*)', kudos.views.details, name='kudos_details'),
    re_path(r'^kudos/address/(?P<handle>.*)', kudos.views.kudos_preferred_wallet, name='kudos_preferred_wallet'),
>>>>>>> b2b4faa7

    # api views
    # TODO:  url() will be deprecated soon.  Change to path() or re_path().
    # https://docs.djangoproject.com/en/2.0/ref/urls/#url
    url(r'^api/v0.1/profile/(.*)?/keywords', dashboard.views.profile_keywords, name='profile_keywords'),
    url(r'^api/v0.1/funding/save/?', dashboard.ios.save, name='save'),
    url(r'^api/v0.1/faucet/save/?', faucet.views.save_faucet, name='save_faucet'),
    url(r'^api/v0.1/', include(dbrouter.urls)),
    url(r'^api/v0.1/', include(ebrouter.urls)),
    url(r'^api/v0.1/', include(kdrouter.urls)),
    url(r'^actions/api/v0.1/', include(dbrouter.urls)),  # same as active, but not cached in cluodfront
<<<<<<< HEAD
    url(r'^api/v0.1/users_search/', dashboard.views.get_users, name='users_search'),
    url(r'^api/v0.1/kudos_search/', dashboard.views.get_kudos, name='kudos_search'),
=======
    url(r'^api/v0.1/users_search/',  dashboard.views.get_users, name='users_search'),
    url(r'^api/v0.1/kudos_search/',  dashboard.views.get_kudos, name='kudos_search'),
>>>>>>> b2b4faa7
    # Health check endpoint
    re_path(r'^health/', include('health_check.urls')),
    re_path(r'^lbcheck/?', healthcheck.views.lbcheck, name='lbcheck'),

    # dashboard views

    # Dummy offchain index
    url(r'^offchain/new/?', external_bounties.views.external_bounties_new, name="offchain_new"),
    url(r'^offchain/(?P<issuenum>.*)/(?P<slug>.*)/?', external_bounties.views.external_bounties_show, name='offchain'),
    url(r'^offchain/?', external_bounties.views.external_bounties_index, name="offchain_index"),
    url(r'^universe/new/?', external_bounties.views.external_bounties_new, name="universe_new"),
    url(r'^universe/(?P<issuenum>.*)/(?P<slug>.*)/?', external_bounties.views.external_bounties_show, name='universe'),
    url(r'^universe/?', external_bounties.views.external_bounties_index, name="universe_index"),
    re_path(r'^onboard/(?P<flow>\w+)/$', dashboard.views.onboard, name='onboard'),
    re_path(r'^onboard/contributor/avatar/?$', dashboard.views.onboard_avatar, name='onboard_avatar'),
    url(r'^dashboard/?', dashboard.views.dashboard, name='dashboard'),
    url(r'^explorer/?', dashboard.views.dashboard, name='explorer'),

    # action URLs
    re_path(r'^bounty/quickstart/?', dashboard.views.quickstart, name='quickstart'),
    url(r'^bounty/new/?', dashboard.views.new_bounty, name='new_bounty'),
    re_path(r'^bounty/change/(?P<bounty_id>.*)?', dashboard.views.change_bounty, name='change_bounty'),
    url(r'^funding/new/?', dashboard.views.new_bounty, name='new_funding'),
    url(r'^new/?', dashboard.views.new_bounty, name='new_funding_short'),
    path('issue/fulfill', dashboard.views.fulfill_bounty, name='fulfill_bounty'),
    path('issue/accept', dashboard.views.accept_bounty, name='process_funding'),
    path('issue/advanced_payout', dashboard.views.bulk_payout_bounty, name='bulk_payout_bounty'),
    path('issue/invoice', dashboard.views.invoice, name='invoice'),
    path('issue/payout', dashboard.views.payout_bounty, name='payout_bounty'),
    path('issue/increase', dashboard.views.increase_bounty, name='increase_bounty'),
    path('issue/cancel', dashboard.views.cancel_bounty, name='kill_bounty'),
    path('issue/contribute', dashboard.views.contribute, name='contribute'),
    path('issue/social_contribution', dashboard.views.social_contribution, name='social_contribution'),
    path(
        'actions/bounty/<int:bounty_id>/extend_expiration/',
        dashboard.views.extend_expiration,
        name='extend_expiration'
    ),

    # Avatars
    path('avatar/', include('avatar.urls', namespace='avatar')),

    # Interests
    path('actions/bounty/<int:bounty_id>/interest/new/', dashboard.views.new_interest, name='express-interest'),
    path('actions/bounty/<int:bounty_id>/interest/remove/', dashboard.views.remove_interest, name='remove-interest'),
    path(
        'actions/bounty/<int:bounty_id>/interest/<int:profile_id>/uninterested/',
        dashboard.views.uninterested,
        name='uninterested'
    ),

    # View Bounty
    url(
        r'^issue/(?P<ghuser>.*)/(?P<ghrepo>.*)/(?P<ghissue>.*)/(?P<stdbounties_id>.*)',
        dashboard.views.bounty_details,
        name='issue_details_new3'
    ),
    url(
        r'^issue/(?P<ghuser>.*)/(?P<ghrepo>.*)/(?P<ghissue>.*)',
        dashboard.views.bounty_details,
        name='issue_details_new2'
    ),
    re_path(r'^funding/details/?', dashboard.views.bounty_details, name='funding_details'),

    # Tips
    url(
        r'^tip/receive/v3/(?P<key>.*)/(?P<txid>.*)/(?P<network>.*)?',
        dashboard.tip_views.receive_tip_v3,
        name='receive_tip'
    ),
    url(r'^tip/address/(?P<handle>.*)', dashboard.tip_views.tipee_address, name='tipee_address'),
    url(r'^tip/send/4/?', dashboard.tip_views.send_tip_4, name='send_tip_4'),
    url(r'^tip/send/3/?', dashboard.tip_views.send_tip_3, name='send_tip_3'),
    url(r'^tip/send/2/?', dashboard.tip_views.send_tip_2, name='send_tip_2'),
    url(r'^tip/send/?', dashboard.tip_views.send_tip, name='send_tip'),
    url(r'^send/?', dashboard.tip_views.send_tip, name='tip'),
    url(r'^tip/?', dashboard.tip_views.send_tip, name='tip'),

    # Legal
    re_path(r'^terms/?', dashboard.views.terms, name='_terms'),
    re_path(r'^legal/terms/?', dashboard.views.terms, name='terms'),
    re_path(r'^legal/privacy/?', dashboard.views.privacy, name='privacy'),
    re_path(r'^legal/cookie/?', dashboard.views.cookie, name='cookie'),
    re_path(r'^legal/prirp/?', dashboard.views.prirp, name='prirp'),
    re_path(r'^legal/apitos/?', dashboard.views.apitos, name='apitos'),
    re_path(r'^legal/?', dashboard.views.terms, name='legal'),

    # Alpha functionality
    re_path(r'^profile/(.*)?', dashboard.views.profile, name='profile'),
    re_path(r'^toolbox/?', dashboard.views.toolbox, name='toolbox'),
    path('actions/tool/<int:tool_id>/voteUp', dashboard.views.vote_tool_up, name='vote_tool_up'),
    path('actions/tool/<int:tool_id>/voteDown', dashboard.views.vote_tool_down, name='vote_tool_down'),
    re_path(r'^tools/?', dashboard.views.toolbox, name='tools'),

    # gas views
    url(r'^gas/faucets/?', dashboard.gas_views.gas_faucet_list, name='gas_faucet_list'),
    url(r'^gas/faq/?', dashboard.gas_views.gas_faq, name='gas_faq'),
    url(r'^gas/intro/?', dashboard.gas_views.gas_intro, name='gas_intro'),
    url(r'^gas/calculator/?', dashboard.gas_views.gas_calculator, name='gas_calculator'),
    url(r'^gas/history/?', dashboard.gas_views.gas_history_view, name='gas_history_view'),
    url(r'^gas/guzzlers/?', dashboard.gas_views.gas_guzzler_view, name='gas_guzzler_view'),
    url(r'^gas/?', dashboard.gas_views.gas, name='gas'),

    # images
    re_path(r'^funding/embed/?', dashboard.embed.embed, name='embed'),
    re_path(r'^funding/avatar/?', avatar.views.handle_avatar, name='avatar'),
    re_path(r'^dynamic/avatar/(.*)/(.*)?', avatar.views.handle_avatar, name='org_avatar'),
    re_path(r'^dynamic/viz/graph/(.*)?$', dataviz.d3_views.viz_graph, name='viz_graph'),
    re_path(r'^dynamic/viz/sscatterplot/(.*)?$', dataviz.d3_views.viz_scatterplot_stripped, name='viz_sscatterplot'),
    path('dynamic/js/tokens_dynamic.js', retail.views.tokens, name='tokens'),

    # sync methods
    url(r'^sync/web3/?', dashboard.views.sync_web3, name='sync_web3'),
    url(r'^sync/get_amount/?', dashboard.helpers.amount, name='helpers_amount'),
    re_path(r'^sync/get_issue_details/?', dashboard.helpers.issue_details, name='helpers_issue_details'),

    # modals
    re_path(r'^modal/get_quickstart_video/?', dashboard.views.get_quickstart_video, name='get_quickstart_video'),
    re_path(r'^modal/extend_issue_deadline/?', dashboard.views.extend_issue_deadline, name='extend_issue_deadline'),

    # brochureware views
    re_path(r'^about/?', retail.views.about, name='about'),
    re_path(r'^mission/?', retail.views.mission, name='mission'),
    re_path(r'^vision/?', retail.views.vision, name='vision'),
    path('not_a_token', retail.views.not_a_token, name='not_a_token'),
    re_path(r'^styleguide-alpha/?', retail.views.ui, name='ui'),
    re_path(r'^results/?(?P<keyword>.*)/?', retail.views.results, name='results_by_keyword'),
    re_path(r'^results/?', retail.views.results, name='results'),
    re_path(r'^activity/?', retail.views.activity, name='activity'),
    re_path(r'^get/?', retail.views.get_gitcoin, name='get_gitcoin'),
    url(r'^$', retail.views.index, name='index'),
    re_path(r'^contributor/?(?P<tech_stack>.*)/?', retail.views.contributor_landing, name='contributor_landing'),
    url(r'^help/dev/?', retail.views.help_dev, name='help_dev'),
    url(r'^help/repo/?', retail.views.help_repo, name='help_repo'),
    url(r'^help/faq/?', retail.views.help_faq, name='help_faq'),
    url(r'^help/portal/?', retail.views.portal, name='portal'),
    url(r'^help/pilot/?', retail.views.help_pilot, name='help_pilot'),
    url(r'^help/?', retail.views.help, name='help'),
    url(r'^docs/onboard/?', retail.views.onboard, name='onboard_doc'),
    url(r'^extension/chrome/?', retail.views.browser_extension_chrome, name='browser_extension_chrome'),
    url(r'^extension/firefox/?', retail.views.browser_extension_firefox, name='browser_extension_firefox'),
    url(r'^extension/?', retail.views.browser_extension_chrome, name='browser_extension'),
    path('how/<str:work_type>', retail.views.how_it_works, name='how_it_works'),

    # basic redirect retail views
    re_path(r'^press/?', retail.views.presskit, name='press'),
    re_path(r'^presskit/?', retail.views.presskit, name='presskit'),
    re_path(r'^community/?', retail.views.community, name='community'),
    re_path(r'^slack/?', retail.views.slack, name='slack'),
    re_path(r'^submittoken/?', retail.views.newtoken, name='newtoken'),
    re_path(r'^iosfeedback/?', retail.views.iosfeedback, name='iosfeedback'),
    re_path(r'^ios/?', retail.views.ios, name='ios'),
    re_path(r'^itunes/?', retail.views.itunes, name='itunes'),
    re_path(r'^podcast/?', retail.views.podcast, name='podcast'),
    re_path(r'^casestudy/?', retail.views.casestudy, name='casestudy'),
    re_path(r'^casestudies/?', retail.views.casestudy, name='casestudies'),
    re_path(r'^schwag/?', retail.views.schwag, name='schwag'),
    re_path(r'^btctalk/?', retail.views.btctalk, name='btctalk'),
    re_path(r'^reddit/?', retail.views.reddit, name='reddit'),
    re_path(r'^livestream/?', retail.views.livestream, name='livestream'),
    re_path(r'^feedback/?', retail.views.feedback, name='feedback'),
    re_path(r'^twitter/?', retail.views.twitter, name='twitter'),
    re_path(r'^gitter/?', retail.views.gitter, name='gitter'),
    re_path(r'^refer/?', retail.views.refer, name='refer'),
    re_path(r'^fb/?', retail.views.fb, name='fb'),
    re_path(r'^medium/?', retail.views.medium, name='medium'),
    re_path(r'^github/?', retail.views.github, name='github'),
    re_path(r'^youtube/?', retail.views.youtube, name='youtube'),
    re_path(r'^web3/?', retail.views.web3, name='web3'),

    # increase funding limit
    re_path(r'^requestincrease/?', retail.views.increase_funding_limit_request, name='increase_funding_limit_request'),

    # link shortener
    url(r'^l/(.*)$/?', linkshortener.views.linkredirect, name='redirect'),
    url(r'^credit/(.*)$/?', credits.views.credits, name='credit'),

    # token distribution event
    re_path(r'^whitepaper/accesscode/?', tdi.views.whitepaper_access, name='whitepaper_access'),
    re_path(r'^whitepaper/?', tdi.views.whitepaper_new, name='whitepaper'),

    # faucet views
    re_path(r'^faucet/?', faucet.views.faucet, name='faucet'),

    # bounty requests
    re_path(r'^requests/?', bounty_requests.views.bounty_request, name='bounty_requests'),

    # admin views
    re_path(r'^_administration/?', admin.site.urls, name='admin'),
    path('_administration/email/new_kudos', retail.emails.new_kudos, name='new_kudos'),
    path('_administration/email/kudos_mint', retail.emails.kudos_mint, name='kudos_mint'),
    path('_administration/email/kudos_mkt', retail.emails.kudos_mkt, name='kudos_mkt'),
    path('_administration/email/new_bounty', retail.emails.new_bounty, name='admin_new_bounty'),
    path('_administration/email/roundup', retail.emails.roundup, name='roundup'),
    path('_administration/email/faucet_rejected', retail.emails.faucet_rejected, name='email_faucet_rejected'),
    path('_administration/email/faucet', retail.emails.faucet, name='email_faucet'),
    path('_administration/email/new_tip', retail.emails.new_tip, name='new_tip'),
    path('_administration/email/new_match', retail.emails.new_match, name='new_match'),
    path('_administration/email/quarterly_roundup', retail.emails.quarterly_roundup, name='quarterly_roundup'),
    path('_administration/email/new_work_submission', retail.emails.new_work_submission, name='new_work_submission'),
    path('_administration/email/new_bounty_rejection', retail.emails.new_bounty_rejection, name='new_bounty_rejection'),
    path(
        '_administration/email/new_bounty_acceptance',
        retail.emails.new_bounty_acceptance,
        name='new_bounty_acceptance'
    ),
    path(
        '_administration/email/bounty_expire_warning',
        retail.emails.bounty_expire_warning,
        name='bounty_expire_warning'
    ),
    path('_administration/email/bounty_feedback', retail.emails.bounty_feedback, name='bounty_feedback'),
    path('_administration/email/funder_stale', retail.emails.funder_stale, name='funder_stale'),
    path(
        '_administration/email/start_work_expire_warning',
        retail.emails.start_work_expire_warning,
        name='start_work_expire_warning'
    ),
    path('_administration/email/start_work_expired', retail.emails.start_work_expired, name='start_work_expired'),
    path('_administration/email/gdpr_reconsent', retail.emails.gdpr_reconsent, name='gdpr_reconsent'),
    path('_administration/email/new_tip/resend', retail.emails.resend_new_tip, name='resend_new_tip'),
    re_path(
        r'^_administration/process_accesscode_request/(.*)$',
        tdi.views.process_accesscode_request,
        name='process_accesscode_request'
    ),
    re_path(
        r'^_administration/process_faucet_request/(.*)$',
        faucet.views.process_faucet_request,
        name='process_faucet_request'
    ),
    re_path(
        r'^_administration/email/start_work_approved$', retail.emails.start_work_approved, name='start_work_approved'
    ),
    re_path(
        r'^_administration/email/start_work_rejected$', retail.emails.start_work_rejected, name='start_work_rejected'
    ),
    re_path(
        r'^_administration/email/start_work_new_applicant$',
        retail.emails.start_work_new_applicant,
        name='start_work_new_applicant'
    ),
    re_path(
        r'^_administration/email/start_work_applicant_about_to_expire$',
        retail.emails.start_work_applicant_about_to_expire,
        name='start_work_applicant_about_to_expire'
    ),
    re_path(
        r'^_administration/email/start_work_applicant_expired$',
        retail.emails.start_work_applicant_expired,
        name='start_work_applicant_expired'
    ),

    # settings
    re_path(r'^settings/email/(.*)', marketing.views.email_settings, name='email_settings'),
    re_path(r'^settings/privacy/?', marketing.views.privacy_settings, name='privacy_settings'),
    re_path(r'^settings/matching/?', marketing.views.matching_settings, name='matching_settings'),
    re_path(r'^settings/feedback/?', marketing.views.feedback_settings, name='feedback_settings'),
    re_path(r'^settings/slack/?', marketing.views.slack_settings, name='slack_settings'),
    re_path(r'^settings/discord/?', marketing.views.discord_settings, name='discord_settings'),
    re_path(r'^settings/ens/?', marketing.views.ens_settings, name='ens_settings'),
    re_path(r'^settings/account/?', marketing.views.account_settings, name='account_settings'),
    re_path(r'^settings/tokens/?', marketing.views.token_settings, name='token_settings'),
    re_path(r'^settings/(.*)?', marketing.views.email_settings, name='settings'),

    # marketing views
    url(r'^leaderboard/(.*)', marketing.views.leaderboard, name='leaderboard'),
    path('leaderboard', marketing.views._leaderboard, name='_leaderboard'),

    # dataviz views
    re_path(r'^_administration/stats/$', dataviz.views.stats, name='stats'),
    re_path(r'^_administration/cohort/$', dataviz.views.cohort, name='cohort'),
    re_path(r'^_administration/funnel/$', dataviz.views.funnel, name='funnel'),
    re_path(r'^_administration/viz/?$', dataviz.d3_views.viz_index, name='viz_index'),
    re_path(r'^_administration/viz/sunburst/(.*)?$', dataviz.d3_views.viz_sunburst, name='viz_sunburst'),
    re_path(r'^_administration/viz/chord/(.*)?$', dataviz.d3_views.viz_chord, name='viz_chord'),
    re_path(r'^_administration/viz/steamgraph/(.*)?$', dataviz.d3_views.viz_steamgraph, name='viz_steamgraph'),
    re_path(r'^_administration/viz/circles/(.*)?$', dataviz.d3_views.viz_circles, name='viz_circles'),
    re_path(r'^_administration/viz/sankey/(.*)?$', dataviz.d3_views.viz_sankey, name='viz_sankey'),
    re_path(r'^_administration/viz/spiral/(.*)?$', dataviz.d3_views.viz_spiral, name='viz_spiral'),
    re_path(r'^_administration/viz/heatmap/(.*)?$', dataviz.d3_views.viz_heatmap, name='viz_heatmap'),
    re_path(r'^_administration/viz/calendar/(.*)?$', dataviz.d3_views.viz_calendar, name='viz_calendar'),
    re_path(r'^_administration/viz/draggable/(.*)?$', dataviz.d3_views.viz_draggable, name='viz_draggable'),
    re_path(r'^_administration/viz/scatterplot/(.*)?$', dataviz.d3_views.viz_scatterplot, name='viz_scatterplot'),

    # for robots
    url(r'^robots.txt/?', retail.views.robotstxt, name='robotstxt'),
    url(r'^sitemap\.xml$', sitemap, {'sitemaps': sitemaps}, name='django.contrib.sitemaps.views.sitemap'),
    # Interests
    path('interest/modal', dashboard.views.get_interest_modal, name='get_interest_modal'),
    path('actions/bounty/<int:bounty_id>/interest/new/', dashboard.views.new_interest, name='express-interest'),
    path('actions/bounty/<int:bounty_id>/interest/remove/', dashboard.views.remove_interest, name='remove-interest'),
    path(
        'actions/bounty/<int:bounty_id>/interest/<int:profile_id>/uninterested/',
        dashboard.views.uninterested,
        name='uninterested'
    ),

    # Legacy Support
    path('legacy/', include('legacy.urls', namespace='legacy')),
    path('logout/', auth_views.LogoutView.as_view(), name='logout'),
    re_path(r'^gh-login/$', dashboard.views.gh_login, name='gh_login'),
    path('', include('social_django.urls', namespace='social')),
    # webhook routes
    # sendgrid webhook processing
    path(settings.SENDGRID_EVENT_HOOK_URL, marketing.webhookviews.process, name='sendgrid_event_process'),

    # ENS urls
    re_path(r'^ens/', enssubdomain.views.ens_subdomain, name='ens'),

    # gitcoinbot
    url(settings.GITHUB_EVENT_HOOK_URL, gitcoinbot.views.payload, name='payload'),
    url(r'^impersonate/', include('impersonate.urls')),
]

if settings.ENABLE_SILK:
    urlpatterns += [url(r'^silk/', include('silk.urls', namespace='silk'))]

if settings.ENV == 'local' and not settings.AWS_STORAGE_BUCKET_NAME:
    urlpatterns += static(settings.MEDIA_URL, document_root=settings.MEDIA_ROOT)

# If running in DEBUG, expose the error handling pages.
if settings.DEBUG:
    urlpatterns += [
        re_path(r'^400/$', retail.views.handler400, name='400'),
        re_path(r'^403/$', retail.views.handler403, name='403'),
        re_path(r'^404/$', retail.views.handler404, name='404'),
        re_path(r'^500/$', retail.views.handler500, name='500'),
    ]

handler403 = 'retail.views.handler403'
handler404 = 'retail.views.handler404'
handler500 = 'retail.views.handler500'
handler400 = 'retail.views.handler400'<|MERGE_RESOLUTION|>--- conflicted
+++ resolved
@@ -51,11 +51,7 @@
 from dashboard.router import router as dbrouter
 from kudos.router import router as kdrouter
 from external_bounties.router import router as ebrouter
-<<<<<<< HEAD
 from kudos.router import router as kdrouter
-=======
-from django.views.decorators.csrf import csrf_exempt
->>>>>>> b2b4faa7
 
 from .sitemaps import sitemaps
 
@@ -66,16 +62,11 @@
     path('kudos/', kudos.views.about, name='kudos_main'),
     path('kudos/about/', kudos.views.about, name='kudos_about'),
     path('kudos/marketplace/', kudos.views.marketplace, name='kudos_marketplace'),
-<<<<<<< HEAD
     path('kudos/mint/', kudos.views.mint, name='kudos_mint'),
-=======
-    path('kudos/mint', kudos.views.mint, name='kudos_mint'),
->>>>>>> b2b4faa7
     path('kudos/send/', kudos.views.send_2, name='kudos_send'),
     path('kudos/send/3/', kudos.views.send_3, name='kudos_send_3'),
     path('kudos/send/4/', kudos.views.send_4, name='kudos_send_4'),
     re_path(r'^lazy_load_kudos/$', dashboard.views.lazy_load_kudos, name='lazy_load_kudos'),
-<<<<<<< HEAD
     re_path(r'^kudos/receive/v3/(?P<key>.*)/(?P<txid>.*)/(?P<network>.*)?', kudos.views.receive, name='kudos_receive'),
     re_path(r'^kudos/search/$', kudos.views.search, name='kudos_search'),
     re_path(
@@ -89,16 +80,6 @@
 
     # grant views
     path('grants/', dashboard.views.grants, name='grants'),
-=======
-    re_path(
-        r'^kudos/receive/v3/(?P<key>.*)/(?P<txid>.*)/(?P<network>.*)?',
-        kudos.views.receive,
-        name='kudos_receive'
-    ),
-    re_path(r'^kudos/search/$', kudos.views.search, name='kudos_search'),
-    re_path(r'^kudos/(?P<id>\d+)/(?P<name>\w*)', kudos.views.details, name='kudos_details'),
-    re_path(r'^kudos/address/(?P<handle>.*)', kudos.views.kudos_preferred_wallet, name='kudos_preferred_wallet'),
->>>>>>> b2b4faa7
 
     # api views
     # TODO:  url() will be deprecated soon.  Change to path() or re_path().
@@ -110,13 +91,8 @@
     url(r'^api/v0.1/', include(ebrouter.urls)),
     url(r'^api/v0.1/', include(kdrouter.urls)),
     url(r'^actions/api/v0.1/', include(dbrouter.urls)),  # same as active, but not cached in cluodfront
-<<<<<<< HEAD
     url(r'^api/v0.1/users_search/', dashboard.views.get_users, name='users_search'),
     url(r'^api/v0.1/kudos_search/', dashboard.views.get_kudos, name='kudos_search'),
-=======
-    url(r'^api/v0.1/users_search/',  dashboard.views.get_users, name='users_search'),
-    url(r'^api/v0.1/kudos_search/',  dashboard.views.get_kudos, name='kudos_search'),
->>>>>>> b2b4faa7
     # Health check endpoint
     re_path(r'^health/', include('health_check.urls')),
     re_path(r'^lbcheck/?', healthcheck.views.lbcheck, name='lbcheck'),
