--- conflicted
+++ resolved
@@ -106,7 +106,6 @@
         dashboard.views.social_contribution_email,
         name='social_contribution_email'
     ),
-<<<<<<< HEAD
     url(
         r'^api/v0.1/profile/(.*)?/jobopportunity',
         dashboard.views.profile_job_opportunity,
@@ -117,9 +116,6 @@
         dashboard.views.bounty_upload_nda,
         name='bounty_upload_nda'
     ),
-=======
-    url(r'^api/v0.1/bountydocument', dashboard.views.bounty_upload_nda, name='bounty_upload_nda'),
->>>>>>> 9b6cdc59
     url(r'^api/v0.1/faucet/save/?', faucet.views.save_faucet, name='save_faucet'),
     url(r'^api/v0.1/', include(dbrouter.urls)),
     url(r'^api/v0.1/', include(kdrouter.urls)),
