--- conflicted
+++ resolved
@@ -182,10 +182,6 @@
         dashboard.views.request_verify_google,
         name='request_verify_google'
     ),
-<<<<<<< HEAD
-    url(r'^api/v0.1/profile/verify_user_google',dashboard.views.verify_user_google, name='verify_user_google'),
-    url(r'^api/v0.1/profile/(?P<handle>.*)/verify_user_duniter', dashboard.views.verify_user_duniter, name='verify_user_duniter'),
-=======
     url(
         r'^api/v0.1/profile/(?P<handle>.*)/request_verify_facebook',
         dashboard.views.request_verify_facebook,
@@ -199,7 +195,6 @@
         dashboard.views.verify_user_duniter,
         name='verify_user_duniter'
     ),
->>>>>>> 4935bbb3
     url(r'^api/v0.1/profile/(?P<handle>.*)', dashboard.views.profile_details, name='profile_details'),
     url(r'^api/v0.1/user_card/(?P<handle>.*)', dashboard.views.user_card, name='user_card'),
     url(r'^api/v0.1/banners', dashboard.views.load_banners, name='load_banners'),
