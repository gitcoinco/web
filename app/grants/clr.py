# -*- coding: utf-8 -*-
"""Define the Grants application configuration.

Copyright (C) 2020 Gitcoin Core

This program is free software: you can redistribute it and/or modify
it under the terms of the GNU Affero General Public License as published
by the Free Software Foundation, either version 3 of the License, or
(at your option) any later version.

This program is distributed in the hope that it will be useful,
but WITHOUT ANY WARRANTY; without even the implied warranty of
MERCHANTABILITY or FITNESS FOR A PARTICULAR PURPOSE. See the
GNU Affero General Public License for more details.

You should have received a copy of the GNU Affero General Public License
along with this program. If not, see <http://www.gnu.org/licenses/>.

"""
import copy
import datetime as dt
import json
import math
import time
from itertools import combinations

from django.conf import settings
from django.utils import timezone

import pytz
from grants.models import Contribution, Grant, PhantomFunding
from marketing.models import Stat
from perftools.models import JSONStore

PREV_CLR_START_DATE = dt.datetime(2020, 1, 6, 0, 0)
PREV_CLR_END_DATE = dt.datetime(2020, 1, 21, 0, 0)
CLR_START_DATE = dt.datetime(2020, 3, 23, 0, 0)

# TODO: MOVE TO DB
THRESHOLD_TECH = 20.0
THRESHOLD_MEDIA = 20.0
THRESHOLD_HEALTH = 20.0
THRESHOLD_CHANGE = 20.0
THRESHOLD_MATIC = 20.0

<<<<<<< HEAD
TOTAL_POT_TECH = 101000.0
TOTAL_POT_MEDIA = 50120.0 #50k + 120 from negative voting per https://twitter.com/owocki/status/1249420758167588864
TOTAL_POT_HEALTH = 25000.0
=======
TOTAL_POT_TECH = 100000.0
TOTAL_POT_MEDIA = 50000.0
TOTAL_POT_HEALTH = 0.0
TOTAL_POT_CHANGE = 25000.0
TOTAL_POT_MATIC = 0.0
>>>>>>> 684a5805


'''
    translates django grant data structure to a list of lists

    args:
        django grant data structure
            {
                'id': (string) ,
                'contibutions' : [
                    {
                        contributor_profile (str) : contribution_amount (int)
                    }
                ]
            }

    returns:
        list of lists of grant data
            [[grant_id (str), user_id (str), contribution_amount (float)]]
'''
def translate_data(grants_data):
    grants_list = []
    for g in grants_data:
        grant_id = g.get('id')
        for c in g.get('contributions'):
            val = [grant_id] + [list(c.keys())[0], list(c.values())[0]]
            grants_list.append(val)

    return grants_list



'''
    aggregates contributions by contributor, and calculates total contributions by unique pairs

    args:
        list of lists of grant data
            [[grant_id (str), user_id (str), contribution_amount (float)]]
        round
            str ('current' or 'previous') only

    returns:
        aggregated contributions by pair in nested list
            {
                round: {
                    grant_id (str): {
                        user_id (str): aggregated_amount (float)
                    }
                }
            }
'''
def aggregate_contributions(grant_contributions, _round='current'):
    round_dict = {}
    contrib_dict = {}
    for proj, user, amount in grant_contributions:
        if _round == 'previous':
            amount = amount / 3
        if proj not in contrib_dict:
            contrib_dict[proj] = {}
        contrib_dict[proj][user] = contrib_dict[proj].get(user, 0) + amount

    round_dict[_round] = contrib_dict

    return round_dict



'''
    gets pair totals between current round, current and previous round

    args:
        aggregated contributions by pair in nested dict
            {
                round: {
                    grant_id (str): {
                        user_id (str): aggregated_amount (float)
                    }
                }
            }

    returns:
        pair totals between current round, current and previous round
            {user_id (str): {user_id (str): pair_total (float)}}

'''
def get_totals_by_pair(contrib_dict):
    tot_overlap = {}

    # start pairwise match
    for proj, contribz in contrib_dict['current'].items():
        for k1, v1 in contribz.items():
            if k1 not in tot_overlap:
                tot_overlap[k1] = {}

            # pairwise matches to current round
            for k2, v2 in contribz.items():
                if k2 not in tot_overlap[k1]:
                    tot_overlap[k1][k2] = 0
                tot_overlap[k1][k2] += (v1 * v2) ** 0.5

            # pairwise matches to last round
            if contrib_dict['previous'].get(proj):
                for x1, y1 in contrib_dict['previous'][proj].items():
                    if x1 not in tot_overlap[k1]:
                        tot_overlap[k1][x1] = 0
                    tot_overlap[k1][x1] += (v1 * y1) ** 0.5

    return tot_overlap



'''
    calculates the clr amount at the given threshold and total pot
    args:
        aggregated_contributions by pair in nested dict
            {
                round: {
                    grant_id (str): {
                        user_id (str): aggregated_amount (float)
                    }
                }
            }
        pair_totals :   {user_id (str): {user_id (str): pair_total (float)}}
        threshold   :   float
        total_pot   :   float

    returns:
        total clr award by grant, normalized by the normalization factor
            [{'id': proj, 'clr_amount': tot}]
        saturation point
            boolean
'''
def calculate_clr(aggregated_contributions, pair_totals, threshold=25.0, total_pot=100000.0):
    saturation_point = False
    bigtot = 0
    totals = []
    for proj, contribz in aggregated_contributions['current'].items():
        tot = 0

        # start pairwise matches
        for k1, v1 in contribz.items():

            # pairwise matches to current round
            for k2, v2 in contribz.items():
                if k2 > k1:
                    tot += ((v1 * v2) ** 0.5) / (pair_totals[k1][k2] / threshold + 1)

            # pairwise matches to last round
            if aggregated_contributions['previous'].get(proj):
                for x1, y1 in aggregated_contributions['previous'][proj].items():
                    if x1 > k1:
                        tot += ((v1 * y1) ** 0.5) / (pair_totals[k1][x1] / threshold + 1)

        bigtot += tot
        totals.append({'id': proj, 'clr_amount': tot})

    if bigtot >= total_pot:
        saturation_point = True

    # find normalization factor
    normalization_factor = bigtot / total_pot

    # modify totals
    for result in totals:
        result['clr_amount'] = result['clr_amount'] / normalization_factor

    return totals, saturation_point



'''
    clubbed function that runs all calculation functions

    args:
        grant_contribs_curr
            {
                'id': (string) ,
                'contibutions' : [
                    {
                        contributor_profile (str) : contribution_amount (int)
                    }
                ]
            }
        grant_contribs_prev
            {
                'id': (string) ,
                'contibutions' : [
                    {
                        contributor_profile (str) : contribution_amount (int)
                    }
                ]
            }
        threshold   :   float
        total_pot   :   float

    returns:
        grants clr award amounts
'''
def run_clr_calcs(grant_contribs_curr, grant_contribs_prev, threshold=20.0, total_pot=100000.0):

    # get data
    curr_round = translate_data(grant_contribs_curr)
    prev_round = translate_data(grant_contribs_prev)

    # aggregate data
    curr_agg = aggregate_contributions(curr_round, 'current')
    prev_agg = aggregate_contributions(prev_round, 'previous')
    combinedagg = {**prev_agg, **curr_agg}

    # get pair totals
    ptots = get_totals_by_pair(combinedagg)

    # clr calcluation
    totals, _ = calculate_clr(combinedagg, ptots, threshold=threshold, total_pot=total_pot)

    return totals



def calculate_clr_for_donation(grant, amount, grant_contributions_curr, grant_contributions_prev, total_pot, threshold):

    _grant_contributions_curr = copy.deepcopy(grant_contributions_curr)
    _grant_contributions_prev = copy.deepcopy(grant_contributions_prev)

    # find grant in contributions list and add donation
    if amount != 0:
        for grant_contribution in _grant_contributions_curr:
            if grant_contribution['id'] == grant.id:
                # add this donation with a new profile (id 99999999999) to get impact
                grant_contribution['contributions'].append({'999999999999': amount})

    grants_clr = run_clr_calcs(_grant_contributions_curr, _grant_contributions_prev, threshold=threshold, total_pot=total_pot)

    # find grant we added the contribution to and get the new clr amount
    for grant_clr in grants_clr:
        if grant_clr['id'] == grant.id:
            return (grant_clr['clr_amount'], grants_clr)

    # print(f'info: no contributions found for grant {grant}')
    return (None, None)



'''
    Populate Data needed to calculate CLR

    Args:
        clr_type        :   media | tech | None
        network         :   mainnet | rinkeby
        clr_end_date    :   datetime
        clr_end_date    :   datetime
    Returns:
        contributions               : contributions data object
        grants                      : list of grants based on clr_type
        phantom_funding_profiles    : phantom funding data object
        total_pot                   : total pot for clr_type
        threshold                   : threshold for clr_type

'''
def fetch_data(clr_type=None, network='mainnet', clr_start_date=None, clr_end_date=timezone.now()):

    if not clr_start_date:
        print('error: fetch_data - missing start_date')
        return None, None, None, None

    contributions = Contribution.objects.prefetch_related('subscription').filter(match=True, created_on__gte=clr_start_date, created_on__lte=clr_end_date, success=True)

    if clr_type == 'tech':
        grants = Grant.objects.filter(network=network, hidden=False, active=True, grant_type='tech', link_to_new_grant=None)
        threshold = THRESHOLD_TECH
        total_pot = TOTAL_POT_TECH
    elif clr_type == 'media':
        grants = Grant.objects.filter(network=network, hidden=False, active=True, grant_type='media', link_to_new_grant=None)
        threshold = THRESHOLD_MEDIA
        total_pot = TOTAL_POT_MEDIA
    elif clr_type == 'health':
        grants = Grant.objects.filter(network=network, hidden=False, active=True, grant_type='health', link_to_new_grant=None)
        threshold = THRESHOLD_HEALTH
        total_pot = TOTAL_POT_HEALTH
    elif clr_type == 'change':
        grants = Grant.objects.filter(network=network, hidden=False, active=True, grant_type='change', link_to_new_grant=None)
        threshold = THRESHOLD_CHANGE
        total_pot = TOTAL_POT_CHANGE
    elif clr_type == 'matic':
        grants = Grant.objects.filter(network=network, hidden=False, active=True, grant_type='matic', link_to_new_grant=None)
        threshold = THRESHOLD_MATIC
        total_pot = TOTAL_POT_MATIC
    else:
        return None, None, None, None

    phantom_funding_profiles = PhantomFunding.objects.filter(created_on__gte=clr_start_date, created_on__lte=clr_end_date)

    return grants, contributions, phantom_funding_profiles, total_pot, threshold



<<<<<<< HEAD
        # filter out new github profiles
        # disable for giving block
        # positive_contribution_ids = [ele.pk for ele in positive_contributions if ele.subscription.contributor_profile.github_created_on.replace(tzinfo=pytz.UTC) < CLR_START_DATE.replace(tzinfo=pytz.UTC)] # only allow github profiles created after CLR Round
        # positive_contributions = positive_contributions.filter(pk__in=positive_contribution_ids)
        # negative_contribution_ids = [ele.pk for ele in negative_contributions if ele.subscription.contributor_profile.github_created_on.replace(tzinfo=pytz.UTC) < CLR_START_DATE.replace(tzinfo=pytz.UTC)] # only allow github profiles created after CLR Round
        # negative_contributions = negative_contributions.filter(pk__in=negative_contribution_ids)
        phantom_funding_profiles = [ele for ele in phantom_funding_profiles if ele.profile.github_created_on.replace(tzinfo=pytz.UTC) < CLR_START_DATE.replace(tzinfo=pytz.UTC)] # only allow github profiles created after CLR Round
=======
'''
    Populate Data needed to calculate CLR
>>>>>>> 684a5805

    Args:
        grants                  : grants list
        contributions           : contributions list for thoe grants
        phantom_funding_profiles: phantom funding for those grants
        mechanism               : verification mechanism (profile_
        clr start date          : datetime
        clr end date            : datetime

    Returns:
        contrib_data_list: {
            'id': grant_id,
            'contributions': summed_contributions
        }

'''
def populate_data_for_clr(grants, contributions, phantom_funding_profiles, mechanism, clr_start_date=None, clr_end_date=timezone.now()):

    if not clr_start_date:
        print('Error: populate_data_for_clr - missing clr_start_date')

    # set up data to load contributions for each grant
    contrib_data_list = []

    for grant in grants:
        grant_id = grant.defer_clr_to.pk if grant.defer_clr_to else grant.id

        # contributions
        contribs = copy.deepcopy(contributions).filter(subscription__grant_id=grant.id, subscription__is_postive_vote=True, created_on__gte=clr_start_date, created_on__lte=clr_end_date)

        # phantom funding
        grant_phantom_funding_profiles = phantom_funding_profiles.filter(grant_id=grant.id, created_on__gte=clr_start_date, created_on__lte=clr_end_date)

        # only allow verified profiles
        contribs_ids = [ele.pk for ele in contribs if ele.subscription.contributor_profile.sms_verification]
        contribs = contribs.filter(pk__in=contribs_ids)

        # only allow verified profiles
        grant_phantom_funding_profiles_list = [ele for ele in grant_phantom_funding_profiles if ele.profile.sms_verification]

        # combine
        contributing_profile_ids = list(set([c.identity_identifier(mechanism) for c in contribs] + [p.profile_id for p in grant_phantom_funding_profiles_list]))

        summed_contributions = []

        # contributions
        if len(contributing_profile_ids) > 0:
            for profile_id in contributing_profile_ids:
                profile_contributions = contribs.filter(subscription__contributor_profile_id=profile_id)
                sum_of_each_profiles_contributions = float(sum([c.subscription.amount_per_period_usdt for c in profile_contributions if c.subscription.amount_per_period_usdt]))
                phantom_funding = grant_phantom_funding_profiles.filter(profile_id=profile_id)
                if phantom_funding.exists():
                    sum_of_each_profiles_contributions = sum_of_each_profiles_contributions + phantom_funding.first().value
                summed_contributions.append({str(profile_id): sum_of_each_profiles_contributions})
            # for each grant, list the contributions in key value pairs like {'profile id': sum of contributions}
            contrib_data_list.append({
                'id': grant_id,
                'contributions': summed_contributions
            })

    return contrib_data_list



def predict_clr(save_to_db=False, from_date=None, clr_type=None, network='mainnet', mechanism='profile'):
    # setup
    clr_calc_start_time = timezone.now()
    debug_output = []

    # one-time data call
    grants, contributions, phantom_funding_profiles, total_pot, threshold = fetch_data(clr_type, network, PREV_CLR_START_DATE)

    # one for previous, one for current
    grant_contributions_curr = populate_data_for_clr(grants, contributions, phantom_funding_profiles, mechanism=mechanism, clr_start_date=CLR_START_DATE)
    grant_contributions_prev = populate_data_for_clr(grants, contributions, phantom_funding_profiles, mechanism=mechanism, clr_start_date=PREV_CLR_START_DATE, clr_end_date=PREV_CLR_END_DATE)

    # print(f'GRANT {len(grants)}')
    # print(f'CONTRIB {len(positive_contrib_data)}')

    # calculate clr given additional donations
    for grant in grants:
        # five potential additional donations plus the base case of 0
        potential_donations = [0, 1, 10, 100, 1000, 10000]
        potential_clr = []

        for amount in potential_donations:
            # calculate clr with each additional donation and save to grants model
            predicted_clr, grants_clr = calculate_clr_for_donation(
                grant,
                amount,
                grant_contributions_curr,
                grant_contributions_prev,
                total_pot,
                threshold
            )
            potential_clr.append(predicted_clr)

        if save_to_db:
            _grant = Grant.objects.get(pk=grant.pk)
            _grant.clr_prediction_curve = list(zip(potential_donations, potential_clr))
            base = _grant.clr_prediction_curve[0][1]
            _grant.last_clr_calc_date = timezone.now()
            _grant.next_clr_calc_date = timezone.now() + timezone.timedelta(minutes=10)

            can_estimate = True if base or _grant.clr_prediction_curve[1][1] or _grant.clr_prediction_curve[2][1] or _grant.clr_prediction_curve[3][1] else False

            if can_estimate :
                _grant.clr_prediction_curve  = [[ele[0], ele[1], ele[1] - base] for ele in _grant.clr_prediction_curve ]
            else:
                _grant.clr_prediction_curve = [[0.0, 0.0, 0.0] for x in range(0, 6)]

            JSONStore.objects.create(
                created_on=from_date,
                view='clr_contribution',
                key=f'{grant.id}',
                data=_grant.clr_prediction_curve,
            )
            try:
                if _grant.clr_prediction_curve[0][1]:
                    Stat.objects.create(
                        created_on=from_date,
                        key=_grant.title[0:43] + "_match",
                        val=_grant.clr_prediction_curve[0][1],
                        )
                    max_twitter_followers = max(_grant.twitter_handle_1_follower_count, _grant.twitter_handle_2_follower_count)
                    if max_twitter_followers:
                        Stat.objects.create(
                            created_on=from_date,
                            key=_grant.title[0:43] + "_admt1",
                            val=int(100 * _grant.clr_prediction_curve[0][1]/max_twitter_followers),
                            )

                if _grant.positive_round_contributor_count:
                    Stat.objects.create(
                        created_on=from_date,
                        key=_grant.title[0:43] + "_pctrbs",
                        val=_grant.positive_round_contributor_count,
                        )
                if _grant.amount_received_in_round:
                    Stat.objects.create(
                        created_on=from_date,
                        key=_grant.title[0:43] + "_amt",
                        val=_grant.amount_received_in_round,
                        )
            except:
                pass

            if from_date > (clr_calc_start_time - timezone.timedelta(hours=1)):
                _grant.save()

        debug_output.append({'grant': grant.id, "clr_prediction_curve": (potential_donations, potential_clr), "grants_clr": grants_clr})
    return debug_output<|MERGE_RESOLUTION|>--- conflicted
+++ resolved
@@ -43,17 +43,11 @@
 THRESHOLD_CHANGE = 20.0
 THRESHOLD_MATIC = 20.0
 
-<<<<<<< HEAD
-TOTAL_POT_TECH = 101000.0
-TOTAL_POT_MEDIA = 50120.0 #50k + 120 from negative voting per https://twitter.com/owocki/status/1249420758167588864
-TOTAL_POT_HEALTH = 25000.0
-=======
 TOTAL_POT_TECH = 100000.0
 TOTAL_POT_MEDIA = 50000.0
 TOTAL_POT_HEALTH = 0.0
 TOTAL_POT_CHANGE = 25000.0
 TOTAL_POT_MATIC = 0.0
->>>>>>> 684a5805
 
 
 '''
@@ -350,18 +344,8 @@
 
 
 
-<<<<<<< HEAD
-        # filter out new github profiles
-        # disable for giving block
-        # positive_contribution_ids = [ele.pk for ele in positive_contributions if ele.subscription.contributor_profile.github_created_on.replace(tzinfo=pytz.UTC) < CLR_START_DATE.replace(tzinfo=pytz.UTC)] # only allow github profiles created after CLR Round
-        # positive_contributions = positive_contributions.filter(pk__in=positive_contribution_ids)
-        # negative_contribution_ids = [ele.pk for ele in negative_contributions if ele.subscription.contributor_profile.github_created_on.replace(tzinfo=pytz.UTC) < CLR_START_DATE.replace(tzinfo=pytz.UTC)] # only allow github profiles created after CLR Round
-        # negative_contributions = negative_contributions.filter(pk__in=negative_contribution_ids)
-        phantom_funding_profiles = [ele for ele in phantom_funding_profiles if ele.profile.github_created_on.replace(tzinfo=pytz.UTC) < CLR_START_DATE.replace(tzinfo=pytz.UTC)] # only allow github profiles created after CLR Round
-=======
 '''
     Populate Data needed to calculate CLR
->>>>>>> 684a5805
 
     Args:
         grants                  : grants list
