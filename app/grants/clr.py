--- conflicted
+++ resolved
@@ -25,10 +25,6 @@
 from itertools import combinations
 
 from django.utils import timezone
-<<<<<<< HEAD
-=======
-
->>>>>>> e4f3a690
 from grants.models import Contribution, Grant, PhantomFunding
 from perftools.models import JSONStore
 
@@ -218,14 +214,10 @@
     print(f'info: no contributions found for grant {donation_grant}')
     return (None, None)
 
-<<<<<<< HEAD
-def predict_clr(random_data=False, save_to_db=False, from_date=None):
-=======
 def predict_clr(random_data=False, save_to_db=False, from_date=None, clr_type=None, network='mainnet', clr_amount=0):
     # setup
     clr_calc_start_time = timezone.now()
 
->>>>>>> e4f3a690
     # get all the eligible contributions and calculate total
     contributions = Contribution.objects.prefetch_related('subscription').filter(created_on__gte=CLR_START_DATE, created_on__lte=from_date)
     debug_output = []
@@ -269,12 +261,6 @@
         # use random contribution data for testing
         contrib_data = generate_random_contribution_data()
 
-<<<<<<< HEAD
-    #print('\n\ncontributions data:')
-    #print(contrib_data)
-=======
-    #print(f'\n contributions data: {contrib_data} \n')
->>>>>>> e4f3a690
 
     # calculate clr given additional donations
     for grant in grants:
@@ -290,29 +276,18 @@
         if save_to_db:
             grant.clr_prediction_curve = list(zip(potential_donations, potential_clr))
             base = grant.clr_prediction_curve[0][1]
-<<<<<<< HEAD
-            grant.clr_prediction_curve  = [[ele[0], ele[1], ele[1] - base] for ele in grant.clr_prediction_curve ]
-=======
             if base:
                 grant.clr_prediction_curve  = [[ele[0], ele[1], ele[1] - base] for ele in grant.clr_prediction_curve ]
             else:
                 grant.clr_prediction_curve = [[0.0, 0.0, 0.0] for x in range(0, 6)]
 
->>>>>>> e4f3a690
             JSONStore.objects.create(
                 created_on=from_date,
                 view='clr_contribution',
                 key=f'{grant.id}',
                 data=grant.clr_prediction_curve,
-<<<<<<< HEAD
-                )
-            print(len(contrib_data), grant.clr_prediction_curve)
-            if from_date > (timezone.now() - timezone.timedelta(hours=1)):
-=======
             )
-            if from_date > (clr_calc_start_time - timezone.timedelta(hours=1)):
->>>>>>> e4f3a690
-                grant.save()
+            grant.save()
 
         debug_output.append({'grant': grant.id, "clr_prediction_curve": (potential_donations, potential_clr), "grants_clr": grants_clr})
     return debug_output