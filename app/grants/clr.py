--- conflicted
+++ resolved
@@ -685,33 +685,24 @@
         get_symbol = lambda contract: str(contract.functions.symbol().call())
         decimals = get_decimals(contract)
         contract_value = contract.decode_function_input(transaction.input)[1]['_value']
-        # contract_symbol = get_symbol(contract)
+        contract_symbol = get_symbol(contract)
         human_readable_value = Decimal(int(contract_value)) / Decimal(10 ** decimals) if decimals else None
         if (transfer_event or deposit_event or approve_event):
             print(
-                f"{bcolors.OKGREEN} {index_element} txid: {txid[:10]} amount: {human_readable_value}    -> status: 1{bcolors.ENDC}")
-
+                f"{bcolors.OKGREEN} {index_element} txid: {txid[:10]} amount: {human_readable_value} {contract_symbol}   -> status: 1{bcolors.ENDC}")
 
 
 
 
     for index_transaction, index_valid in enumerate(df):
         for index_element, check_value in enumerate(df[index_valid]):
-<<<<<<< HEAD
-=======
-            print (check_value)
->>>>>>> b01ec6ec
             if check_value is not None and not isinstance(check_value, float) and not isinstance(check_value, decimal.Decimal) and len(check_value) == 66:
                 transaction_tax = check_value
                 try:
                     transaction = check_transaction(transaction_tax)
                     if transaction is not None:
                         token_address = check_token(transaction.to)
-<<<<<<< HEAD
                         if token_address is not False and not token_address == '0x0000000000000000000000000000000000000000':
-=======
-                        if token_address is not False:
->>>>>>> b01ec6ec
                             transaction_status(transaction, transaction_tax)
                     else:
                         print (f"{bcolors.FAIL}{bcolors.UNDERLINE} {index_element} txid: {transaction_tax[:10]} -> status: 0 - tx failed {bcolors.ENDC}")
@@ -740,10 +731,5 @@
 
 
                 except BadFunctionCallOutput as e:
-<<<<<<< HEAD
                     print (f"{bcolors.FAIL}{bcolors.UNDERLINE} {index_element} txid: {transaction_tax[:10]}  -> status: 0  {e} {bcolors.ENDC}")
 
-=======
-                    print(e)
->>>>>>> b01ec6ec
-
