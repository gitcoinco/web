--- conflicted
+++ resolved
@@ -80,25 +80,20 @@
 
                     txid = subscription.do_execute_subscription_via_web3()
                     logger.info("   -- *waiting for mine* (txid %s) ", txid)
-                    
+
                     override = False
                     counter = 0
                     while not has_tx_mined(txid, subscription.grant.network) and not override:
                         time.sleep(SLEEP_TIME)
-<<<<<<< HEAD
-                        logger.info(f"   -- *waiting {SLEEP_TIME} seconds*")
-                    status, __, __ = get_tx_status(txid, subscription.grant.network, timezone.now())
-=======
                         logger.info(f"   -- *waiting {SLEEP_TIME} seconds for {txid} to mine*")
                         counter += 1
                         if counter > MAX_COUNTER:
                             override = True
-                            # force the subminer to continue on; this tx is taking too long.  
+                            # force the subminer to continue on; this tx is taking too long.
                             # an admin will have to look at this later and determine what went wrong
                             # KO 2019/02/06
 
                     status, __ = get_tx_status(txid, subscription.grant.network, timezone.now())
->>>>>>> e8724146
                     if status != 'success':
                         error = f"tx status from RPC is {status} not success, txid: {txid}"
                 else:
@@ -197,57 +192,53 @@
                 logger.info(" - %d has %d subs ready for execution", grant.pk, subs.count())
 
             for subscription in subs:
-<<<<<<< HEAD
-                process_subscription(subscription, live)
-
-        unconfirmed_grant_deploy = Grant.objects.filter(
-            contract_address='0x0',
-            deploy_tx_confirmed=False,
-            network=network
-        )
-        logger.info("got %d unconfirmed deploy_grant_txs", unconfirmed_grant_deploy.count())
-
-        for grant in unconfirmed_grant_deploy:
-            listen_for_tx(grant, None, grant.deploy_tx_id, grant.network, 'grant_deploy')
-
-        unconfirmed_grant_cancel = Grant.objects.filter(
-            cancel_tx_confirmed=False,
-            network=network
-        ).exclude(cancel_tx_id='0x0').exclude(cancel_tx_id='')
-        logger.info("got %d unconfirmed cancel_grant_txs", unconfirmed_grant_cancel.count())
-
-        for grant in unconfirmed_grant_cancel:
-            listen_for_tx(grant, None, grant.cancel_tx_id, network, 'grant_cancel')
-
-        unconfirmed_new_approve = Subscription.objects.filter(
-            new_approve_tx_confirmed=False,
-            network=network
-        ).exclude(new_approve_tx_id='0x0').exclude(new_approve_tx_id='')
-        logger.info("got %d unconfirmed new_approve_txs", unconfirmed_new_approve.count())
-
-        for sub in unconfirmed_new_approve:
-            listen_for_tx(None, sub, sub.new_approve_tx_id, network, 'new_approve')
-
-        unconfirmed_end_approve = Subscription.objects.filter(
-            end_approve_tx_confirmed=False,
-            network=network
-        ).exclude(end_approve_tx_id='0x0').exclude(end_approve_tx_id='')
-        logger.info("got %d unconfirmed end_approve_txs", unconfirmed_end_approve.count())
-
-        for sub in unconfirmed_end_approve:
-            listen_for_tx(None, sub, sub.end_approve_tx_id, network, 'new_approve')
-
-        unconfirmed_sub_cancel = Subscription.objects.filter(
-            cancel_tx_confirmed=False,
-            network=network
-        ).exclude(cancel_tx_id='0x0').exclude(cancel_tx_id='')
-        logger.info("got %d unconfirmed cancel_sub_txs", unconfirmed_sub_cancel.count())
-
-        for sub in unconfirmed_sub_cancel:
-            listen_for_tx(None, sub, sub.cancel_tx_id, network, 'sub_cancel')
-=======
                 try:
                     process_subscription(subscription, live)
                 except Exception as e:
                     logger.exception(e)
->>>>>>> e8724146
+
+        unconfirmed_grant_deploy = Grant.objects.filter(
+            contract_address='0x0',
+            deploy_tx_confirmed=False,
+            network=network
+        )
+        logger.info("got %d unconfirmed deploy_grant_txs", unconfirmed_grant_deploy.count())
+
+        for grant in unconfirmed_grant_deploy:
+            listen_for_tx(grant, None, grant.deploy_tx_id, grant.network, 'grant_deploy')
+
+        unconfirmed_grant_cancel = Grant.objects.filter(
+            cancel_tx_confirmed=False,
+            network=network
+        ).exclude(cancel_tx_id='0x0').exclude(cancel_tx_id='')
+        logger.info("got %d unconfirmed cancel_grant_txs", unconfirmed_grant_cancel.count())
+
+        for grant in unconfirmed_grant_cancel:
+            listen_for_tx(grant, None, grant.cancel_tx_id, network, 'grant_cancel')
+
+        unconfirmed_new_approve = Subscription.objects.filter(
+            new_approve_tx_confirmed=False,
+            network=network
+        ).exclude(new_approve_tx_id='0x0').exclude(new_approve_tx_id='')
+        logger.info("got %d unconfirmed new_approve_txs", unconfirmed_new_approve.count())
+
+        for sub in unconfirmed_new_approve:
+            listen_for_tx(None, sub, sub.new_approve_tx_id, network, 'new_approve')
+
+        unconfirmed_end_approve = Subscription.objects.filter(
+            end_approve_tx_confirmed=False,
+            network=network
+        ).exclude(end_approve_tx_id='0x0').exclude(end_approve_tx_id='')
+        logger.info("got %d unconfirmed end_approve_txs", unconfirmed_end_approve.count())
+
+        for sub in unconfirmed_end_approve:
+            listen_for_tx(None, sub, sub.end_approve_tx_id, network, 'new_approve')
+
+        unconfirmed_sub_cancel = Subscription.objects.filter(
+            cancel_tx_confirmed=False,
+            network=network
+        ).exclude(cancel_tx_id='0x0').exclude(cancel_tx_id='')
+        logger.info("got %d unconfirmed cancel_sub_txs", unconfirmed_sub_cancel.count())
+
+        for sub in unconfirmed_sub_cancel:
+            listen_for_tx(None, sub, sub.cancel_tx_id, network, 'sub_cancel')