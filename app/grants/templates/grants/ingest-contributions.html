{% comment %}
  Copyright (C) 2021 Gitcoin Core

  This program is free software: you can redistribute it and/or modify
  it under the terms of the GNU Affero General Public License as published
  by the Free Software Foundation, either version 3 of the License, or
  (at your option) any later version.

  This program is distributed in the hope that it will be useful,
  but WITHOUT ANY WARRANTY; without even the implied warranty of
  MERCHANTABILITY or FITNESS FOR A PARTICULAR PURPOSE. See the
  GNU Affero General Public License for more details.

  You should have received a copy of the GNU Affero General Public License
  along with this program. If not, see <http://www.gnu.org/licenses/>.

{% endcomment %}
{% load i18n static email_obfuscator add_url_schema avatar_tags bundle %}
<!DOCTYPE html>
<html lang="en">

  <head>
    {% include 'shared/head.html' with slim=1 %}
    {% include 'shared/cards.html' %}
    {% bundle css file grants_simple %}
      <link rel="stylesheet" type="text/x-scss" href={% static "v2/scss/grants/new.scss" %} />
      <link rel="stylesheet" type="text/x-scss" href={% static "v2/scss/tabs.scss" %} />
    {% endbundle %}
  </head>

  <body class="interior {{ active }} grant g-font-muli">
    <div class="content__main min-vh-100 d-md-flex flex-column">
      {% include 'shared/tag_manager_2.html' %}
      <div class="container-fluid header dash px-0">
        {% include 'shared/top_nav.html' with class='d-md-flex' %}
        {% include 'grants/nav.html' %}
      </div>

      <grants-ingest-contributions class="container-fluid bg-lightblue py-5" v-cloak id="gc-grants-ingest-contributions" inline-template>
        <form action="" @submit="checkForm" :class="`${Object.keys(errors).length ? 'invalid' : ''}`">

          <div class="container mt-3 mb-3 bg-white position-relative rounded col-lg-6 mx-auto">
            <div class="row p-4 p-md-5">

              <div class="col-12 text-center mb-4">
                <h1 class="text-center font-title-xl my-5">Add Missing Contributions</h1>
                <p class="text-center font-smaller-1 text-black-60">
                  If you completed a Gitcoin Grants checkout, but don't see evidence of this in your
<<<<<<< HEAD
                  email or the Gitcoin interface, you can use this form to fix that! This form supports both L1 transactions and L2 transactions (on zkSync & Polygon).
=======
                  email or the Gitcoin interface, you can use this form to fix that! 
                  This form supports both L1 transactions and L2 transactions (on zkSync & polygon).
>>>>>>> 2cf99526
                </p>
              </div>

              {% csrf_token %}

              <!-- Instructions -->
              <div class="col-12 mb-2">
                <h5 class="mt-4">Instructions</h5>
                <hr>
              </div>

              <div class="col-12 mb-3">
                <p class="font-body mb-1">
                  <ul>
                    <li>Make sure your wallet is connected to mainnet with the same address you used to checkout</li>
                    <li>If you donated using L1 (Standard Checkout) / L2 (Polygon Checkout), please enter the transaction hash</li>
                    <li>If you donated using L2 (zkSync Checkout), please enter your wallet address</li>
                    <li>Only enter one of these at a time</li>
                  </ul>
                </p>
              </div>

              <!-- Collect Information -->
              <div class="col-12 mb-3">
                <h5 class="mt-4">Contribution Data</h5>
                <hr>
              </div>

              <!-- Checkout Type -->
              <div class="col-12 mb-5">
                <label class="font-caption letter-spacing text-black-60 text-uppercase">Checkout Type</label>
                <v-select class="vselect-clean rounded-pill" 
                  style="min-width:230px; border: 1px solid #ced4da;" 
                  id="checkout_type"
                  :required="true"
                  :options="checkoutOptions" 
                  :searchable="false" 
                  :clearable="false"
                  :reduce="obj => obj.value"
                  placeholder="Please select an option"
                  v-model="form.checkoutType">
                </v-select>
                <div class="col-12 text-danger pl-0 mt-1" v-if="errors.checkoutType">
                  [[errors.checkoutType]]
                </div>
              </div>

<<<<<<< HEAD
              <!-- Transaction hash -->
              <div v-if="form.checkoutType === 'eth_std' || form.checkoutType === 'eth_polygon'" class="col-12 mb-3">
                <label class="font-caption letter-spacing text-black-60 text-uppercase">Transaction Hash</label>
                <input id="transaction-hash" v-model="form.txHash" name="amount" class="form__input form__input-lg" />
                <div class="col-12 text-danger pl-0 mt-1" v-if="errors.txHash">
                  [[errors.txHash]]
                </div>
              </div>

              <!-- User address -->
              <div v-if="form.checkoutType === 'eth_zksync'" class="col-12 mb-3">
                <label class="font-caption letter-spacing text-black-60 text-uppercase">Wallet Address</label>
=======

              <!-- User address : zksync-->
              <div class="col-12 mb-5" v-if="form.checkoutType =='eth_zksync'">
                <label class="font-caption letter-spacing text-black-60 text-uppercase">Wallet Address (for zkSync Checkout)</label>
>>>>>>> 2cf99526
                <input id="wallet-address" v-model="form.userAddress" name="amount" class="form__input form__input-lg" />
                <div class="col-12 text-danger pl-0 mt-1" v-if="errors.address">
                  [[errors.address]]
                </div>
              </div>

              <!-- Transaction hash: mainnet and polygon -->
              <div class="col-12 mb-5" v-else>
                <label class="font-caption letter-spacing text-black-60 text-uppercase">Transaction Hash (for Standard Checkout on L1 / Checkout on Polygon)</label>
                <input id="transaction-hash" v-model="form.txHash" name="amount" class="form__input form__input-lg" />
                <div class="col-12 text-danger pl-0 mt-1" v-if="errors.txHash">
                  [[errors.txHash]]
                </div>
              </div>

              <!-- Profile to ingest for, only usable by staff -->
              {% if is_staff %}
                <div class="col-12 mb-5">
                  <label class="font-caption letter-spacing text-black-60 text-uppercase">Profile Handle</label>
                  <p>
                    <span class="font-weight-bold">NOTE</span>:
                    This field is only viewable to staff. Enter the username of the user you are ingesting for
                    <span class="font-weight-bold">OR</span>
                    enter your own username to ingest your own contributions.
                  </p>
                  <input id="amount" v-model="form.handle" name="amount" class="form__input form__input-lg" />
                  <div class="col-12 text-danger pl-0 mt-1" v-if="errors.handle">
                    [[errors.handle]]
                  </div>
                </div>
              {% endif %}

              <div class="col-12 text-danger" v-if="errors.invalidForm">
                [[errors.invalidForm]]
              </div>

            </div>
          </div>

          <div class="container mt-5">
            <div class="row">
              <div class="col-12 text-center">
                <button class="btn btn-primary btn-lg mb-3 px-5 btn-lg-padding" :disabled="submitted" type="submit" @click="ingest($event)">Add Contributions</button>
              </div>
              <div class="col-12 text-center" v-if="Object.keys(errors).length > 0">
                Please review the form errors and try again.
              </div>
              <div class="col-12 text-center" v-else-if="submitted">
                Processing your contributions. This may take a minute or two...
              </div>
            </div>
          </div>

        </form>
      </grants-ingest-contributions>

      {% include 'shared/footer.html' %}
      {% include 'shared/current_profile.html' %}
      {% include 'grants/shared/shared_scripts.html' %}
      {% include 'shared/footer_scripts.html' with slim=1 ignore_inject_web3=1 %}

      <script type="text/javascript" src="https://cdn.ethers.io/lib/ethers-5.0.umd.min.js"></script>
      <script src="{% static "v2/js/grants/ingest-missing-contributions.js" %}"></script>

      {% bundle merge_js file ingest %}
        <script src="vue-select.js" base-dir="/node_modules/vue-select/dist/"></script>
        <script src="index.min.js" base-dir="/node_modules/ipfs-api/dist/"></script>
        <script src="{% static "v2/js/ipfs.js" %}"></script>
        <script src="{% static "v2/js/abi.js" %}"></script>
        <script src="{% static "v2/js/tokens.js" %}"></script>
        <script src="{% static "v2/js/grants/shared.js" %}"></script>
        <script src="{% static "v2/js/grants/new_match.js" %}"></script>
      {% endbundle %}

    </div>
  </body>

<html><|MERGE_RESOLUTION|>--- conflicted
+++ resolved
@@ -46,12 +46,8 @@
                 <h1 class="text-center font-title-xl my-5">Add Missing Contributions</h1>
                 <p class="text-center font-smaller-1 text-black-60">
                   If you completed a Gitcoin Grants checkout, but don't see evidence of this in your
-<<<<<<< HEAD
-                  email or the Gitcoin interface, you can use this form to fix that! This form supports both L1 transactions and L2 transactions (on zkSync & Polygon).
-=======
                   email or the Gitcoin interface, you can use this form to fix that! 
-                  This form supports both L1 transactions and L2 transactions (on zkSync & polygon).
->>>>>>> 2cf99526
+                  This form supports both L1 transactions and L2 transactions (on zkSync & Polygon).
                 </p>
               </div>
 
@@ -99,9 +95,8 @@
                 </div>
               </div>
 
-<<<<<<< HEAD
-              <!-- Transaction hash -->
-              <div v-if="form.checkoutType === 'eth_std' || form.checkoutType === 'eth_polygon'" class="col-12 mb-3">
+              <!-- Transaction hash: mainnet & polygon -->
+              <div v-if="form.checkoutType === 'eth_std' || form.checkoutType === 'eth_polygon'" class="col-12 mb-5">
                 <label class="font-caption letter-spacing text-black-60 text-uppercase">Transaction Hash</label>
                 <input id="transaction-hash" v-model="form.txHash" name="amount" class="form__input form__input-lg" />
                 <div class="col-12 text-danger pl-0 mt-1" v-if="errors.txHash">
@@ -109,27 +104,12 @@
                 </div>
               </div>
 
-              <!-- User address -->
-              <div v-if="form.checkoutType === 'eth_zksync'" class="col-12 mb-3">
+              <!-- User address: zksync -->
+              <div v-if="form.checkoutType === 'eth_zksync'" class="col-12 mb-5">
                 <label class="font-caption letter-spacing text-black-60 text-uppercase">Wallet Address</label>
-=======
-
-              <!-- User address : zksync-->
-              <div class="col-12 mb-5" v-if="form.checkoutType =='eth_zksync'">
-                <label class="font-caption letter-spacing text-black-60 text-uppercase">Wallet Address (for zkSync Checkout)</label>
->>>>>>> 2cf99526
                 <input id="wallet-address" v-model="form.userAddress" name="amount" class="form__input form__input-lg" />
                 <div class="col-12 text-danger pl-0 mt-1" v-if="errors.address">
                   [[errors.address]]
-                </div>
-              </div>
-
-              <!-- Transaction hash: mainnet and polygon -->
-              <div class="col-12 mb-5" v-else>
-                <label class="font-caption letter-spacing text-black-60 text-uppercase">Transaction Hash (for Standard Checkout on L1 / Checkout on Polygon)</label>
-                <input id="transaction-hash" v-model="form.txHash" name="amount" class="form__input form__input-lg" />
-                <div class="col-12 text-danger pl-0 mt-1" v-if="errors.txHash">
-                  [[errors.txHash]]
                 </div>
               </div>
 
