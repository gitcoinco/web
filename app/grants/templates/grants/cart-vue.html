{% comment %}
Copyright (C) 2020 Gitcoin Core

This program is free software: you can redistribute it and/or modify
it under the terms of the GNU Affero General Public License as published
by the Free Software Foundation, either version 3 of the License, or
(at your option) any later version.

This program is distributed in the hope that it will be useful,
but WITHOUT ANY WARRANTY; without even the implied warranty of
MERCHANTABILITY or FITNESS FOR A PARTICULAR PURPOSE. See the
GNU Affero General Public License for more details.

You should have received a copy of the GNU Affero General Public License
along with this program. If not, see <http://www.gnu.org/licenses/>. {% endcomment %} {% load static i18n %} <!DOCTYPE
  html>
  <html lang="en">

  <head>
    {% include 'shared/head.html' with slim=1 %}
    {% include 'shared/cards_pic.html' %}
    <link rel="stylesheet" href="{% static "v2/css/bounty.css" %}">
    <link rel="stylesheet" href="{% static "v2/css/grants/detail.css" %}">
    <link rel="stylesheet" href="{% static "v2/css/grants/fund.css" %}">
    <link rel="stylesheet" href={% static "v2/css/tabs.css" %}>
    <link rel="stylesheet" href={% static "v2/css/dashboard.css" %}>
    <link rel="stylesheet" href={% static "v2/css/tag.css" %}>
    <link rel="stylesheet" href="{% static "v2/css/grants/profile.css" %}">
    <link rel="stylesheet" href="{% static "v2/css/town_square.css" %}">
    <script src="https://cdn.jsdelivr.net/npm/quill@1.3.6/dist/quill.min.js"></script>
    <link href="https://cdn.jsdelivr.net/npm/quill@1.3.6/dist/quill.snow.css" rel="stylesheet">
    <link href="https://cdn.jsdelivr.net/npm/quill@1.3.6/dist/quill.bubble.css" rel="stylesheet">
    <link rel="stylesheet" href="{% static "v2/css/grants/cart.css" %}">
  </head>

  <body class="interior {{ active }} grant grant-detail g-font-muli">
    {% include 'shared/tag_manager_2.html' %}
    <div class="container-fluid header dash">
      {% include 'shared/top_nav.html' with class='d-md-flex' %}
      {% include 'grants/nav.html' %}
    </div>

    <div>
      <div id="gc-grants-cart" v-cloak>
        <grants-cart ref="cart" inline-template>
          <div>

            <a id="cart_backgrants" class="font-caption ml-2" href="/grants">
              <i class="fas fa-chevron-left mr-1"></i>
              Back to Grants
            </a>

            {% comment %} Heading section {% endcomment %}
            <div class="container" style="margin:3rem auto 1rem;">
              <div class="row align-items-center justify-content-between">
                <div class="col-auto" style="margin:0 auto">
                  <img src="{% static 'v2/images/grants/triangles.png' %}" alt="Triangles" width="150">
                </div>
              </div>

              <div class="row align-items-end justify-content-between" style="margin-top:2rem; width:100%">
                <h1 class="col-auto text-left font-bigger-2 black" style="font-weight: bold; margin-bottom: 0">
                  GRANT CART ([[ grantData.length ]] ITEM<span v-if="grantData.length !== 1">S</span>)
                </h1>
                <div class="col-auto text-right font-smaller-1 hyperlink" style="margin: 2rem 0 0 auto;"
                  @click="confirmClearCart">
                  Clear cart <i class="fa fa-times" aria-hidden="true"></i>
                </div>
                <div class="col-auto text-right font-smaller-1 hyperlink"
                  @click="shareCart">
                  Share cart <i class="fa fa-share-alt" aria-hidden="true"></i>
                </div>
                <div class="col-auto text-right font-smaller-1 hyperlink"
                     @click="showCreateCollection = true">
                  Save as Collection <i class="fas fa-heart"></i>
                </div>
              </div>
            </div>

            {% comment %} Divider {% endcomment %}
            <div>
              <div class="separator"></div>
            </div>

            {% comment %} Main container {% endcomment %}
            <div v-if="grantData.length === 0" class="flex-container font-bigger-1 text-left grant-header-row"
              style="justify-content: center; margin: 5rem 0">
              Your cart is empty.
            </div>

            <div v-else-if="isLoading" style="margin:5rem 0">
              <loading-screen></loading-screen>
              <div style="margin:3rem; text-align:center">Fetching cart data...</div>
            </div>

            <div v-else class="container" style="padding-bottom: 10rem;">
              <div v-if="!isFullyVerified" class="grant-row-style">
                <div class="row align-items-center justify-content-between">
                  <div class="col col-12 col-md-8 col-lg-9">
                    <strong>Get up to 45% greater CLR Match Amount by improving your Trust Bonus</strong> <br />
                    <font size="2">
                      Increase your CLR Match Amount by verifying your profile with various services, and help Gitcoin be more sybil-resistant.
                      Do this anytime before the end of the grants round to earn the match retroactively for all your contributions.
                    </font>
                  </div>
                  <div class="col col-12 col-md-4 col-lg-3 mt-3 mt-md-0 mx-auto text-center">
                    <a href="/{{ username }}/trust" class="button button--primary text-nowrap" role="button" target="_blank">Improve Trust Bonus</a>
                  </div>
                </div>
              </div>
              {% comment %} Cart header {% endcomment %}

              <div>
<<<<<<< HEAD
                <b-tabs @input="tabChange" v-model="tabIndex" content-class="mt-3" lazy ref="tabs">
                  <!-- Checkout for ETH Grants -->
                  {% include 'grants/cart/eth.html' %}

                  <!-- Checkout for ZCASH Grants -->
                  {% include 'grants/cart/qr/zcash.html' %}

                  <!-- Checkout for CELO Grants -->
                  {% include 'grants/cart/qr/celo.html' %}

                  <!-- Checkout for ZIL Grants -->
                  {% include 'grants/cart/qr/zil.html' %}
=======
                <b-tabs @input="tabChange" v-model="tabIndex" content-class="mt-3">
                  <b-tab :title-link-class="'nav-line'">
                    <template v-slot:title><img class="mr-2" src="{% static 'v2/images/chains/ethereum.svg' %}" alt="" height="16"> Ethereum ([[grantsCountByTenant.ETH || 0]])</template>

                    <div class="align-items-center justify-content-between font-smaller-2 text-left grant-header-row d-none d-md-flex">
                      <div class="flex-fill">
                        Grant
                      </div>
                      <div class="flex-fill text-center">
                        Amount
                      </div>
                      <div class="flex-fill text-center">
                        Total CLR Match Amount
                      </div>
                    </div>
                    <div v-for="(grant, index) in grantsByTenant" class="grant-row" :key="grant.grant_id">
                      <div class="grant-row-style">
                        <div class="d-flex align-items-center justify-content-between flex-wrap">
                          {% comment %} Title and logo {% endcomment %}
                          <div class="col-lg-6 d-flex flex-fill">
                              <img :src="grant.grant_logo" style="margin-right: 0.5rem" alt="Grant logo" width="30" height="24">
                              <div class="grant-name black"><a :href="grant.grant_url" target="_blank">[[grant.grant_title]]</a></div>
                          </div>
                          {% comment %} Grant amount and currency {% endcomment %}
                          <div class="d-flex flex-column order-md-0 order-1">
                            <div class="d-flex align-items-center">
                              <input class=" form-control" v-model="grant.grant_donation_amount" type="number" min="0" step="any"
                                placeholder="Amount" style="margin-right: 1rem">
                              <v-select :clearable="false" :reduce="option => option.symbol" append-to-body :options="filterByChainId" placeholder="Select token" label="symbol" v-model="grant.grant_donation_currency" class="flex-shrink-0" style="
                              width: 160px;
                          ">
                                <template v-slot:option="option">
                                  <span class="font-weight-semibold">[[ option.symbol ]]</span>
                                </template>
                              </v-select>

                              <!-- <select2 v-model="grant.grant_donation_currency" class="col-6 form-control"
                                placeholder="Select token">
                                <option v-for="option in currencies[index]" v-bind:value="option" :disabled="!option">
                                  <span v-if="!option" style="height:1px; font-size:1px">&mdash;&mdash;&mdash;&mdash;</span>
                                  <span v-else>[[ option ]]</span>
                                </option>
                              </select2> -->
                            </div>
                            <div class="">
                              <div class="text-left font-smaller-2 hyperlink" @click="applyAmountToAllGrants(grant)">
                                Apply to all
                              </div>
                            </div>
                          </div>
                          {% comment %} CLR Match Amount {% endcomment %}

                          <div class=" align-items-center justify-content-around flex-fill flex-shrink-0 d-flex">
                            <div v-if="grant.is_clr_eligible == true && !grant.is_on_team" class="clr-match-box d-flex flex-nowrap align-items-center">
                              <div class="mr-2">[[grant.grant_donation_clr_match]] DAI</div>
                              <img src="{% static 'v2/images/diamonds_high_fiving.gif' %}" alt="Diamonds high-fiving"
                              width="20">
                            </div>
                            <div v-else-if="grant.is_on_team" class="clr-match-box font-caption font-weight-semibold d-flex flex-nowrap align-items-center">
                              Cannot match own grant
                            </div>
                            <div v-else-if="!grant.clr_round_num" class="clr-match-box font-caption font-weight-semibold d-flex flex-nowrap align-items-center">
                              Not in an active CLR
                            </div>
                            <div v-else class="clr-match-box font-caption font-weight-semibold d-flex flex-nowrap align-items-center">
                              Not Eligible for CLR
                            </div>
                          </div>

                          {% comment %} Delete Icon {% endcomment %}
                          <div class="d-flex">
                            <i class="fas fa-trash-alt" style="cursor: pointer; opacity: 40%"
                              @click="removeGrantFromCart(grant.grant_id)"></i>

                          </div>
                        </div>
                        <div class="form-row font-smaller-3 mt-3" >
                          <div class="comment-option col-auto" >
                            <input v-model="grant.grant_comments" :id="`comment-${grant.grant_id}-blank`" value="" type="radio" class="radio-input" :name="`comment-${grant.grant_id}`"
                                   :checked="grant.grant_comments === ''"
                            >
                            <label :for="`comment-${grant.grant_id}-blank`" class="p-2 px-3 rounded-pill shadow-sm radio-label">+ Add comment to owner</label>
                          </div>
                          <div class="comment-option col-auto">
                            <input v-model="grant.grant_comments" value="🙌 Great Job"  :id="`comment-${grant.grant_id}-job`" type="radio" class="radio-input" :name="`comment-${grant.grant_id}`"
                                   :checked="grant.grant_comments === '🙌 Great Job'"
                            >
                            <label :for="`comment-${grant.grant_id}-job`" class="p-2 px-3 rounded-pill shadow-sm radio-label">🙌 Great Job</label>
                          </div>
                          <div class="comment-option col-auto">
                            <input v-model="grant.grant_comments" value="👍 i appreciate you" :id="`comment-${grant.grant_id}-appreciate`" type="radio" class="radio-input" :name="`comment-${grant.grant_id}`"
                                   :checked="grant.grant_comments === '👍 i appreciate you'"
                            >
                            <label :for="`comment-${grant.grant_id}-appreciate`" class="p-2 px-3 rounded-pill shadow-sm radio-label">👍 i appreciate you</label>
                          </div>
                          <div class="comment-option col-auto">
                            <input v-model="grant.grant_comments" value="💪 keep up the great work" :id="`comment-${grant.grant_id}-work`" type="radio" class="radio-input" :name="`comment-${grant.grant_id}`"
                                   :checked="grant.grant_comments === '💪 keep up the great work'"
                            >
                            <label :for="`comment-${grant.grant_id}-work`" class="p-2 px-3 rounded-pill shadow-sm radio-label">💪 keep up the great work</label>
                          </div>
                          <div class="comment-option col-auto">
                            <input v-model="grant.grant_comments" value="😍 love the mission of your project" :id="`comment-${grant.grant_id}-love`" type="radio" class="radio-input" :name="`comment-${grant.grant_id}`"
                                   :checked="grant.grant_comments === '😍 love the mission of your project'"
                            >
                            <label :for="`comment-${grant.grant_id}-love`" class="p-2 px-3 rounded-pill shadow-sm radio-label">😍 love the mission of your project</label>
                          </div>
                        </div>
                        <input v-if="grant.grant_comments !== undefined"
                          class="form-control" v-model="grant.grant_comments" type="textarea" placeholder="Enter message">
                      </div>
                    </div>

                    <div class="flex-container font-bigger-1 text-left grant-header-row black" style="font-weight: bold">
                      <div style="width: 25%">
                        <div class="flex-container" style="justify-content: start">
                          TOTAL
                        </div>
                      </div>
                      <div style="width: 75%">
                        <div class="flex-container" style="justify-content: start">
                          [[donationsTotalString]]
                        </div>
                      </div>
                    </div>
                    <hr class="d-sm-none d-md-block" style="height: 1px; background-color: #D8D8D8;" />
                    {% comment %} preferences {% endcomment %}
                    <div class="flex-container font-bigger-1 text-left grant-header-row black"
                      style="font-weight: bold; margin-top: 1rem;">
                      <div style="width: 100%">
                        <div class="flex-container" style="justify-content: start">
                          PREFERENCES
                        </div>
                      </div>
                    </div>
                    {% comment %} Hide wallet option {% endcomment %}
                    <div class="flex-container text-left grant-header-row black m-1 p-1">
                      <div style="width: 100%">
                        <div class="flex-container" style="justify-content: start">
                          <input v-model="hideWalletAddress" type="checkbox" id="hide_wallet_address"
                            style="margin-right:1rem">
                          <label class="font-smaller-1 darker-gray mb-0 pb-0"
                            for="hide_wallet_address">{% trans "Hide my wallet address" %}</label>
                          <span id="hide_wallet_address_help" class="font-smaller-2 medium-dark-gray"
                            style="margin-left: 0.5rem;">
                            {% trans "If this option is chosen, your wallet address will be hidden" %}
                          </span>
                        </div>
                      </div>
                    </div>

                    {% comment %} Anonymize my contribution {% endcomment %}
                    <!-- <div class="flex-container text-left grant-header-row black m-1 p-1">
                      <div style="width: 100%">
                        <div class="flex-container" style="justify-content: start">
                          <input v-model="AnonymizeGrantsContribution" type="checkbox" id="anonymize_gitcoin_grants_contributions"
                            style="margin-right:1rem">
                          <label class="font-smaller-1 darker-gray mb-0 pb-0"
                            for="anonymize_gitcoin_grants_contributions">{% trans "Anonymize my contribution" %}</label>
                          <span id="hide_wallet_address" class="font-smaller-2 medium-dark-gray"
                            style="margin-left: 0.5rem;">
                            {% trans "If this option is chosen, your the contribution will not be attributed to your profile publicly" %}
                          </span>
                        </div>
                      </div>
                    </div> -->

                    {% comment %} Contribution to Gitcoin notice / adjustment {% endcomment %}
                    <div class="flex-container text-left grant-header-row black">
                      <div style="width: 100%">
                        <div class="flex-container" style="justify-content: start">
                          <div id="gitcoin-grant-section" class="form__group-horizontal mt-2">
                            <div class="row">
                              <div class="col-12">
                                <p class="font-body">
                                  {% trans "Contribute to" %} <a
                                    href="https://gitcoin.co/grants/86/gitcoin-sustainability-fund" target="_blank">Gitcoin
                                    Grants Development Fund <i class="fas fa-external-link-alt"></i></a>
                                </p>
                              </div>
                              <!-- changed here -->
                              <div  class="">
                                <div class="d-xl-inline ml-xl-3 mt-4 mt-xl-0">
                                  <div class="btn btn-sm btn-gc-blue font-title font-weight-normal px-4"
                                    :class="{inactive: ![0,5,10,15].includes(gitcoinFactorRaw), 'badge-inactive': gitcoinFactorRaw != 5}"
                                    @click="gitcoinFactorRaw=5">
                                    5%</div>
                                  <div class="btn btn-sm btn-gc-blue font-title font-weight-normal ml-xl-2 px-4"
                                    :class="{inactive: ![0,5,10,15].includes(gitcoinFactorRaw), 'badge-inactive': gitcoinFactorRaw != 10}"
                                    @click="gitcoinFactorRaw=10">
                                    10%</div>
                                  <div class="btn btn-sm btn-gc-blue font-title font-weight-normal ml-xl-2 px-4"
                                    :class="{inactive: ![0,5,10,15].includes(gitcoinFactorRaw), 'badge-inactive': gitcoinFactorRaw != 15}"
                                    @click="gitcoinFactorRaw=15">
                                    15%</div>
                                  <div class="btn btn-sm mx-3 btn-gc-blue font-title font-weight-normal ml-xl-2 px-4"
                                    :class="{inactive: ![0,5,10,15].includes(gitcoinFactorRaw), 'badge-inactive': gitcoinFactorRaw != 0}"
                                    @click="gitcoinFactorRaw=0">
                                    0%</div>
                                  <div class="d-inline-block">
                                    <span class="font-caption md:pl-3">Custom %</span>
                                    <input style="width: 75px;" class="border btn font-title font-weight-normal ml-xl-2 pl-0 text-center mr-2"
                                      type="number" min="0" max="99" step="any" id="gitcoin-grant-input-amount"
                                      name="gitcoin-grant-input-amount" class="form__input text-center"
                                      :class="{inactive: [0,5,10,15].includes(gitcoinFactorRaw)}" value="5"
                                      v-model="gitcoinFactorRaw"
                                    >
                                    {% include './heart.html' %}
                                  </div>
                                </div>
                                <br/>

                                <div class="flex-container text-left grant-header-row black m-1 p-1">
                                  <div class="w-100">
                                    <div class="flex-container" style="justify-content: start">
                                      <input type="checkbox" id="include_for_clr" name="include_for_clr" v-model="include_for_clr" style="margin-right:1rem">
                                      <label class="font-smaller-1 darker-gray mb-0 pb-0" for="include_for_clr">
                                        Include this contribution to CLR matching
                                      </label>
                                    </div>
                                  </div>
                                </div>
                              </div>
                              <!-- changed here -->
                            </div>
                          </div>
                        </div>
                      </div>
                    </div>

                    {% comment %} Summary {% endcomment %}
                    <div class="flex-container font-bigger-1 text-left grant-header-row black"
                      style="font-weight: bold; margin-top: 1rem;">
                      <div style="width: 100%">
                        <div class="flex-container" style="justify-content: start">
                          SUMMARY
                        </div>
                      </div>
                    </div>

                    <div class="flex-container text-left cart-section black">
                      <div style="width: 100%">
                        <div class="flex-container" style="justify-content: start">
                          <ul>
                            <li>
                              You are contributing <span style="font-weight: bold">[[donationsToGrantsString]]</span>
                            </li>
                            <li>
                              You are additionally contributing
                              <span style="font-weight: bold">[[donationsToGitcoinString]]</span>
                              to the Gitcoin Maintainer Grant
                            </li>
                            <li>
                              Note: The exact checkout flow will depend on whether you use standard checkout or zkSync.
                              <a href="https://github.com/gitcoinco/web/blob/master/docs/GRANTS.md" target="_blank">
                                Read how this works</a>.
                            </li>
                          </ul>
                        </div>
                      </div>
                    </div>

                    <div class="flex-container" style="margin-top: 3rem;">
                      <div style="width: 100%">
                        <div class="flex-container" style="justify-content: start">
                          <button v-if="!isLoggedIn" class="btn btn-gc-blue button--full shadow-none py-3"
                            id='js-fundGrants-button' @click="loginWithGitHub">
                            <i class="fab fa-github"></i>
                            Login with GitHub to Continue
                          </button>
                          <div v-else>
                            <div class="mb-1">
                              <div v-if="zkSyncUnsupportedTokens.length > 0">
                                zkSync checkout not supported due to [[ zkSyncUnsupportedTokens.join(', ') ]]
                              </div>
                              <div v-else-if="!isNaN(checkoutRecommendation.savingsInPercent)">
                                Save
                                <span class="font-weight-bold text-highlight-green">~[[ checkoutRecommendation.savingsInPercent ]]%</span>
                                on gas costs with [[ checkoutRecommendation.name ]]
                              </div>
                            </div>
                            <div class="row align-items-center justify-content-start">
                              <div v-if="!isZkSyncDown" class="col-auto">
                                {% comment %} HTML Template for cart-ethereum-zksync.js {% endcomment %}
                                <grants-cart-ethereum-zksync
                                  inline-template
                                  @zksync-data-updated="onZkSyncUpdate"
                                  :current-tokens="currentTokens"
                                  :donation-inputs="donationInputs"
                                  :grants-by-tenant="grantsByTenant"
                                  :network="network"
                                >
                                  <div>
                                  {% comment %} Checkout with zkSync button {% endcomment %}
                                    <button
                                      @click="zksync.showModal = true"
                                      class="btn btn-gc-blue button--full shadow-none py-3 mt-1"
                                      :disabled="cart.unsupportedTokens.length > 0 || grantsByTenant.length > cart.maxItems"
                                      id='js-zkSyncfundGrants-button'
                                      v-b-tooltip.hover.top="'zkSync is a scaling solution for Ethereum. It enables extremely low cost transfers of ETH and ERC20 tokens but requires locking funds in layer 2 (cheaper option).'"
                                    >
                                      Checkout with zkSync
                                    </button>

                                    {% comment %} Modal shown when clicking button {% endcomment %}
                                    <b-modal
                                      id="zksync-modal" :visible="zksync.showModal"
                                      @hide="zksync.showModal=false; zksync.showChangeToken=false"
                                      class="modal-dialog modal-lg" header-border-variant="transparent"
                                      center hide-footer no-close-on-backdrop no-close-on-esc hide-header-close
                                    >
                                      {% comment %} Modal close button {% endcomment %}
                                      <template v-slot:modal-header="{ close }">
                                        <button
                                          type="button"
                                          class="close"
                                          data-dismiss="modal"
                                          aria-label="Close"
                                          @click="close()"
                                        >
                                          <span aria-hidden="true">&times;</span>
                                        </button>
                                      </template>

                                      {% comment %} Main content {% endcomment %}
                                      <template v-slot:default="{ hide }">
                                        <div class="px-4 pb-4">
                                          {% comment %} Header {% endcomment %}
                                          <div class="mx-2 mb-4 pb-2 text-center">
                                            <img src="{% static 'v2/images/grants/zksync.svg' %}" alt="zkSync Logo" width="150">
                                            <h1 class="font-bigger-4 font-weight-bold mt-2">Pay with zkSync</h1>
                                          </div>

                                          {% comment %} If checkout not started {% endcomment %}
                                          <div v-if="zksync.checkoutStatus === 'not-started'">
                                            <p>
                                              zkSync is powered by zkRollup with a universal setup &mdash; an L2
                                              scaling solution. Save gas fees and get faster confirmations.
                                              <a href="https://zksync.io/" target="_blank">Learn more</a>.
                                            </p>
                                            <p>Upon clicking Proceed, a new browser tab will be opened for you to finish checkout on zkSync's website.</p>
                                            <div class="font-smaller-2 mb-4">
                                              <p>
                                                zkSync fee amount will be displayed on the zkSync website.
                                                This fee will be paid in <span class="font-weight-bold">[[zksync.feeTokenSymbol]]</span>.
                                                <span v-if="cart.tokenList.length > 1 && !zksync.showChangeToken">
                                                  <span @click="zksync.showChangeToken=true" class="hyperlink">Change token</span>.
                                                </span>
                                              </p>
                                              <div v-if="zksync.showChangeToken">
                                                <div>Select fee token</div>
                                                <v-select v-model="zksync.feeTokenSymbol" :options="cart.tokenList" :clearable="false" style="width: 160px;"/>
                                              </div>
                                            </div>
                                          </div>

                                          {% comment %} If checkout is pending {% endcomment %}
                                          <div v-else-if="zksync.checkoutStatus === 'pending'">
                                            <div class="text-center mb-3" style="font-size:2.5rem">
                                              <i class="fas fa-spinner fa-spin text-highlight-dark-blue"></i>
                                            </div>
                                            <p>Checkout in progress. Please complete the checkout process on the zkSync website.</p>
                                          </div>

                                          {% comment %} Shared warning {% endcomment %}
                                          <div
                                            class="mt-2 p-2 text-left"
                                            style="background-color: #FFF6CF; width: 100%; border: 1px solid rgba(0,0,0,0.1); border-radius: 5px"
                                          >
                                            <div class="font-weight-bold">IMPORTANT: Do not close this tab or the zkSync tab until your transfers are complete!</div>
                                          </div>

                                          {% comment %} If checkout not started {% endcomment %}
                                          <div v-if="zksync.checkoutStatus === 'not-started'" class="text-center pt-4">
                                            <button @click="checkoutWithZksync" class="btn btn-gc-blue shadow-none">
                                            Proceed
                                            </button>
                                            <div class="font-smaller-2 font-italic mt-2">
                                              If the zkSync page does not open, your browser may have blocked it.
                                              Please allow popups from https://gitcoin.co in your browser settings.
                                            </div>
                                          </div>
                                        </div>
                                      </template>

                                    </b-modal>

                                  </div>
                                </grants-cart-ethereum-zksync>
                                {% comment %} End HTML Template for cart-ethereum-zksync.js {% endcomment %}
                                </div>
                              <div class="col-auto">
                                <button v-if="!isZkSyncDown" class="btn btn-outline-gc-blue shadow-none py-3 mt-1" id='js-fundGrants-button' @click="standardCheckout" :disabled="isCheckoutOngoing" v-b-tooltip.hover.top="'Traditional Ethereum easy payout using funds from your connected wallet (easiest option).'">
                                  Standard Checkout
                                </button>
                                <button v-else class="btn btn-gc-blue button--full shadow-none py-3 mt-1" id='js-fundGrants-button' @click="standardCheckout" :disabled="isCheckoutOngoing" v-b-tooltip.hover.top="'Traditional Ethereum easy payout using funds from your connected wallet (easiest option).'">
                                  Standard Checkout
                                </button>
                              </div>
                            </div>
                            <p v-if="isZkSyncDown" class="font-smaller-1 mt-2">
                              zkSync is down at the moment, so if you'd like to checkout now you'll have to use standard checkout!
                            </p>
                            <p v-else-if="grantsByTenant.length > zkSyncMaxCartItems" class="font-smaller-1 mt-2">
                              Must have a maximum of [[zkSyncMaxCartItems]] items in your cart to checkout with zkSync
                            </p>
                          </div>
                        </div>
                      </div>
                    </div>
                  </b-tab>
                  <b-tab :title-link-class="'nav-line'">
                    <template v-slot:title><img class="mr-2" src="{% static 'v2/images/chains/zcash.svg' %}" alt="" height="16"> Zcash ([[grantsCountByTenant.ZCASH || 0]])</template>

                    <div class="align-items-center justify-content-between font-smaller-2 text-left grant-header-row d-none d-md-flex">
                      <div class="flex-fill">
                        Grant
                      </div>
                      <div class="flex-fill text-center">
                        Amount
                      </div>
                      <div class="flex-fill text-center">
                        Total CLR Match Amount
                      </div>
                    </div>
                    <div v-for="(grant, index) in grantsByTenant" class="grant-row" :key="grant.grant_id">
                      <div class="grant-row-style">
                        <div class="d-flex align-items-center justify-content-between flex-wrap">
                          {% comment %} Title and logo {% endcomment %}
                          <div class="col-lg-6 d-flex flex-fill">
                              <img :src="grant.grant_logo" style="margin-right: 0.5rem" alt="Grant logo" width="30" height="24">
                              <div class="grant-name black"><a :href="grant.grant_url" target="_blank">[[grant.grant_title]]</a></div>
                          </div>
                          {% comment %} Grant amount and currency {% endcomment %}
                          <div class="d-flex flex-column order-md-0 order-1">
                            <div class="d-flex align-items-center">
                              <input class=" form-control" v-model="grant.grant_donation_amount" type="number" min="0" step="any"
                                placeholder="Amount" style="margin-right: 1rem">
                              <v-select :clearable="false" :reduce="option => option.symbol" append-to-body :options="filterByChainId" placeholder="Select token" label="symbol" v-model="grant.grant_donation_currency" class="flex-shrink-0" style="
                              width: 160px;
                          ">
                                <template v-slot:option="option">
                                  <span class="font-weight-semibold">[[ option.symbol ]]</span>
                                </template>
                              </v-select>

                              <!-- <select2 v-model="grant.grant_donation_currency" class="col-6 form-control"
                                placeholder="Select token">
                                <option v-for="option in currencies[index]" v-bind:value="option" :disabled="!option">
                                  <span v-if="!option" style="height:1px; font-size:1px">&mdash;&mdash;&mdash;&mdash;</span>
                                  <span v-else>[[ option ]]</span>
                                </option>
                              </select2> -->
                            </div>
                            <!-- <div class="">
                              <div class="text-left font-smaller-2 hyperlink" @click="applyAmountToAllGrants(grant)">
                                Apply to all
                              </div>
                            </div> -->
                          </div>

                          {% comment %} CLR Match Amount {% endcomment %}

                          <div class=" align-items-center justify-content-around flex-fill flex-shrink-0 d-flex">
                            <div v-if="grant.is_clr_eligible == true" class="clr-match-box d-flex flex-nowrap align-items-center">
                              <div class="mr-2">[[grant.grant_donation_clr_match]] USD</div>
                              <img src="{% static 'v2/images/chains/zcash.svg' %}" alt="Diamonds high-fiving"
                              width="20">
                            </div>
                            <div v-else class="clr-match-box font-caption font-weight-semibold d-flex flex-nowrap align-items-center">
                              Not Eligible for CLR
                            </div>
                          </div>
                          <div class=" align-items-center justify-content-around flex-fill flex-shrink-0 d-flex">
                            <b-button v-b-toggle="`collapse-${grant.grant_id}`" class="btn-gc-blue" v-if="!grant.success">
                              Payout
                              <i class="fa fa-fw fa-chevron-up when-open"></i>
                              <i class="fa fa-fw fa-chevron-down when-closed"></i>
                            </b-button>
                            <b-button v-b-toggle="`collapse-${grant.grant_id}`" class="btn-gc-blue" v-else>
                              Completed
                              <i class="fa fa-fw fa-chevron-up when-open"></i>
                              <i class="fa fa-fw fa-chevron-down when-closed"></i>
                            </b-button>
                          </div>
                          {% comment %} Delete Icon {% endcomment %}
                          <div class="d-flex">
                            <i class="fas fa-trash-alt" style="cursor: pointer; opacity: 40%"
                              @click="removeGrantFromCart(grant.grant_id)"></i>

                          </div>
                        </div>
                        <div>
                          <b-collapse :id="`collapse-${grant.grant_id}`">
                            <form action="" ref="form" @submit="confirmZcashPayment($event, grant)">
                              <div class="form-row font-smaller-3 mt-3" >
                                <div class="comment-option col-auto" >
                                  <input v-model="grant.grant_comments" :id="`comment-${grant.grant_id}-blank`" value="" type="radio" class="radio-input" :name="`comment-${grant.grant_id}`"
                                         :checked="grant.grant_comments === ''"
                                  >
                                  <label :for="`comment-${grant.grant_id}-blank`" class="p-2 px-3 rounded-pill shadow-sm radio-label">+ Add comment to owner</label>
                                </div>
                                <div class="comment-option col-auto">
                                  <input v-model="grant.grant_comments" value="🙌 Great Job"  :id="`comment-${grant.grant_id}-job`" type="radio" class="radio-input" :name="`comment-${grant.grant_id}`"
                                         :checked="grant.grant_comments === '🙌 Great Job'"
                                  >
                                  <label :for="`comment-${grant.grant_id}-job`" class="p-2 px-3 rounded-pill shadow-sm radio-label">🙌 Great Job</label>
                                </div>
                                <div class="comment-option col-auto">
                                  <input v-model="grant.grant_comments" value="👍 i appreciate you" :id="`comment-${grant.grant_id}-appreciate`" type="radio" class="radio-input" :name="`comment-${grant.grant_id}`"
                                         :checked="grant.grant_comments === '👍 i appreciate you'"
                                  >
                                  <label :for="`comment-${grant.grant_id}-appreciate`" class="p-2 px-3 rounded-pill shadow-sm radio-label">👍 i appreciate you</label>
                                </div>
                                <div class="comment-option col-auto">
                                  <input v-model="grant.grant_comments" value="💪 keep up the great work" :id="`comment-${grant.grant_id}-work`" type="radio" class="radio-input" :name="`comment-${grant.grant_id}`"
                                         :checked="grant.grant_comments === '💪 keep up the great work'"
                                  >
                                  <label :for="`comment-${grant.grant_id}-work`" class="p-2 px-3 rounded-pill shadow-sm radio-label">💪 keep up the great work</label>
                                </div>
                                <div class="comment-option col-auto">
                                  <input v-model="grant.grant_comments" value="😍 love the mission of your project" :id="`comment-${grant.grant_id}-love`" type="radio" class="radio-input" :name="`comment-${grant.grant_id}`"
                                         :checked="grant.grant_comments === '😍 love the mission of your project'"
                                  >
                                  <label :for="`comment-${grant.grant_id}-love`" class="p-2 px-3 rounded-pill shadow-sm radio-label">😍 love the mission of your project</label>
                                </div>
                              </div>
                              <input v-if="grant.grant_comments !== undefined"
                                class="form-control" v-model="grant.grant_comments" type="textarea" placeholder="Enter message">
                              <div class="d-flex">
                                <div class="bg-white rounded col mr-2 py-3 d-flex flex-column mt-4">
                                  <p class="font-body"><span class="underline">Step 1</span>: Transfer [[grant.grant_donation_amount]] [[grant.grant_donation_currency]] to the grant owner’s address below. Make sure you’re transferring the EXACT SAME AMOUNT shown here or your transaction will not be detected.</p>

                                  <div class="d-flex align-items-center">
                                    <qrcode :string="`zcash:${grant.zcash_payout_address}?amount=${grant.grant_donation_amount}&&message=Thank%20you%20for%20your%20contribution`" :size="100"></qrcode>
                                    <div class="flex-fill font-smaller-1 ml-4">
                                      <div class="d-flex align-items-center">
                                        <span class="mr-2">To:</span>
                                        <div class="">
                                          <span class="font-weight-bold">[[grant.zcash_payout_address]]</span>
                                          <copy-clipboard class="btn btn-sm text-highlight-dark-blue" :string="grant.zcash_payout_address"><i class="far fa-copy"></i></copy-clipboard>
                                        </div>
                                      </div>
                                      <div class="d-flex align-items-center">
                                        <span class="mr-2">Amount:</span>
                                        <div class="font-weight-bold">
                                          [[grant.grant_donation_amount]]
                                        </div>
                                      </div>

                                      <!-- <div class="">transaction id: [[grant.payoutTxId]]</div> -->
                                    </div>
                                  </div>
                                </div>
                                <div class="bg-white rounded col ml-2 py-3 d-flex flex-column mt-4">
                                  <p class="font-body"><span class="underline">Step 2</span>: Choose between <b>t-address</b> or <b>transaction hash</b> and press the confirm button.</p>

                                  <b-form-radio-group id="radio-slots" v-model="selectedZcashPayment" :options="optionsZcashPayment" name="radio-options-slots">
                                  </b-form-radio-group>

                                  <div class="form-row align-items-center mt-3">
                                    <div class="col" v-show="selectedZcashPayment === 'txid'">
                                      <div class="">
                                        <label :for="`payoutTxId_${grant.grant_id}`" class="font-smaller-1">Transaction Hash:</label>
                                        <input v-model="grant.payoutTxId" :name="`payoutTxId_${grant.grant_id}`" :id="`payoutTxId_${grant.grant_id}`" placeholder="00000..." class="form-control form-control-sm" pattern="[a-zA-Z0-9]{64}$" :disabled="grant.success">
                                        <small class="form-text text-muted">Paste the transaction id</small>
                                      </div>
                                    </div>
                                    <div class="col" v-show="selectedZcashPayment === 'taddress'">
                                      <div class="">
                                        <label :for="`contributor_address_${grant.grant_id}`" class="font-smaller-1">Your T-address:</label>
                                        <input v-model="grant.contributor_address" :name="`contributor_address_${grant.grant_id}`" :id="`contributor_address_${grant.grant_id}`" placeholder="t00000..." class="form-control form-control-sm" pattern="^t1[a-zA-Z0-9]{33}$" :disabled="grant.success">
                                        <small class="form-text text-muted">Only t-address are allowed (no z-address support)</small>
                                      </div>
                                    </div>
                                    <div class="mt-2">
                                      <button type="submit" class="btn btn-sm btn-gc-blue" :disabled="(selectedZcashPayment === 'taddress' ? !grant.contributor_address : !grant.payoutTxId ) || grant.loading || grant.success">Confirm</button>
                                    </div>
                                  </div>
                                  <div v-if="grant.error" class="font-body text-danger">[[grant.error]]</div>
                                  <div v-if="grant.success" class="font-body text-success">[[grant.success]]</div>
                                </div>
                              </div>

                            </form>
                          </b-collapse>
                        </div>
                      </div>
                    </div>
                  </b-tab>
>>>>>>> aa708bfa

                </b-tabs>
              </div>
              {% comment %} Cart total {% endcomment %}


            </div>

          {% comment %} Create Collection Modal {% endcomment %}
            <b-modal id="createCollection" @hide="showCreateCollection = false" :visible="showCreateCollection" center hide-header hide-footer>
              <template v-slot:modal-header="{ close }">
                <button
                  type="button"
                  class="close"
                  data-dismiss="modal"
                  aria-label="Close"
                  @click="showCreateCollection = false"
                >
                  <span aria-hidden="true">&times;</span>
                </button>
              </template>
              <template>
                <div class="mx-5 my-5 ">
                  <div class="mb-3 text-center">
                    <h1 class="mb-5 font-bigger-4 font-weight-bold">Save Cart as Collection</h1>
                  </div>
                  <div class="mb-3">
                    <p class="font-subheader">Collection Name.</p>
                    <b-form-input v-model="collectionTitle" placeholder="What would your collection be called?"></b-form-input>
                  </div>
                  <div class="mb-2">
                    <p class="font-subheader">Description (Optional)</p>
                    <b-form-textarea rows="3" max-rows="6" :state=" collectionDescription.length == 0 ? null : collectionDescription.length < 140" v-model="collectionDescription" placeholder="Short description about your collection"></b-form-textarea>
                    <p class="text-right">[[ collectionDescription.length ]]/140</p>
                  </div>

                  <div class="mb-3" v v-if="collections.length">
                    <h2 class="middle-line mb-3"><span class="text-muted font-body">or</span></h2>
                    <p class="font-subheader mt-3 mb-0">Save to existing collection</p>
                    <b-form-select v-model="selectedCollection" text-field="title" value-field="id" :options="collections" size="md" class="mt-3"></b-form-select>
                  </div>

                  <b-button @click="createCollection()" class="btn-gc-blue mt-2 mb-2" size="lg" :disabled="!isValidCollection">Save Collection</b-button>
                  <br>
                </div>
              </template>
            </b-modal>

          </div>
        </grants-cart>
      </div>
    </div>


    <script type="text/x-template" id="select2-template">
      <select>
        <slot></slot>
      </select>
    </script>

    {% include 'shared/current_profile.html' %}
    {% include 'shared/bottom_notification.html' %}
    {% include 'shared/analytics.html' %}
    {% include 'shared/footer_scripts.html' with ignore_inject_web3=1 %}
    {% include 'shared/footer.html' %}
    {% include 'grants/shared/shared_scripts.html' %}

    {% comment %} ===================== START ZKSYNC SCRIPTS ====================== {% endcomment %}
    <script type="text/javascript" src="https://cdn.ethers.io/lib/ethers-5.0.umd.min.js"></script>
    <script type="text/javascript" src="https://cdn.jsdelivr.net/npm/zksync-checkout@0.0.10/dist/main.js"></script>
    {% comment %} ====================== END ZKSYNC SCRIPTS ======================= {% endcomment %}

    <script src="{% static "v2/js/lib/bootstrap-vue.min.js" %}"></script>
    <script>
      document.authenticated = {{ authenticated | yesno:"true,false" }};
      document.isFullyVerified = '{{is_fully_verified}}' === 'True';
    </script>
    <script src="{% static "v2/js/cart-ethereum-zksync.js" %}"></script>
    <script src="{% static "v2/js/cart.js" %}"></script>
  </body>

  {% include 'shared/activity_scripts.html' %}
  <!-- <link rel="stylesheet" href="{% static "v2/css/activity_stream.css" %}"> -->
  <!-- <script src="{% static "v2/js/status.js" %}"></script> -->
  <!-- <script src="{% static "v2/js/pages/tabs.js" %}"></script> -->
  <script src="{% static "v2/js/grants/index.js" %}"></script>
  <script src="{% static "v2/js/abi.js" %}"></script>
  <script src="{% static "v2/js/pages/shared_bounty_mutation_estimate_gas.js" %}"></script>
  <!-- <script src="{% static "v2/js/lib/ipfs-api.js" %}"></script> -->
  <!-- <script src="{% static "v2/js/ipfs.js" %}"></script> -->
  <script src="{% static "v2/js/lib/qrcode.js" %}"></script>
  <script>
    $('[data-toggle="tooltip"]').bootstrapTooltip();

  </script>
  <!-- <script src="{% static "v2/js/user-search.js" %}"></script> -->
  <script src="{% static "v2/js/grants/shared.js" %}"></script>
  <!-- <script src="{% static "v2/js/grants/detail.js" %}"></script> -->
  <!-- <script src="{% static "v2/js/waiting_room_entertainment.js" %}"></script> -->
  <script>
    $('#wallet-address').attr(
      'href',
      get_etherscan_url(
        $('#wallet-address').text().trim(),
        '{{ grant.network }}',
        'address'
      )
    );

  </script>

  </html><|MERGE_RESOLUTION|>--- conflicted
+++ resolved
@@ -111,7 +111,7 @@
               {% comment %} Cart header {% endcomment %}
 
               <div>
-<<<<<<< HEAD
+
                 <b-tabs @input="tabChange" v-model="tabIndex" content-class="mt-3" lazy ref="tabs">
                   <!-- Checkout for ETH Grants -->
                   {% include 'grants/cart/eth.html' %}
@@ -124,599 +124,6 @@
 
                   <!-- Checkout for ZIL Grants -->
                   {% include 'grants/cart/qr/zil.html' %}
-=======
-                <b-tabs @input="tabChange" v-model="tabIndex" content-class="mt-3">
-                  <b-tab :title-link-class="'nav-line'">
-                    <template v-slot:title><img class="mr-2" src="{% static 'v2/images/chains/ethereum.svg' %}" alt="" height="16"> Ethereum ([[grantsCountByTenant.ETH || 0]])</template>
-
-                    <div class="align-items-center justify-content-between font-smaller-2 text-left grant-header-row d-none d-md-flex">
-                      <div class="flex-fill">
-                        Grant
-                      </div>
-                      <div class="flex-fill text-center">
-                        Amount
-                      </div>
-                      <div class="flex-fill text-center">
-                        Total CLR Match Amount
-                      </div>
-                    </div>
-                    <div v-for="(grant, index) in grantsByTenant" class="grant-row" :key="grant.grant_id">
-                      <div class="grant-row-style">
-                        <div class="d-flex align-items-center justify-content-between flex-wrap">
-                          {% comment %} Title and logo {% endcomment %}
-                          <div class="col-lg-6 d-flex flex-fill">
-                              <img :src="grant.grant_logo" style="margin-right: 0.5rem" alt="Grant logo" width="30" height="24">
-                              <div class="grant-name black"><a :href="grant.grant_url" target="_blank">[[grant.grant_title]]</a></div>
-                          </div>
-                          {% comment %} Grant amount and currency {% endcomment %}
-                          <div class="d-flex flex-column order-md-0 order-1">
-                            <div class="d-flex align-items-center">
-                              <input class=" form-control" v-model="grant.grant_donation_amount" type="number" min="0" step="any"
-                                placeholder="Amount" style="margin-right: 1rem">
-                              <v-select :clearable="false" :reduce="option => option.symbol" append-to-body :options="filterByChainId" placeholder="Select token" label="symbol" v-model="grant.grant_donation_currency" class="flex-shrink-0" style="
-                              width: 160px;
-                          ">
-                                <template v-slot:option="option">
-                                  <span class="font-weight-semibold">[[ option.symbol ]]</span>
-                                </template>
-                              </v-select>
-
-                              <!-- <select2 v-model="grant.grant_donation_currency" class="col-6 form-control"
-                                placeholder="Select token">
-                                <option v-for="option in currencies[index]" v-bind:value="option" :disabled="!option">
-                                  <span v-if="!option" style="height:1px; font-size:1px">&mdash;&mdash;&mdash;&mdash;</span>
-                                  <span v-else>[[ option ]]</span>
-                                </option>
-                              </select2> -->
-                            </div>
-                            <div class="">
-                              <div class="text-left font-smaller-2 hyperlink" @click="applyAmountToAllGrants(grant)">
-                                Apply to all
-                              </div>
-                            </div>
-                          </div>
-                          {% comment %} CLR Match Amount {% endcomment %}
-
-                          <div class=" align-items-center justify-content-around flex-fill flex-shrink-0 d-flex">
-                            <div v-if="grant.is_clr_eligible == true && !grant.is_on_team" class="clr-match-box d-flex flex-nowrap align-items-center">
-                              <div class="mr-2">[[grant.grant_donation_clr_match]] DAI</div>
-                              <img src="{% static 'v2/images/diamonds_high_fiving.gif' %}" alt="Diamonds high-fiving"
-                              width="20">
-                            </div>
-                            <div v-else-if="grant.is_on_team" class="clr-match-box font-caption font-weight-semibold d-flex flex-nowrap align-items-center">
-                              Cannot match own grant
-                            </div>
-                            <div v-else-if="!grant.clr_round_num" class="clr-match-box font-caption font-weight-semibold d-flex flex-nowrap align-items-center">
-                              Not in an active CLR
-                            </div>
-                            <div v-else class="clr-match-box font-caption font-weight-semibold d-flex flex-nowrap align-items-center">
-                              Not Eligible for CLR
-                            </div>
-                          </div>
-
-                          {% comment %} Delete Icon {% endcomment %}
-                          <div class="d-flex">
-                            <i class="fas fa-trash-alt" style="cursor: pointer; opacity: 40%"
-                              @click="removeGrantFromCart(grant.grant_id)"></i>
-
-                          </div>
-                        </div>
-                        <div class="form-row font-smaller-3 mt-3" >
-                          <div class="comment-option col-auto" >
-                            <input v-model="grant.grant_comments" :id="`comment-${grant.grant_id}-blank`" value="" type="radio" class="radio-input" :name="`comment-${grant.grant_id}`"
-                                   :checked="grant.grant_comments === ''"
-                            >
-                            <label :for="`comment-${grant.grant_id}-blank`" class="p-2 px-3 rounded-pill shadow-sm radio-label">+ Add comment to owner</label>
-                          </div>
-                          <div class="comment-option col-auto">
-                            <input v-model="grant.grant_comments" value="🙌 Great Job"  :id="`comment-${grant.grant_id}-job`" type="radio" class="radio-input" :name="`comment-${grant.grant_id}`"
-                                   :checked="grant.grant_comments === '🙌 Great Job'"
-                            >
-                            <label :for="`comment-${grant.grant_id}-job`" class="p-2 px-3 rounded-pill shadow-sm radio-label">🙌 Great Job</label>
-                          </div>
-                          <div class="comment-option col-auto">
-                            <input v-model="grant.grant_comments" value="👍 i appreciate you" :id="`comment-${grant.grant_id}-appreciate`" type="radio" class="radio-input" :name="`comment-${grant.grant_id}`"
-                                   :checked="grant.grant_comments === '👍 i appreciate you'"
-                            >
-                            <label :for="`comment-${grant.grant_id}-appreciate`" class="p-2 px-3 rounded-pill shadow-sm radio-label">👍 i appreciate you</label>
-                          </div>
-                          <div class="comment-option col-auto">
-                            <input v-model="grant.grant_comments" value="💪 keep up the great work" :id="`comment-${grant.grant_id}-work`" type="radio" class="radio-input" :name="`comment-${grant.grant_id}`"
-                                   :checked="grant.grant_comments === '💪 keep up the great work'"
-                            >
-                            <label :for="`comment-${grant.grant_id}-work`" class="p-2 px-3 rounded-pill shadow-sm radio-label">💪 keep up the great work</label>
-                          </div>
-                          <div class="comment-option col-auto">
-                            <input v-model="grant.grant_comments" value="😍 love the mission of your project" :id="`comment-${grant.grant_id}-love`" type="radio" class="radio-input" :name="`comment-${grant.grant_id}`"
-                                   :checked="grant.grant_comments === '😍 love the mission of your project'"
-                            >
-                            <label :for="`comment-${grant.grant_id}-love`" class="p-2 px-3 rounded-pill shadow-sm radio-label">😍 love the mission of your project</label>
-                          </div>
-                        </div>
-                        <input v-if="grant.grant_comments !== undefined"
-                          class="form-control" v-model="grant.grant_comments" type="textarea" placeholder="Enter message">
-                      </div>
-                    </div>
-
-                    <div class="flex-container font-bigger-1 text-left grant-header-row black" style="font-weight: bold">
-                      <div style="width: 25%">
-                        <div class="flex-container" style="justify-content: start">
-                          TOTAL
-                        </div>
-                      </div>
-                      <div style="width: 75%">
-                        <div class="flex-container" style="justify-content: start">
-                          [[donationsTotalString]]
-                        </div>
-                      </div>
-                    </div>
-                    <hr class="d-sm-none d-md-block" style="height: 1px; background-color: #D8D8D8;" />
-                    {% comment %} preferences {% endcomment %}
-                    <div class="flex-container font-bigger-1 text-left grant-header-row black"
-                      style="font-weight: bold; margin-top: 1rem;">
-                      <div style="width: 100%">
-                        <div class="flex-container" style="justify-content: start">
-                          PREFERENCES
-                        </div>
-                      </div>
-                    </div>
-                    {% comment %} Hide wallet option {% endcomment %}
-                    <div class="flex-container text-left grant-header-row black m-1 p-1">
-                      <div style="width: 100%">
-                        <div class="flex-container" style="justify-content: start">
-                          <input v-model="hideWalletAddress" type="checkbox" id="hide_wallet_address"
-                            style="margin-right:1rem">
-                          <label class="font-smaller-1 darker-gray mb-0 pb-0"
-                            for="hide_wallet_address">{% trans "Hide my wallet address" %}</label>
-                          <span id="hide_wallet_address_help" class="font-smaller-2 medium-dark-gray"
-                            style="margin-left: 0.5rem;">
-                            {% trans "If this option is chosen, your wallet address will be hidden" %}
-                          </span>
-                        </div>
-                      </div>
-                    </div>
-
-                    {% comment %} Anonymize my contribution {% endcomment %}
-                    <!-- <div class="flex-container text-left grant-header-row black m-1 p-1">
-                      <div style="width: 100%">
-                        <div class="flex-container" style="justify-content: start">
-                          <input v-model="AnonymizeGrantsContribution" type="checkbox" id="anonymize_gitcoin_grants_contributions"
-                            style="margin-right:1rem">
-                          <label class="font-smaller-1 darker-gray mb-0 pb-0"
-                            for="anonymize_gitcoin_grants_contributions">{% trans "Anonymize my contribution" %}</label>
-                          <span id="hide_wallet_address" class="font-smaller-2 medium-dark-gray"
-                            style="margin-left: 0.5rem;">
-                            {% trans "If this option is chosen, your the contribution will not be attributed to your profile publicly" %}
-                          </span>
-                        </div>
-                      </div>
-                    </div> -->
-
-                    {% comment %} Contribution to Gitcoin notice / adjustment {% endcomment %}
-                    <div class="flex-container text-left grant-header-row black">
-                      <div style="width: 100%">
-                        <div class="flex-container" style="justify-content: start">
-                          <div id="gitcoin-grant-section" class="form__group-horizontal mt-2">
-                            <div class="row">
-                              <div class="col-12">
-                                <p class="font-body">
-                                  {% trans "Contribute to" %} <a
-                                    href="https://gitcoin.co/grants/86/gitcoin-sustainability-fund" target="_blank">Gitcoin
-                                    Grants Development Fund <i class="fas fa-external-link-alt"></i></a>
-                                </p>
-                              </div>
-                              <!-- changed here -->
-                              <div  class="">
-                                <div class="d-xl-inline ml-xl-3 mt-4 mt-xl-0">
-                                  <div class="btn btn-sm btn-gc-blue font-title font-weight-normal px-4"
-                                    :class="{inactive: ![0,5,10,15].includes(gitcoinFactorRaw), 'badge-inactive': gitcoinFactorRaw != 5}"
-                                    @click="gitcoinFactorRaw=5">
-                                    5%</div>
-                                  <div class="btn btn-sm btn-gc-blue font-title font-weight-normal ml-xl-2 px-4"
-                                    :class="{inactive: ![0,5,10,15].includes(gitcoinFactorRaw), 'badge-inactive': gitcoinFactorRaw != 10}"
-                                    @click="gitcoinFactorRaw=10">
-                                    10%</div>
-                                  <div class="btn btn-sm btn-gc-blue font-title font-weight-normal ml-xl-2 px-4"
-                                    :class="{inactive: ![0,5,10,15].includes(gitcoinFactorRaw), 'badge-inactive': gitcoinFactorRaw != 15}"
-                                    @click="gitcoinFactorRaw=15">
-                                    15%</div>
-                                  <div class="btn btn-sm mx-3 btn-gc-blue font-title font-weight-normal ml-xl-2 px-4"
-                                    :class="{inactive: ![0,5,10,15].includes(gitcoinFactorRaw), 'badge-inactive': gitcoinFactorRaw != 0}"
-                                    @click="gitcoinFactorRaw=0">
-                                    0%</div>
-                                  <div class="d-inline-block">
-                                    <span class="font-caption md:pl-3">Custom %</span>
-                                    <input style="width: 75px;" class="border btn font-title font-weight-normal ml-xl-2 pl-0 text-center mr-2"
-                                      type="number" min="0" max="99" step="any" id="gitcoin-grant-input-amount"
-                                      name="gitcoin-grant-input-amount" class="form__input text-center"
-                                      :class="{inactive: [0,5,10,15].includes(gitcoinFactorRaw)}" value="5"
-                                      v-model="gitcoinFactorRaw"
-                                    >
-                                    {% include './heart.html' %}
-                                  </div>
-                                </div>
-                                <br/>
-
-                                <div class="flex-container text-left grant-header-row black m-1 p-1">
-                                  <div class="w-100">
-                                    <div class="flex-container" style="justify-content: start">
-                                      <input type="checkbox" id="include_for_clr" name="include_for_clr" v-model="include_for_clr" style="margin-right:1rem">
-                                      <label class="font-smaller-1 darker-gray mb-0 pb-0" for="include_for_clr">
-                                        Include this contribution to CLR matching
-                                      </label>
-                                    </div>
-                                  </div>
-                                </div>
-                              </div>
-                              <!-- changed here -->
-                            </div>
-                          </div>
-                        </div>
-                      </div>
-                    </div>
-
-                    {% comment %} Summary {% endcomment %}
-                    <div class="flex-container font-bigger-1 text-left grant-header-row black"
-                      style="font-weight: bold; margin-top: 1rem;">
-                      <div style="width: 100%">
-                        <div class="flex-container" style="justify-content: start">
-                          SUMMARY
-                        </div>
-                      </div>
-                    </div>
-
-                    <div class="flex-container text-left cart-section black">
-                      <div style="width: 100%">
-                        <div class="flex-container" style="justify-content: start">
-                          <ul>
-                            <li>
-                              You are contributing <span style="font-weight: bold">[[donationsToGrantsString]]</span>
-                            </li>
-                            <li>
-                              You are additionally contributing
-                              <span style="font-weight: bold">[[donationsToGitcoinString]]</span>
-                              to the Gitcoin Maintainer Grant
-                            </li>
-                            <li>
-                              Note: The exact checkout flow will depend on whether you use standard checkout or zkSync.
-                              <a href="https://github.com/gitcoinco/web/blob/master/docs/GRANTS.md" target="_blank">
-                                Read how this works</a>.
-                            </li>
-                          </ul>
-                        </div>
-                      </div>
-                    </div>
-
-                    <div class="flex-container" style="margin-top: 3rem;">
-                      <div style="width: 100%">
-                        <div class="flex-container" style="justify-content: start">
-                          <button v-if="!isLoggedIn" class="btn btn-gc-blue button--full shadow-none py-3"
-                            id='js-fundGrants-button' @click="loginWithGitHub">
-                            <i class="fab fa-github"></i>
-                            Login with GitHub to Continue
-                          </button>
-                          <div v-else>
-                            <div class="mb-1">
-                              <div v-if="zkSyncUnsupportedTokens.length > 0">
-                                zkSync checkout not supported due to [[ zkSyncUnsupportedTokens.join(', ') ]]
-                              </div>
-                              <div v-else-if="!isNaN(checkoutRecommendation.savingsInPercent)">
-                                Save
-                                <span class="font-weight-bold text-highlight-green">~[[ checkoutRecommendation.savingsInPercent ]]%</span>
-                                on gas costs with [[ checkoutRecommendation.name ]]
-                              </div>
-                            </div>
-                            <div class="row align-items-center justify-content-start">
-                              <div v-if="!isZkSyncDown" class="col-auto">
-                                {% comment %} HTML Template for cart-ethereum-zksync.js {% endcomment %}
-                                <grants-cart-ethereum-zksync
-                                  inline-template
-                                  @zksync-data-updated="onZkSyncUpdate"
-                                  :current-tokens="currentTokens"
-                                  :donation-inputs="donationInputs"
-                                  :grants-by-tenant="grantsByTenant"
-                                  :network="network"
-                                >
-                                  <div>
-                                  {% comment %} Checkout with zkSync button {% endcomment %}
-                                    <button
-                                      @click="zksync.showModal = true"
-                                      class="btn btn-gc-blue button--full shadow-none py-3 mt-1"
-                                      :disabled="cart.unsupportedTokens.length > 0 || grantsByTenant.length > cart.maxItems"
-                                      id='js-zkSyncfundGrants-button'
-                                      v-b-tooltip.hover.top="'zkSync is a scaling solution for Ethereum. It enables extremely low cost transfers of ETH and ERC20 tokens but requires locking funds in layer 2 (cheaper option).'"
-                                    >
-                                      Checkout with zkSync
-                                    </button>
-
-                                    {% comment %} Modal shown when clicking button {% endcomment %}
-                                    <b-modal
-                                      id="zksync-modal" :visible="zksync.showModal"
-                                      @hide="zksync.showModal=false; zksync.showChangeToken=false"
-                                      class="modal-dialog modal-lg" header-border-variant="transparent"
-                                      center hide-footer no-close-on-backdrop no-close-on-esc hide-header-close
-                                    >
-                                      {% comment %} Modal close button {% endcomment %}
-                                      <template v-slot:modal-header="{ close }">
-                                        <button
-                                          type="button"
-                                          class="close"
-                                          data-dismiss="modal"
-                                          aria-label="Close"
-                                          @click="close()"
-                                        >
-                                          <span aria-hidden="true">&times;</span>
-                                        </button>
-                                      </template>
-
-                                      {% comment %} Main content {% endcomment %}
-                                      <template v-slot:default="{ hide }">
-                                        <div class="px-4 pb-4">
-                                          {% comment %} Header {% endcomment %}
-                                          <div class="mx-2 mb-4 pb-2 text-center">
-                                            <img src="{% static 'v2/images/grants/zksync.svg' %}" alt="zkSync Logo" width="150">
-                                            <h1 class="font-bigger-4 font-weight-bold mt-2">Pay with zkSync</h1>
-                                          </div>
-
-                                          {% comment %} If checkout not started {% endcomment %}
-                                          <div v-if="zksync.checkoutStatus === 'not-started'">
-                                            <p>
-                                              zkSync is powered by zkRollup with a universal setup &mdash; an L2
-                                              scaling solution. Save gas fees and get faster confirmations.
-                                              <a href="https://zksync.io/" target="_blank">Learn more</a>.
-                                            </p>
-                                            <p>Upon clicking Proceed, a new browser tab will be opened for you to finish checkout on zkSync's website.</p>
-                                            <div class="font-smaller-2 mb-4">
-                                              <p>
-                                                zkSync fee amount will be displayed on the zkSync website.
-                                                This fee will be paid in <span class="font-weight-bold">[[zksync.feeTokenSymbol]]</span>.
-                                                <span v-if="cart.tokenList.length > 1 && !zksync.showChangeToken">
-                                                  <span @click="zksync.showChangeToken=true" class="hyperlink">Change token</span>.
-                                                </span>
-                                              </p>
-                                              <div v-if="zksync.showChangeToken">
-                                                <div>Select fee token</div>
-                                                <v-select v-model="zksync.feeTokenSymbol" :options="cart.tokenList" :clearable="false" style="width: 160px;"/>
-                                              </div>
-                                            </div>
-                                          </div>
-
-                                          {% comment %} If checkout is pending {% endcomment %}
-                                          <div v-else-if="zksync.checkoutStatus === 'pending'">
-                                            <div class="text-center mb-3" style="font-size:2.5rem">
-                                              <i class="fas fa-spinner fa-spin text-highlight-dark-blue"></i>
-                                            </div>
-                                            <p>Checkout in progress. Please complete the checkout process on the zkSync website.</p>
-                                          </div>
-
-                                          {% comment %} Shared warning {% endcomment %}
-                                          <div
-                                            class="mt-2 p-2 text-left"
-                                            style="background-color: #FFF6CF; width: 100%; border: 1px solid rgba(0,0,0,0.1); border-radius: 5px"
-                                          >
-                                            <div class="font-weight-bold">IMPORTANT: Do not close this tab or the zkSync tab until your transfers are complete!</div>
-                                          </div>
-
-                                          {% comment %} If checkout not started {% endcomment %}
-                                          <div v-if="zksync.checkoutStatus === 'not-started'" class="text-center pt-4">
-                                            <button @click="checkoutWithZksync" class="btn btn-gc-blue shadow-none">
-                                            Proceed
-                                            </button>
-                                            <div class="font-smaller-2 font-italic mt-2">
-                                              If the zkSync page does not open, your browser may have blocked it.
-                                              Please allow popups from https://gitcoin.co in your browser settings.
-                                            </div>
-                                          </div>
-                                        </div>
-                                      </template>
-
-                                    </b-modal>
-
-                                  </div>
-                                </grants-cart-ethereum-zksync>
-                                {% comment %} End HTML Template for cart-ethereum-zksync.js {% endcomment %}
-                                </div>
-                              <div class="col-auto">
-                                <button v-if="!isZkSyncDown" class="btn btn-outline-gc-blue shadow-none py-3 mt-1" id='js-fundGrants-button' @click="standardCheckout" :disabled="isCheckoutOngoing" v-b-tooltip.hover.top="'Traditional Ethereum easy payout using funds from your connected wallet (easiest option).'">
-                                  Standard Checkout
-                                </button>
-                                <button v-else class="btn btn-gc-blue button--full shadow-none py-3 mt-1" id='js-fundGrants-button' @click="standardCheckout" :disabled="isCheckoutOngoing" v-b-tooltip.hover.top="'Traditional Ethereum easy payout using funds from your connected wallet (easiest option).'">
-                                  Standard Checkout
-                                </button>
-                              </div>
-                            </div>
-                            <p v-if="isZkSyncDown" class="font-smaller-1 mt-2">
-                              zkSync is down at the moment, so if you'd like to checkout now you'll have to use standard checkout!
-                            </p>
-                            <p v-else-if="grantsByTenant.length > zkSyncMaxCartItems" class="font-smaller-1 mt-2">
-                              Must have a maximum of [[zkSyncMaxCartItems]] items in your cart to checkout with zkSync
-                            </p>
-                          </div>
-                        </div>
-                      </div>
-                    </div>
-                  </b-tab>
-                  <b-tab :title-link-class="'nav-line'">
-                    <template v-slot:title><img class="mr-2" src="{% static 'v2/images/chains/zcash.svg' %}" alt="" height="16"> Zcash ([[grantsCountByTenant.ZCASH || 0]])</template>
-
-                    <div class="align-items-center justify-content-between font-smaller-2 text-left grant-header-row d-none d-md-flex">
-                      <div class="flex-fill">
-                        Grant
-                      </div>
-                      <div class="flex-fill text-center">
-                        Amount
-                      </div>
-                      <div class="flex-fill text-center">
-                        Total CLR Match Amount
-                      </div>
-                    </div>
-                    <div v-for="(grant, index) in grantsByTenant" class="grant-row" :key="grant.grant_id">
-                      <div class="grant-row-style">
-                        <div class="d-flex align-items-center justify-content-between flex-wrap">
-                          {% comment %} Title and logo {% endcomment %}
-                          <div class="col-lg-6 d-flex flex-fill">
-                              <img :src="grant.grant_logo" style="margin-right: 0.5rem" alt="Grant logo" width="30" height="24">
-                              <div class="grant-name black"><a :href="grant.grant_url" target="_blank">[[grant.grant_title]]</a></div>
-                          </div>
-                          {% comment %} Grant amount and currency {% endcomment %}
-                          <div class="d-flex flex-column order-md-0 order-1">
-                            <div class="d-flex align-items-center">
-                              <input class=" form-control" v-model="grant.grant_donation_amount" type="number" min="0" step="any"
-                                placeholder="Amount" style="margin-right: 1rem">
-                              <v-select :clearable="false" :reduce="option => option.symbol" append-to-body :options="filterByChainId" placeholder="Select token" label="symbol" v-model="grant.grant_donation_currency" class="flex-shrink-0" style="
-                              width: 160px;
-                          ">
-                                <template v-slot:option="option">
-                                  <span class="font-weight-semibold">[[ option.symbol ]]</span>
-                                </template>
-                              </v-select>
-
-                              <!-- <select2 v-model="grant.grant_donation_currency" class="col-6 form-control"
-                                placeholder="Select token">
-                                <option v-for="option in currencies[index]" v-bind:value="option" :disabled="!option">
-                                  <span v-if="!option" style="height:1px; font-size:1px">&mdash;&mdash;&mdash;&mdash;</span>
-                                  <span v-else>[[ option ]]</span>
-                                </option>
-                              </select2> -->
-                            </div>
-                            <!-- <div class="">
-                              <div class="text-left font-smaller-2 hyperlink" @click="applyAmountToAllGrants(grant)">
-                                Apply to all
-                              </div>
-                            </div> -->
-                          </div>
-
-                          {% comment %} CLR Match Amount {% endcomment %}
-
-                          <div class=" align-items-center justify-content-around flex-fill flex-shrink-0 d-flex">
-                            <div v-if="grant.is_clr_eligible == true" class="clr-match-box d-flex flex-nowrap align-items-center">
-                              <div class="mr-2">[[grant.grant_donation_clr_match]] USD</div>
-                              <img src="{% static 'v2/images/chains/zcash.svg' %}" alt="Diamonds high-fiving"
-                              width="20">
-                            </div>
-                            <div v-else class="clr-match-box font-caption font-weight-semibold d-flex flex-nowrap align-items-center">
-                              Not Eligible for CLR
-                            </div>
-                          </div>
-                          <div class=" align-items-center justify-content-around flex-fill flex-shrink-0 d-flex">
-                            <b-button v-b-toggle="`collapse-${grant.grant_id}`" class="btn-gc-blue" v-if="!grant.success">
-                              Payout
-                              <i class="fa fa-fw fa-chevron-up when-open"></i>
-                              <i class="fa fa-fw fa-chevron-down when-closed"></i>
-                            </b-button>
-                            <b-button v-b-toggle="`collapse-${grant.grant_id}`" class="btn-gc-blue" v-else>
-                              Completed
-                              <i class="fa fa-fw fa-chevron-up when-open"></i>
-                              <i class="fa fa-fw fa-chevron-down when-closed"></i>
-                            </b-button>
-                          </div>
-                          {% comment %} Delete Icon {% endcomment %}
-                          <div class="d-flex">
-                            <i class="fas fa-trash-alt" style="cursor: pointer; opacity: 40%"
-                              @click="removeGrantFromCart(grant.grant_id)"></i>
-
-                          </div>
-                        </div>
-                        <div>
-                          <b-collapse :id="`collapse-${grant.grant_id}`">
-                            <form action="" ref="form" @submit="confirmZcashPayment($event, grant)">
-                              <div class="form-row font-smaller-3 mt-3" >
-                                <div class="comment-option col-auto" >
-                                  <input v-model="grant.grant_comments" :id="`comment-${grant.grant_id}-blank`" value="" type="radio" class="radio-input" :name="`comment-${grant.grant_id}`"
-                                         :checked="grant.grant_comments === ''"
-                                  >
-                                  <label :for="`comment-${grant.grant_id}-blank`" class="p-2 px-3 rounded-pill shadow-sm radio-label">+ Add comment to owner</label>
-                                </div>
-                                <div class="comment-option col-auto">
-                                  <input v-model="grant.grant_comments" value="🙌 Great Job"  :id="`comment-${grant.grant_id}-job`" type="radio" class="radio-input" :name="`comment-${grant.grant_id}`"
-                                         :checked="grant.grant_comments === '🙌 Great Job'"
-                                  >
-                                  <label :for="`comment-${grant.grant_id}-job`" class="p-2 px-3 rounded-pill shadow-sm radio-label">🙌 Great Job</label>
-                                </div>
-                                <div class="comment-option col-auto">
-                                  <input v-model="grant.grant_comments" value="👍 i appreciate you" :id="`comment-${grant.grant_id}-appreciate`" type="radio" class="radio-input" :name="`comment-${grant.grant_id}`"
-                                         :checked="grant.grant_comments === '👍 i appreciate you'"
-                                  >
-                                  <label :for="`comment-${grant.grant_id}-appreciate`" class="p-2 px-3 rounded-pill shadow-sm radio-label">👍 i appreciate you</label>
-                                </div>
-                                <div class="comment-option col-auto">
-                                  <input v-model="grant.grant_comments" value="💪 keep up the great work" :id="`comment-${grant.grant_id}-work`" type="radio" class="radio-input" :name="`comment-${grant.grant_id}`"
-                                         :checked="grant.grant_comments === '💪 keep up the great work'"
-                                  >
-                                  <label :for="`comment-${grant.grant_id}-work`" class="p-2 px-3 rounded-pill shadow-sm radio-label">💪 keep up the great work</label>
-                                </div>
-                                <div class="comment-option col-auto">
-                                  <input v-model="grant.grant_comments" value="😍 love the mission of your project" :id="`comment-${grant.grant_id}-love`" type="radio" class="radio-input" :name="`comment-${grant.grant_id}`"
-                                         :checked="grant.grant_comments === '😍 love the mission of your project'"
-                                  >
-                                  <label :for="`comment-${grant.grant_id}-love`" class="p-2 px-3 rounded-pill shadow-sm radio-label">😍 love the mission of your project</label>
-                                </div>
-                              </div>
-                              <input v-if="grant.grant_comments !== undefined"
-                                class="form-control" v-model="grant.grant_comments" type="textarea" placeholder="Enter message">
-                              <div class="d-flex">
-                                <div class="bg-white rounded col mr-2 py-3 d-flex flex-column mt-4">
-                                  <p class="font-body"><span class="underline">Step 1</span>: Transfer [[grant.grant_donation_amount]] [[grant.grant_donation_currency]] to the grant owner’s address below. Make sure you’re transferring the EXACT SAME AMOUNT shown here or your transaction will not be detected.</p>
-
-                                  <div class="d-flex align-items-center">
-                                    <qrcode :string="`zcash:${grant.zcash_payout_address}?amount=${grant.grant_donation_amount}&&message=Thank%20you%20for%20your%20contribution`" :size="100"></qrcode>
-                                    <div class="flex-fill font-smaller-1 ml-4">
-                                      <div class="d-flex align-items-center">
-                                        <span class="mr-2">To:</span>
-                                        <div class="">
-                                          <span class="font-weight-bold">[[grant.zcash_payout_address]]</span>
-                                          <copy-clipboard class="btn btn-sm text-highlight-dark-blue" :string="grant.zcash_payout_address"><i class="far fa-copy"></i></copy-clipboard>
-                                        </div>
-                                      </div>
-                                      <div class="d-flex align-items-center">
-                                        <span class="mr-2">Amount:</span>
-                                        <div class="font-weight-bold">
-                                          [[grant.grant_donation_amount]]
-                                        </div>
-                                      </div>
-
-                                      <!-- <div class="">transaction id: [[grant.payoutTxId]]</div> -->
-                                    </div>
-                                  </div>
-                                </div>
-                                <div class="bg-white rounded col ml-2 py-3 d-flex flex-column mt-4">
-                                  <p class="font-body"><span class="underline">Step 2</span>: Choose between <b>t-address</b> or <b>transaction hash</b> and press the confirm button.</p>
-
-                                  <b-form-radio-group id="radio-slots" v-model="selectedZcashPayment" :options="optionsZcashPayment" name="radio-options-slots">
-                                  </b-form-radio-group>
-
-                                  <div class="form-row align-items-center mt-3">
-                                    <div class="col" v-show="selectedZcashPayment === 'txid'">
-                                      <div class="">
-                                        <label :for="`payoutTxId_${grant.grant_id}`" class="font-smaller-1">Transaction Hash:</label>
-                                        <input v-model="grant.payoutTxId" :name="`payoutTxId_${grant.grant_id}`" :id="`payoutTxId_${grant.grant_id}`" placeholder="00000..." class="form-control form-control-sm" pattern="[a-zA-Z0-9]{64}$" :disabled="grant.success">
-                                        <small class="form-text text-muted">Paste the transaction id</small>
-                                      </div>
-                                    </div>
-                                    <div class="col" v-show="selectedZcashPayment === 'taddress'">
-                                      <div class="">
-                                        <label :for="`contributor_address_${grant.grant_id}`" class="font-smaller-1">Your T-address:</label>
-                                        <input v-model="grant.contributor_address" :name="`contributor_address_${grant.grant_id}`" :id="`contributor_address_${grant.grant_id}`" placeholder="t00000..." class="form-control form-control-sm" pattern="^t1[a-zA-Z0-9]{33}$" :disabled="grant.success">
-                                        <small class="form-text text-muted">Only t-address are allowed (no z-address support)</small>
-                                      </div>
-                                    </div>
-                                    <div class="mt-2">
-                                      <button type="submit" class="btn btn-sm btn-gc-blue" :disabled="(selectedZcashPayment === 'taddress' ? !grant.contributor_address : !grant.payoutTxId ) || grant.loading || grant.success">Confirm</button>
-                                    </div>
-                                  </div>
-                                  <div v-if="grant.error" class="font-body text-danger">[[grant.error]]</div>
-                                  <div v-if="grant.success" class="font-body text-success">[[grant.success]]</div>
-                                </div>
-                              </div>
-
-                            </form>
-                          </b-collapse>
-                        </div>
-                      </div>
-                    </div>
-                  </b-tab>
->>>>>>> aa708bfa
-
                 </b-tabs>
               </div>
               {% comment %} Cart total {% endcomment %}
