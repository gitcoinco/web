{% comment %}
Copyright (C) 2020 Gitcoin Core

This program is free software: you can redistribute it and/or modify
it under the terms of the GNU Affero General Public License as published
by the Free Software Foundation, either version 3 of the License, or
(at your option) any later version.

This program is distributed in the hope that it will be useful,
but WITHOUT ANY WARRANTY; without even the implied warranty of
MERCHANTABILITY or FITNESS FOR A PARTICULAR PURPOSE. See the
GNU Affero General Public License for more details.

You should have received a copy of the GNU Affero General Public License
along with this program. If not, see <http://www.gnu.org/licenses/>.
{% endcomment %}
{% load static i18n compress %}
<!DOCTYPE html>
  <html lang="en">

  <head>
    {% include 'shared/head.html' with slim=1 %}
    {% include 'shared/cards_pic.html' %}
    {% compress css file cart_vue %}
      <link rel="stylesheet" type="text/x-scss" href={% static "v2/scss/bounty.scss" %} />
      <link rel="stylesheet" type="text/x-scss" href={% static "v2/scss/grants/detail.scss" %} />
      <link rel="stylesheet" type="text/x-scss" href={% static "v2/scss/grants/fund.scss" %} />
      <link rel="stylesheet" type="text/x-scss" href={% static "v2/scss/tabs.scss" %} />
      <link rel="stylesheet" type="text/x-scss" href={% static "v2/scss/dashboard.scss" %} />
      <link rel="stylesheet" type="text/x-scss" href={% static "v2/scss/tag.scss" %} />
      <link rel="stylesheet" type="text/x-scss" href={% static "v2/scss/grants/profile.scss" %} />
      <link rel="stylesheet" type="text/x-scss" href={% static "v2/scss/town_square.scss" %} />
      <link rel="stylesheet" type="text/x-scss" href={% static "v2/scss/lib/quill.snow.scss" %} />
      <link rel="stylesheet" type="text/x-scss" href={% static "v2/scss/lib/quill.bubble.scss" %} />
      <link rel="stylesheet" type="text/x-scss" href={% static "v2/scss/grants/cart.scss" %} />
    {% endcompress %}
    <script src="https://cdn.jsdelivr.net/npm/quill@1.3.6/dist/quill.min.js"></script>
  </head>

  <body class="interior {{ active }} grant grant-detail g-font-muli">
    <div class="content__main min-vh-100 d-md-flex flex-column">
      {% include 'shared/tag_manager_2.html' %}
      {% include 'shared/top_nav.html' with class='d-md-flex' %}
      {% include 'grants/nav.html' %}

      <div id="gc-grants-cart" v-cloak>
        <grants-cart ref="cart" inline-template>
          <div class="container">

            {% comment %} Heading section {% endcomment %}
            <h1 class="text-left text-black mt-5 mb-3">Grants Cart</h1>

<<<<<<< HEAD
              {% comment %} Main container {% endcomment %}
              <div v-if="isLoading" style="margin:5rem 0">
                <loading-screen></loading-screen>
                <div style="margin:3rem; text-align:center">Fetching cart data...</div>
              </div>

              <div v-else-if="grantData.length === 0" class="flex-container font-bigger-1 text-left grant-header-row"
                style="justify-content: center; margin: 5rem 0">
                Your cart is empty.
              </div>

              <div v-else class="container" style="padding-bottom: 10rem;">
                <div v-if="!isFullyVerified" class="grant-row-style">
                  <div class="row align-items-center justify-content-between">
                    <div class="col col-12 col-md-8 col-lg-9">
                      <strong>Get up to 45% greater CLR Match Amount by improving your Trust Bonus</strong> <br />
                      <font size="2">
                        Increase your CLR Match Amount by verifying your profile with various services, and help Gitcoin be more sybil-resistant.
                        Do this anytime before the end of the grants round to earn the match retroactively for all your contributions.
                      </font>
                    </div>
                    <div class="col col-12 col-md-4 col-lg-3 mt-3 mt-md-0 mx-auto text-center">
                      <a href="/{{ username }}/trust" class="btn btn-primary text-nowrap" role="button" target="_blank">Improve Trust Bonus</a>
=======
            {% comment %} Main container {% endcomment %}
            <div v-if="grantData.length === 0" class="font-bigger-1 text-left grant-header-row">
              Your cart is empty.
            </div>

            <div v-else-if="isLoading" class="text-center mb-5">
              <loading-screen class="my-5"></loading-screen>
              <div>Fetching cart data...</div>
            </div>

            <div v-else class="m-auto" style="padding-bottom: 10rem;">
              <div>
                <b-tabs @input="tabChange" v-model="tabIndex" content-class="mt-3" lazy ref="tabs">
                  <!-- Checkout for ETH Grants -->
                  {% include 'grants/cart/eth.html' %}

                  <!-- Checkout for ZCASH Grants -->
                  {% include 'grants/cart/qr/zcash.html' %}

                  <!-- Checkout for CELO Grants -->
                  {% include 'grants/cart/qr/celo.html' %}

                  <!-- Checkout for ZIL Grants -->
                  {% include 'grants/cart/qr/zil.html' %}

                  <!-- Checkout for Harmony Grants -->
                  {% include 'grants/cart/extension/harmony.html' %}

                  <!-- Checkout for Binance Grants -->
                  {% include 'grants/cart/extension/binance.html' %}

                  <!-- Checkout for Polkadot Grants -->
                  {% include 'grants/cart/extension/polkadot.html' %}

                  <!-- Checkout for Kusama Grants -->
                  {% include 'grants/cart/extension/kusama.html' %}

                  <!-- Checkout for RSK Grants -->
                  {% include 'grants/cart/extension/rsk.html' %}

                  <template #tabs-end>
                    <div role="presentation" class="nav nav-item ml-auto mt-2">
                    <!-- d-none d-sm-block hides on screens sm or less-->
                      <li class="cursor-pointer align-self-center text-primary d-none d-md-block" @click="createCollection">
                        <i class="far fa-heart pr-1" aria-hidden="true"></i> Save as collection
                      </li>
                      <li class="cursor-pointer align-self-center text-primary ml-4" @click="shareCart">
                        <i class="fa fa-share-alt pr-1" aria-hidden="true"></i> Share cart
                      </li>
                      <li class="cursor-pointer align-self-center text-danger ml-4" @click="confirmClearCart">
                        <i class="fa fa-times pr-1" aria-hidden="true"></i> Clear cart
                      </li>
>>>>>>> 454416eb
                    </div>
                  </template>
                </b-tabs>
              </div>
            </div>
          </div>
        </grants-cart>
      </div>


      <script type="text/x-template" id="select2-template">
        <select>
          <slot></slot>
        </select>
      </script>

      {% include 'shared/current_profile.html' %}
      {% include 'shared/analytics.html' %}
      {% include 'shared/footer_scripts.html' with slim=1 ignore_inject_web3=1 %}
      {% include 'shared/footer.html' %}
      {% include 'grants/shared/shared_scripts.html' %}

      {% comment %} ===================== START ZKSYNC SCRIPTS ====================== {% endcomment %}
      <script type="text/javascript" src="https://cdn.ethers.io/lib/ethers-5.0.umd.min.js"></script>
      <script type="text/javascript" src="https://cdn.jsdelivr.net/npm/zksync-checkout@0.0.11/dist/main.js"></script>
      {% comment %} ====================== END ZKSYNC SCRIPTS ======================= {% endcomment %}

      <script src="{% static "v2/js/lib/bootstrap-vue.min.js" %}"></script>
      <script>
        document.authenticated = {{ authenticated | yesno:"true,false" }};
        document.isFullyVerified = '{{is_fully_verified}}' === 'True';
      </script>
      <script src="{% static "v2/js/cart-ethereum-zksync.js" %}"></script>

      <!-- <template v-if="grantsCountByTenant.BINANCE !== undefined"> -->
        <script src="{% static "v2/js/grants/cart/rsk_extension.js" %}"></script>
      <!-- </template> -->

      <!-- <template v-if="grantsCountByTenant.HARMONY !== undefined"> -->
        <script src="{% static "v2/js/lib/harmony/HarmonyUtils.browser.js" %}"></script>
        <script src="{% static "v2/js/lib/harmony/HarmonyJs.browser.js" %}"></script>
        <script src="{% static "v2/js/lib/harmony/HarmonyAccount.browser.js" %}"></script>
        <script src="{% static "v2/js/lib/harmony/HarmonyCrypto.browser.js" %}"></script>
        <script src="{% static "v2/js/lib/harmony/HarmonyNetwork.browser.js" %}"></script>
        <script src="{% static "v2/js/lib/harmony/utils.js" %}"></script>
        <script src="{% static "v2/js/grants/cart/harmony_extension.js" %}"></script>
      <!-- </template> -->

      <!-- <template v-if="grantsCountByTenant.POLKADOT !== undefined || grantsCountByTenant.KUSAMA !== undefined"> -->
        <script src="{% static "v2/js/lib/polkadot/core.min.js" %}"></script>
        <script src="{% static "v2/js/lib/polkadot/extension.min.js" %}"></script>
        <script src="{% static "v2/js/lib/polkadot/utils.js" %}"></script>
        <script src="{% static "v2/js/grants/cart/polkadot_extension.js" %}"></script>
      <!-- </template> -->

      <!-- <template v-if="grantsCountByTenant.BINANCE !== undefined"> -->
        <script src="{% static "v2/js/lib/binance/utils.js" %}"></script>
        <script src="{% static "v2/js/grants/cart/binance_extension.js" %}"></script>
      <!-- </template> -->

      <script src="{% static "v2/js/cart.js" %}"></script>
    </div>
  </body>

  {% include 'shared/activity_scripts.html' %}

  <script src="{% static "v2/js/grants/index.js" %}"></script>
  <script src="{% static "v2/js/abi.js" %}"></script>
  <script src="{% static "v2/js/pages/shared_bounty_mutation_estimate_gas.js" %}"></script>
  <script src="{% static "v2/js/lib/qrcode.js" %}"></script>
  <script>
    $('[data-toggle="tooltip"]').bootstrapTooltip();
  </script>
  <script src="{% static "v2/js/grants/shared.js" %}"></script>
  <script>
    $('#wallet-address').attr(
      'href',
      get_etherscan_url(
        $('#wallet-address').text().trim(),
        '{{ grant.network }}',
        'address'
      )
    );

  </script>


</html><|MERGE_RESOLUTION|>--- conflicted
+++ resolved
@@ -50,39 +50,14 @@
             {% comment %} Heading section {% endcomment %}
             <h1 class="text-left text-black mt-5 mb-3">Grants Cart</h1>
 
-<<<<<<< HEAD
-              {% comment %} Main container {% endcomment %}
-              <div v-if="isLoading" style="margin:5rem 0">
-                <loading-screen></loading-screen>
-                <div style="margin:3rem; text-align:center">Fetching cart data...</div>
-              </div>
-
-              <div v-else-if="grantData.length === 0" class="flex-container font-bigger-1 text-left grant-header-row"
-                style="justify-content: center; margin: 5rem 0">
-                Your cart is empty.
-              </div>
-
-              <div v-else class="container" style="padding-bottom: 10rem;">
-                <div v-if="!isFullyVerified" class="grant-row-style">
-                  <div class="row align-items-center justify-content-between">
-                    <div class="col col-12 col-md-8 col-lg-9">
-                      <strong>Get up to 45% greater CLR Match Amount by improving your Trust Bonus</strong> <br />
-                      <font size="2">
-                        Increase your CLR Match Amount by verifying your profile with various services, and help Gitcoin be more sybil-resistant.
-                        Do this anytime before the end of the grants round to earn the match retroactively for all your contributions.
-                      </font>
-                    </div>
-                    <div class="col col-12 col-md-4 col-lg-3 mt-3 mt-md-0 mx-auto text-center">
-                      <a href="/{{ username }}/trust" class="btn btn-primary text-nowrap" role="button" target="_blank">Improve Trust Bonus</a>
-=======
             {% comment %} Main container {% endcomment %}
-            <div v-if="grantData.length === 0" class="font-bigger-1 text-left grant-header-row">
-              Your cart is empty.
-            </div>
-
-            <div v-else-if="isLoading" class="text-center mb-5">
+            <div v-if="isLoading" class="text-center mb-5">
               <loading-screen class="my-5"></loading-screen>
               <div>Fetching cart data...</div>
+            </div>
+            
+            <div v-else-if="grantData.length === 0" class="font-bigger-1 text-left grant-header-row">
+              Your cart is empty.
             </div>
 
             <div v-else class="m-auto" style="padding-bottom: 10rem;">
@@ -127,7 +102,6 @@
                       <li class="cursor-pointer align-self-center text-danger ml-4" @click="confirmClearCart">
                         <i class="fa fa-times pr-1" aria-hidden="true"></i> Clear cart
                       </li>
->>>>>>> 454416eb
                     </div>
                   </template>
                 </b-tabs>
