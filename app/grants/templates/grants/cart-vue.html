--- conflicted
+++ resolved
@@ -390,11 +390,7 @@
                     <h1 class="font-bigger-4 font-weight-bold">Verify your phone number</h1>
                   </div>
                   <BR>
-<<<<<<< HEAD
                   <p class="mb-4 font-subheader text-left">We'd like to verify your phone number to get your contribution matched. Phone number verification is optional.</p>
-=======
-                  2) Verifying increases your trust level + the impact of your contributions.
->>>>>>> 2f9c1523
                   <BR>
                   <p class="mb-4 font-subheader text-left">Verifying increases your trust level and impact of your contributions. You can still contribute to grants without
                   verifying your phone number, but your contribution impact will be reduced.</p>
@@ -417,13 +413,6 @@
                       <br>
                       IMPORTANT: Be sure to include (1) your gitcoin username (2) proof of ownership of a SMS number.
                     </div>
-<<<<<<< HEAD
-=======
-                    <br>
-                    - or -
-                    <br>
-                    <a href="#" @click="dismissVerification()" variant="link">Skip</a>
->>>>>>> 2f9c1523
                   </div>
                 </div>
                 <div class="mx-5 my-5 text-center" v-if="validationStep == 'requestVerification'">
