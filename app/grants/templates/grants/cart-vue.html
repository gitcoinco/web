--- conflicted
+++ resolved
@@ -16,7 +16,7 @@
 {% endcomment %}
 {% load static i18n compress %}
 <!DOCTYPE html>
-  <html lang="en">
+<html lang="en">
 
   <head>
     {% include 'shared/head.html' with slim=1 %}
@@ -122,19 +122,8 @@
                     <!-- Checkout for ZCASH Grants -->
                     {% include 'grants/cart/qr/zcash.html' %}
 
-<<<<<<< HEAD
                     <!-- Checkout for CELO Grants -->
                     {% include 'grants/cart/qr/celo.html' %}
-=======
-                  <!-- Checkout for Kusama Grants -->
-                  {% include 'grants/cart/extension/kusama.html' %}
-
-                  <!-- Checkout for RSK Grants -->
-                  {% include 'grants/cart/extension/rsk.html' %}
-                </b-tabs>
-              </div>
-              {% comment %} Cart total {% endcomment %}
->>>>>>> b029beb9
 
                     <!-- Checkout for ZIL Grants -->
                     {% include 'grants/cart/qr/zil.html' %}
@@ -150,6 +139,9 @@
 
                     <!-- Checkout for Kusama Grants -->
                     {% include 'grants/cart/extension/kusama.html' %}
+
+                    <!-- Checkout for RSK Grants -->
+                    {% include 'grants/cart/extension/rsk.html' %}
                   </b-tabs>
                 </div>
                 {% comment %} Cart total {% endcomment %}
@@ -203,7 +195,6 @@
       </div>
 
 
-<<<<<<< HEAD
       <script type="text/x-template" id="select2-template">
         <select>
           <slot></slot>
@@ -227,6 +218,10 @@
         document.isFullyVerified = '{{is_fully_verified}}' === 'True';
       </script>
       <script src="{% static "v2/js/cart-ethereum-zksync.js" %}"></script>
+
+      <!-- <template v-if="grantsCountByTenant.BINANCE !== undefined"> -->
+        <script src="{% static "v2/js/grants/cart/rsk_extension.js" %}"></script>
+      <!-- </template> -->
 
       <!-- <template v-if="grantsCountByTenant.HARMONY !== undefined"> -->
         <script src="{% static "v2/js/lib/harmony/HarmonyUtils.browser.js" %}"></script>
@@ -252,61 +247,6 @@
 
       <script src="{% static "v2/js/cart.js" %}"></script>
     </div>
-=======
-    <script type="text/x-template" id="select2-template">
-      <select>
-        <slot></slot>
-      </select>
-    </script>
-
-    {% include 'shared/current_profile.html' %}
-    {% include 'shared/bottom_notification.html' %}
-    {% include 'shared/analytics.html' %}
-    {% include 'shared/footer_scripts.html' with slim=1 ignore_inject_web3=1 %}
-    {% include 'shared/footer.html' %}
-    {% include 'grants/shared/shared_scripts.html' %}
-
-    {% comment %} ===================== START ZKSYNC SCRIPTS ====================== {% endcomment %}
-    <script type="text/javascript" src="https://cdn.ethers.io/lib/ethers-5.0.umd.min.js"></script>
-    <script type="text/javascript" src="https://cdn.jsdelivr.net/npm/zksync-checkout@0.0.11/dist/main.js"></script>
-    {% comment %} ====================== END ZKSYNC SCRIPTS ======================= {% endcomment %}
-
-    <script src="{% static "v2/js/lib/bootstrap-vue.min.js" %}"></script>
-    <script>
-      document.authenticated = {{ authenticated | yesno:"true,false" }};
-      document.isFullyVerified = '{{is_fully_verified}}' === 'True';
-    </script>
-    <script src="{% static "v2/js/cart-ethereum-zksync.js" %}"></script>
-
-
-    <!-- <template v-if="grantsCountByTenant.BINANCE !== undefined"> -->
-      <script src="{% static "v2/js/grants/cart/rsk_extension.js" %}"></script>
-    <!-- </template> -->
-
-    <!-- <template v-if="grantsCountByTenant.HARMONY !== undefined"> -->
-      <script src="{% static "v2/js/lib/harmony/HarmonyUtils.browser.js" %}"></script>
-      <script src="{% static "v2/js/lib/harmony/HarmonyJs.browser.js" %}"></script>
-      <script src="{% static "v2/js/lib/harmony/HarmonyAccount.browser.js" %}"></script>
-      <script src="{% static "v2/js/lib/harmony/HarmonyCrypto.browser.js" %}"></script>
-      <script src="{% static "v2/js/lib/harmony/HarmonyNetwork.browser.js" %}"></script>
-      <script src="{% static "v2/js/lib/harmony/utils.js" %}"></script>
-      <script src="{% static "v2/js/grants/cart/harmony_extension.js" %}"></script>
-    <!-- </template> -->
-
-    <!-- <template v-if="grantsCountByTenant.POLKADOT !== undefined || grantsCountByTenant.KUSAMA !== undefined"> -->
-      <script src="{% static "v2/js/lib/polkadot/core.min.js" %}"></script>
-      <script src="{% static "v2/js/lib/polkadot/extension.min.js" %}"></script>
-      <script src="{% static "v2/js/lib/polkadot/utils.js" %}"></script>
-      <script src="{% static "v2/js/grants/cart/polkadot_extension.js" %}"></script>
-    <!-- </template> -->
-
-    <!-- <template v-if="grantsCountByTenant.BINANCE !== undefined"> -->
-      <script src="{% static "v2/js/lib/binance/utils.js" %}"></script>
-      <script src="{% static "v2/js/grants/cart/binance_extension.js" %}"></script>
-    <!-- </template> -->
-
-    <script src="{% static "v2/js/cart.js" %}"></script>
->>>>>>> b029beb9
   </body>
 
   {% include 'shared/activity_scripts.html' %}
@@ -332,4 +272,4 @@
   </script>
 
 
-  </html>+</html>