--- conflicted
+++ resolved
@@ -22,12 +22,6 @@
   <head>
     {% include 'shared/head.html' with slim=1 %}
     {% include 'shared/cards.html' %}
-<<<<<<< HEAD
-=======
-    <link rel="stylesheet" href="{% static "v2/css/grants/new.css" %}">
-    <link rel="stylesheet" href={% static "v2/css/tabs.css" %}>
-
->>>>>>> 04c010f1
     <script src="//cdn.quilljs.com/1.3.6/quill.core.js"></script>
     {% compress css file new_grant %}
       <link rel="stylesheet" type="text/x-scss" href={% static "v2/scss/lib/quill.bubble.scss" %} />
