{% load static humanize i18n grants_extra %}
<div class="px-0">
  <div class="row mb-3 py-2 px-0 mx-sm-0">
    <div class="col-12 px-0">
      {% if subscriptions %}
        <div id="active-subscriptions">
          <p class="font-body font-weight-semibold subtitle mb-0">
            <i class="g-icon g-icon__dot-circle mr-2"></i>{% trans "Active Subscriptions" %}
          </p>
          {% for subscription in subscriptions %}
            <div class="py-3 mx-sm-0 row transaction-history">
              <div class="col-2 font-subheader text-center text-md-left my-auto">
                {{ subscription.created_on|date:"d M Y" }}
              </div>
              <div class="col-2 col-md-1 justify-content-center special_tag">
                <a href="{% url 'profile' subscription.contributor_profile.handle %}">
                  <img class="avatar rounded-circle" src="{{ subscription.contributor_profile.avatar_url }}">
                </a>
              </div>
              <div class="col-4 my-auto">
                <div class="font-weight-semibold font-body">
                  <a href="{% url 'profile' subscription.contributor_profile.handle %}">
                    {{ subscription.contributor_profile }}
                  </a>
                </div>
                <div class="info font-caption">
                  {{ subscription.amount_per_period|floatformat:4|intcomma }} {{ subscription.token_symbol }} 
                  {% if subscription.num_tx_approved > 1 %}
                    / {{ subscription.frequency }} {{ subscription.frequency_unit }},
                  {% endif %}
                  {{subscription.num_tx_approved|floatformat}} time{{ subscription.num_tx_approved|pluralize }}
                </div>
              </div>
              <div class="d-none d-md-block col-4 col-md-2 my-auto font-body">
                <a class="sub_tx_link" href="https://etherscan.io/tx/{{ subscription.new_approve_tx_id }}" target="_blank" rel="noopener noreferrer">
                  {% if subscription.new_approve_tx_id %}
<<<<<<< HEAD
                  View Etherscan
=======
                    View Etherscan
>>>>>>> 9e12ced9
                  {% endif %}
                </a>
              </div>
              <div class="offset-lg-1 col-4 col-md-2 my-auto tags font-caption">
                <div class="tag tag-lg token">
                  <p>
                    {{ subscription.amount_per_period|floatformat:4|intcomma }}
                    <span>{{ subscription.token_symbol }}</span>
                  </p>
                </div>
              </div>
            </div>
          {% endfor %}
        </div>
      {% endif %}
      {% if contributions %}
        <hr>
        <div id="contributions">
          <p class="font-body font-weight-semibold subtitle mb-0">
            <i class="g-icon g-icon__dot-circle mr-2"></i>  {% trans "Contributions" %}
          </p>
          {% for transaction in contributions %}
            <div class="py-3 mx-sm-0 row transaction-history">
              <div class="col-2 font-subheader text-center text-md-left my-auto">
                {{ transaction.created_on|date:"d M Y" }}
              </div>
              <div class="col-2 col-md-1 justify-content-center special_tag">
                <a href="{% url 'profile' transaction.subscription.contributor_profile.handle %}">
                  <img class="avatar rounded-circle" src="{{ transaction.subscription.contributor_profile.avatar_url }}">
                </a>
              </div>
              <div class="col-4 my-auto">
                <div class="font-weight-bold font-body">
                  <a href="{% url 'profile' transaction.subscription.contributor_profile.handle %}">
                    {{ transaction.subscription.contributor_profile }}
                  </a>
                </div>
                <div class="info font-caption">
                  {{ transaction.subscription.amount_per_period|floatformat:4|intcomma }} {{ transaction.subscription.token_symbol }}
                  {% if not transaction.tx_cleared %} (Pending) {% endif %}
                  {% if not transaction.success %} (Failed) {% endif %}
                </div>
              </div>
<<<<<<< HEAD
              <div class="d-none d-md-block col-md-2 font-body my-auto txn-link">
                <a class="tx_link" href="https://etherscan.io/tx/{{ transaction.tx_id }}" target="_blank" rel="noopener noreferrer">
                  {% if transaction.tx_id %}
                  View Etherscan
                  {% endif %}
                </a>
              </div>
=======
              {% if not profile.hide_wallet_address %}
                <div class="d-none d-md-block col-md-2 font-body my-auto txn-link">
                  <a class="tx_link" href="https://etherscan.io/tx/{{ transaction.tx_id }}" target="_blank" rel="noopener noreferrer">
                    {% if transaction.tx_id %}
                      View Etherscan
                    {% endif %}
                  </a>
                </div>
              {% elif subscription.contributor_profile.has_done_business_with %}
                <div class="d-none d-md-block col-md-2 font-body my-auto txn-link">
                  <a class="tx_link" href="https://etherscan.io/tx/{{ transaction.tx_id }}" target="_blank" rel="noopener noreferrer">
                    {% if transaction.tx_id %}
                      View Etherscan
                    {% endif %}
                  </a>
                </div>
              {% endif %}
>>>>>>> 9e12ced9
              <div class="offset-lg-1 col-4 col-md-2 my-auto tags font-caption">
                <div class="tag tag-lg token">
                  <p>
                    {{ transaction.subscription.amount_per_period|floatformat:4|intcomma }}
                    <span>{{ transaction.subscription.token_symbol }}</span>
                  </p>
                </div>
                {% if transaction.value_in_usdt_now %}
                  <div class="tag tag-lg usd">
                    <p>
                      {{ transaction.value_in_usdt_now }}
                      <span>USD</span>
                    </p>
                  </div>
                {% endif %}
              </div>
            </div>
          {% endfor %}
        </div>
      {% endif %}
      {% if cancelled_subscriptions %}
        <hr>
        <div id="cancelled-subscriptions">
          <p class="font-body font-weight-semibold subtitle mb-0">
            <i class="g-icon g-icon__dot-circle mr-2"></i> {% trans "Inactive Subscriptions" %}
          </p>
          {% for subscription in cancelled_subscriptions %}
          <div class="py-3 mx-sm-0 row transaction-history">
            <div class="col-2 font-subheader text-center text-md-left my-auto">
              {{ subscription.created_on|date:"d M Y" }}
            </div>
            <div class="col-2 col-md-1 justify-content-center special_tag">
              <a href="{% url 'profile' subscription.contributor_profile.handle %}">
                <img class="avatar rounded-circle" src="{{ subscription.contributor_profile.avatar_url }}">
              </a>
            </div>
            <div class="col-4 my-auto">
              <div class="font-weight-semibold font-body">
                <a href="{% url 'profile' subscription.contributor_profile.handle %}">
                  {{ subscription.contributor_profile }}
                </a>
              </div>
              <div class="info font-caption">
                {{ subscription.amount_per_period|floatformat:4|intcomma }} {{ subscription.token_symbol }} 
                {% if subscription.num_tx_approved > 1 %}
                  / {{ subscription.frequency }} {{ subscription.frequency_unit }},
                {% endif %}
                {{subscription.num_tx_approved|floatformat}} time{{ subscription.num_tx_approved|pluralize }}
              </div>
            </div>
            {% if not profile.hide_wallet_address %}
              <div class="d-none d-md-block col-md-2 my-auto font-body">
              {% if subscription.cancel_tx_id != '0x0' %}
                <a class="cancel_tx_link" href="https://etherscan.io/tx/{{ subscription.cancel_tx_id }}" target="_blank" rel="noopener noreferrer">
                  {% if transaction.cancel_tx_id %}
                  View Etherscan
                  {% endif %}
                </a>
              {% endif %}
            </div>
            {% elif subscription.contributor_profile.has_done_business_with %}
                <div class="d-none d-md-block col-md-2 font-body my-auto txn-link">
                  <a class="tx_link" href="https://etherscan.io/tx/{{ transaction.tx_id }}" target="_blank" rel="noopener noreferrer">
                    {% if transaction.tx_id %}
                      View Etherscan
                    {% endif %}
                  </a>
                </div>
              {% endif %}
            <div class="col-4 col-md-2 offset-lg-1 my-auto tags font-caption">
              <div class="tag tag-lg token">
                <p>
                  {{ subscription.amount_per_period|floatformat:4|intcomma }}
                  <span>{{ subscription.token_symbol }}</span>
                </p>
              </div>
            </div>
          </div>
          {% endfor %}
        </div>
      {% endif %}
    </div>
  </div>
</div><|MERGE_RESOLUTION|>--- conflicted
+++ resolved
@@ -34,11 +34,7 @@
               <div class="d-none d-md-block col-4 col-md-2 my-auto font-body">
                 <a class="sub_tx_link" href="https://etherscan.io/tx/{{ subscription.new_approve_tx_id }}" target="_blank" rel="noopener noreferrer">
                   {% if subscription.new_approve_tx_id %}
-<<<<<<< HEAD
-                  View Etherscan
-=======
                     View Etherscan
->>>>>>> 9e12ced9
                   {% endif %}
                 </a>
               </div>
@@ -82,24 +78,7 @@
                   {% if not transaction.success %} (Failed) {% endif %}
                 </div>
               </div>
-<<<<<<< HEAD
-              <div class="d-none d-md-block col-md-2 font-body my-auto txn-link">
-                <a class="tx_link" href="https://etherscan.io/tx/{{ transaction.tx_id }}" target="_blank" rel="noopener noreferrer">
-                  {% if transaction.tx_id %}
-                  View Etherscan
-                  {% endif %}
-                </a>
-              </div>
-=======
-              {% if not profile.hide_wallet_address %}
-                <div class="d-none d-md-block col-md-2 font-body my-auto txn-link">
-                  <a class="tx_link" href="https://etherscan.io/tx/{{ transaction.tx_id }}" target="_blank" rel="noopener noreferrer">
-                    {% if transaction.tx_id %}
-                      View Etherscan
-                    {% endif %}
-                  </a>
-                </div>
-              {% elif subscription.contributor_profile.has_done_business_with %}
+              {% if not profile.hide_wallet_address or subscription.contributor_profile.has_done_business_with %}
                 <div class="d-none d-md-block col-md-2 font-body my-auto txn-link">
                   <a class="tx_link" href="https://etherscan.io/tx/{{ transaction.tx_id }}" target="_blank" rel="noopener noreferrer">
                     {% if transaction.tx_id %}
@@ -108,7 +87,6 @@
                   </a>
                 </div>
               {% endif %}
->>>>>>> 9e12ced9
               <div class="offset-lg-1 col-4 col-md-2 my-auto tags font-caption">
                 <div class="tag tag-lg token">
                   <p>
