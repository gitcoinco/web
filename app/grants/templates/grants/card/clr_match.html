--- conflicted
+++ resolved
@@ -2,11 +2,7 @@
 
 <div class="clr">
   <h2 class="label font-caption font-weight-semibold mb-1 p-1 text-center">
-<<<<<<< HEAD
     {{round_num}} MATCH ROUND
-=======
-    MATCH ROUND {{round_num}}
->>>>>>> 8a69ae9d
   </h2>
 
   <h2 class="font-title font-weight-bold amount pt-1 mb-0">
