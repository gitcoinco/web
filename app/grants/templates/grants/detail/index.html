--- conflicted
+++ resolved
@@ -73,58 +73,6 @@
           {% include 'grants/detail/side-cart.html' %}
         </div>
       </div>
-<<<<<<< HEAD
-      <div id="side-cart" class="grant-side-cart px-5 px-md-4 pb-5 pb-md-0 pt-md-0" style="display: none;">
-        {% include 'grants/detail/side-cart.html' %}
-      </div>
-    </div>
-        <div class="modal fade" id="startVerification" tabindex="-1" role="dialog" aria-labelledby="startVerification" aria-hidden="true">
-      <div class="modal-dialog modal-dialog-centered" role="document">
-        <div class="modal-content text-center">
-          <div class="modal-header" style="border-bottom: none">
-            <button type="button" class="close" data-dismiss="modal" aria-label="Close">
-              <span aria-hidden="true">&times;</span>
-            </button>
-          </div>
-          <div class="modal-body px-5">
-            <img height="45" class="mb-4" src="{% static 'v2/images/badge-verify.svg' %}" loading="lazy">
-            <h5 class="font-weight-bold mb-3">Verify Grant Ownership</h5>
-            <p class="mb-4">Verify your grant ownership to ensure that your supporters are contributing to the correct grant.</p>
-            <button id="triggerTwitter" class="btn btn-lg btn-gc-blue" data-toggle="modal" data-target="#startTwitterVerification">Verify with twitter</button>
-          </div>
-        </div>
-      </div>
-    </div>
-    <div class="modal fade" id="startTwitterVerification" tabindex="-1" role="dialog" aria-labelledby="startTwitterVerification" aria-hidden="true">
-      <div class="modal-dialog modal-dialog-centered" role="document">
-        <div class="modal-content text-center">
-          <div class="modal-header" style="border-bottom: none">
-            <button type="button" class="close" data-dismiss="modal" aria-label="Close">
-              <span aria-hidden="true">&times;</span>
-            </button>
-          </div>
-          <div class="modal-body px-5">
-            <img height="45" class="mb-4" src="{% static 'v2/images/badge-verify.svg' %}" loading="lazy">
-            <h5 class="font-weight-bold mb-3">Verify Grant Ownership with Twitter</h5>
-            <p class="mb-4 text-left"><b>Step 1:</b> Fill your twitter account into the grants twitter field
-              {% if grant.twitter_handle_1 %}<i class="fas fa-check text-highlight-green"></i>{% else %}
-                <i class="fas fa-exclamation-triangle" style="color: #b88b16"></i>
-              {% endif %}</p>
-            <p class="mb-4 text-left"><b>Step 2:</b> Click to send the verification tweet from the grant account (<b>{{ grant.twitter_handle_1 }}</b>)
-            </p>
-            {% with verification_tweet|add:" "|add:user_code as tweet %}
-              {% if grant.twitter_handle_1 %}
-              <a class="font-caption btn btn-outline-gc-blue btn-sm" href="https://twitter.com/intent/tweet?text={{ tweet|urlencode}}" target="_blank"><i class="fab fa-twitter"></i> Send Verification Tweet</a>
-              {% else %}
-                <span class="font-caption btn btn-outline-gc-blue btn-sm disabled"><i class="fab fa-twitter"></i> Send Verification Tweet</span>
-              {% endif %}
-            {% endwith %}
-            <p class="mb-4 mt-3 text-left mt-2"><b>Step 3:</b> Click the "Verify" button below</p>
-            <button class="btn btn-lg btn-gc-blue mt-2 mb-4" id="twitterVerification" {% if not grant.twitter_handle_1 %}disabled{% endif %}>Verify</button>
-            <br>
-            <span class="error" id="validation-errors"></span>
-
-=======
           <div class="modal fade" id="startVerification" tabindex="-1" role="dialog" aria-labelledby="startVerification" aria-hidden="true">
         <div class="modal-dialog modal-dialog-centered" role="document">
           <div class="modal-content text-center">
@@ -134,7 +82,7 @@
               </button>
             </div>
             <div class="modal-body px-5">
-              <img height="45" class="mb-4" src="{% static "v2/images/badge-verify.svg" %}" >
+              <img height="45" class="mb-4" src="{% static "v2/images/badge-verify.svg" %}" loading="lazy">
               <h5 class="font-weight-bold mb-3">Verify Grant Ownership</h5>
               <p class="mb-4">Verify your grant ownership to ensure that your supporters are contributing to the correct grant.</p>
               <button id="triggerTwitter" class="btn btn-lg btn-primary" data-toggle="modal" data-target="#startTwitterVerification">Verify with twitter</button>
@@ -151,7 +99,7 @@
               </button>
             </div>
             <div class="modal-body px-5">
-              <img height="45" class="mb-4" src="{% static "v2/images/badge-verify.svg" %}" >
+              <img height="45" class="mb-4" src="{% static "v2/images/badge-verify.svg" %}" loading="lazy">
               <h5 class="font-weight-bold mb-3">Verify Grant Ownership with Twitter</h5>
               <p class="mb-4 text-left"><b>Step 1:</b> Fill your twitter account into the grants twitter field
                 {% if grant.twitter_handle_1 %}<i class="fas fa-check text-highlight-green"></i>{% else %}
@@ -172,7 +120,6 @@
               <span class="error" id="validation-errors"></span>
 
             </div>
->>>>>>> 454416eb
           </div>
         </div>
       </div>
