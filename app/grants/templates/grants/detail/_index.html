{% comment %}
  Copyright (C) 2020 Gitcoin Core

  This program is free software: you can redistribute it and/or modify
  it under the terms of the GNU Affero General Public License as published
  by the Free Software Foundation, either version 3 of the License, or
  (at your option) any later version.

  This program is distributed in the hope that it will be useful,
  but WITHOUT ANY WARRANTY; without even the implied warranty of
  MERCHANTABILITY or FITNESS FOR A PARTICULAR PURPOSE. See the
  GNU Affero General Public License for more details.

  You should have received a copy of the GNU Affero General Public License
  along with this program. If not, see <http://www.gnu.org/licenses/>.
{% endcomment %}

{% load static humanize i18n grants_extra compress %}

<!DOCTYPE html>
<html lang="en">

  <head>
    {% include 'shared/head.html' with slim=1 %}
    {% include 'shared/cards_pic.html' %}
    <script src="https://cdn.jsdelivr.net/npm/quill@1.3.6/dist/quill.min.js"></script>
    {% compress css file _grant_details %}
      <link rel="stylesheet" type="text/x-scss" href={% static "v2/scss/grants/new.scss" %} />
      <link rel="stylesheet" type="text/x-scss" href={% static "v2/scss/tabs.scss" %} />
      <link rel="stylesheet" type="text/x-scss" href={% static "v2/scss/tag.scss" %} />
      <link rel="stylesheet" type="text/x-scss" href={% static "v2/scss/activity_stream.scss" %} />
      <link rel="stylesheet" type="text/x-scss" href={% static "v2/scss/grants/side-cart.scss" %} />
      <link rel="stylesheet" type="text/x-scss" href={% static "v2/scss/lib/quill.bubble.scss" %} />
      <link rel="stylesheet" type="text/x-scss" href={% static "v2/scss/lib/quill.snow.scss" %} />
    {% endcompress %}
    <link rel="prefetch" href="/grants/v1/api/grant/{{grant.id}}/" />

  </head>

  <body class="interior {{ active }} grant g-font-muli">
    <div class="content__main min-vh-100 d-md-flex flex-column">
      {% include 'shared/tag_manager_2.html' %}
      <div class="container-fluid header dash px-0">
        {% include 'shared/top_nav.html' with class='d-md-flex' %}
        {% include 'grants/nav.html' %}
      </div>
      {% if is_staff %}
        <div class="alpha-warning font-caption mb-0">
          <span class="font-weight-bold">Staff only</span>
          <a style="color:white;" href="{{grant.admin_url}}">{% trans "View Admin" %}</a>
        </div>
      {% endif %}
      <div id="gc-grant-detail"  v-cloak>

        <b-skeleton-wrapper :loading="loading">
          <template #loading>
            <b-row class="mb-4">
              <b-col>
                <b-skeleton-img no-aspect height="290px"></b-skeleton-img>
              </b-col>
            </b-row>
            <b-container>
<<<<<<< HEAD
=======
              <b-row>
                <img src="/static/v2/images/loading_v2.gif" style="max-width: 200px; max-height: 200px; margin: -300px auto 0px;">
              </b-row>

>>>>>>> 9c2c23b8
              <b-row>
                <b-col cols="9">
                  <b-skeleton width="45%" class="mb-3"></b-skeleton>
                  <b-skeleton width="100%" height="33px" class="mb-2"></b-skeleton>
                  <b-skeleton width="65%" class="mb-2"></b-skeleton>
                  <b-skeleton width="55%" class="mb-2 mt-3"></b-skeleton>
                  <b-skeleton width="45%" class="mb-2"></b-skeleton>
                </b-col>
                <b-col cols="3">
                  <b-row class="mt-3 mb-5">
                    <b-skeleton-img no-aspect height="250px"></b-skeleton-img>
                  </b-row>
                </b-col>
              </b-row>
            </b-container>
          </template>
        </b-skeleton-wrapper>
        <div v-if="grant">
          <grant-details :grant="grant" v-if="grant?.id">
            <img :src="grant.logo_url" alt="" height="290px" class="d-block w-100 mb-4" style="object-fit: contain; background: black;" :style="grant.image_css">
            <div class="container mb-3">
              <a :href="backLink.url" class="font-body"><i class="fas fa-chevron-left mr-2"></i>Back to [[backLink.title]] </a>
            </div>
          </grant-details>

          <div class="container grid grid-template-sidebar-row" ref="grant-tabs">
            <div class="grant-data">
              <b-tabs content-class="mt-3" v-model="tabSelected" >
                <b-tab :title-link-class="'nav-line'">
                  <template v-slot:title>Activity</template>
                  <h3 class="pt-2">
                    {% trans "Recent Activity" %}
                  </h3>
                  {% if is_team_member %}
                    {% include 'profiles/status_box.html' with suppress_tags=1 placeholder="Update Grant's Funders" what="grant" whatid=grant.pk max_length=1000 suppress_data_toggle=1  %}
                  {% else %}
                    {% include 'profiles/status_box.html' with suppress_tags=1 placeholder="Write on grants wall" what="grant" whatid=grant.pk  suppress_data_toggle=1 %}
                  {% endif %}
                  <div id="activities" class="activity_stream container px-0" style="clear: both;">
                    {% include 'shared/activity_container.html' with pinned=False %}
                  </div>
                </b-tab>
          
                <!-- Contributions -->
                <b-tab :title-link-class="'nav-line'" lazy @click="fetchTransactions">
                  <template v-slot:title>Contributions</template>
                  <h3 class="pt-2 pb-3">
                    {% trans "Latest Contributions" %}
                  </h3>
                  <h5 class="mb-5 text-muted" v-if="!transactions.grantTransactions?.length && !loadingTx">{% trans "No Activity for this Grant!" %}</h5>
                  <div class="px-0" v-if="transactions.grantTransactions?.length && !loadingTx">
                    <div class="mb-5 pb-2 px-0 mx-sm-0">
                      <div class="col-12 px-0">
                        <div id="contributions">
                          <!-- <div class="align-items-center d-flex float-right" style="margin-top: 28px;">
                            <a class="pr-2">View All</a>
                            <svg width="19" height="8" viewBox="0 0 19 8" fill="none" xmlns="http://www.w3.org/2000/svg"><path d="M18.3536 4.35355C18.5488 4.15829 18.5488 3.84171 18.3536 3.64645L15.1716 0.464465C14.9763 0.269203 14.6597 0.269203 14.4645 0.464465C14.2692 0.659727 14.2692 0.976309 14.4645 1.17157L17.2929 4L14.4645 6.82843C14.2692 7.02369 14.2692 7.34027 14.4645 7.53553C14.6597 7.73079 14.9763 7.73079 15.1716 7.53553L18.3536 4.35355ZM4.37114e-08 4.5L18 4.5L18 3.5L-4.37114e-08 3.5L4.37114e-08 4.5Z" fill="#6F3FF5"></path></svg>
                          </div> -->
                          {% if is_team_member %}
                            <div class="font-body text-right mb-3">
                              {% if is_owner %}
                                <a href="/settings/account#financials" target="_blank">
                                  Export Transactions (OWNER ONLY)
                                </a> |
                              {% endif %}
          
                              <a href="/grants/v1/api/export_addresses/grant{{grant.pk}}.json" target="_blank">
                                All Contributor Addresses for this Grant (TEAM ONLY)
                              </a>
                            </div>
                          {% endif %}
                          <div class="container py-3" v-for="transaction in transactions.grantTransactions">
                            <div class="row transaction-history">
                              <div class="col">
                                <div class="row">
                                  <div class="d-flex mr-2">
                                    <a :href="`/profile/${transaction.subscription.contributor_profile}`" v-if="!transaction.anonymous">
                                      <b-img-lazy class="rounded-circle bg-light mr-2" width="40" height="40" :src="`/dynamic/avatar/${ transaction.subscription.contributor_profile }`"></b-img-lazy>
                                    </a>
                                  </div>
                                  <div class="col">
                                    <div class="row">
                                      <a :href="`/profile/${transaction.subscription.contributor_profile}`" v-if="!transaction.anonymous">[[transaction.subscription.contributor_profile]]</a>
                                    </div>
                                    <div class="row">
                                      <time :datetime="transaction.created_on" v-b-tooltip.hover.top="transaction.created_on" class="mr-3 text-grey-400">[[transaction.created_on | moment]]</time>
                                      <a :href="`/_administrationgrants/contribution/${transaction.id}/change/`" target="_blank" v-if="isStaff">
                                        <i class="fas fa-external-link-alt"></i>
                                      </a>
                                    </div>
                                  </div>
                                </div>  
                              </div>
        
                              <div class="col">
                                <div class="row justify-content-end text-secondary" >
                                  <span v-b-tooltip.hover.top="transaction.subscription.amount_per_period">
                                    [[transaction.subscription.amount_per_period | formatNumberWithDecimal ]]
                                    [[transaction.subscription.token_symbol]]
                                  </span>
                                </div>
                                <div class="row justify-content-end text-secondary">
                                  <span v-if="!transaction.success">
                                    (Failed)
                                  </span>
                                  <span v-if="!transaction.tx_cleared">
                                    (Pending)&nbsp;
                                  </span>
                                  <span v-b-tooltip.hover.top="transaction.subscription.amount_per_period_usdt">
                                    [[transaction.subscription.amount_per_period_usdt | formatNumberWithDecimal ]] USD
                                  </span>
                                </div>
                              </div>
                            </div>
                            <div class="row pt-2" v-if="transaction.subscription.comments">
                              <div class="rounded w-100 py-3 px-2" style="background: rgba(0, 0, 0, 0.03); margin-left: 55px;">
                                [[transaction.subscription.comments]]
                              </div>
                            </div>
                          </div>
                        </div>
                      </div>
                    </div>
                  </div>
        
                  <b-skeleton-wrapper :loading="loadingTx">
                    <template #loading>
                      <b-row class="mb-3">
                        <b-col cols="12">
                          <b-skeleton width="50%" height="35px"></b-skeleton>
                        </b-col>
                      </b-row>
                      <b-row class="mb-3" v-for="index in 2" :key="index">
                        <b-col cols="12">
                          <b-row>
                            <b-col cols="6">
                              <b-skeleton width="80%" height="25px" class="col mb-2"></b-skeleton>
                            </b-col>
                            <b-col cols="6">
                              <b-skeleton width="40%" height="25px" class="col mb-2 ml-auto"></b-skeleton>
                            </b-col>
                          </b-row>
                        </b-col>
                        <b-col cols="12">
                          <b-skeleton width="100%" height="30px" class="mb-2"></b-skeleton>
                        </b-col>
                      </b-row>
                    </template>
                  </b-skeleton-wrapper>

                  <div class="text-center" v-if="transactions.grantTransactions?.length && !loadingTx">
                    <button class="btn btn-outline-primary btn-sm mt-n4 mb-4" v-if="transactions.next_page_number" @click="fetchTransactions()" :disabled="loadingTx">Load more</button>
                  </div>
                </b-tab>
                
                <b-tab :title-link-class="'nav-line'" lazy @click="fetchRelated">
                  <template v-slot:title>Related Grants <span class="nav-badge">([[grant?.metadata?.related?.length || 0]])</span></template>
                  <h3 class="pt-2 pb-3">
                    {% trans "Related Grants" %}
                  </h3>
                  <h5 class="mb-5 text-muted" v-if="!relatedGrants.length && !loadingRelated">{% trans "No related grants!" %}</h5>
                  <!-- Related grants -->
                  <div class="pb-5" v-if="relatedGrants.length && !loadingRelated">
                    <div class="container">
                      <div class="row">
                        <div class="col-12 col-md-6 col-xl-4 mb-4 infinite-item grant-card" v-for="relgrant in relatedGrants">
                          <a class="text-decoration-none" :href="relgrant.details_url">
                            <div class="card">
                              <b-img-lazy :src="relgrant.logo_url" class="card-img-top" :alt="relgrant.title"></b-img-lazy>
                              <div class="card-body">
                                <h5 class="card-title">[[relgrant.title]]</h5>
                                <p class="card-text">[[relgrant.description | truncate(150)]]</p>
                                <div class="d-flex">
                                  <div v-for="member in relgrant.team_members" :key="member.pk">
                                    <b-img-lazy class="rounded-circle bg-white" width="40" height="40" :src="`/dynamic/avatar/${member.fields.handle}`" alt="member.fields.handle"></b-img-lazy>
                                  </div>
                                </div>
                              </div>
                            </div>
                          </a>
                        </div>
                      </div>
                    </div>
                  </div>

                  <b-skeleton-wrapper :loading="loadingRelated">
                    <template #loading>
                        <b-row class="mb-3">
                          <b-col cols="12" md="6" xl="4" v-for="index in 3" :key="index" class="mb-3">
                            <b-card img-top no-body>
                              <b-skeleton-img card-img="top" ></b-skeleton-img>
                              <b-card-body>
                                <b-skeleton width="85%"></b-skeleton>
                                <b-skeleton width="55%"></b-skeleton>
                                <b-skeleton width="70%"></b-skeleton>
                                <b-skeleton type="avatar"></b-skeleton>
                              </b-card-body>
                            </b-card>
                          </b-col>
                        </b-row>
                    </template>
                  </b-skeleton-wrapper>

                  <div class="text-center">
                    <button class="btn btn-outline-primary btn-sm mt-n4 mb-4" v-if="relatedGrantsIds.length && relatedGrantsHasNext" @click="fetchRelated()" :disabled="loadingRelated">Load more</button>
                  </div>
                </b-tab>

                {% if is_staff %}
                <b-tab :title-link-class="'nav-line'" @click="tabChange('sybil_profile')">
                  <template v-slot:title>Sybil Profile</template>
  
  
                    <h4>Grant Sybil Profile</h4>
  
                    <hr>
                    <i class="fa fa-lock" aria-hidden="true"></i>
                    SybilScore ™️: {{ grant.sybil_score }}
                    <br>
                    <i class="fa fa-lock" aria-hidden="true"></i>
                    RiskScore ™️: {{ grant.weighted_risk_score }}
                    <pre>
  
                    A grant's SybilScore ™️ is calculated off of the total of suspicious activity on each of the following vectors:
                    - Account Metadata
                    - Suspicious Interactions
                    - Grant Flags Reports
                    - BrightID Trust Score (coming soon)
                    - KYC (maybe coming soon)
                    - MACI (maybe coming soon)
  
                    a grant's RiskScore ™️ is equal to its (SybilScore ™️)^2 * sqrt(its matching funds for this round).
                    </pre>
                    <div id="section-nav-sybil">
                      {% for ele in sybil_profiles%}
                      <h4>{{ele.0}}: (avg {{ele.1.1|floatformat:2}})</h4>
                      <table>
                        <tr>
                          <td>
                            Index
                          </td>
                          <td>
                            Contributors
                          </td>
                          <td>
                            Contributors (pct)
                          </td>
                          <td>
                            Contributions/Contributor
                          </td>
                          <td>
                            Profiles
                          </td>
                        </tr>
                      {% for sp in ele.1.0 %}
                        <tr style="border-top: 1px solid grey;">
                          <td>
                            {% if '0x' in sp.0 %}
                            <a href="https://etherscan.io/address/{{sp.0}}">{{sp.0}}</a>
                            {% else %}
                            {{sp.0}}
                            {% endif %}
                          </td>
                          <td>
                            {{sp.1}}
                          </td>
                          <td>
                            {{sp.5}}%
                          </td>
                          <td>
                            {{sp.3|floatformat:2}}
                          </td>
                          <td>
                            <div style="max-height: 50px; overflow: scroll;">
                              {% for this_profile in sp.4 %}
                                    <a href="/{{this_profile}}">
                                      {% if forloop.counter < 20 %}
                                        <b-img-lazy class="rounded-circle bg-white" width="30" height="30" src="/dynamic/avatar/{{this_profile}}"></b-img-lazy>
                                      {% endif %}
                                      @{{this_profile}}
                                    </a>
                              {% endfor %}
                            </div>
                          </td>
                        </tr>
                      {% endfor %}
                      </table>
                        <canvas id="myChart{{forloop.counter0}}" width="400" height="40"></canvas>
  
  
                      {% endfor %}
                    </div>
                </b-tab>
                {% endif %}
                {% if is_team_member or is_staff  %}
                <b-tab :title-link-class="'nav-line'" @click="tabChange('stats')">
                  <template v-slot:title>Stats</template>
                  {% if tab == 'stats' %}
                    <div id=grant_stats_graph class="content-block content-block--white">
                      <div class="container">
  
                        <div class="value-container">
                          <div class="chart_container chart_container--big">
                            {% if stats_history|length %}
                            <p class="sub-title font-weight-semibold font-caption mb-1 pt-1">Marketing History Over Time</p>
                            <table id=stats_history>
                              <tr class="table_header">
                                <td>
                                  When
                                </td>
                                <td>
                                  Impressions
                                </td>
                                <td>
                                  Added to Cart
                                </td>
                                <td>
                                  Contributions
                                </td>
                              </tr>
                            {% for ele in stats_history %}
                              <tr>
                                <td>
                                  {{ele.created_on|date:"Y/m/d"}}
                                </td>
                                <td>
                                  {{ele.data.impressions}}
                                </td>
                                <td>
                                  {{ele.data.in_cart}}
                                </td>
                                <td>
                                  {{ele.data.contributions}}
                                </td>
                              </tr>
                            {% endfor %}
                            </table>
                            {% endif %}
  
                            <p class="sub-title font-weight-semibold font-caption mt-4 mb-1 pt-1">Contribution History (in USD)</p>
                            <div class="chart_container__content">
                              <div id="grant_chart"></div>
                            </div>
                            <div class="grant-status-list">
                              <p><span class="box box_1"></span>{% trans "Contributions" %}</p>
                              <p><span class="box box_2"></span>{% trans "CLR Matching Funds" %}</p>
                            </div>
                          </div>
                        </div>
  
                      </div>
                    </div>
                  {% endif %}
                </b-tab>
                {% endif %}

              </b-tabs>
            </div>
          </div>
        </div>


        <div id="side-cart" class="grant-side-cart px-5 px-md-4 pb-5 pb-md-0 pt-md-0" style="display: none;">
          {% include 'grants/detail/side-cart.html' %}
        </div>
      </div>
      {% include 'grants/detail/template-grant-details.html' %}

      {% include 'shared/footer.html' %}
      {% include 'shared/current_profile.html' %}
      {% include 'shared/analytics.html' %}
      {% include 'grants/shared/shared_scripts.html' %}
      {% include 'shared/footer_scripts.html' with slim=1 ignore_inject_web3=1 %}
      <script src='https://cdn.jsdelivr.net/npm/quill@1.3.6/dist/quill.min.js'></script>
      <script src='https://cdn.jsdelivr.net/npm/vue-quill-editor@3.0.6/dist/vue-quill-editor.js'></script>
      <script src="{% static "v2/js/lib/quill-image-extend-module.js" %}"></script>

      {{verification_tweet|json_script:"verification_tweet"}}
      {{user_code|json_script:"user_code"}}
      <script>
        var grantDetails = {
          grant_id: "{{ grant.id }}"
        };
        var user_code = JSON.parse(document.getElementById('user_code').textContent);
        var verification_tweet = JSON.parse(document.getElementById('verification_tweet').textContent);

      </script>

      {% include 'shared/activity_scripts.html' %}
      <script src="{% static "v2/js/status.js" %}"></script>

      <script src="{% static "v2/js/grants/_detail-component.js" %}"></script>
      <script src="{% static "v2/js/grants/_detail.js" %}"></script>
      <script src="{% static "v2/js/grants/funding.js" %}"></script>
      {% if is_team_member %}
        <script src="https://cdn.jsdelivr.net/npm/compressorjs@1.0.6/dist/compressor.min.js"></script>
        {% if tab == 'stats' %}
          <script src="https://www.gstatic.com/charts/loader.js"></script>
          <script src="{% static "v2/js/grants/stats.js" %}"></script>
          <script>
            const max_graph = {{max_graph}};
            const history = {{history|safe}};
          </script>
        {% endif %}
      {% endif %}

      {% if is_staff %}
        <script src='https://cdnjs.cloudflare.com/ajax/libs/Chart.js/2.9.3/Chart.bundle.min.js'></script>
        <script>
          var ctx;
          var checkExist = setInterval(function() {
            if ($('myChart{{forloop.counter0}}').length) {
              ctx = document.getElementById('myChart{{forloop.counter0}}').getContext('2d');
              runGraph();
              clearInterval(checkExist);
            }
          }, 100);
          function runGraph() {
            var myChart = new Chart(ctx, {
                type: 'bar',
                data: {
                    labels: [{% for sp in ele.1.0 %}{{sp.0}}, {%endfor%}],
                    datasets: [{
                        label: 'Contributors by Sybil Score',
                        data: [{% for sp in ele.1.0 %}{{sp.1}}, {%endfor%}],
                        backgroundColor: [
                            'rgba(255, 99, 132, 0.2)',
                            'rgba(54, 162, 235, 0.2)',
                            'rgba(255, 206, 86, 0.2)',
                            'rgba(75, 192, 192, 0.2)',
                            'rgba(153, 102, 255, 0.2)',
                            'rgba(255, 159, 64, 0.2)'
                        ],
                        borderColor: [
                            'rgba(255, 99, 132, 1)',
                            'rgba(54, 162, 235, 1)',
                            'rgba(255, 206, 86, 1)',
                            'rgba(75, 192, 192, 1)',
                            'rgba(153, 102, 255, 1)',
                            'rgba(255, 159, 64, 1)'
                        ],
                        borderWidth: 1
                    }]
                },
                options: {
                    title: 'Contributors by Sybil Category',
                    scales: {
                        yAxes: [{
                            ticks: {
                                beginAtZero: true
                            }
                        }]
                    }
                }
            });
          }
        </script>
      {% endif %}

    </div>
  </body><|MERGE_RESOLUTION|>--- conflicted
+++ resolved
@@ -60,13 +60,9 @@
               </b-col>
             </b-row>
             <b-container>
-<<<<<<< HEAD
-=======
               <b-row>
                 <img src="/static/v2/images/loading_v2.gif" style="max-width: 200px; max-height: 200px; margin: -300px auto 0px;">
               </b-row>
-
->>>>>>> 9c2c23b8
               <b-row>
                 <b-col cols="9">
                   <b-skeleton width="45%" class="mb-3"></b-skeleton>
