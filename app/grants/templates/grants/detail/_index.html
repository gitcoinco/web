--- conflicted
+++ resolved
@@ -59,7 +59,6 @@
                 <b-skeleton-img no-aspect height="290px"></b-skeleton-img>
               </b-col>
             </b-row>
-<<<<<<< HEAD
           </b-container>
         </template>
       </b-skeleton-wrapper>
@@ -68,380 +67,6 @@
           <img :src="grant.logo_url" alt="" height="290px" class="d-block w-100 mb-4" style="object-fit: contain; background: black;" :style="grant.image_css">
         </grant-details>
       </div>
-=======
-            <b-container>
-
-              <b-row>
-                <b-col cols="7">
-                  <b-skeleton width="45%" class="mb-3"></b-skeleton>
-                  <b-skeleton width="100%" height="33px" class="mb-2"></b-skeleton>
-                  <b-skeleton width="65%" class="mb-2"></b-skeleton>
-                  <b-skeleton width="55%" class="mb-2 mt-3"></b-skeleton>
-                  <b-skeleton width="45%" class="mb-2"></b-skeleton>
-
-                </b-col>
-                <b-col cols="5">
-                  <b-row class="mt-3">
-                    <b-skeleton-img no-aspect height="380px"></b-skeleton-img>
-                  </b-row>
-                  <b-row class="mt-3">
-                    <b-skeleton-img no-aspect height="235px"></b-skeleton-img>
-                  </b-row>
-                </b-col>
-              </b-row>
-            </b-container>
-          </template>
-        </b-skeleton-wrapper>
-        <div class="" v-if="grant">
-          <grant-details :grant="grant" v-if="grant.id">
-            <img :src="grant.logo_url" alt="" height="290px" class="d-block w-100 mb-4" style="object-fit: contain; background: black;" :style="grant.image_css">
-            <div class="container mb-3">
-              <a :href="backLink.url" class="font-body"><i class="fas fa-chevron-left mr-2"></i>Back to [[backLink.title]] </a>
-            </div>
-          </grant-details>
-
-          <div class="container" ref="grant-tabs">
-            <b-tabs  content-class="mt-3" v-model="tabSelected" >
-              <b-tab :title-link-class="'nav-line'">
-                <template v-slot:title>ACTIVITY</template>
-                <div class="">
-                    {% if is_team_member %}
-                      {% include 'profiles/status_box.html' with suppress_tags=1 placeholder="Update Grant's Funders" what="grant" whatid=grant.pk max_length=1000 suppress_data_toggle=1  %}
-                    {% else %}
-                      {% include 'profiles/status_box.html' with suppress_tags=1 placeholder="Write on grants wall" what="grant" whatid=grant.pk  suppress_data_toggle=1 %}
-                    {% endif %}
-                    <div id="activities" class="activity_stream container px-0">
-                      {% include 'shared/activity_container.html' with pinned=False %}
-                    </div>
-                </div>
-              </b-tab>
-
-              <b-tab :title-link-class="'nav-line'" lazy @click="fetchTransactions">
-                <template v-slot:title>TRANSACTIONS</template>
-
-                {% if is_team_member %}
-                  <div class="float-right font-body">
-                    {% if is_owner %}
-                      <a href="/settings/account#financials" target="_blank">
-                        Export Transactions (OWNER ONLY)
-                      </a> |
-                    {% endif %}
-
-                    <a href="/grants/v1/api/export_addresses/grant{{grant.pk}}.json" target="_blank">
-                      All Contributor Addresses for this Grant (TEAM ONLY)
-                    </a>
-                  </div>
-                  <br class="break">
-                {% endif %}
-                <h4 class="m-auto text-center font-weight-semibold" v-if="!transactions.grantTransactions?.length && !loadingTx">{% trans "No Activity for this Grant!" %}</h4>
-
-
-                <div class="px-0">
-                  <div class="row mb-3 py-2 px-0 mx-sm-0">
-                    <div class="col-12 px-0">
-
-                      <div id="contributions" v-if="transactions.grantTransactions">
-                        <p class="font-body font-weight-semibold subtitle mb-0">
-                          <i class="g-icon g-icon__dot-circle mr-2"></i>  {% trans "Contributions" %} ([[transactions?.count]])
-                        </p>
-                        <div class="" v-for="transaction in transactions.grantTransactions">
-                          <div class="py-2 mx-sm-0 row transaction-history">
-                            <div class="d-none d-sm-block col-1 col-sm-3 col-md-2 font-subheader text-center text-md-left my-auto">
-                              <time :datetime="transaction.created_on" v-b-tooltip.hover.top="transaction.created_on" class="mr-3">[[transaction.created_on | moment]]</time>
-                              <a :href="`/_administrationgrants/contribution/${transaction.id}/change/`" target="_blank" v-if="isStaff">
-                                <i class="fas fa-external-link-alt"></i>
-                              </a>
-                            </div>
-                            <div class="col-3 col-sm-2 justify-content-center special_tag d-flex">
-                              <a :href="`/profile/${transaction.subscription.contributor_profile}`" v-if="!transaction.anonymous" class="d-flex align-items-center">
-                                <b-img-lazy class="rounded-circle bg-white mr-2" width="40" height="40" :src="`/dynamic/avatar/${ transaction.subscription.contributor_profile }`"></b-img-lazy>
-                                <span>[[transaction.subscription.contributor_profile]]</span>
-                              </a>
-                              <span class="d-flex align-items-center" v-else>
-                                <b-img-lazy class="rounded-circle bg-white mr-2" width="40" height="40" src="/dynamic/avatar/Anonymous"></b-img-lazy>
-                                <span>anonymous</span>
-                              </span>
-                            </div>
-                            <div class="col-1 my-auto tags font-caption">
-                              <span v-if="!transaction.success">
-                                (Failed)
-                              </span>
-                              <span v-if="!transaction.tx_cleared">
-                                (Pending)
-                              </span>
-                            </div>
-                            <div class="d-none d-md-block col-md-2 font-body my-auto txn-link">
-                              <a class="tx_link" :href="`https://etherscan.io/tx/${ transaction.tx_id }`" target="_blank" rel="noopener noreferrer" v-if="transaction.tx_id">
-                                View Etherscan
-                              </a>
-                            </div>
-                            <div class="d-none d-md-block col-md-2 font-body my-auto txn-link">
-                              <div class="tag tag-lg token">
-                                <p v-b-tooltip.hover.top="transaction.subscription.amount_per_period">
-                                  [[transaction.subscription.amount_per_period | formatNumberWithDecimal ]]
-                                  <span>[[transaction.subscription.token_symbol]]</span>
-                                </p>
-                              </div>
-                            </div>
-                            <div class="col-2 my-auto tags font-caption">
-                              <div class="tag tag-lg usd" v-b-tooltip.hover.top="transaction.subscription.amount_per_period_usdt">
-                                <p>
-                                  ($ [[transaction.subscription.amount_per_period_usdt | formatNumberWithDecimal ]])
-                                </p>
-                              </div>
-                            </div>
-                            <div class="col-1 my-auto d-none d-xl-block tags font-caption" v-if="transaction.subscription.amount_per_period_to_gitcoin && transaction.subscription.amount_per_period_to_gitcoin != 0">
-                              (includes [[transaction.subscription.amount_per_period_to_gitcoin| formatNumberWithDecimal ]]  [[transaction.subscription.token_symbol ]] => <a href="https://gitcoin.co/grants/86/gitcoin-sustainability-fund"> Grants Dev Fund</a>)
-                            </div>
-                          </div>
-                        </div>
-                      </div>
-                    </div>
-                  </div>
-                </div>
-
-                <b-skeleton-wrapper :loading="loadingTx">
-                  <template #loading>
-                    <b-container>
-                      <b-row class="" v-for="index in 4" :key="index">
-                        <b-col cols="12" class="py-2">
-                          <b-skeleton width="100%" height="48px" class="mb-2"></b-skeleton>
-                        </b-col>
-                      </b-row>
-                    </b-container>
-                  </template>
-                </b-skeleton-wrapper>
-                <div class="text-center">
-                  <button class="btn btn-gc-blue btn-sm" v-if="transactions.next_page_number" @click="fetchTransactions()" :disabled="loadingTx">Load more</button>
-                </div>
-
-
-              </b-tab>
-
-              <b-tab :title-link-class="'nav-line'" lazy @click="fetchRelated">
-                <template v-slot:title>RELATED GRANTS <span class="nav-badge">([[grant?.metadata?.related?.length || 0]])</span></template>
-                <h4 class="m-auto text-center font-weight-semibold" v-if="!relatedGrants.length && !loadingRelated">{% trans "No related grants." %}</h4>
-
-                <div class="row">
-                  <div class="col-12 col-md-6 col-xl-4 mb-4 infinite-item grant-card" v-for="relgrant in relatedGrants">
-                    <a class="text-decoration-none" :href="relgrant.details_url">
-                      <div class="card">
-                        <b-img-lazy :src="relgrant.logo_url" class="card-img-top" :alt="relgrant.title"></b-img-lazy>
-                        <div class="card-body">
-                          <h5 class="card-title">[[relgrant.title]]</h5>
-                          <p class="card-text">[[relgrant.description | truncate(150)]]</p>
-                          <div class="d-flex">
-                            <div v-for="member in relgrant.team_members" :key="member.pk">
-                              <b-img-lazy class="rounded-circle bg-white" width="40" height="40" :src="`/dynamic/avatar/${member.fields.handle}`" alt="member.fields.handle"></b-img-lazy>
-                            </div>
-                          </div>
-                        </div>
-                      </div>
-                    </a>
-                  </div>
-                </div>
-                <b-skeleton-wrapper :loading="loadingRelated">
-                  <template #loading>
-
-                      <b-row class="mb-3">
-                        <b-col cols="12" md="6" xl="4" v-for="index in 3" :key="index">
-                          <b-card img-top no-body>
-                            <b-skeleton-img card-img="top" ></b-skeleton-img>
-                            <b-card-body>
-                              <b-skeleton width="85%"></b-skeleton>
-                              <b-skeleton width="55%"></b-skeleton>
-                              <b-skeleton width="70%"></b-skeleton>
-                              <b-skeleton type="avatar"></b-skeleton>
-                            </b-card-body>
-                          </b-card>
-                        </b-col>
-                      </b-row>
-
-                  </template>
-                </b-skeleton-wrapper>
-                <div class="text-center">
-                  <button class="btn btn-gc-blue btn-sm" v-if="relatedGrantsIds.length" @click="fetchRelated()" :disabled="loadingRelated">Load more</button>
-                </div>
-              </b-tab>
-
-              <b-tab :title-link-class="'nav-line'" @click="fetchContributors">
-                <template v-slot:title>CONTRIBUTORS</template>
-                <h4 class="m-auto text-center font-weight-semibold" v-if="!contributors.grantContributors?.length && !loadingContributors">{% trans "No contributors." %}</h4>
-
-                <div class="d-flex flex-wrap" v-if="contributors.grantContributors">
-                  <a :href="`/profile/${contributor.user}`" class="d-flex align-items-center m-2" v-for="contributor in contributors.grantContributors">
-                    <b-img-lazy class="rounded-circle bg-white mr-2" width="40" height="40" :src="`/dynamic/avatar/${contributor.user}`"></b-img-lazy>
-                    <span class="font-weight-semibold">[[contributor.user]]</span>
-                  </a>
-                </div>
-                <b-skeleton-wrapper :loading="loadingContributors" class="d-flex">
-                  <template #loading>
-                    <span v-for="index in 4" class="d-flex align-items-center mr-2">
-                      <b-skeleton type="avatar"></b-skeleton>
-                      <b-skeleton width="100px" height="20px" class="ml-1"></b-skeleton>
-                    </span>
-                  </template>
-                </b-skeleton-wrapper>
-                <div class="text-center">
-                  <button class="btn btn-gc-blue btn-sm" v-if="contributors.next_page_number" @click="fetchContributors()" :disabled="loadingContributors">Load more</button>
-                </div>
-              </b-tab>
-
-
-              {% if is_staff %}
-              <b-tab :title-link-class="'nav-line'" @click="tabChange('sybil_profile')">
-                <template v-slot:title>SYBIL PROFILE</template>
-
-
-                  <h4>Grant Sybil Profile</h4>
-
-                  <hr>
-                  <i class="fa fa-lock" aria-hidden="true"></i>
-                  SybilScore ™️: {{ grant.sybil_score }}
-                  <br>
-                  <i class="fa fa-lock" aria-hidden="true"></i>
-                  RiskScore ™️: {{ grant.weighted_risk_score }}
-                  <pre>
-
-                  A grant's SybilScore ™️ is calculated off of the total of suspicious activity on each of the following vectors:
-                  - Account Metadata
-                  - Suspicious Interactions
-                  - Grant Flags Reports
-                  - BrightID Trust Score (coming soon)
-                  - KYC (maybe coming soon)
-                  - MACI (maybe coming soon)
-
-                  a grant's RiskScore ™️ is equal to its (SybilScore ™️)^2 * sqrt(its matching funds for this round).
-                  </pre>
-                  <div id="section-nav-sybil">
-                    {% for ele in sybil_profiles%}
-                    <h4>{{ele.0}}: (avg {{ele.1.1|floatformat:2}})</h4>
-                    <table>
-                      <tr>
-                        <td>
-                          Index
-                        </td>
-                        <td>
-                          Contributors
-                        </td>
-                        <td>
-                          Contributors (pct)
-                        </td>
-                        <td>
-                          Contributions/Contributor
-                        </td>
-                        <td>
-                          Profiles
-                        </td>
-                      </tr>
-                    {% for sp in ele.1.0 %}
-                      <tr style="border-top: 1px solid grey;">
-                        <td>
-                          {% if '0x' in sp.0 %}
-                          <a href="https://etherscan.io/address/{{sp.0}}">{{sp.0}}</a>
-                          {% else %}
-                          {{sp.0}}
-                          {% endif %}
-                        </td>
-                        <td>
-                          {{sp.1}}
-                        </td>
-                        <td>
-                          {{sp.5}}%
-                        </td>
-                        <td>
-                          {{sp.3|floatformat:2}}
-                        </td>
-                        <td>
-                          <div style="max-height: 50px; overflow: scroll;">
-                            {% for this_profile in sp.4 %}
-                                  <a href="/{{this_profile}}">
-                                    {% if forloop.counter < 20 %}
-                                      <b-img-lazy class="rounded-circle bg-white" width="30" height="30" src="/dynamic/avatar/{{this_profile}}"></b-img-lazy>
-                                    {% endif %}
-                                    @{{this_profile}}
-                                  </a>
-                            {% endfor %}
-                          </div>
-                        </td>
-                      </tr>
-                    {% endfor %}
-                    </table>
-                      <canvas id="myChart{{forloop.counter0}}" width="400" height="40"></canvas>
-
-
-                    {% endfor %}
-                  </div>
-              </b-tab>
-              {% endif %}
-              {% if is_team_member or is_staff  %}
-              <b-tab :title-link-class="'nav-line'" @click="tabChange('stats')">
-                <template v-slot:title>STATS</template>
-                {% if tab == 'stats' %}
-                  <div id=grant_stats_graph class="content-block content-block--white">
-                    <div class="container">
-
-                      <div class="value-container">
-                        <div class="chart_container chart_container--big">
-                          {% if stats_history|length %}
-                          <p class="sub-title font-weight-semibold font-caption mb-1 pt-1">Marketing History Over Time</p>
-                          <table id=stats_history>
-                            <tr class="table_header">
-                              <td>
-                                When
-                              </td>
-                              <td>
-                                Impressions
-                              </td>
-                              <td>
-                                Added to Cart
-                              </td>
-                              <td>
-                                Contributions
-                              </td>
-                            </tr>
-                          {% for ele in stats_history %}
-                            <tr>
-                              <td>
-                                {{ele.created_on|date:"Y/m/d"}}
-                              </td>
-                              <td>
-                                {{ele.data.impressions}}
-                              </td>
-                              <td>
-                                {{ele.data.in_cart}}
-                              </td>
-                              <td>
-                                {{ele.data.contributions}}
-                              </td>
-                            </tr>
-                          {% endfor %}
-                          </table>
-                          {% endif %}
-
-                          <p class="sub-title font-weight-semibold font-caption mt-4 mb-1 pt-1">Contribution History (in USD)</p>
-                          <div class="chart_container__content">
-                            <div id="grant_chart"></div>
-                          </div>
-                          <div class="grant-status-list">
-                            <p><span class="box box_1"></span>{% trans "Contributions" %}</p>
-                            <p><span class="box box_2"></span>{% trans "CLR Matching Funds" %}</p>
-                          </div>
-                        </div>
-                      </div>
-
-                    </div>
-                  </div>
-                {% endif %}
-              </b-tab>
-              {% endif %}
-
-            </b-tabs>
-          </div>
-
-
-        </div>
->>>>>>> 6388372b
 
         <div id="side-cart" class="grant-side-cart px-5 px-md-4 pb-5 pb-md-0 pt-md-0" style="display: none;">
           {% include 'grants/detail/side-cart.html' %}
