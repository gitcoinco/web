{% comment %}
  Copyright (C) 2020 Gitcoin Core

  This program is free software: you can redistribute it and/or modify
  it under the terms of the GNU Affero General Public License as published
  by the Free Software Foundation, either version 3 of the License, or
  (at your option) any later version.

  This program is distributed in the hope that it will be useful,
  but WITHOUT ANY WARRANTY; without even the implied warranty of
  MERCHANTABILITY or FITNESS FOR A PARTICULAR PURPOSE. See the
  GNU Affero General Public License for more details.

  You should have received a copy of the GNU Affero General Public License
  along with this program. If not, see <http://www.gnu.org/licenses/>.
{% endcomment %}

{% load static humanize i18n grants_extra compress %}

<!DOCTYPE html>
<html lang="en">

  <head>
    {% include 'shared/head.html' with slim=1 %}
    {% include 'shared/cards_pic.html' %}
    <script src="https://cdn.jsdelivr.net/npm/quill@1.3.6/dist/quill.min.js"></script>
    {% compress css file _grant_details %}
      <link rel="stylesheet" type="text/x-scss" href={% static "v2/scss/grants/new.scss" %} />
      <link rel="stylesheet" type="text/x-scss" href={% static "v2/scss/tabs.scss" %} />
      <link rel="stylesheet" type="text/x-scss" href={% static "v2/scss/tag.scss" %} />
      <link rel="stylesheet" type="text/x-scss" href={% static "v2/scss/activity_stream.scss" %} />
      <link rel="stylesheet" type="text/x-scss" href={% static "v2/scss/grants/side-cart.scss" %} />
      <link rel="stylesheet" type="text/x-scss" href={% static "v2/scss/lib/quill.bubble.scss" %} />
      <link rel="stylesheet" type="text/x-scss" href={% static "v2/scss/lib/quill.snow.scss" %} />
    {% endcompress %}
    <link rel="prefetch" href="/grants/v1/api/grant/{{grant.id}}/" />

  </head>

  <body class="interior {{ active }} grant g-font-muli">
    <div class="content__main min-vh-100 d-flex flex-column">
      {% include 'shared/tag_manager_2.html' %}
      <div class="container-fluid header dash px-0">
        {% include 'shared/top_nav.html' with class='d-md-flex' %}
        {% include 'grants/nav.html' %}
      </div>
      {% if is_staff %}
        <div class="alpha-warning font-caption mb-0">
          <span class="font-weight-bold">Staff only</span>
          <a style="color:white;" href="{{grant.admin_url}}">{% trans "View Admin" %}</a>
        </div>
      {% endif %}
      <div id="gc-grant-detail"  v-cloak>

        <b-skeleton-wrapper :loading="loading">
          <template #loading>
            <b-row class="mb-4">
              <b-col>
                <b-skeleton-img no-aspect height="290px"></b-skeleton-img>
              </b-col>
            </b-row>
            <b-container>
              <b-row>
                <img src="/static/v2/images/loading_v2.gif" style="max-width: 200px; max-height: 200px; margin: -300px auto 0px;">
              </b-row>
              <b-row>
                <b-col cols="9">
                  <b-skeleton width="45%" class="mb-3"></b-skeleton>
                  <b-skeleton width="100%" height="33px" class="mb-2"></b-skeleton>
                  <b-skeleton width="65%" class="mb-2"></b-skeleton>
                  <b-skeleton width="55%" class="mb-2 mt-3"></b-skeleton>
                  <b-skeleton width="45%" class="mb-2"></b-skeleton>
                </b-col>
                <b-col cols="3">
                  <b-row class="mt-3 mb-5">
                    <b-skeleton-img no-aspect height="250px"></b-skeleton-img>
                  </b-row>
                </b-col>
              </b-row>
            </b-container>
          </template>
        </b-skeleton-wrapper>
        <div v-if="grant">
          <grant-details :grant="grant" v-if="grant?.id">
            <img :src="grant.logo_url" alt="" height="290px" class="d-block w-100 mb-4" style="object-fit: contain; background: black;" :style="grant.image_css">
            <div class="container mb-3">
              <a :href="backLink.url" class="font-body"><i class="fas fa-chevron-left mr-2"></i>Back to [[backLink.title]] </a>
            </div>
          </grant-details>

          <div class="container grid grid-template-sidebar-row" ref="grant-tabs">
            <div class="grant-data">
              <b-tabs content-class="mt-3" v-model="tabSelected" >
                <b-tab :title-link-class="'nav-line'">
                  <template v-slot:title>Activity</template>
                  <h3 class="pt-2">
                    {% trans "Recent Activity" %}
                  </h3>
                  {% if is_team_member %}
                    {% include 'profiles/status_box.html' with suppress_tags=1 placeholder="Update Grant's Funders" what="grant" whatid=grant.pk max_length=1000 suppress_data_toggle=1  %}
                  {% else %}
                    {% include 'profiles/status_box.html' with suppress_tags=1 placeholder="Write on grants wall" what="grant" whatid=grant.pk  suppress_data_toggle=1 %}
                  {% endif %}
                  <div id="activities" class="activity_stream container px-0" style="clear: both;">
                    {% include 'shared/activity_container.html' with pinned=False %}
                  </div>
                </b-tab>

                <!-- Contributions -->
                <b-tab :title-link-class="'nav-line'" lazy @click="fetchTransactions">
                  <template v-slot:title>Contributions</template>
                  <h3 class="pt-2 pb-3">
                    {% trans "Latest Contributions" %}
                  </h3>
                  <h5 class="mb-5 text-muted" v-if="!transactions.grantTransactions?.length && !loadingTx">{% trans "No Activity for this Grant!" %}</h5>
                  <div class="px-0" v-if="transactions.grantTransactions?.length && !loadingTx">
                    <div class="mb-5 pb-2 px-0 mx-sm-0">
                      <div class="col-12 px-0">
                        <div id="contributions">
                          <!-- <div class="align-items-center d-flex float-right" style="margin-top: 28px;">
                            <a class="pr-2">View All</a>
                            <svg width="19" height="8" viewBox="0 0 19 8" fill="none" xmlns="http://www.w3.org/2000/svg"><path d="M18.3536 4.35355C18.5488 4.15829 18.5488 3.84171 18.3536 3.64645L15.1716 0.464465C14.9763 0.269203 14.6597 0.269203 14.4645 0.464465C14.2692 0.659727 14.2692 0.976309 14.4645 1.17157L17.2929 4L14.4645 6.82843C14.2692 7.02369 14.2692 7.34027 14.4645 7.53553C14.6597 7.73079 14.9763 7.73079 15.1716 7.53553L18.3536 4.35355ZM4.37114e-08 4.5L18 4.5L18 3.5L-4.37114e-08 3.5L4.37114e-08 4.5Z" fill="#6F3FF5"></path></svg>
                          </div> -->
                          {% if is_team_member %}
                            <div class="font-body text-right mb-3">
                              {% if is_owner %}
                                <a href="/settings/account#financials" target="_blank">
                                  Export Transactions (OWNER ONLY)
                                </a> |
                              {% endif %}

                              <a href="/grants/v1/api/export_addresses/grant{{grant.pk}}.json" target="_blank">
                                All Contributor Addresses for this Grant (TEAM ONLY)
                              </a>
                            </div>
                          {% endif %}
                          <div class="container py-3" v-for="transaction in transactions.grantTransactions">
                            <div class="row transaction-history">
                              <div class="col">
                                <div class="row">
                                  <div class="d-flex mr-2">
                                    <a :href="`/profile/${transaction.subscription.contributor_profile}`" v-if="!transaction.anonymous">
                                      <b-img-lazy class="rounded-circle bg-light mr-2" width="40" height="40" :src="`/dynamic/avatar/${ transaction.subscription.contributor_profile }`"></b-img-lazy>
                                    </a>
                                  </div>
                                  <div class="col">
                                    <div class="row">
                                      <a :href="`/profile/${transaction.subscription.contributor_profile}`" v-if="!transaction.anonymous">[[transaction.subscription.contributor_profile]]</a>
                                    </div>
                                    <div class="row">
                                      <time :datetime="transaction.created_on" v-b-tooltip.hover.top="transaction.created_on" class="mr-3 text-grey-400">[[transaction.created_on | moment]]</time>
                                      <a :href="`/_administrationgrants/contribution/${transaction.id}/change/`" target="_blank" v-if="isStaff">
                                        <i class="fas fa-external-link-alt"></i>
                                      </a>
                                    </div>
                                  </div>
                                </div>
                              </div>

                              <div class="col">
                                <div class="row justify-content-end text-secondary" >
                                  <span v-b-tooltip.hover.top="transaction.subscription.amount_per_period">
                                    [[transaction.subscription.amount_per_period | formatNumberWithDecimal ]]
                                    [[transaction.subscription.token_symbol]]
                                  </span>
                                </div>
                                <div class="row justify-content-end text-secondary">
                                  <span v-b-tooltip.hover.top="transaction.subscription.amount_per_period_usdt">
                                    [[transaction.subscription.amount_per_period_usdt | formatNumberWithDecimal ]] USD
                                  </span>
                                  <span v-if="!transaction.success">
                                    - (Failed)
                                  </span>
                                  <span v-else-if="!transaction.tx_cleared">
                                    - (Pending)&nbsp;
                                  </span>
                                </div>
                              </div>
                            </div>
                            <div class="row pt-2" v-if="transaction.subscription.comments">
                              <div class="rounded w-100 py-3 px-2" style="background: rgba(0, 0, 0, 0.03); margin-left: 55px;">
                                [[transaction.subscription.comments]]
                              </div>
                            </div>
                          </div>
                        </div>
                      </div>
                    </div>
                  </div>

                  <b-skeleton-wrapper :loading="loadingTx">
                    <template #loading>
                      <b-row class="mb-3">
                        <b-col cols="12">
                          <b-skeleton width="50%" height="35px"></b-skeleton>
                        </b-col>
                      </b-row>
                      <b-row class="mb-3" v-for="index in 2" :key="index">
                        <b-col cols="12">
                          <b-row>
                            <b-col cols="6">
                              <b-skeleton width="80%" height="25px" class="col mb-2"></b-skeleton>
                            </b-col>
                            <b-col cols="6">
                              <b-skeleton width="40%" height="25px" class="col mb-2 ml-auto"></b-skeleton>
                            </b-col>
                          </b-row>
                        </b-col>
                        <b-col cols="12">
                          <b-skeleton width="100%" height="30px" class="mb-2"></b-skeleton>
                        </b-col>
                      </b-row>
                    </template>
                  </b-skeleton-wrapper>

                  <div class="text-center" v-if="transactions.grantTransactions?.length && !loadingTx">
                    <button class="btn btn-outline-primary btn-sm mt-n4 mb-4" v-if="transactions.next_page_number" @click="fetchTransactions()" :disabled="loadingTx">Load more</button>
                  </div>
                </b-tab>

                <b-tab :title-link-class="'nav-line'" lazy @click="fetchRelated">
                  <template v-slot:title>Related Grants <span class="nav-badge">([[grant?.metadata?.related?.length || 0]])</span></template>
                  <h3 class="pt-2 pb-3">
                    {% trans "Related Grants" %}
                  </h3>
                  <h5 class="mb-5 text-muted" v-if="!relatedGrants.length && !loadingRelated">{% trans "No related grants!" %}</h5>
                  <!-- Related grants -->
                  <div class="pb-5" v-if="relatedGrants.length && !loadingRelated">
                    <div class="container">
                      <div class="row">
                        <div class="col-12 col-md-6 col-xl-4 mb-4 infinite-item grant-card" v-for="relgrant in relatedGrants">
                          <a class="text-decoration-none" :href="relgrant.details_url">
                            <div class="card">
                              <b-img-lazy :src="relgrant.logo_url" class="card-img-top" :alt="relgrant.title"></b-img-lazy>
                              <div class="card-body">
                                <h5 class="card-title">[[relgrant.title]]</h5>
                                <p class="card-text">[[relgrant.description | truncate(150)]]</p>
                                <div class="d-flex">
                                  <div v-for="member in relgrant.team_members" :key="member.pk">
                                    <b-img-lazy class="rounded-circle bg-white" width="40" height="40" :src="`/dynamic/avatar/${member.fields.handle}`" alt="member.fields.handle"></b-img-lazy>
                                  </div>
                                </div>
                              </div>
                            </div>
                          </a>
                        </div>
                      </div>
                    </div>
                  </div>

                  <b-skeleton-wrapper :loading="loadingRelated">
                    <template #loading>
                        <b-row class="mb-3">
                          <b-col cols="12" md="6" xl="4" v-for="index in 3" :key="index" class="mb-3">
                            <b-card img-top no-body>
                              <b-skeleton-img card-img="top" ></b-skeleton-img>
                              <b-card-body>
                                <b-skeleton width="85%"></b-skeleton>
                                <b-skeleton width="55%"></b-skeleton>
                                <b-skeleton width="70%"></b-skeleton>
                                <b-skeleton type="avatar"></b-skeleton>
                              </b-card-body>
                            </b-card>
                          </b-col>
                        </b-row>
                    </template>
                  </b-skeleton-wrapper>

                  <div class="text-center">
                    <button class="btn btn-outline-primary btn-sm mt-n4 mb-4" v-if="relatedGrantsIds.length && relatedGrantsHasNext" @click="fetchRelated()" :disabled="loadingRelated">Load more</button>
                  </div>
                </b-tab>

                {% if is_staff %}
                <b-tab :title-link-class="'nav-line'" @click="tabChange('sybil_profile')">
                  <template v-slot:title>Sybil Profile</template>


                    <h4>Grant Sybil Profile</h4>

                    <hr>
                    <i class="fa fa-lock" aria-hidden="true"></i>
                    SybilScore ™️: {{ grant.sybil_score }}
                    <br>
                    <i class="fa fa-lock" aria-hidden="true"></i>
                    RiskScore ™️: {{ grant.weighted_risk_score }}
                    <pre>

                    A grant's SybilScore ™️ is calculated off of the total of suspicious activity on each of the following vectors:
                    - Account Metadata
                    - Suspicious Interactions
                    - Grant Flags Reports
                    - BrightID Trust Score (coming soon)
                    - KYC (maybe coming soon)
                    - MACI (maybe coming soon)

                    a grant's RiskScore ™️ is equal to its (SybilScore ™️)^2 * sqrt(its matching funds for this round).
                    </pre>
                    <div id="section-nav-sybil">
                      {% for ele in sybil_profiles%}
                      <h4>{{ele.0}}: (avg {{ele.1.1|floatformat:2}})</h4>
                      <table>
                        <tr>
                          <td>
                            Index
                          </td>
                          <td>
                            Contributors
                          </td>
                          <td>
                            Contributors (pct)
                          </td>
                          <td>
                            Contributions/Contributor
                          </td>
                          <td>
                            Profiles
                          </td>
                        </tr>
                      {% for sp in ele.1.0 %}
                        <tr style="border-top: 1px solid grey;">
                          <td>
                            {% if '0x' in sp.0 %}
                            <a href="https://etherscan.io/address/{{sp.0}}">{{sp.0}}</a>
                            {% else %}
                            {{sp.0}}
                            {% endif %}
                          </td>
                          <td>
                            {{sp.1}}
                          </td>
                          <td>
                            {{sp.5}}%
                          </td>
                          <td>
                            {{sp.3|floatformat:2}}
                          </td>
                          <td>
                            <div style="max-height: 50px; overflow: scroll;">
                              {% for this_profile in sp.4 %}
                                    <a href="/{{this_profile}}">
                                      {% if forloop.counter < 20 %}
                                        <b-img-lazy class="rounded-circle bg-white" width="30" height="30" src="/dynamic/avatar/{{this_profile}}"></b-img-lazy>
                                      {% endif %}
                                      @{{this_profile}}
                                    </a>
                              {% endfor %}
                            </div>
                          </td>
                        </tr>
                      {% endfor %}
                      </table>
                        <canvas id="myChart{{forloop.counter0}}" width="400" height="40"></canvas>


                      {% endfor %}
                    </div>
                </b-tab>
                {% endif %}
                {% if is_team_member or is_staff  %}
                <b-tab :title-link-class="'nav-line'" @click="tabChange('stats')">
                  <template v-slot:title>Stats</template>
                  {% if tab == 'stats' %}
                    <div id=grant_stats_graph class="content-block content-block--white">
                      <div class="container">
<<<<<<< HEAD

                        <div class="value-container">
                          <div class="chart_container chart_container--big">
                            {% if stats_history|length %}
                            <p class="sub-title font-weight-semibold font-caption mb-1 pt-1">Marketing History Over Time</p>
                            <table id=stats_history>
                              <tr class="table_header">
                                <td>
                                  When
                                </td>
                                <td>
                                  Impressions
                                </td>
                                <td>
                                  Added to Cart
                                </td>
                                <td>
                                  Contributions
                                </td>
                              </tr>
                            {% for ele in stats_history %}
                              <tr>
                                <td>
                                  {{ele.created_on|date:"Y/m/d"}}
                                </td>
                                <td>
                                  {{ele.data.impressions}}
                                </td>
                                <td>
                                  {{ele.data.in_cart}}
                                </td>
                                <td>
                                  {{ele.data.contributions}}
                                </td>
                              </tr>
                            {% endfor %}
                            </table>
                            {% endif %}

                            <p class="sub-title font-weight-semibold font-caption mt-4 mb-1 pt-1">Contribution History (in USD)</p>
                            <div class="chart_container__content">
                              <div id="grant_chart"></div>
                            </div>
                            <div class="grant-status-list">
                              <p><span class="box box_1"></span>{% trans "Contributions" %}</p>
                              <p><span class="box box_2"></span>{% trans "CLR Matching Funds" %}</p>
                            </div>
                          </div>
                        </div>
=======
<iframe    src="https://metabase.gitcoin.co/public/question/336dd009-0b96-4733-85a7-336b3447dc16?id={{secret_id}}"    frameborder="0"    width="100%"    height="800"    allowtransparency></iframe>

<iframe    src="https://metabase.gitcoin.co/public/question/c7dd0ded-7c39-47a3-a0d2-38627d9849b5?id={{secret_id}}"    frameborder="0"    width="100%"    height="800"    allowtransparency></iframe>

>>>>>>> a3027b15

                      </div>
                    </div>
                  {% endif %}
                </b-tab>
                {% endif %}

              </b-tabs>
            </div>
          </div>
        </div>

        <!-- Sticky add/remove cart and contribution details -->
        <div class="bg-white border-grey border-top-2 bottom-0 p-4 position-sticky text-center w-100 d-block d-md-none">

          <!-- Contribution details -->
          <div v-for="(prediction, index) in grant.clr_prediction_curve" v-if="grant.clr_prediction_curve && (index == 1 || index == 3)" :class="`text-center w-100 pb-2 ${grant.clr_round_num && grant.is_clr_eligible ? 'mb-3' : 'd-none'}`">
            <span>$[[prediction[0] ]] contribution</span>
            <span class="text-secondary">receives <b>$[[prediction[2] || 0 | round]] match</b></span>
          </div>

          <!-- Add/remove from cart -->
          <template v-if="grant.link_to_new_grant">
            <a :href="grant.link_to_new_grant" class="btn btn-primary btn-block py-3">Visit the active grant to fund</a>
          </template>
          <template v-else-if="!grant.active">
            <button type="button" class="btn btn-primary btn-block py-3" disabled>
              {% trans "This Grant Is Not Active" %}
            </button>
          </template>
          <template v-else>
            <button class="btn btn-outline-danger btn-block py-3" @click="removeFromCart()" v-if="grant.isInCart">Remove From Cart</button>
            <button class="btn btn-primary btn-block py-3" @click="addToCart()" v-else >Add to Cart</button>
          </template>

        </div>

        <!-- Side-cart -->
        <div id="side-cart" class="grant-side-cart pb-md-0 pt-md-0 px-0 border-top-2 border-grey mt-n1 mt-md-0" style="display: none;">
          {% include 'grants/detail/side-cart.html' %}
        </div>

      </div>
      {% include 'grants/detail/template-grant-details.html' %}

      {% include 'shared/footer.html' %}
      {% include 'shared/current_profile.html' %}
      {% include 'shared/analytics.html' %}
      {% include 'grants/shared/shared_scripts.html' %}
      {% include 'shared/footer_scripts.html' with slim=1 ignore_inject_web3=1 %}
      <script src='https://cdn.jsdelivr.net/npm/quill@1.3.6/dist/quill.min.js'></script>
      <script src='https://cdn.jsdelivr.net/npm/vue-quill-editor@3.0.6/dist/vue-quill-editor.js'></script>
      <script src="{% static "v2/js/lib/quill-image-extend-module.js" %}"></script>

      {{verification_tweet|json_script:"verification_tweet"}}
      {{user_code|json_script:"user_code"}}
      <script>
        var grantDetails = {
          grant_id: "{{ grant.id }}"
        };
        var user_code = JSON.parse(document.getElementById('user_code').textContent);
        var verification_tweet = JSON.parse(document.getElementById('verification_tweet').textContent);

      </script>

      {% include 'shared/activity_scripts.html' %}
      <script src="{% static "v2/js/status.js" %}"></script>

      <script src="{% static "v2/js/grants/_detail-component.js" %}"></script>
      <script src="{% static "v2/js/grants/_detail.js" %}"></script>
      <script src="{% static "v2/js/grants/funding.js" %}"></script>
      {% if is_team_member %}
        <script src="https://cdn.jsdelivr.net/npm/compressorjs@1.0.6/dist/compressor.min.js"></script>
        {% if tab == 'stats' %}
          <script src="https://www.gstatic.com/charts/loader.js"></script>
          <script src="{% static "v2/js/grants/stats.js" %}"></script>
          <script>
            const max_graph = {{max_graph}};
            const history = {{history|safe}};
          </script>
        {% endif %}
      {% endif %}

      {% if is_staff %}
        <script src='https://cdnjs.cloudflare.com/ajax/libs/Chart.js/2.9.3/Chart.bundle.min.js'></script>
        <script>
          var ctx;
          var checkExist = setInterval(function() {
            if ($('myChart{{forloop.counter0}}').length) {
              ctx = document.getElementById('myChart{{forloop.counter0}}').getContext('2d');
              runGraph();
              clearInterval(checkExist);
            }
          }, 100);
          function runGraph() {
            var myChart = new Chart(ctx, {
                type: 'bar',
                data: {
                    labels: [{% for sp in ele.1.0 %}{{sp.0}}, {%endfor%}],
                    datasets: [{
                        label: 'Contributors by Sybil Score',
                        data: [{% for sp in ele.1.0 %}{{sp.1}}, {%endfor%}],
                        backgroundColor: [
                            'rgba(255, 99, 132, 0.2)',
                            'rgba(54, 162, 235, 0.2)',
                            'rgba(255, 206, 86, 0.2)',
                            'rgba(75, 192, 192, 0.2)',
                            'rgba(153, 102, 255, 0.2)',
                            'rgba(255, 159, 64, 0.2)'
                        ],
                        borderColor: [
                            'rgba(255, 99, 132, 1)',
                            'rgba(54, 162, 235, 1)',
                            'rgba(255, 206, 86, 1)',
                            'rgba(75, 192, 192, 1)',
                            'rgba(153, 102, 255, 1)',
                            'rgba(255, 159, 64, 1)'
                        ],
                        borderWidth: 1
                    }]
                },
                options: {
                    title: 'Contributors by Sybil Category',
                    scales: {
                        yAxes: [{
                            ticks: {
                                beginAtZero: true
                            }
                        }]
                    }
                }
            });
          }
        </script>
      {% endif %}

    </div>
  </body><|MERGE_RESOLUTION|>--- conflicted
+++ resolved
@@ -363,63 +363,8 @@
                   {% if tab == 'stats' %}
                     <div id=grant_stats_graph class="content-block content-block--white">
                       <div class="container">
-<<<<<<< HEAD
-
-                        <div class="value-container">
-                          <div class="chart_container chart_container--big">
-                            {% if stats_history|length %}
-                            <p class="sub-title font-weight-semibold font-caption mb-1 pt-1">Marketing History Over Time</p>
-                            <table id=stats_history>
-                              <tr class="table_header">
-                                <td>
-                                  When
-                                </td>
-                                <td>
-                                  Impressions
-                                </td>
-                                <td>
-                                  Added to Cart
-                                </td>
-                                <td>
-                                  Contributions
-                                </td>
-                              </tr>
-                            {% for ele in stats_history %}
-                              <tr>
-                                <td>
-                                  {{ele.created_on|date:"Y/m/d"}}
-                                </td>
-                                <td>
-                                  {{ele.data.impressions}}
-                                </td>
-                                <td>
-                                  {{ele.data.in_cart}}
-                                </td>
-                                <td>
-                                  {{ele.data.contributions}}
-                                </td>
-                              </tr>
-                            {% endfor %}
-                            </table>
-                            {% endif %}
-
-                            <p class="sub-title font-weight-semibold font-caption mt-4 mb-1 pt-1">Contribution History (in USD)</p>
-                            <div class="chart_container__content">
-                              <div id="grant_chart"></div>
-                            </div>
-                            <div class="grant-status-list">
-                              <p><span class="box box_1"></span>{% trans "Contributions" %}</p>
-                              <p><span class="box box_2"></span>{% trans "CLR Matching Funds" %}</p>
-                            </div>
-                          </div>
-                        </div>
-=======
-<iframe    src="https://metabase.gitcoin.co/public/question/336dd009-0b96-4733-85a7-336b3447dc16?id={{secret_id}}"    frameborder="0"    width="100%"    height="800"    allowtransparency></iframe>
-
-<iframe    src="https://metabase.gitcoin.co/public/question/c7dd0ded-7c39-47a3-a0d2-38627d9849b5?id={{secret_id}}"    frameborder="0"    width="100%"    height="800"    allowtransparency></iframe>
-
->>>>>>> a3027b15
-
+                        <iframe src="https://metabase.gitcoin.co/public/question/336dd009-0b96-4733-85a7-336b3447dc16?id={{secret_id}}" frameborder="0" width="100%" height="800" allowtransparency></iframe>
+                        <iframe src="https://metabase.gitcoin.co/public/question/c7dd0ded-7c39-47a3-a0d2-38627d9849b5?id={{secret_id}}" frameborder="0" width="100%" height="800" allowtransparency></iframe>
                       </div>
                     </div>
                   {% endif %}
