{% comment %}
  Copyright (C) 2020 Gitcoin Core

  This program is free software: you can redistribute it and/or modify
  it under the terms of the GNU Affero General Public License as published
  by the Free Software Foundation, either version 3 of the License, or
  (at your option) any later version.

  This program is distributed in the hope that it will be useful,
  but WITHOUT ANY WARRANTY; without even the implied warranty of
  MERCHANTABILITY or FITNESS FOR A PARTICULAR PURPOSE. See the
  GNU Affero General Public License for more details.

  You should have received a copy of the GNU Affero General Public License
  along with this program. If not, see <http://www.gnu.org/licenses/>.
{% endcomment %}

{% load static humanize i18n grants_extra %}

<div class="px-0 pr-md-3 my-0 mx-0 mt-md-5 mr-md-5">
  {% if not grant.twitter_verified %}
  <div class="my-0 mx-0">
    <div class="verification__warning pt-0 pb-0 pr-2 pl-2 d-flex">
      <div class="font-body">
        <i class="fas fa-exclamation-triangle verification__warning__icon mr-1 my-2 d-inline-block" style="font-size:1rem"></i>
        <div class="uppercase font-weight-semibold d-inline">
          Warning: This grant has not verified their ownership of the twitter account listed.
        </div>

        {% if is_team_member %}
          <div class="my-2 d-inline-block font-weight-semibold text-center w-100">
            <button class="font-caption btn btn-sm btn-twitter font-weight-semibold" data-toggle="modal" data-target="#startVerification">
              <i class="fab fa-twitter mr-2"></i>
              VERIFY GRANT
            </button>
            <span class="mx-2">OR</span>
            <a class="font-caption" href="https://github.com/gitcoinco/web/issues/new?assignees=&labels=help%20wanted&template=custom.md&title=Verify%20Grant%20Issue">SUBMIT SUPPORT REQUEST</a>.
          </div>
        {% endif %}

      </div>
    </div>
  </div>
  {% endif %}
  <div id="funding-card" class="card my-0 mx-0 mt-md-5 shadow-sm">
    <div class="card-body">
      <div class="row progress-container  {% if clr_active %} mb-2 {% endif %}">
        {% if grant.is_clr_eligible and round_num %}
          <div class="col-6 text-center text-xl-left offset-xl-0 col-xl-6 mb-xl-0 ">
            {% include 'grants/card/clr_match.html' %}
          </div>
        {% endif %}

        <div class="col-6 text-center text-xl-left offset-xl-0 col-xl-6">
        {% if grant.is_clr_eligible and round_num and round_num != 'LAST' %}
          <p class="sub-title mb-1 font-weight-semibold font-caption mb-1 pt-1">
            {{round_num}} ROUND
          </p>
          <h2 class="font-title font-weight-bold amount pt-1 mb-0">
            {{grant.amount_received_in_round|floatformat:0|intcomma}}
            USD
          </h2>
          <p class="mb-2 font-caption">
            {{grant.positive_round_contributor_count}} CONTRIBUTORS
          </p>
        {% else %}
          <p class="sub-title mb-1 font-weight-semibold font-caption mb-1 pt-1">
            ALL TIME FUNDING
          </p>
          <h2 class="font-title font-weight-bold amount pt-1 mb-0">
            {{grant.amount_received|floatformat:0|intcomma}}
            USD
          </h2>
          <p class="mb-2 font-caption">
            {{grant.contributor_count}} CONTRIBUTORS
          </p>
        {% endif %}

        </div>
      </div>

      {% if grant.is_clr_eligible and clr_active and grant.active %}
        {% include 'grants/card/clr_estimate.html' %}
      {% endif %}

      {% if not grant.active %}
<<<<<<< HEAD
        <button type="button" class="mt-3 btn btn-primary btn-block py-3" disabled>
          {% trans "Grant Has Ended" %}
=======
        <button type="button" class="mt-3 button button--primary shadow-none font-weight-bold button--full py-3" disabled>
          {% trans "This Grant Is Not Active" %}
>>>>>>> b912875e
        </button>


      {% else %}
        <div class="pt-2 mb-1 d-flex justify-content-between">
          {% is_favorite grant profile.user as is_grant_favorite %}
          {% if profile.user.is_authenticated %}
            <button class="text-decoration-none btn btn-link following-action m-0 p-0 mr-4 gc-text-blue {% if not is_grant_favorite %}text-muted{% endif %}" data-grant="{{ grant.id }}">
                {% if not is_grant_favorite %}
                  <i class="far fa-star" ></i><span class="ml-1 font-body">Follow</span>
                {% else %}
                  <i class="fa fa-star" ></i><span class="ml-1 font-body">Following</span>
                {% endif %}
            </button>
          {% endif %}
        </div>

        {% if user_non_errored_subscription %}
          <a href="{% url 'grants:subscription_cancel' grant.id grant.slug user_subscription.id %}">
            <button class="mt-3 btn btn-danger btn-block py-3">
              {% trans "Cancel Your Funding" %}
            </button>
          </a>
        {% elif grant.link_to_new_grant %}
          <a href="{{ grant.link_to_new_grant.url }}">
            <button class="mt-3 btn btn-primary btn-block py-3">
              Visit the active grant to fund
            </button>
          </a>
        {% else %}
          <form id="js-addToCart-form" class="mt-3">
            {% include 'grants/shared/hidden_inputs.html' %}
            <button class="btn btn-primary btn-block py-3" id='js-addToCart-button'>
              ADD TO CART
            </button>
          </form>
          <div class="text-center">
          </div>
        {% endif %}
      {% endif %}

      {% if not is_team_member %}
        <div class="pt-2 mb-1">
          <div class="text-right">
            <a id="flag" href="#" data-href="/grants/flag/{{grant.id}}" class="font-caption font-weight-semibold px-3">
              Flag <i class="ml-2 far fa-flag"></i>
            </a>
          </div>
        </div>
      {% endif %}
    </div>
  </div>
</div><|MERGE_RESOLUTION|>--- conflicted
+++ resolved
@@ -84,13 +84,8 @@
       {% endif %}
 
       {% if not grant.active %}
-<<<<<<< HEAD
         <button type="button" class="mt-3 btn btn-primary btn-block py-3" disabled>
-          {% trans "Grant Has Ended" %}
-=======
-        <button type="button" class="mt-3 button button--primary shadow-none font-weight-bold button--full py-3" disabled>
           {% trans "This Grant Is Not Active" %}
->>>>>>> b912875e
         </button>
 
 
