--- conflicted
+++ resolved
@@ -128,7 +128,6 @@
       </form>
     </div>
 
-<<<<<<< HEAD
       <div>
         <input type="hidden" id="grant_id" name="grant_id" value="{{grant.id}}">
         <input type="hidden" id="admin_address" name="admin_address" value="{{grant.admin_address}}">
@@ -164,24 +163,4 @@
 
 
 
-=======
-    {% include 'shared/bottom_notification.html' %}
-    {% include 'shared/analytics.html' %}
-    {% include 'shared/footer_scripts.html' %}
-    {% include 'shared/footer.html' %}
-  </body>
-  <!-- jQuery -->
-  <script src="{% static "v2/js/grants/compiledSubscriptionContract.js" %}"></script>
-  <script src="{% static "v2/js/grants/compiledTokenContract.js" %}"></script>
-
-  <script src="/dynamic/js/tokens_dynamic.js"></script>
-  <script src="{% static "v2/js/tokens.js" %}"></script>
-  <script src="{% static "v2/js/jquery.select2.min.js" %}"></script>
-  <script src="{% static "v2/js/abi.js" %}"></script>
-  <script src="{% static "v2/js/pages/shared_bounty_mutation_estimate_gas.js" %}"></script>
-  <script src="{% static "v2/js/grants/fund_grant.js" %}"></script>
-  <script src="{% static "v2/js/shared.js" %}"></script>
-  <script src="{% static "v2/js/ipfs-api.js" %}"></script>
-  <script src="{% static "v2/js/ipfs.js" %}"></script>
->>>>>>> 4712f6d4
 </html>