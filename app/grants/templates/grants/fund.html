{% comment %}
Copyright (C) 2018 Gitcoin Core

This program is free software: you can redistribute it and/or modify
it under the terms of the GNU Affero General Public License as published
by the Free Software Foundation, either version 3 of the License, or
(at your option) any later version.

This program is distributed in the hope that it will be useful,
but WITHOUT ANY WARRANTY; without even the implied warranty of
MERCHANTABILITY or FITNESS FOR A PARTICULAR PURPOSE. See the
GNU Affero General Public License for more details.

You should have received a copy of the GNU Affero General Public License
along with this program. If not, see <http://www.gnu.org/licenses/>.
{% endcomment %}
{% load static humanize i18n %}
<!DOCTYPE html>
<html lang="en">
<head>
  {% include 'shared/head.html' %}
  {% include 'shared/cards.html' %}
</head>
<body class="interior {{ active }} grant">
{% include 'shared/tag_manager_2.html' %}
<div class="container-fluid header dash">
  {% include 'shared/nav.html' %}
</div>
<img src="{% static "v2/images/bitmap.png" %}" width="100%" />

<h2 class="fund__header">
  {% trans "Help" %}
  <span class="fund__header--highlight">{{ grant.adminProfile }}</span>
  {% trans "get funding for" %}
  <span class="fund__header--highlight">{{ grant.title }}</span>
</h2>

<<<<<<< HEAD
    <div class="container">
      <div class="fund__title">{% trans "Fund Grant" %}</div>
      <form action='{{ grant.pk }}' method="POST" id="js-fundGrant">
        {% csrf_token %}
        <div class="row bottom-buffer">
          <div class="form__group-horizontal">
            <label class="form__label">{% trans "Token Approval Limit" %}</label>
            <div class="row">
              <div class="col-8">
                <input type="number" name="approve" class="form__input" required />
              </div>
=======
<div class="container">
  <div class="fund__title">{% trans "Fund Grant" %}</div>
  <form action='{{ grant.pk }}' method="POST" id="js-fundGrant">
    {% csrf_token %}
    <div class="row mb-4">
      <div class="form__group-horizontal">
        <label class="form__label">{% trans "Contribution per Period" %}</label>
        <div class="row">
          <div class="col-4">
            <input type="number" name="amount_per_period" class="form__input" required />
          </div>
          <div class="col-4">
            <div class="form__select2">
              <select class='js-select2' name='denomination' id='js-token'> </select>
>>>>>>> 8e762c57
            </div>
          </div>
          <div class="form__group-horizontal">
            <label class="form__label">{% trans "Contribution Per Period" %}</label>
            <div class="row">
              <div class="col-4">
                <input type="number" name="amount_per_period" class="form__input" required />
              </div>
              <div class="col-4">
                <div class="form__select2">
                  <select class='js-select2' name='denomination' id='js-token'> </select>
                </div>
              </div>
            </div>
          </div>
          <div class="form__group-horizontal">
            <label class="form__label">{% trans "MetaTx Gas Price" %}</label>
            <div class="row">
              <div class="col-8">
                <input type="number" name="gas_price" class="form__input" required />
              </div>
            </div>
          </div>
          <div class="col-4">
            <div class="form__group-horizontal">
              <!-- <label class="form__label">{% trans "Select period:" %}</label>
              <div class="form__select2 fund__period">
                <select name='period' id='period'>
                  <option value="month">{% trans "month" %}</option>
                  <option value="year">{% trans "year" %}</option>
                </select> -->
              <!-- </div> -->
            </div>
          </div>
          <div class="form__group-horizontal">
            <div class="row">
              <div class="col-8">
                <button class="button button--primary" id='js-fundGrant'>{% trans "Create Grant" %}</button>
              </div>
            </div>

          <div class="progress-text my-4">
            <div class="row">
              <div class="col-6">
                <span>{{ grant.amountReceived }} ETH</span>
                <p>{% trans "Current" %}</p>
              </div>
              <div class="col-6 text-right">
                <span>{{ grant.amountGoal }} ETH</span>
                <p>{% trans "Goal" %}</p>
              </div>
            </div>
            <div class="progress-bar" style="width:50%"></div>
            <div class="progress-bar progress-bar--fund" role="progressbar" style="width:10%">
              <div class="contribution">
                <span>10 ETH</span>
          </div>
        </div>
        <p>
          {{ grant.description }}
        </p>
      </div>

        <div>
          <input type="hidden" id="grant_id" name="grant_id" value="{{ grant.id }}">
          <input type="hidden" id="admin_address" name="admin_address" value="{{ grant.admin_address }}">
          <input type="hidden" id="token_address" name="token_address" value="{{ grant.token_address }}">
          <input type="hidden" id="contract_address" name="contract_address" value="{{ grant.contract_address }}">
          <input type="hidden" id="network" name="network" value="{{grant.network}}">
          <input type="hidden" id="subscription_hash" name="subscription_hash" value="">
          <input type="hidden" id="signature" name="signature" value="">
          <input type="hidden" id="contributor_address" name="contributor_address" value="">

        </div>
      </form>
    </div>

{% include 'shared/bottom_notification.html' %}
{% include 'shared/analytics.html' %}
{% include 'shared/footer_scripts.html' %}
{% include 'shared/footer.html' %}
</body>
<!-- jQuery -->
<script src="{% static "v2/js/grants/compiledSubscriptionContract.js" %}"></script>
<script src="{% static "v2/js/grants/compiledTokenContract.js" %}"></script>
<script src="/dynamic/js/tokens_dynamic.js"></script>
<script src="{% static "v2/js/tokens.js" %}"></script>
<script src="{% static "v2/js/jquery.select2.min.js" %}"></script>
<script src="{% static "v2/js/abi.js" %}"></script>
<script src="{% static "v2/js/pages/shared_bounty_mutation_estimate_gas.js" %}"></script>
<script src="{% static "v2/js/grants/fund_grant.js" %}"></script>
<script src="{% static "v2/js/shared.js" %}"></script>
<script src="{% static "v2/js/ipfs-api.js" %}"></script>
<script src="{% static "v2/js/ipfs.js" %}"></script>
</html><|MERGE_RESOLUTION|>--- conflicted
+++ resolved
@@ -35,24 +35,19 @@
   <span class="fund__header--highlight">{{ grant.title }}</span>
 </h2>
 
-<<<<<<< HEAD
-    <div class="container">
-      <div class="fund__title">{% trans "Fund Grant" %}</div>
-      <form action='{{ grant.pk }}' method="POST" id="js-fundGrant">
-        {% csrf_token %}
-        <div class="row bottom-buffer">
-          <div class="form__group-horizontal">
-            <label class="form__label">{% trans "Token Approval Limit" %}</label>
-            <div class="row">
-              <div class="col-8">
-                <input type="number" name="approve" class="form__input" required />
-              </div>
-=======
 <div class="container">
   <div class="fund__title">{% trans "Fund Grant" %}</div>
   <form action='{{ grant.pk }}' method="POST" id="js-fundGrant">
     {% csrf_token %}
     <div class="row mb-4">
+      <div class="form__group-horizontal">
+        <label class="form__label">{% trans "Token Approval Limit" %}</label>
+        <div class="row">
+          <div class="col-8">
+            <input type="number" name="approve" class="form__input" required />
+          </div>
+        </div>
+      </div>
       <div class="form__group-horizontal">
         <label class="form__label">{% trans "Contribution per Period" %}</label>
         <div class="row">
@@ -62,47 +57,47 @@
           <div class="col-4">
             <div class="form__select2">
               <select class='js-select2' name='denomination' id='js-token'> </select>
->>>>>>> 8e762c57
             </div>
           </div>
-          <div class="form__group-horizontal">
-            <label class="form__label">{% trans "Contribution Per Period" %}</label>
-            <div class="row">
-              <div class="col-4">
-                <input type="number" name="amount_per_period" class="form__input" required />
-              </div>
-              <div class="col-4">
-                <div class="form__select2">
-                  <select class='js-select2' name='denomination' id='js-token'> </select>
-                </div>
+        </div>
+        <div class="form__group-horizontal">
+          <label class="form__label">{% trans "Contribution Per Period" %}</label>
+          <div class="row">
+            <div class="col-4">
+              <input type="number" name="amount_per_period" class="form__input" required />
+            </div>
+            <div class="col-4">
+              <div class="form__select2">
+                <select class='js-select2' name='denomination' id='js-token'> </select>
               </div>
             </div>
           </div>
-          <div class="form__group-horizontal">
-            <label class="form__label">{% trans "MetaTx Gas Price" %}</label>
-            <div class="row">
-              <div class="col-8">
-                <input type="number" name="gas_price" class="form__input" required />
-              </div>
+        </div>
+        <div class="form__group-horizontal">
+          <label class="form__label">{% trans "MetaTx Gas Price" %}</label>
+          <div class="row">
+            <div class="col-8">
+              <input type="number" name="gas_price" class="form__input" required />
             </div>
           </div>
-          <div class="col-4">
-            <div class="form__group-horizontal">
-              <!-- <label class="form__label">{% trans "Select period:" %}</label>
-              <div class="form__select2 fund__period">
-                <select name='period' id='period'>
-                  <option value="month">{% trans "month" %}</option>
-                  <option value="year">{% trans "year" %}</option>
-                </select> -->
-              <!-- </div> -->
+        </div>
+        <div class="col-4">
+          <div class="form__group-horizontal">
+            <!-- <label class="form__label">{% trans "Select period:" %}</label>
+            <div class="form__select2 fund__period">
+              <select name='period' id='period'>
+                <option value="month">{% trans "month" %}</option>
+                <option value="year">{% trans "year" %}</option>
+              </select> -->
+            <!-- </div> -->
+          </div>
+        </div>
+        <div class="form__group-horizontal">
+          <div class="row">
+            <div class="col-8">
+              <button class="button button--primary" id='js-fundGrant'>{% trans "Create Grant" %}</button>
             </div>
           </div>
-          <div class="form__group-horizontal">
-            <div class="row">
-              <div class="col-8">
-                <button class="button button--primary" id='js-fundGrant'>{% trans "Create Grant" %}</button>
-              </div>
-            </div>
 
           <div class="progress-text my-4">
             <div class="row">
