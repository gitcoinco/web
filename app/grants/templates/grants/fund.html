--- conflicted
+++ resolved
@@ -84,22 +84,6 @@
                 </div>
               </div>
             </div>
-
-<<<<<<< HEAD
-        <div class="form__group-horizontal frequency">
-          <label class="form__label">{% trans "Frequency of payments" %}</label>
-          <div class="row">
-            <div class="col-6">
-              <input type="number" id="frequency_count" name="frequency" class="form__input" value='30' required />
-            </div>
-            <div class="col-6 font-body">
-              <select name="frequency_unit" id="frequency_unit" class="js-select2" style="width: 100%">
-                <option value="minutes">{% trans "minutes" %}</option>
-                <option value="hours">{% trans "hours" %}</option>
-                <option value="days" selected="selected">{% trans "days" %}</option>
-                <option value="months">{% trans "months" %}</option>
-              </select>
-=======
             <div class="form__group-horizontal">
               <label class="form__label">{% trans "Token Approval Limit" %}</label>
               <div class="row">
@@ -107,9 +91,7 @@
                   <input type="number" name="approve" class="form__input" required />
                 </div>
               </div>
->>>>>>> 9eb479a7
             </div>
-
             <div class="form__group-horizontal">
               <label class="form__label">{% trans "Contribution Per Period" %}</label>
               <div class="row">
