{% load static i18n %}
<b-tab title-link-class="nav-line" id="CELO" v-if="grantsCountByTenant.CELO !== undefined">
  <template v-slot:title><img class="mr-2" src="{% static 'v2/images/chains/celo.svg' %}" alt="" height="16"> Celo ([[grantsCountByTenant.CELO || 0]])</template>

  <div class="align-items-center justify-content-between font-smaller-2 text-left grant-header-row d-none d-md-flex">
    <div class="flex-fill">
      Grant
    </div>
    <div class="flex-fill text-center">
      Amount
    </div>
    <div class="flex-fill text-center">
      Total CLR Match Amount
    </div>
  </div>
  <div v-for="(grant, index) in grantsByTenant" class="grant-row" :key="grant.grant_id">
    <div class="grant-row-style">
      <div class="d-flex align-items-center justify-content-between flex-wrap">
        {% comment %} Title and logo {% endcomment %}
        <div class="col-lg-6 d-flex flex-fill">
            <img :src="grant.grant_logo" style="margin-right: 0.5rem" alt="Grant logo" width="30" height="24">
            <div class="grant-name black"><a :href="grant.grant_url" target="_blank">[[grant.grant_title]]</a></div>
        </div>
        {% comment %} Grant amount and currency {% endcomment %}
        <div class="d-flex flex-column order-md-0 order-1">
          <div class="d-flex align-items-center">
            <input class=" form-control" v-model="grant.grant_donation_amount" type="number" min="0" step="any"
              placeholder="Amount" style="margin-right: 1rem">
            <v-select :clearable="false" :reduce="option => option.symbol" append-to-body :options="filterByChainId" placeholder="Select token" label="symbol" v-model="grant.grant_donation_currency" class="flex-shrink-0" style="
            width: 160px;
        ">
              <template v-slot:option="option">
                <span class="font-weight-semibold">[[ option.symbol ]]</span>
              </template>
            </v-select>

            <!-- <select2 v-model="grant.grant_donation_currency" class="col-6 form-control"
              placeholder="Select token">
              <option v-for="option in currencies[index]" v-bind:value="option" :disabled="!option">
                <span v-if="!option" style="height:1px; font-size:1px">&mdash;&mdash;&mdash;&mdash;</span>
                <span v-else>[[ option ]]</span>
              </option>
            </select2> -->
          </div>
          <!-- <div class="">
            <div class="text-left font-smaller-2 hyperlink" @click="applyAmountToAllGrants(grant)">
              Apply to all
            </div>
          </div> -->
        </div>

        {% comment %} CLR Match Amount {% endcomment %}

        <div class=" align-items-center justify-content-around flex-fill flex-shrink-0 d-flex">
<<<<<<< HEAD
          <div v-if="grant.is_clr_eligible == true && grant.opt_out_clr == false" class="clr-match-box d-flex flex-nowrap align-items-center">
=======
          <div v-if="!grant.clr_round_num" class="clr-match-box font-caption font-weight-semibold d-flex flex-nowrap align-items-center">
            Not in an active CLR
          </div>
          <div v-else-if="grant.is_on_team" class="clr-match-box font-caption font-weight-semibold d-flex flex-nowrap align-items-center">
            Cannot match own grant
          </div>
          <div v-else-if="grant.is_clr_eligible == true" class="clr-match-box d-flex flex-nowrap align-items-center">
>>>>>>> 512b4149
            <div class="mr-2">[[grant.grant_donation_clr_match]] USD</div>
            <img src="{% static 'v2/images/chains/celo.svg' %}" alt="Diamonds high-fiving"
            width="20">
          </div>
          <div v-else class="clr-match-box font-caption font-weight-semibold d-flex flex-nowrap align-items-center">
            Not Eligible for CLR
          </div>
        </div>

        <div class=" align-items-center justify-content-around flex-fill flex-shrink-0 d-flex">
          <b-button v-b-toggle="`collapse-${grant.grant_id}`" class="btn-gc-blue" v-if="!grant.success">
            Payout
            <i class="fa fa-fw fa-chevron-up when-open"></i>
            <i class="fa fa-fw fa-chevron-down when-closed"></i>
          </b-button>
          <b-button v-b-toggle="`collapse-${grant.grant_id}`" class="btn-gc-blue" v-else>
            Completed
            <i class="fa fa-fw fa-chevron-up when-open"></i>
            <i class="fa fa-fw fa-chevron-down when-closed"></i>
          </b-button>
        </div>
        {% comment %} Delete Icon {% endcomment %}
        <div class="d-flex">
          <i class="fas fa-trash-alt" style="cursor: pointer; opacity: 40%"
            @click="removeGrantFromCart(grant.grant_id)"></i>

        </div>
      </div>
      <div>
        <b-collapse :id="`collapse-${grant.grant_id}`">
          <form action="" ref="form" @submit="confirmQRPayment($event, grant)">
            {% include '../comment.html' %}
            <div class="d-flex">
              <div class="bg-white rounded col mr-2 py-3 d-flex flex-column mt-4">
                <p class="font-body"><span class="underline">Step 1</span>: Transfer [[grant.grant_donation_amount]] [[grant.grant_donation_currency]] to the grant owner’s address below. Make sure you’re transferring the EXACT SAME AMOUNT shown here or your transaction will not be detected.</p>

                <div class="d-flex align-items-center">
                  <qrcode :string="`celo://wallet/pay?address=${grant.celo_payout_address}&amount=${grant.grant_donation_amount}&token=${grant.grant_donation_currency}`" :size="100"></qrcode>
                  <div class="flex-fill font-smaller-1 ml-4">
                    <div class="d-flex align-items-center">
                      <span class="mr-2">To:</span>
                      <div class="">
                        <span class="font-weight-bold">[[grant.celo_payout_address]]</span>
                        <copy-clipboard class="btn btn-sm text-highlight-dark-blue" :string="grant.celo_payout_address"><i class="far fa-copy"></i></copy-clipboard>
                      </div>
                    </div>
                    <div class="d-flex align-items-center">
                      <span class="mr-2">Amount:</span>
                      <div class="font-weight-bold">
                        [[grant.grant_donation_amount]]
                      </div>
                    </div>

                  </div>
                </div>
              </div>
              <div class="bg-white rounded col ml-2 py-3 d-flex flex-column mt-4">
                <p class="font-body"><span class="underline">Step 2</span>: Choose between <b>address</b> or <b>transaction hash</b> and press the confirm button.</p>

                <b-form-radio-group v-model="selectedQRPayment" :options="optionsQRPayment" name="radio-options-slots" class="font-body">
                </b-form-radio-group>

                <div class="form-row align-items-center mt-3">
                  <div class="col" v-show="selectedQRPayment === 'txid'">
                    <div class="">
                      <label :for="`celo_payoutTxId_${grant.grant_id}`" class="font-smaller-1">Transaction Hash:</label>
                      <input v-model="grant.payoutTxId" :name="`payoutTxId_${grant.grant_id}`" :id="`celo_payoutTxId_${grant.grant_id}`" placeholder="00000..." class="form-control form-control-sm" pattern="[a-zA-Z0-9]{64}$" :disabled="grant.success">
                      <small class="form-text text-muted">Paste the transaction id</small>
                    </div>
                  </div>
                  <div class="col" v-show="selectedQRPayment === 'address'">
                    <div class="">
                      <label :for="`celo_contributor_address_${grant.grant_id}`" class="font-smaller-1">Your address:</label>
                      <input v-model="grant.contributor_address" :name="`contributor_address_${grant.grant_id}`" :id="`celo_contributor_address_${grant.grant_id}`" placeholder="00000..." class="form-control form-control-sm" :disabled="grant.success">
                    </div>
                  </div>
                  <div class="mt-4 pt-1">
                    <button type="submit" class="btn btn-sm btn-gc-blue" :disabled="(selectedQRPayment === 'address' ? !grant.contributor_address : !grant.payoutTxId ) || grant.loading || grant.success">Confirm</button>
                  </div>
                </div>
                <div v-if="grant.error" class="font-body text-danger">[[grant.error]]</div>
                <div v-if="grant.success" class="font-body text-success">[[grant.success]]</div>
              </div>
            </div>

          </form>
        </b-collapse>
      </div>
    </div>
  </div>
</b-tab><|MERGE_RESOLUTION|>--- conflicted
+++ resolved
@@ -52,17 +52,13 @@
         {% comment %} CLR Match Amount {% endcomment %}
 
         <div class=" align-items-center justify-content-around flex-fill flex-shrink-0 d-flex">
-<<<<<<< HEAD
-          <div v-if="grant.is_clr_eligible == true && grant.opt_out_clr == false" class="clr-match-box d-flex flex-nowrap align-items-center">
-=======
           <div v-if="!grant.clr_round_num" class="clr-match-box font-caption font-weight-semibold d-flex flex-nowrap align-items-center">
             Not in an active CLR
           </div>
           <div v-else-if="grant.is_on_team" class="clr-match-box font-caption font-weight-semibold d-flex flex-nowrap align-items-center">
             Cannot match own grant
           </div>
-          <div v-else-if="grant.is_clr_eligible == true" class="clr-match-box d-flex flex-nowrap align-items-center">
->>>>>>> 512b4149
+          <div v-else-if="grant.is_clr_eligible == true && grant.opt_out_clr == false" class="clr-match-box d-flex flex-nowrap align-items-center">
             <div class="mr-2">[[grant.grant_donation_clr_match]] USD</div>
             <img src="{% static 'v2/images/chains/celo.svg' %}" alt="Diamonds high-fiving"
             width="20">
