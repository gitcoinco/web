{% load static%}

<div class="clr_estimate {{class}}">
  <img src="{% static "v2/images/diamonds_high_fiving.gif" %}" alt="grant-clr">
  <h3>
<<<<<<< HEAD
    <span>{{ round_num }} Match Round</span>
=======
    <span>Match Round {{ round_num }}</span>
>>>>>>> 8a69ae9d
  </h3>

  <h4>
    <span class="clr_match_prediction">{{ clr_prediction_curve.0|floatformat:2 }}</span>
    <span>DAI</span>
    of {{ total_clr_pot }} DAI
  </h4>
  <p class="mb-0">
    Your contribution at this moment would <span class="est_direction">increase</span> the CLR Match amount
    for this grant by
    <strong>
      <span class="clr_increase">0.00</span> DAI
    </strong>.
  </p>
</div><|MERGE_RESOLUTION|>--- conflicted
+++ resolved
@@ -3,11 +3,7 @@
 <div class="clr_estimate {{class}}">
   <img src="{% static "v2/images/diamonds_high_fiving.gif" %}" alt="grant-clr">
   <h3>
-<<<<<<< HEAD
     <span>{{ round_num }} Match Round</span>
-=======
-    <span>Match Round {{ round_num }}</span>
->>>>>>> 8a69ae9d
   </h3>
 
   <h4>
