{% comment %}
  Copyright (C) 2020 Gitcoin Core

  This program is free software: you can redistribute it and/or modify
  it under the terms of the GNU Affero General Public License as published
  by the Free Software Foundation, either version 3 of the License, or
  (at your option) any later version.

  This program is distributed in the hope that it will be useful,
  but WITHOUT ANY WARRANTY; without even the implied warranty of
  MERCHANTABILITY or FITNESS FOR A PARTICULAR PURPOSE. See the
  GNU Affero General Public License for more details.

  You should have received a copy of the GNU Affero General Public License
  along with this program. If not, see <http://www.gnu.org/licenses/>.
{% endcomment %}
{% load static i18n %}
<!DOCTYPE html>
<html lang="en">
  <head>
    {% include 'shared/head.html' with slim=1 %}
    {% include 'shared/cards.html' %}
    <link rel="stylesheet" href="{% static "v2/css/grants/new.css" %}">
    <link rel="stylesheet" href="{% static "v2/css/bounty.css" %}">
    <script src="https://cdn.jsdelivr.net/npm/quill@1.3.6/dist/quill.min.js"></script>
    <link href="https://cdn.jsdelivr.net/npm/quill@1.3.6/dist/quill.snow.css" rel="stylesheet">
    <link href="https://cdn.jsdelivr.net/npm/quill@1.3.6/dist/quill.bubble.css" rel="stylesheet">
  </head>
  <body class="interior {{ active }} grant g-font-muli">
    {% include 'shared/tag_manager_2.html' %}
    <div class="container-fluid header dash px-0">
      {% include 'shared/top_nav.html' with class='d-md-flex' %}
      {% include 'grants/nav.html' %}
      <div class="row no-gutters metamask-banner">
        <div class="col-12">
          {% include 'shared/no_metamask_error.html' %}
          {% include 'shared/zero_balance_error.html' %}
          {% include 'shared/unlock_metamask.html' %}
          {% include 'shared/connect_metamask.html' %}
        </div>
      </div>
    </div>

    {% include 'grants/shared/waiting_state.html' %}

    <div class="grant-container">
      <div class="container new-grant" id="new-grant">
        <div class="row justify-content-md-center pb-5">
          <div id="robot_error" class="hidden mt-5">
            <img src="{% static "v2/images/prime.png" %}">
          </div>
          <div class="col-12 col-md-10 col-lg-8 mt-3" id="grants_form">
            <div class="form__intro my-4 text-center">
              <img src="{% static "v2/images/grants/new.svg" %}">
              <h1 class="text-center font-title-xl">{% trans "Create a Grant" %}</h1>
              <p class="mb-1">
                {% trans "We're excited to learn about your project." %}
                <br>
                {% trans "Complete the form below to get started." %}
              </p>
            </div>
            <div class="primary-form py-5">
              <form method="POST" id="create-grant" enctype="multipart/form-data" class="px-5">
                {% csrf_token %}
                <h5 class="mt-4">Project Information</h5>
                <hr>

                <div class="form__group-horizontal pb-3">
                  <label class="font-body">{% trans "Project Logo" %}</label>
                  <div class="form__drop" id="js-drop">
                    <input id="img-project" type="file" name="input_image" accept="image/*">
                    <span>{% trans "Drag & Drop or Browse" %} </span>
                    <span> | {% trans "Square or 16:9; above 400x400 preferred" %}</span>
                    <img id="preview"/>
                  </div>
                </div>

                <div class="form__group-horizontal pb-3">
                  <label class="font-body" for="input_title">{% trans "Project Title" %} <span class="badge badge-greylight text-capitalize">Required</span></label>
<<<<<<< HEAD
                  <input class="form__input form__input-lg " maxlength="150" type="text" id="input_title" name="input_title" value="{{data.project.name}}" placeholder="The Human Fund" required />
=======
                  <input class="form__input form__input-lg " maxlength="150" type="text" id="input_title" name="input_title" value="{{project_data.name}}" placeholder="The Human Fund" required />
>>>>>>> 0c495b50
                </div>

                <div class="form__group-horizontal pb-3">
                  <label class="font-body" for="input-description">{% trans "Project Description" %}</label>
                  <div id="input-description">
                  <textarea class="form-control" name="summary" id="input-description" maxlength="100" style="height: 120px"  cols="20" rows="2" placeholder="Tell us about your project!" required>{{data.project.summary}}</textarea>
                  </div>
                </div>

                <div class="form__group-horizontal pb-3">
                  <label class="font-body" for="input-url">{% trans "Project Website" %} <span class="badge badge-greylight text-capitalize">Required</span></label>
<<<<<<< HEAD
                  <input type="url" class="form__input form__input-lg " id="input-url" name="reference_url" value="{{data.project.work_url}}" placeholder="https://human.fund/" required/>
=======
                  <input type="url" class="form__input form__input-lg " id="input-url" name="reference_url" value="{{project_data.work_url}}" placeholder="https://human.fund/" required/>
>>>>>>> 0c495b50
                </div>

                <div class="form__group-horizontal pb-3">
                  <label class="font-body" for="input-team_members">{% trans "Project Team members" %}</label>
                  <div class="form__select2 g-multiselect">
                    <select id="input-team_members" class="form__input form__input-lg team_members" name="team_members[]" multiple="multiple">
<<<<<<< HEAD
                    {% for profile in data.project.team_members_profile %}
=======
                    {% for profile in project_data.profiles.all %}
>>>>>>> 0c495b50
                      <option selected="selected"  value="{{ profile.id }}">{{ profile }}</option>
                    {% endfor %}
                    </select>
                  </div>
                </div>

                <div class="form__group-horizontal pb-3">
                  <label class="font-body" for="input-handle2">{% trans "Project Twitter Handle" %}</label>
                  <input type="text" class="form__input form__input-lg " id="input-handle1" name="handle1" placeholder="@humanfund" />
                </div>

                <div class="form__group-horizontal pb-3">
                  <label class="font-body" for="input-handle2">{% trans "Your Twitter Handle" %}</label>
                  <input type="text" class="form__input form__input-lg " id="input-handle2" name="handle2" placeholder="@georgecostanza"/>
                </div>

                <div class="form__group-horizontal pb-3">
                  <label class="font-body" for="github_project_url">{% trans "Github Project URL" %}</label>
<<<<<<< HEAD
                  <input type="url" class="form__input form__input-lg " id="github_project_url" name="github_project_url" value="{{data.project.work_url}}" placeholder="https://github.com/human-fund"/>
=======
                  <input type="url" class="form__input form__input-lg " id="github_project_url" name="github_project_url" value="{{project_data.work_url}}" placeholder="https://github.com/human-fund"/>
>>>>>>> 0c495b50
                </div>

                <h5 class="mt-4">Categorization Information</h5>
                <hr>
               <div class="form__group-horizontal pb-3">
                  <label class="font-body" for="input-grant_type">{% trans "Grant Category" %}</label>
                  <div class="form__select2">
                    <select class="js-select2 form__input form__input-lg" name="input-grant_type" id="input-grant_type">
                      {% for grant_type in grant_types%}
                        <option value="{{grant_type.name}}">{{grant_type.label}}</option>
                      {% endfor %}
                    </select>
                  </div>
                </div>


                <div class="form__group-horizontal pb-3">
                  <label class="font-body">{% trans "Grant SubCategory" %}</label>
                  <div class="form__select2 g-multiselect">
                    <select id="input-categories" class="form__input form__input-lg categories" name="categories[]" multiple="multiple">
                    </select>
                  </div>
                </div>

                <h5 class="mt-4">Funding Information</h5>
                <hr>
                <div class="form__group-horizontal pb-3">
                  <div class="row">
                    <div class="col-12 col-md-12">
                      <label class="font-body">{% trans "Accepted Tokens" %}</label>
                      <div class="form__select2">
                        <select class='js-select2' name='denomination' id='js-token'>
                          <option value="" disabled="disabled" class="loading_tokens">(Loading Tokens from Web3 Wallet)</option>
                        </select>
                      </div>
                    </div>
                  </div>
                </div>

                <div class="form__group-horizontal pb-3">
                  <label class="font-body" for="input-admin_address">{% trans "Funding Recipient Wallet Address" %} <span class="badge badge-greylight text-capitalize">Required</span></label>
                  <input type="text" class="form__input form__input-lg " id="input-admin_address" value="" name="admin_address" required placeholder="0x00... or domain.eth"/>
                  <label class="font-body mt-3" for="input-admin_address">{% trans "This is where funds from contributors to this grant will be sent. To ensure you can accept L2 contributions, make sure this is NOT an exchange address, and if using a contract wallet be sure it supports execution of arbitrary transactions." %}</label>
                  <label class="font-body" for="input-admin_address"><i class="fas fa-exclamation-circle"></i> - {% trans "IMPORTANT NOTE - Contributions to this grant will be sent directly via the Ethereum blockchain to *this address*.  Gitcoin does *not* escrow any funds. Gitcoin does *not* have the ability to reverse any transactions.  As a preventative measure, please confirm that someone working on the project has access to funds that are sent to this address!" %}</label>
                </div>

                <div class="form__footer text-center">
                  <button class="button button--primary button--full" id="new_button">{% trans "Create Grant" %}</button>
                </div>

                <div>
<<<<<<< HEAD
                  <input type="hidden" id="project_pk" name="project_pk" value="{{data.project.id}}" />
=======
                  <input type="hidden" id="project_pk" name="project_pk" value="{{project_data.project.id}}" />
>>>>>>> 0c495b50
                  <input type="hidden" id="transaction_hash" name="transaction_hash" />
                  <input type="hidden" id="contract_address" name="contract_address" />
                  <input type="hidden" id="contract_owner_address" name="contract_owner_address">
                  <input type="hidden" id="contract_version" name="contract_version" value="2">
                  <input type="hidden" id="token_address" name="token_address" value="">
                  <input type="hidden" id="token_symbol" name="token_symbol" value="">
                  <input type="hidden" id="category" name="category" value="">
                  <input type="hidden" id="network" name="network">
                  <input type="hidden" id="trusted_relayer" name="trusted_relayer" value="{{ trusted_relayer }}">
                </div>
              </form>
            </div>
          </div>
        </div>
      </div>
    </div>

    {% include 'shared/bottom_notification.html' %}
    {% include 'shared/footer.html' %}
    {% include 'shared/current_profile.html' %}
    {% include 'shared/analytics.html' %}
    {% include 'grants/shared/shared_scripts.html' %}
    {% include 'shared/footer_scripts.html' with ignore_inject_web3=1 %}
  </body>

  <script src="{% static "v2/js/abi.js" %}"></script>
  <script src="/dynamic/js/tokens_dynamic.js"></script>
  <script src="{% static "v2/js/tokens.js" %}"></script>
  <script src="{% static "v2/js/lib/ipfs-api.js" %}"></script>
  <script src="{% static "v2/js/ipfs.js" %}"></script>
  <script src="{% static "v2/js/user-search.js" %}"></script>
  <script src="{% static "v2/js/grants/compiledSplitter.js" %}"></script>
  <script src="{% static "v2/js/grants/compiledSubscriptionContract0.js" %}"></script>
  <script src="{% static "v2/js/grants/compiledSubscriptionContract1.js" %}"></script>
  <script src="{% static "v2/js/waiting_room_entertainment.js" %}"></script>
  <script src="{% static "v2/js/pages/shared_bounty_mutation_estimate_gas.js" %}"></script>
  <script src="{% static "v2/js/grants/shared.js" %}"></script>
  <script src="{% static "v2/js/grants/new.js" %}"></script>
</html><|MERGE_RESOLUTION|>--- conflicted
+++ resolved
@@ -77,11 +77,7 @@
 
                 <div class="form__group-horizontal pb-3">
                   <label class="font-body" for="input_title">{% trans "Project Title" %} <span class="badge badge-greylight text-capitalize">Required</span></label>
-<<<<<<< HEAD
-                  <input class="form__input form__input-lg " maxlength="150" type="text" id="input_title" name="input_title" value="{{data.project.name}}" placeholder="The Human Fund" required />
-=======
                   <input class="form__input form__input-lg " maxlength="150" type="text" id="input_title" name="input_title" value="{{project_data.name}}" placeholder="The Human Fund" required />
->>>>>>> 0c495b50
                 </div>
 
                 <div class="form__group-horizontal pb-3">
@@ -93,22 +89,14 @@
 
                 <div class="form__group-horizontal pb-3">
                   <label class="font-body" for="input-url">{% trans "Project Website" %} <span class="badge badge-greylight text-capitalize">Required</span></label>
-<<<<<<< HEAD
-                  <input type="url" class="form__input form__input-lg " id="input-url" name="reference_url" value="{{data.project.work_url}}" placeholder="https://human.fund/" required/>
-=======
                   <input type="url" class="form__input form__input-lg " id="input-url" name="reference_url" value="{{project_data.work_url}}" placeholder="https://human.fund/" required/>
->>>>>>> 0c495b50
                 </div>
 
                 <div class="form__group-horizontal pb-3">
                   <label class="font-body" for="input-team_members">{% trans "Project Team members" %}</label>
                   <div class="form__select2 g-multiselect">
                     <select id="input-team_members" class="form__input form__input-lg team_members" name="team_members[]" multiple="multiple">
-<<<<<<< HEAD
-                    {% for profile in data.project.team_members_profile %}
-=======
                     {% for profile in project_data.profiles.all %}
->>>>>>> 0c495b50
                       <option selected="selected"  value="{{ profile.id }}">{{ profile }}</option>
                     {% endfor %}
                     </select>
@@ -127,11 +115,7 @@
 
                 <div class="form__group-horizontal pb-3">
                   <label class="font-body" for="github_project_url">{% trans "Github Project URL" %}</label>
-<<<<<<< HEAD
-                  <input type="url" class="form__input form__input-lg " id="github_project_url" name="github_project_url" value="{{data.project.work_url}}" placeholder="https://github.com/human-fund"/>
-=======
                   <input type="url" class="form__input form__input-lg " id="github_project_url" name="github_project_url" value="{{project_data.work_url}}" placeholder="https://github.com/human-fund"/>
->>>>>>> 0c495b50
                 </div>
 
                 <h5 class="mt-4">Categorization Information</h5>
@@ -183,11 +167,7 @@
                 </div>
 
                 <div>
-<<<<<<< HEAD
-                  <input type="hidden" id="project_pk" name="project_pk" value="{{data.project.id}}" />
-=======
                   <input type="hidden" id="project_pk" name="project_pk" value="{{project_data.project.id}}" />
->>>>>>> 0c495b50
                   <input type="hidden" id="transaction_hash" name="transaction_hash" />
                   <input type="hidden" id="contract_address" name="contract_address" />
                   <input type="hidden" id="contract_owner_address" name="contract_owner_address">
