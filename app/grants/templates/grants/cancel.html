--- conflicted
+++ resolved
@@ -73,38 +73,13 @@
           </p>
         </div>
 
-<<<<<<< HEAD
-            <div class="row mt-4">
-              <div class="col-6">
-                <a href="{% url 'grants:details' grant.id grant.slug %}">
-                  <button class="button button--cancel button--full">{% trans "Cancel" %}
-                  </button>
-                </a>
-              </div>
-              <div class="col-6">
-                <form method="POST" id="js-cancelSubscription">
-                  {% csrf_token %}
-                  <button class="button button--primary button--full">{% trans "Cancel Contribution" %}
-                  </button>
-                  <input type="hidden" id="contract_address" name="contract_address" value="{{ grant.contract_address }}">
-                  <input type="hidden" id="contract_version" name="contract_version" value="{{ grant.contract_version }}">
-                  <input type="hidden" id="admin_address" name="admin_address" value="{{ grant.admin_address }}">
-                  <input type="hidden" id="token_address" name="token_address" value="{{ subscription.token_address }}">
-                  <input type="hidden" id="amount_per_period" name="amount_per_period" value="{{ subscription.amount_per_period }}">
-                  <input type="hidden" id="real_period_seconds" name="real_period_seconds" value="{{ subscription.real_period_seconds }}">
-                  <input type="hidden" id="signature" name="signature" value="{{ subscription.contributor_signature }}">
-                  <input type="hidden" id="gas_price" name="gas_price" value="{{ subscription.gas_price }}">
-                </form>
-              </div>
-            </div>
-          </div>
-=======
         <div class="col-12 my-4">
           <form method="POST" id="js-cancelSubscription">
             {% csrf_token %}
             <button class="button button--primary button--warning button--full">{% trans "Cancel Contribution" %}
             </button>
             <input type="hidden" id="contract_address" name="contract_address" value="{{ grant.contract_address }}">
+            <input type="hidden" id="contract_version" name="contract_version" value="{{ grant.contract_version }}">
             <input type="hidden" id="admin_address" name="admin_address" value="{{ grant.admin_address }}">
             <input type="hidden" id="token_address" name="token_address" value="{{ subscription.token_address }}">
             <input type="hidden" id="amount_per_period" name="amount_per_period" value="{{ subscription.amount_per_period }}">
@@ -113,7 +88,6 @@
             <input type="hidden" id="gas_price" name="gas_price" value="{{ subscription.gas_price }}">
           </form>
         </div>
->>>>>>> b41fd077
 
         <div class="col-12 mt-3 mb-5 text-center grant-link font-body">
           <a href="{% url 'grants:details' grant.id grant.slug %}">
