--- conflicted
+++ resolved
@@ -110,15 +110,9 @@
     {% include 'shared/footer.html' %}
     {% include 'grants/shared/shared_scripts.html' %}
   </body>
-<<<<<<< HEAD
-
   <script src="{% static "v2/js/pages/wallet_estimate.js" %}"></script>
-  <script src="{% static "v2/js/grants/compiledSubscriptionContract.js" %}"></script>
-=======
-  <!-- jQuery -->
   <script src="{% static "v2/js/grants/compiledSubscriptionContract0.js" %}"></script>
   <script src="{% static "v2/js/grants/compiledSubscriptionContract1.js" %}"></script>
->>>>>>> 9c6fdf6c
   <script src="{% static "v2/js/grants/compiledTokenContract.js" %}"></script>
   <script src="{% static "v2/js/abi.js" %}"></script>
   <script src="{% static "v2/js/pages/shared_bounty_mutation_estimate_gas.js" %}"></script>
