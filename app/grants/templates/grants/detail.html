{% comment %}
  Copyright (C) 2018 Gitcoin Core

  This program is free software: you can redistribute it and/or modify
  it under the terms of the GNU Affero General Public License as published
  by the Free Software Foundation, either version 3 of the License, or
  (at your option) any later version.

  This program is distributed in the hope that it will be useful,
  but WITHOUT ANY WARRANTY; without even the implied warranty of
  MERCHANTABILITY or FITNESS FOR A PARTICULAR PURPOSE. See the
  GNU Affero General Public License for more details.

  You should have received a copy of the GNU Affero General Public License
  along with this program. If not, see <http://www.gnu.org/licenses/>.
{% endcomment %}
{% load static humanize i18n grants_extra %}
<!DOCTYPE html>
<html lang="en">
  <head>
    {% include 'shared/head.html' %}
    {% include 'shared/cards_pic.html' %}
    <link rel="stylesheet" href="{% static "v2/css/bounty.css" %}">
    <link rel="stylesheet" href="{% static "v2/css/grants/detail.css" %}">
    <link rel="stylesheet" href="{% static "v2/css/grants/milestones.css" %}">
  </head>
  <body class="interior {{ active }} grant grant-detail g-font-muli">
    {% include 'shared/tag_manager_2.html' %}
    <div class="container-fluid header dash">
      {% include 'shared/top_nav.html' with class='d-md-flex' %}
      {% include 'grants/nav.html' %}
    </div>

    {% include 'grants/shared/waiting_state.html' %}

    {% if is_staff %}
    <div class="alpha-warning font-caption mb-0">
      <span class="font-weight-bold">Staff only</span>
      <a style="color:white;" href="{{grant.admin_url}}">{% trans "View Admin" %}</a>
    </div>
    {% endif %}
    <div id="grants-details">
    <div class="grant__header py-5">
      <div class="container">
        <div class="row">
          <div class="grant-banner col-12 col-lg-6 pr-lg-5 p-0 mb-5 my-md-auto">
            <img src="{% if grant.logo and grant.logo.url %}{{ grant.logo.url }}{% else %}{% with grant_logo='v2/images/grants/logos/' id=grant.id|modulo:3 %} {% static grant_logo|addstr:id|add:'.png' %} {% endwith %} {% endif %}">
          </div>
          <div class="col-12 col-lg-6">
            <div class="row">
              <div class="col-12">
                <div class="grant__specs">
                  <h1 class="grant__title font-title-lg {% if is_admin %} mt-4 {% endif %}">
                    {% if is_admin %}
                      <textarea id="form--input__title" class="p-0 m-0 inline-edit" disabled>{{ grant.title }}</textarea>
                    {% else %}
                      <span>{{ grant.title }}</span>
                    {% endif %}
                  </h1>
                  <span class="grant__url font-subheader {% if not is_admin %}my-4{% endif %}">
                    {% if is_admin %}
                      <div>
                        <textarea id="form--input__reference-url" class="p-0 m-0 inline-edit" disabled>{{ grant.reference_url }}</textarea>
                      </div>
                    {% else %}
                      <a href="{{ grant.reference_url }}" target="_blank">
                        <i class="fas fa-link mr-2"></i>
                        {{ grant.reference_url }}
                      </a>
                    {% endif %}
                  </span>
                  <div class="grant-item__owner my-2">
                    {% if is_admin and not grant_is_inactive %}
                      <div class="font-body">
                        <p class="font-caption sub-title mb-0">Grant Owner</p>
                        <div class="form__select2">
                          <select id="grant-admin" class="form__input" name="grant-admin" disabled>
                            <option selected="selected">{{ grant.admin_profile.handle|default:'anonymous' }}</option>
                          </select>
                        </div>
                      </div>
                    {% else %}
                    <div class="grant-item__owner-handle font-body">{% trans 'by' %}
                      <a class="grant-item__owner-handle" href="{% url 'profile' grant.admin_profile.handle %}">
                        <div class="grant-item__owner-image ml-2">
                          <img src="{{ grant.admin_profile.avatar_url }}">
                        </div>
                        <div class="grant-item__owner-handle font-body">
                          <span id="grant-profile">{{ grant.admin_profile.handle|default:'anonymous' }}</span>
                        </div>
                      </a>
                    </div>
                    {% endif %}
                  </div>
                  <div class="grant-item__owner my-2">
                    {% if is_admin and not grant_is_inactive %}
                      <div class="font-body">
                        <p class="font-caption sub-title mb-0">Contract Owner Address</p>
<<<<<<< HEAD
                        <textarea id="contract_owner_address" class="p-0 m-0 inline-edit" name="contract_owner_address" disabled>{{ grant.contract_owner_address }}</textarea>
                        <div id="gas-section" class="form__group-horizontal gas-section-owner">
                          <h5 class="font-subheader pb-2">{% trans "Gas Settings" %}</h5>
                          <div>
                            {% include 'shared/wallet_estimate.html' %}
                          </div>
                        </div>
                        <button id="contract_owner_button" class="button button--primary hidden">
                        {% trans 'Change Contract Owner' %}
=======
                        <input id="contract_owner_address" class="p-0 m-0 inline-edit" name="contract_owner_address" value="{{ grant.contract_owner_address }}" disabled>
                        <button id="contract_owner_button" class="mt-2 button button--primary button__small hidden">
                          {% trans "Change Contract Owner" %}
>>>>>>> 7148255b
                        </button>
                      </div>
                    {% endif %}
                  </div>
                </div>
              </div>
              <div class="col-12">
                {% if is_admin %}
                  <div id="edit-amount_goal" class="my-2 hidden">
                    <p class="font-caption sub-title mb-0">{% trans "Monthly Amount sought in DAI" %}</p>
                    <input id="amount_goal" class="p-0 m-0 inline-edit" value="{{ grant.amount_goal }}" disabled>
                  </div>
                {% endif %}
                <div class="grant__progress mt-4">
                  <div class="progress">
                    <div class="progress-bar" role="progressbar" style="width: {{ grant.percentage_done }}%" aria-valuenow="{{ grant.percentage_done }}%" aria-valuemin="0" aria-valuemax="100"></div>
                  </div>
                  <div class="progress-text mt-2">
                    <div class="row">
                      <div class="col-6">
                        <span>{{ grant.amount_received|floatformat:2|intcomma }} DAI</span>
                        <p>{% trans "Current" %}</p>
                      </div>
                      <div class="col-6 text-right">
                        <span>{{ grant.amount_goal|floatformat:2|intcomma }} DAI</span>
                        <p>{% trans "Monthly Goal" %}</p>
                      </div>
                    </div>
                  </div>
                </div>
                {% if grant_is_inactive %}
                  <p class="font-weight-semibold my-2">{% trans "This grant has ended. You can find all active grants" %}
                    <a href="{% url 'grants:grants' %}">
                      {% trans "here." %}
                    </a>
                  </p>
                {% elif is_admin %}
                  {% csrf_token %}
                  <div id="js-cancel_grant" class="d-inline-block">
                    <button class="button button--primary button--warning" id="cancel_grant">{% trans "Cancel this Grant" %}
                    </button>
                    <input type="hidden" id="contract_address" name="contract_address" value="{{ grant.contract_address }}">
                    <input type="hidden" id="contract_version" name="contract_version" value="{{ grant.contract_version }}">
                    <input type="hidden" id="grant_cancel_tx_id" name="grant_cancel_tx_id" value="">
                    <div id="cancelModal" style="display: none;">
                      <div class="row px-5">
                        <div class="col-12 closebtn">
                          <a rel="modal:close" href="javascript:void" class="close" aria-label="Close dialog">
                            <span aria-hidden="true">&times;</span>
                          </a>
                        </div>
                        <div class="col-12 pt-2 pb-2 text-center">
                          <h2 class="font-title">{% trans "Are you sure you want to cancel this grant?" %}</h2>
                        </div>
                        <div class="col-12 text-center">
                          <img src="{% static "v2/images/grants/cancel-grants-icon.png" %}" />
                        </div>
                        <div class="col-12 pt-2 pb-2 font-body">
                          <p>{% trans "By clicking Cancel, you will be cancelling this grant from Gitcoin." %}</p>
                          <ul><li>{% trans "Your grant will stay in Gitcoin, but " %}<b>{% trans "marked as inactive." %}</b></li>
                          <li>{% trans "Funds received till now " %}<b>{% trans "will not be refunded " %}</b>{% trans "to the contributors." %}</li>
                          <li>{% trans "Once cancelled, it is " %}<b>{% trans "not possible to restart the grant, " %}</b>{% trans "as the smart contract will be destroyed." %}</li></ul>
                          <p>{% trans "To relaunch the grant, you need to create a new grant." %}</p>
                        </div>
                        <div id="gas-section" class="form__group-horizontal">
                          <h5 class="font-subheader pb-2">{% trans "Gas Settings" %}</h5>
                          <div>
                            {% include 'shared/wallet_estimate.html' %}
                          </div>
                        </div>
                        <div class="col-12 mt-4 mb-2 text-right font-caption">
                          <a rel="modal:close" href="javascript:void" aria-label="Close dialog" class="button button--primary-o mr-3">{% trans "No, I don\'t want to cancel" %}</a>
                          <button class="modal-cancel-grants button button--warning">{% trans "Cancel this Grant" %}</button>
                        </div>
                      </div>
                    </div>
                  </div>
                {% elif user_subscription %}
                  <a href="{% url 'grants:subscription_cancel' grant.id grant.slug user_subscription.id %}">
                    <button class="button button--primary button--warning button--full">{% trans "Cancel Your Funding" %}</button>
                  </a>
                {% else %}
                  {% if grant.token_symbol %}
                    <h5 class="font-body token_symbol">
                      {{ grant.admin_profile.handle }} {% trans 'is accepting contributions in '%}{{ grant.token_symbol }}{% trans ' on '%} {{ grant.network }}
                    </h5>
                  {% endif %}
                  <a href="{% url 'grants:fund' grant.id grant.slug %}">
                    <button class="button button--primary button--full">{% trans "Fund this Grant" %}</button>
                  </a>
                {% endif %}
                {% if is_admin and not grant_is_inactive %}
                  <div class="mb-4 d-inline-block">
                    <button id="edit-details" class="button btn-gc-blue">
                      <i class="fas fa-edit mr-2"></i> {% trans "Edit Info" %}
                    </button>
                    <button id="save-details" class="button btn-gc-blue hidden">
                      <i class="fas fa-save mr-2"></i> {% trans "Save Info" %}
                    </button>
                    <button id="cancel-details" class="button button--primary hidden">
                      <i class="fas fa-times mr-2"></i> {% trans "Cancel Edit" %}
                    </button>
                  </div>
                {% endif %}
                {% if user_subscription %}
                  <h5 class="font-body mt-2 font-weight-semibold">
                    {% trans 'You have agreed to contribute' %} {{ user_subscription.amount_per_period|floatformat:2|intcomma }} {{ user_subscription.token_symbol }} every {{ user_subscription.frequency }} {{ user_subscription.frequency_unit }}
                  </h5>
                {% endif %}
              </div>
            </div>
          </div>
        </div>
      </div>
    </div>

    <div class="container py-5">
      <div class="row">
        <div class="col-12 col-md-6 pl-lg-0">
          <p class="font-body sub-title">{% trans "Description" %}</p>
          <p class="grant__description font-subheader pr-lg-4 mb-5">
            {% if is_admin and not grant_is_inactive %}
              <textarea id="form--input__description" maxlength=5000 class="p-0 mt-2 inline-edit" disabled>{{ grant.description }}</textarea>
            {% else %}
              <span>
                {{ grant.description }}
              </span>
            {% endif %}
          </p>
        </div>
        <div class="col-12 col-md-6">
          <div class="grant-item__member mb-4">
            {% if is_admin and not grant_is_inactive %}
              <div class="font-body">
                <p class="font-body sub-title">{% trans "Team Members" %}</p>
                <div class="form__select2">
                  <select id="grant-members" class="form__input" name="grant-members" name="members" multiple="multiple" disabled>
                    {% for team_member in grant.team_members.all %}
                      <option selected="selected"  value="{{ team_member.id }}">{{ team_member }}</option>
                    {% endfor %}
                  </select>
                </div>
              </div>
            {% else %}
              {% if grant.team_members %}
                <p class="font-body sub-title">{% trans "Team Members" %} ({{ grant.team_members.all|length }})</p>
                <div class="grant-item__members font-body">
                  {% for team_member in grant.team_members.all %}
                  <a class="grant-item__member-handle" href="{% url 'profile' team_member %}">
                    <div class="grant-item__member mr-4">
                      <div class="grant-item__member-image mr-2">
                        <img src="{{ team_member.avatar_url }}">
                      </div>
                      <div class="grant-item__member-handle mt-1">
                        <span class="grant-profile">{{ team_member }}</span>
                      </div>
                    </div>
                  </a>
                  {% endfor %}
                </div>
              {% endif %}
            {% endif %}
          </div>
          <div class="font-body">
            <p class="sub-title">{% trans "Supported By" %} ({{ subscriptions|length }})</p>
            <div class="grant__stakeholders-list">
              {% for subscriber in subscriptions %}
                <a class="grant__stakeholders-item mr-2" href="{% url 'profile' subscriber.contributor_profile.handle %}">
                  <img src="{{ subscriber.contributor_profile.avatar_url }}" />
                  <div>
                    <span class="grant-profile">{{ subscriber.contributor_profile.handle }}</span>
                  </div>
                </a>
              {% empty %}
                <div class="no-subscriptions">
                  <p class="mb-1">{% trans "No active subscriptions." %}</p>
                </div>
              {% endfor %}
            </div>
          </div>
        </div>
      </div>
    </div>

    <div class="update-milestone pt-4">
      <div class="container mt-4">
        <div class="row">
          <div class="col-12 order-md-2 col-md-6">
            <p class="font-body sub-title">
              {% trans "Milestones" %}
              {% if is_admin and not grant_is_inactive %}<a href="{% url 'grants:milestones' grant.id grant.slug %}" class="milestones-edit">{% trans "Edit Milestones" %}</a>{% endif %}
            </p>
            <div class="milestones-container px-5 mb-4">
                {% if milestones %}
                <ul class="milestones-list mb-0">
                  {% for milestone in milestones %}
                    <li class="pb-3 pl-2">
                      <div class="milestone-date">
                        <p class="mb-0 pt-2 font-caption">
                          <span class="font-weight-semibold">{% trans 'Due: ' %}</span>{{ milestone.due_date }}
                          {% if milestone.completion_date %}
                           <span class="mx-1">/</span>
                           <span class="font-weight-semibold">{% trans 'Completed: ' %}</span> {{ milestone.completion_date }}
                          {% endif %}
                        </p>
                      </div>
                      <div class="font-subheader font-weight-semibold mb-2">{{ milestone.title }}</div>
                      <p class="milestone-description font-body">{{ milestone.description }}</p>
                    </li>
                  {% endfor %}
                </ul>
              {% else %}
                <p class="m-auto text-center font-weight-semibold">{% trans "No milestones added" %}</p>
              {% endif %}
            </div>
          </div>

          <div class="col-12 order-md-1 col-md-6 p-md-0 pr-lg-5">
            <p class="font-body sub-title">{% trans "Updates" %}</p>
            <div class="p-0">
              {% if is_admin and not grant_is_inactive %}
                <div class="my-4 py-2 pr-3">
                  <form method="POST" id="js-postUpdate">
                    {% csrf_token %}
                    <div class="form__group-horizontal mb-4">
                      <input class="form__input" type="text" id="input-title" name="input-title" placeholder="{% trans 'Title' %}" required />
                    </div>

                    <div class="form__group-horizontal">
                      <textarea rows=8 class="form__input" type="text" id="input-description" name="description" placeholder="{% trans 'Describe the update' %}" required></textarea>
                    </div>

                    <div class="text-left">
                      <button class="btn btn-gc-blue">
                        <span class="font-body">{% trans "Post Update" %}</span>
                      </button>
                    </div>
                  </form>
                </div>
              {% endif %}
              <div class="pl-0">
                {% for item in updates %}
                  <div class="py-4 update">
                    <div class="article-date font-caption mb-2">{{ item.created_on|date:"M d, Y" }}</div>
                    <div class="article-title font-subheader font-weight-semibold mb-2">{{ item.title }}</div>
                    <div class="article-description font-body mb-2 wrap-text">{{ item.description }}</div>
                  </div>
                {% empty %}
                  <p class="py-4 font-weight-semibold">
                    {% trans "No updates added" %}
                  </p>
                {% endfor %}
              </div>
            </div>
          </div>
        </div>
      </div>
    </div>
    </div>


    {% include 'shared/current_profile.html' %}
    {% include 'shared/bottom_notification.html' %}
    {% include 'shared/analytics.html' %}
    {% include 'shared/footer_scripts.html' %}
    {% include 'shared/footer.html' %}
    {% include 'grants/shared/shared_scripts.html' %}
  </body>

  <script src="{% static "v2/js/grants/compiledSubscriptionContract.js" %}"></script>
  <script src="{% static "v2/js/abi.js" %}"></script>
  <script src="{% static "v2/js/pages/shared_bounty_mutation_estimate_gas.js" %}"></script>
  <script src="{% static "v2/js/ipfs-api.js" %}"></script>
  <script src="{% static "v2/js/ipfs.js" %}"></script>
  <script src="{% static "v2/js/user-search.js" %}"></script>
  <script src="{% static "v2/js/grants/shared.js" %}"></script>
  <script src="{% static "v2/js/grants/detail.js" %}"></script>
  <script src="{% static "v2/js/waiting_room_entertainment.js" %}"></script>
</html><|MERGE_RESOLUTION|>--- conflicted
+++ resolved
@@ -96,21 +96,15 @@
                     {% if is_admin and not grant_is_inactive %}
                       <div class="font-body">
                         <p class="font-caption sub-title mb-0">Contract Owner Address</p>
-<<<<<<< HEAD
-                        <textarea id="contract_owner_address" class="p-0 m-0 inline-edit" name="contract_owner_address" disabled>{{ grant.contract_owner_address }}</textarea>
+                        <input id="contract_owner_address" class="p-0 m-0 inline-edit" name="contract_owner_address" value="{{ grant.contract_owner_address }}" disabled>
                         <div id="gas-section" class="form__group-horizontal gas-section-owner">
                           <h5 class="font-subheader pb-2">{% trans "Gas Settings" %}</h5>
                           <div>
                             {% include 'shared/wallet_estimate.html' %}
                           </div>
                         </div>
-                        <button id="contract_owner_button" class="button button--primary hidden">
-                        {% trans 'Change Contract Owner' %}
-=======
-                        <input id="contract_owner_address" class="p-0 m-0 inline-edit" name="contract_owner_address" value="{{ grant.contract_owner_address }}" disabled>
                         <button id="contract_owner_button" class="mt-2 button button--primary button__small hidden">
                           {% trans "Change Contract Owner" %}
->>>>>>> 7148255b
                         </button>
                       </div>
                     {% endif %}
