
{% comment %}
  Copyright (C) 2018 Gitcoin Core

  This program is free software: you can redistribute it and/or modify
  it under the terms of the GNU Affero General Public License as published
  by the Free Software Foundation, either version 3 of the License, or
  (at your option) any later version.

  This program is distributed in the hope that it will be useful,
  but WITHOUT ANY WARRANTY; without even the implied warranty of
  MERCHANTABILITY or FITNESS FOR A PARTICULAR PURPOSE. See the
  GNU Affero General Public License for more details.

  You should have received a copy of the GNU Affero General Public License
  along with this program. If not, see <http://www.gnu.org/licenses/>.
{% endcomment %}
{% load static humanize i18n %}
<!DOCTYPE html>
<html lang="en">
  <head>
    {% include 'shared/head.html' %}
    {% include 'shared/cards.html' %}
    <link rel="stylesheet" href="{% static "v2/css/grants/milestones.css" %}">
  </head>
  <body class="interior {{ active }} grant grant-detail g-font-muli">
    {% include 'shared/tag_manager_2.html' %}
    <div class="container-fluid header dash">
      {% include 'shared/nav.html' %}
    </div>

    <div class="grant-banner">
      <img src="{% if grant.logo and grant.logo.url %}{{ grant.logo.url }}{% else %}{% static 'v2/images/bitmap.png' %}{% endif %}" width="100%" />
    </div>

    <div class="grant__header py-5">
      <div class="container">
        <div class="row">
          <div class="col-12 col-md-6 col-lg-5">
            <div class="grant__specs">
              <h1 class="grant__title font-title-xl mb-4">
                  <a href="{{ grant.reference_url }}" target="_blank">
                    <i class="fab fa-github font-title"></i>
                  </a>
                <span>{{ grant.title }}</span>
              </h1>
              <div class="grant-item__owner mb-4">
                <div class="grant-item__owner-image mr-2">
                  <img src="{{ grant.admin_profile.avatar_url }}">
                </div>
                <div class="grant-item__owner-handle font-body">{% trans 'by' %}
                  <a class="grant-item__owner-handle" href="{% url 'profile' grant.admin_profile.handle %}">
                    <span>{{ grant.admin_profile.handle|default:'anonymous' }}</span>
                  </a>
                </div>
              </div>
              <p class="grant__description font-subheader">{{ grant.description }}</p>
            </div>
          </div>
<<<<<<< HEAD
        <div class="col-6">
          <a href="{% url 'grants:fund' grant.id %}">
            <button class="button button--primary button--full">{% trans "Fund this Project" %}</button>
          </a>
=======
        <div class="col-12 col-md-6 offset-lg-2 col-lg-5">
          <button class="button button--primary button--full">{% trans "Fund this Project" %}</button>
>>>>>>> 8e762c57

          <div class="grant__progress mt-4">
            <div class="progress">
              <div class="progress-bar" style="width:{{ grant.percent_completed }}%"></div>
            </div>

            <div class="progress-text mt-2">
              <div class="row">
                <div class="col-6">
                  <span>{{ grant.amount_received }} ETH</span>
                  <p>Current</p>
                </div>
                <div class="col-6 text-right">
                  <span>{{ grant.amount_goal }} ETH</span>
                  <p>Goal</p>
                </div>
              </div>
            </div>
          </div>

          <div class="font-body">
            <p class="font-weight-bold">{% trans "Supported by" %}</p>
            <div class="grant__stakeholders-list">
              {% for subscriber in grant.subscriptions.all %}
                <a class="grant__stakeholders-item" href="{% url 'profile' subscriber.contributor_profile.handle %}">
                  <img src="{{ subscriber.contributor_profile.avatar_url }}" />
                </a>
              {% empty %}
                <div class="no-subscriptions">
                  <p class="mb-1">{% trans "No active subscriptions." %}</p>
                  <p class="mt-0">
                    <a href="{% url 'grants:fund' grant.id %}"> {% trans "Subscribe now!" %}</a>
                  </p>
                </div>
              {% endfor %}
            </div>
          </div>
        </div>
        </div>
      </div>
    </div>

    <div class="container mt-4">
      <div class="row">
        <div class="col-12 order-md-2 col-md-4">
          <p>
            {% trans "Milestones" %}
            {% if is_admin %}<a href="{% url 'grants:milestones' grant.id %}" class="milestones-edit">{% trans "Edit Milestones" %}</a>{% endif %}
          </p>
          <div class="milestones-container">
              {% if milestones %}
              <ul class="milestones-list">
                {% for milestone in milestones %}
                  <li>
                    <div class="milestone-title">{{ milestone.title }}</div>
                    <div class="milestone-date">
                      {{ milestone.due_date }} -
                      {% if milestone.completion_date %}
                        {{ milestone.completion_date }}
                      {% else %}
                        {% trans "Present" %}
                      {% endif %}
                    </div>
                    <p class="milestone-description">{{ milestone.description }}</p>
                  </li>
                {% endfor %}
              </ul>
            {% else %}
              <p>{% trans "No milestones currently set for this grant." %}</p>
            {% endif %}
          </div>
        </div>

        <div class="col-12 order-md-1 col-md-8">
          <div id="tabs">
            <ul>
              <li><a href="#all-updates">{% trans "Updates" %}</a></li>
              <li><a href="#github">{% trans "GitHub" %}</a></li>
            </ul>
            {% if is_admin %}
            <div class="mt-4 py-2 px-3 px-md-5">
              <form method="POST" id="js-postUpdate">
                {% csrf_token %}
                <div class="form__group-horizontal">
                  <input class="form__input" type="text" id="input-title" name="input-title" placeholder="{% trans 'Title' %}" required />
                </div>

                <div class="form__group-horizontal">
                  <textarea class="form__input" type="text" id="input-description" name="description" placeholder="{% trans 'Describe the update' %}" required></textarea>
                </div>

                <div class="text-right">
                  <button class="button button--primary button__small">
                    <span class="font-body">{% trans "Post Update" %}</span>
                  </button>
                </div>
              </form>
            </div>
            {% endif %}
            <div id="all-updates">
              <ul>
                {% for item in activity %}
                  <li>
                    <div class="article-title font-title">{{ item.title }}</div>
                    <div class="article-date font-body mb-2">{{ item.date }}</div>
                    <p class="article-description font-body">{{ item.description }}</p>
                  </li>
                {% empty %}
                  {% trans "No updates yet!" %}
                {% endfor %}
              </ul>
            </div>
            <div id="github">
              <ul>
                {% for item in gh_activity %}
                  <li>
                    <div class="article-title font-title">{{ item.title }}</div>
                    <div class="article-date font-body mb-2">{{ item.date }}</div>
                    <p class="article-description font-body">{{ item.description }}</p>
                  </li>
                {% empty %}
                  {% trans "No Github activity yet!" %}
                {% endfor %}
              </ul>
            </div>
          </div>
        </div>
      </div>
    </div>

    {% include 'shared/bottom_notification.html' %}
    {% include 'shared/analytics.html' %}
    {% include 'shared/footer_scripts.html' %}
    {% include 'shared/footer.html' %}
  </body>

  <script src="{% static "v2/js/abi.js" %}"></script>
  <script src="{% static "v2/js/shared.js" %}"></script>
  <script src="{% static "v2/js/ipfs-api.js" %}"></script>
  <script src="{% static "v2/js/ipfs.js" %}"></script>
  <script src="{% static "v2/js/grants/detail.js" %}"></script>
</html><|MERGE_RESOLUTION|>--- conflicted
+++ resolved
@@ -1,4 +1,3 @@
-
 {% comment %}
   Copyright (C) 2018 Gitcoin Core
 
@@ -57,15 +56,10 @@
               <p class="grant__description font-subheader">{{ grant.description }}</p>
             </div>
           </div>
-<<<<<<< HEAD
-        <div class="col-6">
+        <div class="col-12 col-md-6 offset-lg-2 col-lg-5">
           <a href="{% url 'grants:fund' grant.id %}">
             <button class="button button--primary button--full">{% trans "Fund this Project" %}</button>
           </a>
-=======
-        <div class="col-12 col-md-6 offset-lg-2 col-lg-5">
-          <button class="button button--primary button--full">{% trans "Fund this Project" %}</button>
->>>>>>> 8e762c57
 
           <div class="grant__progress mt-4">
             <div class="progress">
