{% comment %}
  Copyright (C) 2018 Gitcoin Core

  This program is free software: you can redistribute it and/or modify
  it under the terms of the GNU Affero General Public License as published
  by the Free Software Foundation, either version 3 of the License, or
  (at your option) any later version.

  This program is distributed in the hope that it will be useful,
  but WITHOUT ANY WARRANTY; without even the implied warranty of
  MERCHANTABILITY or FITNESS FOR A PARTICULAR PURPOSE. See the
  GNU Affero General Public License for more details.

  You should have received a copy of the GNU Affero General Public License
  along with this program. If not, see <http://www.gnu.org/licenses/>.
{% endcomment %}
{% load static humanize i18n %}
<!DOCTYPE html>
<html lang="en">
  <head>
    {% include 'shared/head.html' %}
    {% include 'shared/cards.html' %}
    <link rel="stylesheet" href="{% static "v2/css/grants/detail.css" %}">
    <link rel="stylesheet" href="{% static "v2/css/grants/milestones.css" %}">
  </head>
  <body class="interior {{ active }} grant grant-detail g-font-muli">
    {% include 'shared/tag_manager_2.html' %}
    <div class="container-fluid header dash">
      {% include 'shared/top_nav.html' with class='d-md-flex' %}
      {% include 'grants/nav.html' %}
    </div>

    <div class="grant__header py-5">
      <div class="container">
        <div class="row">
          <div class="grant-banner col-12 col-lg-6 col-xl-5 p-0 mb-5 my-md-auto">
            <img src="{% if grant.logo and grant.logo.url %}{{ grant.logo.url }}{% else %}{% static 'v2/images/bitmap.png' %}{% endif %}" width="100%" />
          </div>
          <div class="col-12 col-lg-6 offset-xl-1 col-xl-5">
            <div class="row">
              <div class="col-12">
                <div class="grant__specs">
                  <h1 class="grant__title font-title-lg">
                  {% if is_admin %}
                    <textarea id="form--input__title" class="p-0 mt-2 inline-edit" disabled>{{ grant.title }}</textarea>
                  {% else %}
                  <span>{{ grant.title }}</span>
                  {% endif %}
                </h1>
                  <span class="grant__url font-subheader my-4">
                    {% if is_admin %}
                      <div>
                        <textarea id="form--input__reference-url" class="p-0 mt-2 inline-edit" disabled>{{ grant.reference_url }}</textarea>
                      </div>
                    {% else %}
                      <a href="{{ grant.reference_url }}" target="_blank">
                        <i class="fas fa-link mr-2"></i>
                        {{ grant.reference_url }}
                      </a>
                    {% endif %}
                  </span>
                  <div class="grant-item__owner my-2">
                    {% if is_admin %}
                      <div class="font-body">
                        <div class="form__select2">
                          <select id="grant-admin" class="form__input" name="grant-admin" disabled>
                            <option selected="selected">{{ grant.admin_profile.handle|default:'anonymous' }}</option>
                          </select>
                        </div>
                      </div>
                    {% else %}
                      <div class="grant-item__owner-image mr-2">
                        <img src="{{ grant.admin_profile.avatar_url }}">
                      </div>
                      <div class="grant-item__owner-handle font-body">{% trans 'by' %}
                        <a class="grant-item__owner-handle" href="{% url 'profile' grant.admin_profile.handle %}">
                          <span id="grant-profile">{{ grant.admin_profile.handle|default:'anonymous' }}</span>
                        </a>
                      </div>
                    {% endif %}
                  </div>
                </div>
              </div>
              <div class="col-12">
                <div class="grant__progress my-4">
                  <div class="progress">
                    <div class="progress-bar" style="width:{{ grant.percent_completed }}%"></div>
                  </div>
                  <div class="progress-text mt-2">
                    <div class="row">
                      <div class="col-6">
                        <span>{{ grant.amount_received|floatformat:2|intcomma }} DAI</span>
                        <p>Current</p>
                      </div>
                      <div class="col-6 text-right">
                        <span>{{ grant.amount_goal|floatformat:2|intcomma }} DAI</span>
                        <p>Monthly Goal</p>
                      </div>
                    </div>
                  </div>
                  {% if user_subscription %}
                  <h5>
                    {% trans 'You have agreed to contribute' %} {{ user_subscription.amount_per_period|floatformat:2|intcomma }} {{ user_subscription.token_symbol }} every {{ user_subscription.frequency }} {{ user_subscription.frequency_unit }}
                  </h5>
                  {% endif %}
                </div>
                {% if grant_is_inactive %}
                  <h4 class="my-4" >{% trans "This grant has ended. You can find all active grants" %}
                    <a href="{% url 'grants:grants' %}">
                      {% trans "here." %}
                    </a>
                  </h4>
                {% elif is_admin %}
                <form method="POST" id="js-cancel_grant" class="d-inline">
                  {% csrf_token %}
                  <button class="button button--primary button--warning" id="cancel_grant">{% trans "Cancel this Grant" %}
                  </button>
                  <input type="hidden" id="contract_address" name="contract_address" value="{{ grant.contract_address }}">
                </form>
                {% elif user_subscription %}
                    <a href="{% url 'grants:subscription_cancel' grant.id grant.slug user_subscription.id %}">
                      <button class="button button--primary button--warning button--full">{% trans "Cancel Your Funding" %}</button>
                    </a>
                {% else %}
<<<<<<< HEAD
                  <h5>
                    {{ grant.admin_profile.handle }} {% trans 'is accepting contributions in '%}{{ grant.token_symbol }}
                  </h5>
                  <a href="{% url 'grants:fund' grant.id %}">
=======
                  <a href="{% url 'grants:fund' grant.id grant.slug %}">
>>>>>>> 12fbf0ce
                    <button class="button button--primary button--full">{% trans "Fund this Grant" %}</button>
                  </a>
                {% endif %}
                {% if is_admin %}
                  <div class="mb-4 d-inline-block">
                    <button id="edit-details" class="button btn-gc-blue">
                      <i class="fas fa-edit mr-2"></i> Edit Info
                    </button>
                    <button id="save-details" class="button btn-gc-blue hidden">
                      <i class="fas fa-save mr-2"></i> Save Info
                    </button>
                    <button id="cancel-details" class="button button--primary hidden">
                      <i class="fas fa-times mr-2"></i> Cancel Edit
                    </button>
                  </div>
                {% endif %}
              </div>
            </div>
          </div>
        </div>
      </div>
    </div>

    <div class="container py-5">
      <div class="row">
        <div class="col-12 col-md-6 pl-lg-0">
          <p class="grant__description font-subheader pr-lg-4 mb-5">
            {% if is_admin %}
              <textarea id="form--input__description" class="p-0 mt-2 inline-edit" disabled>{{ grant.description }}</textarea>
            {% else %}
              <span>
                {{ grant.description }}
              </span>
            {% endif %}
          </p>
        </div>
        <div class="col-12 col-md-6">
          <div class="grant-item__member mb-4">
            {% if is_admin %}
              <div class="font-body">
                <div class="form__select2">
                  <select id="grant-members" class="form__input" name="grant-members" name="members" multiple="multiple" disabled>
                    {% for team_member in grant.team_members.all %}
                      <option selected="selected">{{ team_member }}</option>
                    {% endfor %}
                  </select>
                </div>
              </div>
            {% else %}
              {% if grant.team_members %}
                <p class="font-body sub-title">Team Members ({{ grant.team_members.all|length }})</p>
                <div class="grant-item__members font-body">
                  {% for team_member in grant.team_members.all %}
                    <div class="grant-item__member mr-4">
                      <div class="grant-item__member-image mr-2">
                        <img src="{{ team_member.avatar_url }}">
                      </div>
                      <div class="grant-item__member-handle mt-1">
                        <a class="grant-item__member-handle" href="{% url 'profile' team_member %}">
                          <span id="grant-profile">{{ team_member }}</span>
                        </a>
                      </div>
                    </div>
                  {% endfor %}
                </div>
              {% endif %}
            {% endif %}
          </div>
          <div class="font-body">
            <p class="sub-title">{% trans "Supported By" %} ({{ subscriptions|length }})</p>
            <div class="grant__stakeholders-list">
              {% for subscriber in subscriptions %}
                <a class="grant__stakeholders-item mr-2" href="{% url 'profile' subscriber.contributor_profile.handle %}">
                  <img src="{{ subscriber.contributor_profile.avatar_url }}" />
                </a>
              {% empty %}
                <div class="no-subscriptions">
                  <p class="mb-1">{% trans "No active subscriptions." %}</p>
                </div>
              {% endfor %}
            </div>
          </div>
        </div>
      </div>
    </div>

    <div class="update-milestone pt-4">
      <div class="container mt-4">
        <div class="row">
          <div class="col-12 order-md-2 col-md-4">
            <p>
              {% trans "Milestones" %}
              {% if is_admin %}<a href="{% url 'grants:milestones' grant.id grant.slug %}" class="milestones-edit">{% trans "Edit Milestones" %}</a>{% endif %}
            </p>
            <div class="milestones-container">
                {% if milestones %}
                <ul class="milestones-list">
                  {% for milestone in milestones %}
                    <li>
                      <div class="milestone-title">{{ milestone.title }}</div>
                      <div class="milestone-date">
                        <p>{% trans 'Due Date - ' %}{{ milestone.due_date }}</p>
                        {% if milestone.completion_date %}
                          <p>{% trans 'Date Completed - ' %}{{ milestone.completion_date }}</p>
                        {% endif %}
                      </div>
                      <p class="milestone-description">{{ milestone.description }}</p>
                    </li>
                  {% endfor %}
                </ul>
              {% else %}
                <p>{% trans "No milestones currently set for this grant." %}</p>
              {% endif %}
            </div>
          </div>

          <div class="col-12 order-md-1 col-md-8 p-md-0">
            <div id="tabs">
              <ul>
                <li><a href="#all-updates">{% trans "Updates" %}</a></li>
              </ul>
              <div id="all-updates" class="p-0">
                {% if is_admin %}
                  <div class="my-4 py-2 pr-3">
                    <form method="POST" id="js-postUpdate">
                      {% csrf_token %}
                      <div class="form__group-horizontal mb-4">
                        <input class="form__input" type="text" id="input-title" name="input-title" placeholder="{% trans 'Title' %}" required />
                      </div>

                      <div class="form__group-horizontal">
                        <textarea rows=8 class="form__input" type="text" id="input-description" name="description" placeholder="{% trans 'Describe the update' %}" required></textarea>
                      </div>

                      <div class="text-left">
                        <button class="btn btn-gc-blue">
                          <span class="font-body">{% trans "Post Update" %}</span>
                        </button>
                      </div>
                    </form>
                  </div>
                {% endif %}
                <ul class="pl-0">
                  {% for item in activity %}
                    <li>
                      <div class="article-title font-title">{{ item.title }}</div>
                      <div class="article-date font-body mb-2">{{ item.date }}</div>
                      <p class="article-description font-subheader">{{ item.description }}</p>
                    </li>
                  {% empty %}
                    {% trans "No updates yet!" %}
                  {% endfor %}
                </ul>
              </div>
            </div>
          </div>
        </div>
      </div>
    </div>



    {% include 'shared/current_profile.html' %}
    {% include 'shared/bottom_notification.html' %}
    {% include 'shared/analytics.html' %}
    {% include 'shared/footer_scripts.html' %}
    {% include 'shared/footer.html' %}
  </body>

  <script src="{% static "v2/js/grants/compiledSubscriptionContract.js" %}"></script>
  <script src="{% static "v2/js/abi.js" %}"></script>
  <script src="{% static "v2/js/shared.js" %}"></script>
  <script src="{% static "v2/js/ipfs-api.js" %}"></script>
  <script src="{% static "v2/js/ipfs.js" %}"></script>
  <script src="{% static "v2/js/user-search.js" %}"></script>
  <script src="{% static "v2/js/grants/detail.js" %}"></script>
</html><|MERGE_RESOLUTION|>--- conflicted
+++ resolved
@@ -122,14 +122,10 @@
                       <button class="button button--primary button--warning button--full">{% trans "Cancel Your Funding" %}</button>
                     </a>
                 {% else %}
-<<<<<<< HEAD
                   <h5>
                     {{ grant.admin_profile.handle }} {% trans 'is accepting contributions in '%}{{ grant.token_symbol }}
                   </h5>
-                  <a href="{% url 'grants:fund' grant.id %}">
-=======
                   <a href="{% url 'grants:fund' grant.id grant.slug %}">
->>>>>>> 12fbf0ce
                     <button class="button button--primary button--full">{% trans "Fund this Grant" %}</button>
                   </a>
                 {% endif %}
