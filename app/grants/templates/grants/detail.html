{% comment %}
  Copyright (C) 2018 Gitcoin Core

  This program is free software: you can redistribute it and/or modify
  it under the terms of the GNU Affero General Public License as published
  by the Free Software Foundation, either version 3 of the License, or
  (at your option) any later version.

  This program is distributed in the hope that it will be useful,
  but WITHOUT ANY WARRANTY; without even the implied warranty of
  MERCHANTABILITY or FITNESS FOR A PARTICULAR PURPOSE. See the
  GNU Affero General Public License for more details.

  You should have received a copy of the GNU Affero General Public License
  along with this program. If not, see <http://www.gnu.org/licenses/>.
{% endcomment %}
{% load static humanize i18n grants_extra %}
<!DOCTYPE html>
<html lang="en">
  <head>
    {% include 'shared/head.html' %}
    {% include 'shared/cards.html' %}
    <link rel="stylesheet" href="{% static "v2/css/bounty.css" %}">
    <link rel="stylesheet" href="{% static "v2/css/grants/detail.css" %}">
    <link rel="stylesheet" href="{% static "v2/css/grants/milestones.css" %}">
  </head>
  <body class="interior {{ active }} grant grant-detail g-font-muli">
    {% include 'shared/tag_manager_2.html' %}
    <div class="container-fluid header dash">
      {% include 'shared/top_nav.html' with class='d-md-flex' %}
      {% include 'grants/nav.html' %}
    </div>

    {% include 'grants/shared/waiting_state.html' %}

    <div id="grants-details">
    <div class="grant__header py-5">
      <div class="container">
        <div class="row">
          <div class="grant-banner col-12 col-lg-6 pr-lg-5 p-0 mb-5 my-md-auto">
            <img src="{% if grant.logo and grant.logo.url %}{{ grant.logo.url }}{% else %}{% with grant_logo='v2/images/grants/logos/' id=grant.id|modulo:3 %} {% static grant_logo|addstr:id|add:'.png' %} {% endwith %} {% endif %}">
          </div>
          <div class="col-12 col-lg-6">
            <div class="row">
              <div class="col-12">
                <div class="grant__specs">
                  <h1 class="grant__title font-title-lg {% if is_admin %} mt-4 {% endif %}">
                    {% if is_admin %}
                      <textarea id="form--input__title" class="p-0 m-0 inline-edit" disabled>{{ grant.title }}</textarea>
                    {% else %}
                      <span>{{ grant.title }}</span>
                    {% endif %}
                  </h1>
                  <span class="grant__url font-subheader {% if not is_admin %}my-4{% endif %}">
                    {% if is_admin %}
                      <div>
                        <textarea id="form--input__reference-url" class="p-0 m-0 inline-edit" disabled>{{ grant.reference_url }}</textarea>
                      </div>
                    {% else %}
                      <a href="{{ grant.reference_url }}" target="_blank">
                        <i class="fas fa-link mr-2"></i>
                        {{ grant.reference_url }}
                      </a>
                    {% endif %}
                  </span>
                  <div class="grant-item__owner my-2">
                    {% if is_admin %}
                      <div class="font-body">
                        <p class="font-caption sub-title mb-0">Grant Owner</p>
                        <div class="form__select2">
                          <select id="grant-admin" class="form__input" name="grant-admin" disabled>
                            <option selected="selected">{{ grant.admin_profile.handle|default:'anonymous' }}</option>
                          </select>
                        </div>
                      </div>
                    {% else %}
                      <div class="grant-item__owner-image mr-2">
                        <img src="{{ grant.admin_profile.avatar_url }}">
                      </div>
                      <div class="grant-item__owner-handle font-body">{% trans 'by' %}
                        <a class="grant-item__owner-handle" href="{% url 'profile' grant.admin_profile.handle %}">
                          <span id="grant-profile">{{ grant.admin_profile.handle|default:'anonymous' }}</span>
                        </a>
                      </div>
                    {% endif %}
                  </div>
                </div>
              </div>
              <div class="col-12">
                <div class="grant__progress mt-4">
                  <div class="progress">
                    <div class="progress-bar" style="width:{{ grant.percent_completed }}%"></div>
                  </div>
                  <div class="progress-text mt-2">
                    <div class="row">
                      <div class="col-6">
                        <span>{{ grant.amount_received|floatformat:2|intcomma }} DAI</span>
                        <p>Current</p>
                      </div>
                      <div class="col-6 text-right">
                        <span>{{ grant.amount_goal|floatformat:2|intcomma }} DAI</span>
                        <p>Monthly Goal</p>
                      </div>
                    </div>
                  </div>
                </div>
                {% if grant_is_inactive %}
                  <h4 class="my-4" >{% trans "This grant has ended. You can find all active grants" %}
                    <a href="{% url 'grants:grants' %}">
                      {% trans "here." %}
                    </a>
                  </h4>
                {% elif is_admin %}
                  <form method="POST" id="js-cancel_grant" class="d-inline">
                    {% csrf_token %}
                    <button class="button button--primary button--warning" id="cancel_grant">{% trans "Cancel this Grant" %}
                    </button>
                    <input type="hidden" id="contract_address" name="contract_address" value="{{ grant.contract_address }}">
                    <input type="hidden" id="contract_version" name="contract_version" value="{{ grant.contract_version }}">
                  </form>
                {% elif user_subscription %}
                  <a href="{% url 'grants:subscription_cancel' grant.id grant.slug user_subscription.id %}">
                    <button class="button button--primary button--warning button--full">{% trans "Cancel Your Funding" %}</button>
                  </a>
                {% else %}
                  {% if grant.token_symbol %}
                    <h5 class="font-body token_symbol">
                      {{ grant.admin_profile.handle }} {% trans 'is accepting contributions in '%}{{ grant.token_symbol }}
                    </h5>
                  {% endif %}
                  <a href="{% url 'grants:fund' grant.id grant.slug %}">
                    <button class="button button--primary button--full">{% trans "Fund this Grant" %}</button>
                  </a>
                {% endif %}
                {% if is_admin %}
                  <div class="mb-4 d-inline-block">
                    <button id="edit-details" class="button btn-gc-blue">
                      <i class="fas fa-edit mr-2"></i> Edit Info
                    </button>
                    <button id="save-details" class="button btn-gc-blue hidden">
                      <i class="fas fa-save mr-2"></i> Save Info
                    </button>
                    <button id="cancel-details" class="button button--primary hidden">
                      <i class="fas fa-times mr-2"></i> Cancel Edit
                    </button>
                  </div>
                {% endif %}
                {% if user_subscription %}
                  <h5 class="font-body mt-2 font-weight-semibold">
                    {% trans 'You have agreed to contribute' %} {{ user_subscription.amount_per_period|floatformat:2|intcomma }} {{ user_subscription.token_symbol }} every {{ user_subscription.frequency }} {{ user_subscription.frequency_unit }}
                  </h5>
                {% endif %}
              </div>
            </div>
          </div>
        </div>
      </div>
    </div>

    <div class="container py-5">
      <div class="row">
        <div class="col-12 col-md-6 pl-lg-0">
          <p class="font-body sub-title">{% trans "Description" %}</p>
          <p class="grant__description font-subheader pr-lg-4 mb-5">
            {% if is_admin %}
              <textarea id="form--input__description" class="p-0 mt-2 inline-edit" disabled>{{ grant.description }}</textarea>
            {% else %}
              <span>
                {{ grant.description }}
              </span>
            {% endif %}
          </p>
        </div>
        <div class="col-12 col-md-6">
          <div class="grant-item__member mb-4">
            {% if is_admin %}
              <div class="font-body">
                <p class="font-body sub-title">{% trans "Team Members" %}</p>
                <div class="form__select2">
                  <select id="grant-members" class="form__input" name="grant-members" name="members" multiple="multiple" disabled>
                    {% for team_member in grant.team_members.all %}
                      <option selected="selected">{{ team_member }}</option>
                    {% endfor %}
                  </select>
                </div>
              </div>
            {% else %}
              {% if grant.team_members %}
                <p class="font-body sub-title">{% trans "Team Members" %} ({{ grant.team_members.all|length }})</p>
                <div class="grant-item__members font-body">
                  {% for team_member in grant.team_members.all %}
                    <div class="grant-item__member mr-4">
                      <div class="grant-item__member-image mr-2">
                        <img src="{{ team_member.avatar_url }}">
                      </div>
                      <div class="grant-item__member-handle mt-1">
                        <a class="grant-item__member-handle" href="{% url 'profile' team_member %}">
                          <span id="grant-profile">{{ team_member }}</span>
                        </a>
                      </div>
                    </div>
                  {% endfor %}
                </div>
              {% endif %}
            {% endif %}
          </div>
          <div class="font-body">
            <p class="sub-title">{% trans "Supported By" %} ({{ subscriptions|length }})</p>
            <div class="grant__stakeholders-list">
              {% for subscriber in subscriptions %}
                <a class="grant__stakeholders-item mr-2" href="{% url 'profile' subscriber.contributor_profile.handle %}">
                  <img src="{{ subscriber.contributor_profile.avatar_url }}" />
                </a>
              {% empty %}
                <div class="no-subscriptions">
                  <p class="mb-1">{% trans "No active subscriptions." %}</p>
                </div>
              {% endfor %}
            </div>
          </div>
        </div>
      </div>
    </div>

    <div class="update-milestone pt-4">
      <div class="container mt-4">
        <div class="row">
          <div class="col-12 order-md-2 col-md-6">
            <p>
              {% trans "Milestones" %}
              {% if is_admin %}<a href="{% url 'grants:milestones' grant.id grant.slug %}" class="milestones-edit">{% trans "Edit Milestones" %}</a>{% endif %}
            </p>
            <div class="milestones-container">
                {% if milestones %}
                <ul class="milestones-list">
                  {% for milestone in milestones %}
                    <li>
                      <div class="milestone-title">{{ milestone.title }}</div>
                      <div class="milestone-date">
                        <p>{% trans 'Due Date - ' %}{{ milestone.due_date }}</p>
                        {% if milestone.completion_date %}
                          <p>{% trans 'Date Completed - ' %}{{ milestone.completion_date }}</p>
                        {% endif %}
                      </div>
                      <p class="milestone-description">{{ milestone.description }}</p>
                    </li>
                  {% endfor %}
                </ul>
              {% else %}
                <p>{% trans "No milestones currently set for this grant." %}</p>
              {% endif %}
            </div>
          </div>

          <div class="col-12 order-md-1 col-md-6 p-md-0">
            <div id="tabs">
              <ul>
                <li><a href="#all-updates" class="pt-md-0">{% trans "Updates" %}</a></li>
              </ul>
              <div id="all-updates" class="p-0">
                {% if is_admin %}
                  <div class="my-4 py-2 pr-3">
                    <form method="POST" id="js-postUpdate">
                      {% csrf_token %}
                      <div class="form__group-horizontal mb-4">
                        <input class="form__input" type="text" id="input-title" name="input-title" placeholder="{% trans 'Title' %}" required />
                      </div>

                      <div class="form__group-horizontal">
                        <textarea rows=8 class="form__input" type="text" id="input-description" name="description" placeholder="{% trans 'Describe the update' %}" required></textarea>
                      </div>

                      <div class="text-left">
                        <button class="btn btn-gc-blue">
                          <span class="font-body">{% trans "Post Update" %}</span>
                        </button>
                      </div>
                    </form>
                  </div>
                {% endif %}
                <ul class="pl-0">
                  {% for item in activity %}
                    <li>
                      <div class="article-title font-title">{{ item.title }}</div>
                      <div class="article-date font-body mb-2">{{ item.date }}</div>
                      <p class="article-description font-subheader">{{ item.description }}</p>
                    </li>
                  {% empty %}
                    {% trans "No updates yet!" %}
                  {% endfor %}
                </ul>
              </div>
            </div>
          </div>
        </div>
      </div>
    </div>
    </div>


    {% include 'shared/current_profile.html' %}
    {% include 'shared/bottom_notification.html' %}
    {% include 'shared/analytics.html' %}
    {% include 'shared/footer_scripts.html' %}
    {% include 'shared/footer.html' %}
  </body>

  <script src="{% static "v2/js/grants/compiledSubscriptionContract.js" %}"></script>
  <script src="{% static "v2/js/abi.js" %}"></script>
  <script src="{% static "v2/js/ipfs-api.js" %}"></script>
  <script src="{% static "v2/js/ipfs.js" %}"></script>
  <script src="{% static "v2/js/user-search.js" %}"></script>
  <script src="{% static "v2/js/grants/shared.js" %}"></script>
  <script src="{% static "v2/js/grants/detail.js" %}"></script>
<<<<<<< HEAD
  <script src="{% static "v2/js/waiting_room_entertainment.js" %}"></script>
=======

>>>>>>> abc9c68a
</html><|MERGE_RESOLUTION|>--- conflicted
+++ resolved
@@ -312,9 +312,5 @@
   <script src="{% static "v2/js/user-search.js" %}"></script>
   <script src="{% static "v2/js/grants/shared.js" %}"></script>
   <script src="{% static "v2/js/grants/detail.js" %}"></script>
-<<<<<<< HEAD
   <script src="{% static "v2/js/waiting_room_entertainment.js" %}"></script>
-=======
-
->>>>>>> abc9c68a
 </html>