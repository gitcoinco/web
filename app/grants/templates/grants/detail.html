{% comment %}
  Copyright (C) 2018 Gitcoin Core

  This program is free software: you can redistribute it and/or modify
  it under the terms of the GNU Affero General Public License as published
  by the Free Software Foundation, either version 3 of the License, or
  (at your option) any later version.

  This program is distributed in the hope that it will be useful,
  but WITHOUT ANY WARRANTY; without even the implied warranty of
  MERCHANTABILITY or FITNESS FOR A PARTICULAR PURPOSE. See the
  GNU Affero General Public License for more details.

  You should have received a copy of the GNU Affero General Public License
  along with this program. If not, see <http://www.gnu.org/licenses/>.
{% endcomment %}
{% load static humanize i18n %}
<!DOCTYPE html>
<html lang="en">
  <head>
    {% include 'shared/head.html' %}
    {% include 'shared/cards.html' %}
    <link rel="stylesheet" href="{% static "v2/css/grants/detail.css" %}">
    <link rel="stylesheet" href="{% static "v2/css/grants/milestones.css" %}">
  </head>
  <body class="interior {{ active }} grant grant-detail g-font-muli">
    {% include 'shared/tag_manager_2.html' %}
    <div class="container-fluid header dash">
      {% include 'shared/top_nav.html' with class='d-md-flex' %}
      {% include 'grants/nav.html' %}
    </div>

    <div class="grant__header py-5">
      <div class="container">
        <div class="row">
<<<<<<< HEAD
          <div class="col-12 col-md-6 col-lg-5">
            {% if is_admin %}
              <div class="mb-4">
                <button id="edit-details" class="button btn-gc-blue button__small">
                  <i class="fas fa-edit mr-2"></i> Edit Info
                </button>
                <button id="save-details" class="button button--primary button__small hidden">
                  <i class="fas fa-save mr-2"></i> Save Info
                </button>
                <button id="cancel-details" class="button button--primary button--warning button__small hidden">
                  <i class="fas fa-times mr-2"></i> Cancel
                </button>
=======
          <div class="grant-banner col-12 col-lg-6 col-xl-5 p-0 mb-5 mb-md-0">
            <img src="{% if grant.logo and grant.logo.url %}{{ grant.logo.url }}{% else %}{% static 'v2/images/bitmap.png' %}{% endif %}" width="100%" />
          </div>
          <div class="col-12 col-lg-6 offset-xl-1 col-xl-5">
            <div class="row">
              <div class="col-12">
                <div class="grant__specs">
                  <h1 class="grant__title font-title-lg">
                    <input type="text" id="form--input__title" class="p-0 inline-edit" value="{{ grant.title }}" readonly>
                  </h1>
                  <p class="grant__url font-subheader my-4">
                    {% if is_admin %}
                      <div>
                        <input type="text" id="form--input__reference-url" class="p-0 mt-2 inline-edit" value="{{ grant.reference_url }}" readonly>
                      </div>
                    {% else %}
                      <a href="{{ grant.reference_url }}" target="_blank">
                        <i class="fas fa-link mr-2"></i>
                        {{ grant.reference_url }}
                      </a>
                    {% endif %}
                  </p>
                  <div class="grant-item__owner my-2">
                    {% if is_admin %}
                      <div class="font-body">
                        <div class="form__select2">
                          <select id="grant-admin" class="form__input" name="grant-admin" disabled>
                            <option selected="selected">{{ grant.admin_profile.handle|default:'anonymous' }}</option>
                          </select>
                        </div>
                      </div>
                    {% else %}
                      <div class="grant-item__owner-image mr-2">
                        <img src="{{ grant.admin_profile.avatar_url }}">
                      </div>
                      <div class="grant-item__owner-handle font-body">{% trans 'by' %}
                        <a class="grant-item__owner-handle" href="{% url 'profile' grant.admin_profile.handle %}">
                          <span id="grant-profile">{{ grant.admin_profile.handle|default:'anonymous' }}</span>
                        </a>
                      </div>
                    {% endif %}
                  </div>
                </div>
>>>>>>> b293cfbf
              </div>
              <div class="col-12">
                <div class="grant__progress my-4">
                  <div class="progress">
                    <div class="progress-bar" style="width:{{ grant.percent_completed }}%"></div>
                  </div>
                  <div class="progress-text mt-2">
                    <div class="row">
                      <div class="col-6">
                        <span>{{ grant.amount_received }} ETH</span>
                        <p>Current</p>
                      </div>
                      <div class="col-6 text-right">
                        <span>{{ grant.amount_goal }} ETH</span>
                        <p>Goal</p>
                      </div>
                    </div>
                  </div>
<<<<<<< HEAD
=======
                </div>
                {% if grant_is_inactive %}
                  <h4>{% trans "This grant has ended. You can find all active grants" %}
                    <a href="{% url 'grants:grants' %}">
                      {% trans "here." %}
                    </a>
                  </h4>
                {% elif is_admin %}
                <form method="POST" id="js-cancel_grant" class="d-inline">
                  {% csrf_token %}
                  <button class="button button--primary button--warning" id="cancel_grant">{% trans "Cancel this Grant" %}
                  </button>
                  <input type="hidden" id="contract_address" name="contract_address" value="{{ grant.contract_address }}">
                </form>
                {% elif subscription %}
                    <a href="{% url 'grants:subscription_cancel' grant.id subscription.id %}">
                      <button class="button button--primary button--full">{% trans "Cancel Your Funding" %}</button>
                    </a>
                {% else %}
                  <a href="{% url 'grants:fund' grant.id %}">
                    <button class="button button--primary button--full">{% trans "Fund this Grant" %}</button>
                  </a>
>>>>>>> b293cfbf
                {% endif %}
                {% if is_admin %}
                  <div class="mb-4 d-inline-block">
                    <button id="edit-details" class="button btn-gc-blue">
                      <i class="fas fa-edit mr-2"></i> Edit Info
                    </button>
                    <button id="save-details" class="button btn-gc-blue hidden">
                      <i class="fas fa-save mr-2"></i> Save Info
                    </button>
                    <button id="cancel-details" class="button button--primary hidden">
                      <i class="fas fa-times mr-2"></i> Cancel Edit
                    </button>    
                  </div>
                {% endif %}
              </div>
            </div>
          </div>
        </div>
      </div>
    </div>

    <div class="container py-5">
      <div class="row">
        <div class="col-12 col-md-6 pl-lg-0">
          <p class="grant__description font-subheader pr-lg-4 mb-5">
            {% if is_admin %}
              <textarea id="form--input__description" class="p-0 mt-2 inline-edit" disabled>
                {{ grant.description }}
              </textarea>
            {% else %} 
              <span>
                {{ grant.description }}
              </span>
            {% endif %}
          </p>
        </div>
        <div class="col-12 col-md-6">
          <div class="grant-item__member mb-4">
            {% if is_admin %}
              <div class="font-body">
                <div class="form__select2">
                  <select id="grant-members" class="form__input" name="grant-members" name="members" multiple="multiple" disabled>
                    {% for team_member in grant.team_members.all %}
                      <option selected="selected">{{ team_member }}</option>
                    {% endfor %}
                  </select>
                </div>
              </div>
            {% else %}
              {% if grant.team_members %}
                <p class="font-body sub-title">Team Members ({{ grant.team_members.all|length }})</p>
                <div class="grant-item__members font-body">
                  {% for team_member in grant.team_members.all %}
                    <div class="grant-item__member mr-4">
                      <div class="grant-item__member-image mr-2">
                        <img src="{{ team_member.avatar_url }}">
                      </div>
                      <div class="grant-item__member-handle mt-1">
                        <a class="grant-item__member-handle" href="{% url 'profile' team_member %}">
                          <span id="grant-profile">{{ team_member }}</span>
                        </a>
                      </div>
                    </div>
                  {% endfor %}
                </div>
              {% endif %}
            {% endif %}
          </div>
          <div class="font-body">
            <p class="sub-title">{% trans "Supported By" %} ({{ grant.subscriptions.all|length }})</p>
            <div class="grant__stakeholders-list">
              {% for subscriber in grant.subscriptions.all %}
                <a class="grant__stakeholders-item mr-2" href="{% url 'profile' subscriber.contributor_profile.handle %}">
                  <img src="{{ subscriber.contributor_profile.avatar_url }}" />
                </a>
              {% empty %}
                <div class="no-subscriptions">
                  <p class="mb-1">{% trans "No active subscriptions." %}</p>
                </div>
              {% endfor %}
            </div>
          </div>
        </div>
      </div>
    </div>

    <div class="update-milestone pt-4">
      <div class="container mt-4">
        <div class="row">
          <div class="col-12 order-md-2 col-md-4">
            <p>
              {% trans "Milestones" %}
              {% if is_admin %}<a href="{% url 'grants:milestones' grant.id %}" class="milestones-edit">{% trans "Edit Milestones" %}</a>{% endif %}
            </p>
            <div class="milestones-container">
                {% if milestones %}
                <ul class="milestones-list">
                  {% for milestone in milestones %}
                    <li>
                      <div class="milestone-title">{{ milestone.title }}</div>
                      <div class="milestone-date">
                        {{ milestone.due_date }} -
                        {% if milestone.completion_date %}
                          {{ milestone.completion_date }}
                        {% else %}
                          {% trans "Present" %}
                        {% endif %}
                      </div>
                      <p class="milestone-description">{{ milestone.description }}</p>
                    </li>
                  {% endfor %}
                </ul>
              {% else %}
                <p>{% trans "No milestones currently set for this grant." %}</p>
              {% endif %}
            </div>
          </div>

          <div class="col-12 order-md-1 col-md-8">
            <div id="tabs">
              <ul>
                <li><a href="#all-updates">{% trans "Updates" %}</a></li>
                <li><a href="#github">{% trans "GitHub" %}</a></li>
              </ul>
              <div id="all-updates">
                {% if is_admin %}
                  <div class="my-4 py-2 px-3">
                    <form method="POST" id="js-postUpdate">
                      {% csrf_token %}
                      <div class="form__group-horizontal mb-4">
                        <input class="form__input" type="text" id="input-title" name="input-title" placeholder="{% trans 'Title' %}" required />
                      </div>

                      <div class="form__group-horizontal">
                        <textarea rows=8 class="form__input" type="text" id="input-description" name="description" placeholder="{% trans 'Describe the update' %}" required></textarea>
                      </div>

                      <div class="text-left">
                        <button class="btn btn-gc-blue">
                          <span class="font-body">{% trans "Post Update" %}</span>
                        </button>
                      </div>
                    </form>
                  </div>
                {% endif %}
                <ul>
                  {% for item in activity %}
                    <li>
                      <div class="article-title font-title">{{ item.title }}</div>
                      <div class="article-date font-body mb-2">{{ item.date }}</div>
                      <p class="article-description font-subheader">{{ item.description }}</p>
                    </li>
                  {% empty %}
                    {% trans "No updates yet!" %}
                  {% endfor %}
                </ul>
              </div>
              <div id="github">
                <ul>
                  {% for item in gh_activity %}
                    <li>
                      <div class="article-title font-title">{{ item.title }}</div>
                      <div class="article-date font-body mb-2">{{ item.date }}</div>
                      <p class="article-description font-subheader">{{ item.description }}</p>
                    </li>
                  {% empty %}
                    {% trans "No Github activity yet!" %}
                  {% endfor %}
                </ul>
              </div>
            </div>
          </div>
        </div>
      </div>
    </div>



    {% include 'shared/current_profile.html' %}
    {% include 'shared/bottom_notification.html' %}
    {% include 'shared/analytics.html' %}
    {% include 'shared/footer_scripts.html' %}
    {% include 'shared/footer.html' %}
  </body>

  <script src="{% static "v2/js/grants/compiledSubscriptionContract.js" %}"></script>
  <script src="{% static "v2/js/abi.js" %}"></script>
  <script src="{% static "v2/js/shared.js" %}"></script>
  <script src="{% static "v2/js/ipfs-api.js" %}"></script>
  <script src="{% static "v2/js/ipfs.js" %}"></script>
  <script src="{% static "v2/js/user-search.js" %}"></script>
  <script src="{% static "v2/js/grants/detail.js" %}"></script>
</html><|MERGE_RESOLUTION|>--- conflicted
+++ resolved
@@ -33,20 +33,6 @@
     <div class="grant__header py-5">
       <div class="container">
         <div class="row">
-<<<<<<< HEAD
-          <div class="col-12 col-md-6 col-lg-5">
-            {% if is_admin %}
-              <div class="mb-4">
-                <button id="edit-details" class="button btn-gc-blue button__small">
-                  <i class="fas fa-edit mr-2"></i> Edit Info
-                </button>
-                <button id="save-details" class="button button--primary button__small hidden">
-                  <i class="fas fa-save mr-2"></i> Save Info
-                </button>
-                <button id="cancel-details" class="button button--primary button--warning button__small hidden">
-                  <i class="fas fa-times mr-2"></i> Cancel
-                </button>
-=======
           <div class="grant-banner col-12 col-lg-6 col-xl-5 p-0 mb-5 mb-md-0">
             <img src="{% if grant.logo and grant.logo.url %}{{ grant.logo.url }}{% else %}{% static 'v2/images/bitmap.png' %}{% endif %}" width="100%" />
           </div>
@@ -89,8 +75,6 @@
                       </div>
                     {% endif %}
                   </div>
-                </div>
->>>>>>> b293cfbf
               </div>
               <div class="col-12">
                 <div class="grant__progress my-4">
@@ -109,8 +93,6 @@
                       </div>
                     </div>
                   </div>
-<<<<<<< HEAD
-=======
                 </div>
                 {% if grant_is_inactive %}
                   <h4>{% trans "This grant has ended. You can find all active grants" %}
@@ -133,7 +115,6 @@
                   <a href="{% url 'grants:fund' grant.id %}">
                     <button class="button button--primary button--full">{% trans "Fund this Grant" %}</button>
                   </a>
->>>>>>> b293cfbf
                 {% endif %}
                 {% if is_admin %}
                   <div class="mb-4 d-inline-block">
