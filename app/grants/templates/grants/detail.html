--- conflicted
+++ resolved
@@ -1,6 +1,4 @@
-<<<<<<< HEAD
-{% load humanize static i18n %}
-=======
+
 {% comment %}
   Copyright (C) 2018 Gitcoin Core
 
@@ -18,7 +16,6 @@
   along with this program. If not, see <http://www.gnu.org/licenses/>.
 {% endcomment %}
 {% load static humanize i18n %}
->>>>>>> d6c30207
 <!DOCTYPE html>
 <html lang="en">
   <head>
@@ -53,14 +50,10 @@
             </div>
           </div>
         <div class="col-6">
-<<<<<<< HEAD
           <a href="{% url 'grants:fund' grant.id %}">
             <button class="button button--primary button--full">{% trans "Fund this Project" %}</button>
           </a>
-=======
-          <button class="button button--primary button--full">{% trans "Fund this Project" %}</button>
 
->>>>>>> d6c30207
           <div class="grant__progress top-buffer">
             <div class="progress">
               <div class="progress-bar" style="width:{{ grant.percent_completed }}%"></div>
