{% load humanize static i18n %}
<div class="container">
  <div id="top-filters" class="">

    <div class="row mt-2 mb-3 mt-xl-0 font-caption">

      <span class="col-12 col-lg-6 text-right text-lg-left pt-2 my-auto">
<<<<<<< HEAD
        <span class="font-weight-semibold">[[numGrants.toLocaleString()]]</span>
        [[ 'Grant' | pluralize(numGrants)]]
        <span v-if="params.keyword">- '[[params.keyword]]'</span>
=======
        <template v-if="grants && grants.length">
          [[numGrants.toLocaleString()]] [[ 'Grant' | pluralize(numGrants)]]
        </template>
>>>>>>> c646a370
      </span>

      <div class="col-12 col-lg-6 text-right pt-2">
        <div class="d-inline-block ml-4 pr-2 sort_container" v-if="current_type !== 'collections'">
          <div class="d-flex align-items-baseline" >
            <label class="heading mr-2">{% trans "Sort by" %}</label>
            <v-select class="vselect-clean rounded-pill" style="min-width:230px;border: 1px solid #ced4da;" id="experience_level" :clearable="false" :options="[
              {label: 'Weighted Shuffle', value: 'weighted_shuffle'},
              {label: 'Trending', value: '-metadata__upcoming'},
              {label: 'Undiscovered Gems', value: '-metadata__gem'},
              {label: 'Newest', value: '-created_on'},
              {label: 'Match Estimate (This round)', value: '-clr_prediction_curve__0__1'},
              {label: 'Amount Raised (This round)', value: '-amount_received_in_round'},
              {label: 'Contributors (This round)', value: '-positive_round_contributor_count'},
              {label: 'Amount Raised (Alltime)', value: '-amount_received'},
              {label: 'Most Contributions (Alltime)', value: '-contribution_count'},
              {label: 'Most Contributors (Alltime)', value: '-contributor_count'},
              {label: 'Updated Recently', value: '-last_update'},
              {label: 'Oldest Grants', value: 'created_on'},
              {% if is_staff %}
              {label: 'ADMIN: Risk Score', value: '-weighted_risk_score'},
              {label: 'ADMIN:Sybil Score', value: '-sybil_score'},
              {% endif %}

            ]" placeholder="Sort by" v-model="params.sort_option" :reduce="obj => obj.value" @input="fetchGrants(1)">
              <template #search="{attributes, events}">
                <input
                  class="vs__search"
                  v-bind="attributes"
                  v-on="events"
                />
              </template>
            </v-select>
          </div>

        </div>
        <div class="d-inline-block position-relative mt-2 mt-md-0" style="top: -3px;">
          <span class="mx-2">|</span>
          <a href="#" :class="`${view == 'grid' ? 'gc-text-blue bg-lightpurple' : 'text-black' }`" @click="setView('grid', $event)" class="btn btn-sm rounded-lg"><i class="fas fa-th-large"></i></a>
          <a href="#" :class="`${view == 'list' ?  'gc-text-blue bg-lightpurple' : 'text-black' }`" @click="setView('list', $event)" class="btn btn-sm rounded-lg"><i class="fas fa-list"></i></a>
        </div>

      </div>
    </div>

  </div>
</div>
<|MERGE_RESOLUTION|>--- conflicted
+++ resolved
@@ -5,15 +5,9 @@
     <div class="row mt-2 mb-3 mt-xl-0 font-caption">
 
       <span class="col-12 col-lg-6 text-right text-lg-left pt-2 my-auto">
-<<<<<<< HEAD
-        <span class="font-weight-semibold">[[numGrants.toLocaleString()]]</span>
-        [[ 'Grant' | pluralize(numGrants)]]
-        <span v-if="params.keyword">- '[[params.keyword]]'</span>
-=======
         <template v-if="grants && grants.length">
           [[numGrants.toLocaleString()]] [[ 'Grant' | pluralize(numGrants)]]
         </template>
->>>>>>> c646a370
       </span>
 
       <div class="col-12 col-lg-6 text-right pt-2">
