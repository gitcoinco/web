--- conflicted
+++ resolved
@@ -73,25 +73,14 @@
           {% trans "Categories" as cats %}{{ cats|upper }}
         </div>
         <ul class="nav d-inline-block font-smaller-2 mb-2 grants_nav grants_type_nav pl-0 mb-0 pb-2 mt-2 text-left font-smaller-1 font-weight-semibold">
-<<<<<<< HEAD
-          <li class="mr-1 ">
+          <li class="mr-1 d-flex">
             <a @click="filterLink({type: 'all', category: ''})" :class="`mr-1 ${ type == 'all'? 'selected':''}`">
               All Grants
             </a>
           </li>
           <template v-for="grant_type in grant_types">
-            <li class="mr-1">
-              <a @click="filterLink({type: grant_type.keyword, category: ''})"  :data-type="grant_type.keyword" :class="`mr-1  ${type == grant_type.keyword ? 'selected' : ''}`">
-=======
-          <li class="mr-1 d-flex">
-            <a @click="filterLink({type: 'all', category: ''})" data-type="all" data-category="" :class="`mr-1 ${ type == 'all'? 'selected':''}`">
-              All Categories
-            </a>
-          </li>
-          <template v-for="grant_type in grant_types">
             <li class="mr-1 d-flex">
-              <a @click="filterLink({type: grant_type.keyword, category: ''})"  :data-type="grant_type.keyword" data-category="" :class="`d-inline-block text-truncate mr-1  ${type == grant_type.keyword ? 'selected' : ''}`">
->>>>>>> f954daf0
+              <a @click="filterLink({type: grant_type.keyword, category: ''})"  :data-type="grant_type.keyword" :class="`d-inline-block text-truncate mr-1  ${type == grant_type.keyword ? 'selected' : ''}`">
                 <template v-if="grant_type.funding_ui != '$0k'">
                   <b>[[grant_type.funding_ui]]</b> -
                 </template>
@@ -105,13 +94,8 @@
             <b-collapse class="" :id="grant_type.keyword" :visible="grant_type.keyword == type">
               <div class="col-12 options">
                 <ul class="nav d-inline-block font-body mb-2 grants_nav grants_keyword_nav pl-0 mb-0 pb-1 pt-2 mt-2 mt-xl-0 text-xl-left font-body font-weight-semibold">
-<<<<<<< HEAD
-                  <li class="mr-1 ">
-                    <a @click="filterLink({type: grant_type.keyword, category: ''})" :data-type="grant_type.keyword" :class="`mr-3 mr-md-2 mr-lg-3 ${ type == grant_type.keyword && selected_category == '' ? 'selected': ''}`">
-=======
                   <li class="mr-1 d-flex">
-                    <a @click="filterLink({type: grant_type.keyword, category: ''})" :data-type="grant_type.keyword" data-category="" :class="`d-inline-block text-truncate mr-3 mr-md-2 mr-lg-3 ${ type == grant_type.keyword && selected_category == '' ? 'selected': ''}`">
->>>>>>> f954daf0
+                    <a @click="filterLink({type: grant_type.keyword, category: ''})" :data-type="grant_type.keyword" :class="`d-inline-block text-truncate mr-3 mr-md-2 mr-lg-3 ${ type == grant_type.keyword && selected_category == '' ? 'selected': ''}`">
                       All [[grant_type.label]] <sup>([[grant_type.count]])</sup>
                     </a>
                   </li>
