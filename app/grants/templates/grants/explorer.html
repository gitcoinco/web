--- conflicted
+++ resolved
@@ -322,36 +322,23 @@
                     </button>
                   </template>
                 </div>
-                <div v-if="lock">
-                  <div class="d-flex flex-column justify-content-center">
-                    <img class="d-block w-25 mx-auto" src="/static/v2/images/loading_v2.gif">
+
+                <!-- Loading State -->
+                <div v-if="lock" class="d-flex flex-column justify-content-center">
+                  <img class="d-block w-25 mx-auto" src="/static/v2/images/loading_v2.gif">
+                </div>
+
+                <!-- Grant Cards -->
+                <div v-else-if="grants && grants.length" class="infinite-container row" >
+                  <div :class="`col-12 ${view == 'grid' ? 'col-md-6 col-xl-4' : ''} mb-4 infinite-item grant-card`" v-for="(grant, id) in grants">
+                    <a class="text-decoration-none" :href="grant.details_url">
+                      {% include 'grants/components/card.html' %}
+                    </a>
                   </div>
                 </div>
-                <div v-else>
-                  <div class="infinite-container row"  v-if="grants && grants.length">
-                    <div :class="`col-12 ${view == 'grid' ? 'col-md-6 col-xl-4' : ''} mb-4 infinite-item grant-card`" v-for="(grant, id) in grants">
-                      <a class="text-decoration-none" :href="grant.details_url">
-                        {% include 'grants/components/card.html' %}
-                      </a>
-                    </div>
-                  </div>
-
-<<<<<<< HEAD
-                  <div class="col-12 mb-3 mx-auto col-md-6 text-center" v-else>
-                    <img class="obiwan my-4" src="{% static "v2/images/obiwan-bot.svg" %}">
-                    <h1 class="font-title-lg font-weight-semibold mt-4 mb-2">{% trans "This is not the grant you’re looking for." %}</h1>
-                    <p class="font-subheader text">
-                      {% trans "We couldn't match with any grants on Gitcoin." %}</br>
-                      {% trans "Please try another search term or browse for a grant." %}
-                    </p>
-                    <div class="col-12 pt-4 pb-2 mx-auto text-center">
-                      <button class="btn btn-primary py-3 px-5" @click="searchVisible=false,resetFilters()">
-                        {% trans "Browse Grants" %}
-                      </button>
-                    </div>
-=======
+
                 <!-- No grants state -->
-                <div class="col-12 mb-3 text-muted font-subheader" v-else>
+                <div v-else class="col-12 mb-3 text-muted font-subheader">
                   <p>
                     <span class="font-weight-bold">0</span> grants
                     <template v-if="params.keyword">- ‘[[params.keyword]]’</template>
@@ -379,7 +366,6 @@
 
                   <div class="text-center">
                     <img src="{% static "v2/images/grants/empty-grants.svg" %}">
->>>>>>> c646a370
                   </div>
                 </div>
               </template>
