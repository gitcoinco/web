--- conflicted
+++ resolved
@@ -539,7 +539,18 @@
                   </div>
                 </div>
 
-              {% include 'grants/shared/landing_grants.html' with container_class='container p-0' %}
+                <div class="text-right">
+                  <a v-if="params.featured" class="cursor-pointer text-primary text-primary-hover" @click.stop="changeQuery({featured: false}), fetchCollections()">
+                    View All Collections
+                  </a>
+                  <a v-else class="cursor-pointer text-primary text-primary-hover" @click.stop="changeQuery({featured: true}), fetchCollections()">
+                    View Featured Collections
+                  </a>
+                </div>
+
+                {% include 'grants/shared/landing_grants.html' with container_class='container p-0' %}
+
+              </template>
             </b-tab>
             <template v-slot:tabs-end>
               <li role="presentation" class="flex-fill nav-item text-right">
@@ -551,25 +562,6 @@
         </template>
         <template v-else-if="params.collection_id">
 
-<<<<<<< HEAD
-=======
-              <!-- Claim -->
-              <template v-if="currentCLR?.formatted_dates?.status == 'claim'">
-                <div>
-                  [[ currentCLR?.display_text ]] Claim - Active - Ends in
-
-                  <countdown :startdate="currentCLR.claim_start_date" :enddate="currentCLR.claim_end_date" class="countdown gc-font-heading d-inline-block">
-                    <template v-slot="slotProps">
-                      <span>[[slotProps.time.days]]d</span>
-                      <span>[[slotProps.time.hours]]h</span>
-                      <span>[[slotProps.time.minutes]]m</span>
-                      <span>[[slotProps.time.seconds]]s</span>
-                    </template>
-                  </countdown>
-
-                </div>
-                <div>[[ currentCLR?.formatted_dates?.start_date ]] - [[ currentCLR?.formatted_dates?.end_date ]]</div>
->>>>>>> e5ce256a
 
           <div class="my-5">
             <a href="{% url 'grants:grants_explorer' %}?tab=collections"><i class="fas fa-chevron-left mr-2"></i> back to Collections</a>
@@ -606,7 +598,6 @@
             <button class="btn btn-outline-gc-grey btn-sm mb-2" @click="unshiftGrants(lowestPage-1)">Load previous page</button>
           </div>
 
-<<<<<<< HEAD
           <div class="infinite-container row"  v-if="grants && grants.length">
             <div :class="`col-12 ${view == 'grid' ? 'col-md-6 col-xl-4' : ''} mb-4 infinite-item grant-card`" v-for="(grant, id) in grants">
               <a class="text-decoration-none" :href="grant.details_url">
@@ -630,44 +621,6 @@
           </div>
 
         </template>
-=======
-              <div class="col-12 mb-3 mx-auto col-md-6 text-center" v-else>
-                <img class="obiwan my-4" src="{% static "v2/images/obiwan-bot.svg" %}">
-                <h1 class="font-title-lg font-weight-semibold mt-4 mb-2">{% trans "This is not the grant you’re looking for." %}</h1>
-                <p class="font-subheader text">
-                  {% trans "We couldn't match with any grants on Gitcoin." %}</br>
-                  {% trans "Please try another search term or browse for a grant." %}
-                </p>
-                <div class="col-12 pt-4 pb-2 mx-auto text-center">
-                  <a class="btn-lg btn-primary py-3 px-5" href="{% url 'grants:grants' %}">
-                    {% trans "Browse Grants" %}
-                  </a>
-                </div>
-              </div>
-            </template>
-          </b-tab>
-          <b-tab ref="collections" id="collections" title-link-class="nav-line font-weight-bold">
-            <template v-slot:title>Collections</template>
-
-            <div class="text-right">
-              <a v-if="params.featured" class="cursor-pointer text-primary text-primary-hover" @click.stop="changeQuery({featured: false}), fetchCollections()">
-                View All Collections
-              </a>
-              <a v-else class="cursor-pointer text-primary text-primary-hover" @click.stop="changeQuery({featured: true}), fetchCollections()">
-                View Featured Collections
-              </a>
-            </div>
-
-            {% include 'grants/shared/landing_grants.html' with container_class='container p-0' %}
-          </b-tab>
-          <template v-slot:tabs-end>
-            <li role="presentation" class="flex-fill nav-item text-right">
-              <a href="{% url 'grants:new' %}" class="btn btn-primary">{% trans 'Create a Grant' %}</a>
-            </li>
-          </template>
-
-        </b-tabs>
->>>>>>> e5ce256a
       </div>
 
       {% include 'shared/create_collection_modal.html' %}
