--- conflicted
+++ resolved
@@ -75,12 +75,9 @@
         blank=True,
         help_text=_('the normalized grant data; for easy consumption on read'),
     )
-<<<<<<< HEAD
-    match = models.BooleanField(default=True, help_text=_('Whether or not this contribution should be matched.'))
-=======
+
     match = models.BooleanField(default=True, db_index=True, help_text=_('Whether or not this contribution should be matched.'))
 
->>>>>>> 5651a0a8
     originated_address = models.CharField(
         max_length=255,
         default='0x0',
