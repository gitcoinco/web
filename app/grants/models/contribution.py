from django.conf import settings
from django.contrib.postgres.fields import JSONField
from django.db import models
from django.db.models.signals import post_save, pre_save
from django.dispatch import receiver
from django.utils import timezone
from django.utils.translation import gettext_lazy as _

import requests
from datetime import timedelta

from economy.models import SuperModel, Token
from economy.tx import check_for_replaced_tx
from townsquare.models import Comment
from web3 import Web3


class ContributionQuerySet(models.QuerySet):
    """Define the Contribution default queryset and manager."""

    def recent(self, days):
        """Filter results down to recent contributions modified in the last days."""
        return self.filter(modified_on__gt=timezone.now() - timedelta(days=days))

    def layer2(self):
        """Filter results down to zksync and polygon contributions."""
        return self.filter(checkout_type__in=["eth_zksync", "eth_polygon"])


class Contribution(SuperModel):
    """Define the structure of a subscription agreement."""

    class Meta:
        """Define the metadata for Contribution."""

        index_together = [
            ["modified_on", "checkout_type"]
        ]

    CHECKOUT_TYPES = [
        ('eth_std', 'eth_std'),
        ('eth_zksync', 'eth_zksync'),
        ('eth_polygon', 'eth_polygon'),
        ('zcash_std', 'zcash_std'),
        ('celo_std', 'celo_std'),
        ('zil_std', 'zil_std'),
        ('polkadot_std', 'polkadot_std'),
        ('harmony_std', 'harmony_std'),
        ('binance_std', 'binance_std'),
        ('rsk_std', 'rsk_std'),
        ('algorand_std', 'algorand_std')
    ]

    success = models.BooleanField(default=True, db_index=True, help_text=_('Whether or not success.'))
    tx_cleared = models.BooleanField(default=False, help_text=_('Whether or not tx cleared.'))
    tx_override = models.BooleanField(default=False, help_text=_('Whether or not the tx success and tx_cleared have been manually overridden. If this setting is True, update_tx_status will not change this object.'))
    tx_id = models.CharField(
        max_length=255,
        default='0x0',
        help_text=_('The transaction ID of the Contribution.'),
        blank=True,
    )
    split_tx_id = models.CharField(
        default='',
        max_length=255,
        help_text=_('The tx id of the split transfer'),
        blank=True,
    )
    split_tx_confirmed = models.BooleanField(default=False, help_text=_('Whether or not the split tx succeeded.'))
    subscription = models.ForeignKey(
        'grants.Subscription',
        related_name='subscription_contribution',
        on_delete=models.CASCADE,
        null=True,
        help_text=_('The associated Subscription.'),
    )

    grant = models.ForeignKey(
        'grants.Grant',
        related_name='contributions',
        on_delete=models.CASCADE,
        null=True,
        help_text=_('The associated Grant.'),
    )

    amount_per_period_usdt = models.DecimalField(
        default=0,
        decimal_places=18,
        max_digits=64,
        db_index=True,
        help_text=_('The amount per contribution period in USDT'),
    )

    normalized_data = JSONField(
        default=dict,
        blank=True,
        help_text=_('the normalized grant data; for easy consumption on read'),
    )

    match = models.BooleanField(default=True, db_index=True, help_text=_('Whether or not this contribution should be matched.'))

    originated_address = models.CharField(
        max_length=255,
        default='0x0',
        help_text=_('The origination address of the funds used in this txn'),
    )
    validator_passed = models.BooleanField(default=False, help_text=_('Whether or not the backend validator passed.'))
    validator_comment = models.CharField(
        max_length=255,
        default='0x0',
        help_text=_('The why or why not validator passed'),
    )
    profile_for_clr = models.ForeignKey(
        'dashboard.Profile',
        related_name='clr_pledges',
        on_delete=models.CASCADE,
        help_text=_('The profile to attribute this contribution to..'),
        null=True,
        blank=True,
    )
    checkout_type = models.CharField(
        max_length=30,
        null=True,
        help_text=_('The checkout method used while making the contribution'),
        blank=True,
        choices=CHECKOUT_TYPES
    )
    anonymous = models.BooleanField(default=False, help_text=_('Whether users can view the profile for this project or not'))

    objects = ContributionQuerySet.as_manager()

    @property
    def blockexplorer_url(self):
            return self.blockexplorer_url_helper(self.split_tx_id)

    @property
    def blockexplorer_url_split_txid(self):
            return self.blockexplorer_url_helper(self.split_tx_id)

    @property
    def blockexplorer_url_txid(self):
            return self.blockexplorer_url_helper(self.tx_id)

    def blockexplorer_url_helper(self, tx_id):
        if self.checkout_type == 'eth_polygon':
            return f'https://polygonscan.com/tx/{tx_id}'
        elif self.checkout_type == 'eth_zksync':
            return f'https://zkscan.io/explorer/transactions/{tx_id.replace("sync-tx:", "")}'
        elif self.checkout_type == 'eth_std':
            network_sub = f"{self.subscription.network}." if self.subscription and self.subscription.network != 'mainnet' else ''
            return f'https://{network_sub}etherscan.io/tx/{tx_id}'
        # TODO: support all block explorers for diff chains
        return ''

    def get_absolute_url(self):
        return self.subscription.grant.url + '?tab=transactions'

    def __str__(self):
        """Return the string representation of this object."""
        from django.contrib.humanize.templatetags.humanize import naturaltime
        txid_shortened = self.tx_id[0:10] + "..."
        return f"${round(self.subscription.amount_per_period_usdt)}, txids: {self.tx_id}, {self.split_tx_id}, id: {self.pk}, Success:{self.success}, tx_cleared:{self.tx_cleared} - created {naturaltime(self.created_on)} "

    @property
    def is_first_in_sequence(self):
        """returns true only IFF a contribution is the first in a sequence of subscriptions."""
        other_contributions_after_this_one = Contribution.objects.filter(subscription=self.subscription, created_on__lt=self.created_on)
        return not other_contributions_after_this_one.exists()

    def identity_identifier(self, mechanism):
        """Returns the anti sybil identity identiifer for this grant, according to mechanism."""
        if mechanism == 'originated_address':
            return self.originated_address
        else:
            return self.profile_for_clr.id

    def leave_gitcoinbot_comment_for_status(self, status):
        try:
            from dashboard.models import Profile
            comment = f"Transaction status: {status} (as of {timezone.now().strftime('%Y-%m-%d %H:%m %Z')})"
            profile = Profile.objects.get(handle='gitcoinbot')
            activity = self.subscription.activities.first()
            # delete all before recreating
            Comment.objects.filter(
                profile=profile,
                activity=activity,
<<<<<<< HEAD
                defaults={
                    "comment":comment,
                    "is_edited":True,
                }
=======
            ).delete()
            # create new entry
            Comment.objects.create(
                profile=profile,
                activity=activity,
                comment=comment,
                is_edited=True
>>>>>>> 994cd45d
            )
        except Exception as e:
            print(e)


    def update_tx_status(self):
        """Updates tx status for Ethereum contributions."""
        try:
            from dashboard.utils import get_web3
            from economy.tx import grants_transaction_validator

            # If `tx_override` is True, we don't run the validator for this contribution
            if self.tx_override:
                return

            # Execute transaction validator based on checkout type
            network = self.subscription.network
            if self.checkout_type == 'eth_zksync':
                # zkSync checkout using their zksync-checkout library
                is_hash_tx = self.split_tx_id.startswith('0x') and len(self.split_tx_id) == 66
                is_zksync_tx = self.split_tx_id.startswith('sync-tx:') and len(self.split_tx_id) == 72
                # Get the tx hash (allow the tx to be in sync-tx: or 0x format)
                if not is_hash_tx and not is_zksync_tx:
                    # Tx hash should start with `sync-tx:` and have a 64 character hash (no 0x prefix) or be a full tx hash (66)
                    raise Exception('Unsupported zkSync transaction hash format')
                tx_hash = self.split_tx_id.replace('sync-tx:', '0x') # replace `sync-tx:` prefix with `0x`

                # First we get a list of zkSync tokens (TODO: this should be fetched with a management command and be cached)
                tokens_url = 'https://rinkeby-api.zksync.io/api/v0.1/tokens' if network == 'rinkeby' else 'https://api.zksync.io/api/v0.1/tokens'
                r = requests.get(tokens_url)
                r.raise_for_status()
                token_data = r.json() # zkSync token data
                tokens = {}
                for token in token_data:
                    tokens[token['symbol']] = token["id"]

                # Get transaction data with zkSync's API: https://zksync.io/api/v0.1.html#transaction-details
                base_url = 'https://rinkeby-api.zksync.io/api/v0.1' if network == 'rinkeby' else 'https://api.zksync.io/api/v0.1'
                r = requests.get(f"{base_url}/transactions_all/{tx_hash}")
                r.raise_for_status()
                tx_data = r.json() # zkSync transaction data

                # get decimals for the token used in this transaction
                token = Token.objects.filter(
                    network_id=1,
                    network=self.subscription.network,
                    symbol=self.subscription.token_symbol,
                    approved=True
                ).first().to_dict

                # This amount should match what is stated in the API response
                has_same_amount = float(tx_data['amount']) == float(self.subscription.amount_per_period * 10 ** token['decimals'])
                # Get the zksync token ID for the expected token_symbol
                has_same_token = tx_data['token'] == tokens[self.subscription.token_symbol]

                # Update contribution values based on transaction data
                self.originated_address = tx_data['from'] # assumes sender is originator

                # Ensure the onchain token data matches the expected contribution data
                if has_same_token and has_same_amount:
                    self.success = tx_data['fail_reason'] is None # if no failure string, transaction was successful
                    self.validator_passed = True
                    self.split_tx_confirmed = True
                    self.tx_cleared = True
                    self.validator_comment = "zkSync checkout. Success" if self.success else f"zkSync Checkout. {tx_data['fail_reason']}"
                else:
                    # mark the failure as a validator comment
                    fail_reason = "Token ids do not match" if has_same_token else "Amounts do not match"
                    # this contribution data has been deliberately altered mid-flight: fail hard
                    self.success = False
                    self.validator_passed = False
                    self.split_tx_confirmed = False
                    self.tx_cleared = False
                    self.validator_comment = f"zkSync Checkout. Failed: {fail_reason}"

            elif self.checkout_type == 'eth_std' or self.checkout_type == 'eth_polygon':
                # Standard L1 and sidechain L2 checkout using the BulkCheckout contract

                # get active chain std/polygon
                chain =  self.checkout_type.split('_')[-1]

                # Prepare web3 provider
                w3 = get_web3(network, chain=chain)

                # Handle dropped/replaced transactions
                _, split_tx_status, _ = check_for_replaced_tx(
                    self.split_tx_id, network, self.created_on, chain=chain
                )

                # Handle pending txns
                if split_tx_status in ['pending']:
                    then = timezone.now() - timezone.timedelta(hours=1)
                    if self.created_on > then:
                        print('txn pending')
                        self.leave_gitcoinbot_comment_for_status('pending')
                    else:
                        self.success = False
                        self.validator_passed = False
                        self.validator_comment = "txn pending for more than 1 hours, assuming failure"
                        print(self.validator_comment)
                        self.leave_gitcoinbot_comment_for_status('dropped')
                    return

                # Handle dropped txns
                if split_tx_status in ['dropped', 'unknown', '']:
                    self.success = False
                    self.validator_passed = False
                    self.validator_comment = "txn not found"
                    print('txn not found')
                    self.leave_gitcoinbot_comment_for_status('dropped')
                    return

                # Validate that the token transfers occurred
                response = grants_transaction_validator(self, w3, chain=chain)
                if len(response['originator']):
                    self.originated_address = response['originator'][0]
                self.validator_passed = response['validation']['passed']
                self.validator_comment = response['validation']['comment']
                self.tx_cleared = response['tx_cleared']
                self.split_tx_confirmed = response['split_tx_confirmed']
                self.success = self.validator_passed

            else:
                # This validator is only for eth_std and eth_zksync, so exit for other contribution types
                self.leave_gitcoinbot_comment_for_status('unknown')
                return

            # Validator complete!

        except Exception as e:
            self.leave_gitcoinbot_comment_for_status('error')
            self.validator_passed = False
            self.validator_comment = str(e)
            print(f"Exception: {self.validator_comment}")
            self.tx_cleared = False
            self.split_tx_confirmed = False
            self.success = False
        if self.success:
            print("TODO: do stuff related to successful contribs, like emails")
            self.leave_gitcoinbot_comment_for_status('success')
        else:
            print("TODO: do stuff related to failed contribs, like emails")
            self.leave_gitcoinbot_comment_for_status('failed')


@receiver(post_save, sender=Contribution, dispatch_uid="psave_contrib")
def psave_contrib(sender, instance, **kwargs):

    from django.contrib.contenttypes.models import ContentType
    from dashboard.models import Earning
    if instance.subscription and not instance.subscription.negative:
        try:
            Earning.objects.update_or_create(
                source_type=ContentType.objects.get(app_label='grants', model='contribution'),
                source_id=instance.pk,
                defaults={
                    "created_on":instance.created_on,
                    "from_profile":instance.subscription.contributor_profile,
                    "org_profile":instance.subscription.grant.org_profile,
                    "to_profile":instance.subscription.grant.admin_profile,
                    "value_usd":instance.subscription.amount_per_period_usdt if instance.subscription.amount_per_period_usdt else instance.subscription.get_converted_amount(True),
                    "url":instance.subscription.grant.url,
                    "network":instance.subscription.network,
                    "txid":instance.subscription.split_tx_id,
                    "token_name":instance.subscription.token_symbol,
                    "token_value":instance.subscription.amount_per_period,
                    "success":instance.success,
                }
            )
        except:
            pass

@receiver(pre_save, sender=Contribution, dispatch_uid="presave_contrib")
def presave_contrib(sender, instance, **kwargs):

    if not instance.profile_for_clr:
        if instance.subscription:
            instance.profile_for_clr = instance.subscription.contributor_profile

    ele = instance
    sub = ele.subscription
    grant = sub.grant

    # save hotpath data to the contribution itself
    instance.grant = grant
    instance.amount_per_period_usdt = float(sub.amount_per_period_usdt)

    # everything else is stored in a JSONField
    instance.normalized_data = {
        'id': grant.id,
        'logo': grant.logo.url if grant.logo else None,
        'url': grant.url,
        'title': grant.title,
        'amount_per_period_minus_gas_price': float(instance.subscription.amount_per_period_minus_gas_price),
        'amount_per_period_to_gitcoin': float(instance.subscription.amount_per_period_to_gitcoin),
        'match_amount_when_contributed': sub.match_amount,
        'created_on': ele.created_on.strftime('%Y-%m-%d'),
        'frequency': int(sub.frequency),
        'frequency_unit': sub.frequency_unit,
        'num_tx_approved': int(sub.num_tx_approved),
        'token_symbol': sub.token_symbol,
        'amount_per_period_usdt': float(sub.amount_per_period_usdt),
        'amount_per_period': float(sub.amount_per_period),
        'admin_address': grant.admin_address,
        'tx_id': ele.tx_id,
    }

    if instance.subscription.contributor_profile:
        scp = instance.subscription.contributor_profile
        instance.normalized_data['handle'] = scp.handle
        instance.normalized_data['last_known_ip'] = scp.last_known_ip<|MERGE_RESOLUTION|>--- conflicted
+++ resolved
@@ -1,3 +1,5 @@
+from datetime import timedelta
+
 from django.conf import settings
 from django.contrib.postgres.fields import JSONField
 from django.db import models
@@ -7,8 +9,6 @@
 from django.utils.translation import gettext_lazy as _
 
 import requests
-from datetime import timedelta
-
 from economy.models import SuperModel, Token
 from economy.tx import check_for_replaced_tx
 from townsquare.models import Comment
@@ -184,12 +184,6 @@
             Comment.objects.filter(
                 profile=profile,
                 activity=activity,
-<<<<<<< HEAD
-                defaults={
-                    "comment":comment,
-                    "is_edited":True,
-                }
-=======
             ).delete()
             # create new entry
             Comment.objects.create(
@@ -197,7 +191,6 @@
                 activity=activity,
                 comment=comment,
                 is_edited=True
->>>>>>> 994cd45d
             )
         except Exception as e:
             print(e)
