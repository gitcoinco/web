--- conflicted
+++ resolved
@@ -190,12 +190,8 @@
             grantclr=self,
             grant=grant,
             clr_prediction_curve=clr_prediction_curve,
-<<<<<<< HEAD
             active=True,
-            latest=True,
-=======
             latest=True if self.is_active else False,
->>>>>>> 6af7f09b
         )
 
 
