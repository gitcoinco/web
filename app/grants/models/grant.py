import json

from django.contrib.humanize.templatetags.humanize import naturaltime
from django.contrib.postgres.fields import ArrayField, JSONField
from django.contrib.postgres.indexes import GinIndex
from django.contrib.postgres.search import SearchVector, SearchVectorField
from django.core import serializers
from django.db import models
from django.db.models import Q
from django.templatetags.static import static
from django.urls import reverse
from django.utils import timezone
from django.utils.translation import gettext_lazy as _

from django_extensions.db.fields import AutoSlugField
from economy.models import SuperModel
from grants.utils import get_upload_filename, is_grant_team_member
from townsquare.models import Favorite
from web3 import Web3

from .contribution import Contribution
from .grant_clr_calculation import GrantCLRCalculation
from .grant_collection import GrantCollection
from .subscription import Subscription


class GrantCLR(SuperModel):

    class Meta:
        unique_together = ('customer_name', 'round_num', 'sub_round_slug',)

    customer_name = models.CharField(
        max_length=15,
        default='',
        blank=True,
        help_text="used to genrate customer_name/round_num/sub_round_slug"
    )
    round_num = models.PositiveIntegerField(
        help_text="CLR Round Number. used to generate customer_name/round_num/sub_round_slug"
    )
    sub_round_slug = models.CharField(
        max_length=25,
        default='',
        blank=True,
        help_text="used to generate customer_name/round_num/sub_round_slug"
    )
    display_text = models.CharField(
        max_length=25,
        null=True,
        blank=True,
        help_text="sets the custom text in CLR banner on the landing page"
    )
    owner = models.ForeignKey(
        'dashboard.Profile',
        null=True,
        blank=True,
        on_delete=models.SET_NULL,
        help_text='sets the owners profile photo in CLR banner on the landing page'
    )
    is_active = models.BooleanField(default=False, db_index=True, help_text="Is CLR Round currently active")
    start_date = models.DateTimeField(help_text="CLR Round Start Date")
    end_date = models.DateTimeField(help_text="CLR Round End Date")
    grant_filters = JSONField(
        default=dict,
        null=True, blank=True,
        help_text="Grants allowed in this CLR round"
    )
    subscription_filters = JSONField(
        default=dict,
        null=True, blank=True,
        help_text="Grant Subscription to be allowed in this CLR round"
    )
    collection_filters = JSONField(
        default=dict,
        null=True, blank=True,
        help_text="Grant Collections to be allowed in this CLR round"
    )
    verified_threshold = models.DecimalField(
        help_text="This is the verfied CLR threshold. You can generally increase the saturation of the round / increase the CLR match by increasing this value, as it has a proportional relationship. However, depending on the pair totals by grant, it may reduce certain matches. In any case, please use the contribution multiplier first.",
        default=25.0,
        decimal_places=2,
        max_digits=5
    )
    unverified_threshold = models.DecimalField(
        help_text="This is the unverified CLR threshold. The relationship with the CLR match is the same as the verified threshold. If you would like to increase the saturation of round / increase the CLR match, increase this value, but please use the contribution multiplier first.",
        default=5.0,
        decimal_places=2,
        max_digits=5
    )
    total_pot = models.DecimalField(
        help_text="Total CLR Pot",
        default=0,
        decimal_places=2,
        max_digits=10
    )
    contribution_multiplier = models.DecimalField(
        help_text="This contribution multipler is applied to each contribution before running CLR calculations. In order to increase the saturation, please increase this value first, before modifying the thresholds.",
        default=1.0,
        decimal_places=4,
        max_digits=10
    )
    logo = models.ImageField(
        upload_to=get_upload_filename,
        null=True,
        blank=True,
        max_length=500,
        help_text=_('sets the background in CLR banner on the landing page'),
    )

    def __str__(self):
        return f"{self.round_num}"

    @property
    def happening_now(self):
        # returns true if we are within the time range for this round
        now = timezone.now()
        return now >= self.start_date and now <= self.end_date

    @property
    def happened_recently(self):
        # returns true if we are within a week or 2 of this round
        days = 14
        now = timezone.now()
        then = timezone.now() - timezone.timedelta(days=days)
        return now >= self.start_date and then <= self.end_date

    @property
    def grants(self):

        grants = Grant.objects.filter(hidden=False, active=True, is_clr_eligible=True, link_to_new_grant=None)
        if self.collection_filters:
            grant_ids = GrantCollection.objects.filter(**self.collection_filters).values_list('grants', flat=True)
            grants = grants.filter(pk__in=grant_ids)
        if self.grant_filters:
            grants = grants.filter(**self.grant_filters)
        if self.subscription_filters:
            grants = grants.filter(**self.subscription_filters)

        return grants


    def record_clr_prediction_curve(self, grant, clr_prediction_curve):
        for obj in self.clr_calculations.filter(grant=grant, latest=True):
            obj.latest = False
            obj.save()

        GrantCLRCalculation.objects.create(
            grantclr=self,
            grant=grant,
            clr_prediction_curve=clr_prediction_curve,
            latest=True,
        )


class GrantQuerySet(models.QuerySet):
    """Define the Grant default queryset and manager."""

    def active(self):
        """Filter results down to active grants only."""
        return self.filter(active=True)

    def inactive(self):
        """Filter results down to inactive grants only."""
        return self.filter(active=False)

    def keyword(self, keyword):
        """Filter results to all Grant objects containing the keywords.

        Args:
            keyword (str): The keyword to search title, description, and reference URL by.

        Returns:
            dashboard.models.GrantQuerySet: The QuerySet of grants filtered by keyword.

        """
        if not keyword:
            return self
        return self.filter(
            Q(description__icontains=keyword) |
            Q(title__icontains=keyword) |
            Q(reference_url__icontains=keyword)
        )


class Grant(SuperModel):
    """Define the structure of a Grant."""

    class Meta:
        """Define the metadata for Grant."""

        ordering = ['-created_on']
        indexes = (GinIndex(fields=["vector_column"]),)


    REGIONS = [
        ('north_america', 'North America'),
        ('oceania', 'Oceania'),
        ('latin_america', 'Latin America'),
        ('europe', 'Europe'),
        ('africa', 'Africa'),
        ('middle_east', 'Middle East'),
        ('india', 'India'),
        ('east_asia', 'East Asia'),
        ('southeast_asia', 'Southeast Asia')
    ]

    EXTERNAL_FUNDING = [
        ('yes', 'Yes'),
        ('no', 'No'),
        ('unknown', 'Unknown')
    ]

    vector_column = SearchVectorField(null=True, help_text=_('Used for full text search. Generated using [title, description]'))
    active = models.BooleanField(default=True, help_text=_('Whether or not the Grant is active.'), db_index=True)
    grant_type = models.ForeignKey('GrantType', on_delete=models.CASCADE, null=True, help_text="Grant Type")
    title = models.CharField(default='', max_length=255, help_text=_('The title of the Grant.'))
    slug = AutoSlugField(populate_from='title')
    description = models.TextField(default='', blank=True, help_text=_('The description of the Grant.'))
    description_rich = models.TextField(default='', blank=True, help_text=_('HTML rich description.'))
    reference_url = models.URLField(blank=True, help_text=_('The associated reference URL of the Grant.'))
    github_project_url = models.URLField(blank=True, null=True, help_text=_('Grant Github Project URL'))
    is_clr_eligible = models.BooleanField(default=True, help_text="Is grant eligible for CLR")
    admin_message = models.TextField(default='', blank=True, help_text=_('An admin message that will be shown to visitors of this grant.'))
    visible = models.BooleanField(default=True, help_text="Is grant visible on the site")
    region = models.CharField(
        max_length=30,
        null=True,
        blank=True,
        choices=REGIONS,
        help_text="region to which grant belongs to"
    )
    link_to_new_grant = models.ForeignKey(
        'grants.Grant',
        null=True,
        on_delete=models.SET_NULL,
        help_text=_('Link to new grant if migrated')
    )
    logo = models.ImageField(
        upload_to=get_upload_filename,
        null=True,
        blank=True,
        max_length=500,
        help_text=_('The Grant logo image.'),
    )
    logo_svg = models.FileField(
        upload_to=get_upload_filename,
        null=True,
        blank=True,
        help_text=_('The Grant logo SVG.'),
    )
    # TODO-GRANTS: rename to eth_payout_address
    admin_address = models.CharField(
        max_length=255,
        default='0x0',
        null=True,
        blank=True,
        db_index=True,
        help_text=_('The wallet address where subscription funds will be sent.'),
    )
    zcash_payout_address = models.CharField(
        max_length=255,
        default='0x0',
        null=True,
        blank=True,
        help_text=_('The zcash wallet address where subscription funds will be sent.'),
    )
    celo_payout_address = models.CharField(
        max_length=255,
        default='0x0',
        null=True,
        blank=True,
        help_text=_('The celo wallet address where subscription funds will be sent.'),
    )
    zil_payout_address = models.CharField(
        max_length=255,
        default='0x0',
        null=True,
        blank=True,
        help_text=_('The zilliqa wallet address where subscription funds will be sent.'),
    )
    polkadot_payout_address = models.CharField(
        max_length=255,
        default='0x0',
        null=True,
        blank=True,
        help_text=_('The polkadot wallet address where subscription funds will be sent.'),
    )
    kusama_payout_address = models.CharField(
        max_length=255,
        default='0x0',
        null=True,
        blank=True,
        help_text=_('The kusama wallet address where subscription funds will be sent.'),
    )
    harmony_payout_address = models.CharField(
        max_length=255,
        default='0x0',
        null=True,
        blank=True,
        help_text=_('The harmony wallet address where subscription funds will be sent.'),
    )
    binance_payout_address = models.CharField(
        max_length=255,
        default='0x0',
        null=True,
        blank=True,
        help_text=_('The binance wallet address where subscription funds will be sent.'),
    )
    rsk_payout_address = models.CharField(
        max_length=255,
        default='0x0',
        null=True,
        blank=True,
        help_text=_('The rsk wallet address where subscription funds will be sent.'),
    )
    algorand_payout_address = models.CharField(
        max_length=255,
        default='0x0',
        null=True,
        blank=True,
        help_text=_('The algorand wallet address where subscription funds will be sent.'),
    )
    # TODO-GRANTS: remove
    contract_owner_address = models.CharField(
        max_length=255,
        default='0x0',
        help_text=_('The wallet address that owns the subscription contract and is able to call endContract()'),
    )
    amount_received_in_round = models.DecimalField(
        default=0,
        decimal_places=4,
        max_digits=50,
        help_text=_('The amount received in USD this round.'),
    )
    monthly_amount_subscribed = models.DecimalField(
        default=0,
        decimal_places=4,
        max_digits=50,
        help_text=_('The monthly subscribed to by contributors USD.'),
    )
    amount_received = models.DecimalField(
        default=0,
        decimal_places=4,
        max_digits=50,
        help_text=_('The total amount received for the Grant in USD.'),
    )
    # TODO-GRANTS: remove
    token_address = models.CharField(
        max_length=255,
        default='0x0',
        help_text=_('The token address to be used with the Grant.'),
    )
    token_symbol = models.CharField(
        max_length=255,
        default='',
        help_text=_('The token symbol to be used with the Grant.'),
    )
    # TODO-GRANTS: remove
    contract_address = models.CharField(
        max_length=255,
        default='0x0',
        help_text=_('The contract address of the Grant.'),
    )
    # TODO-GRANTS: remove
    deploy_tx_id = models.CharField(
        max_length=255,
        default='0x0',
        help_text=_('The transaction id for contract deployment.'),
    )
    # TODO-GRANTS: remove
    cancel_tx_id = models.CharField(
        max_length=255,
        default='0x0',
        help_text=_('The transaction id for endContract.'),
        blank=True,
    )
    contract_version = models.DecimalField(
        default=0,
        decimal_places=0,
        max_digits=3,
        help_text=_('The contract version the Grant.'),
    )
    metadata = JSONField(
        default=dict,
        blank=True,
        help_text=_('The Grant metadata. Includes creation and last synced block numbers.'),
    )
    network = models.CharField(
        max_length=8,
        default='mainnet',
        help_text=_('The network in which the Grant contract resides.'),
        db_index=True
    )
    required_gas_price = models.DecimalField(
        default='0',
        decimal_places=0,
        max_digits=50,
        help_text=_('The required gas price for the Grant.'),
    )
    admin_profile = models.ForeignKey(
        'dashboard.Profile',
        related_name='grant_admin',
        on_delete=models.CASCADE,
        help_text=_('The Grant administrator\'s profile.'),
        null=True,
    )
    team_members = models.ManyToManyField(
        'dashboard.Profile',
        related_name='grant_teams',
        help_text=_('The team members contributing to this Grant.'),
    )
    image_css = models.CharField(default='', blank=True, max_length=255, help_text=_('additional CSS to attach to the grant-banner img.'))
    amount_received_with_phantom_funds = models.DecimalField(
        default=0,
        decimal_places=2,
        max_digits=20,
        help_text=_('The fundingamount across all rounds with phantom funding'),
    )
    activeSubscriptions = ArrayField(models.CharField(max_length=200), blank=True, default=list)
    hidden = models.BooleanField(default=False, help_text=_('Hide the grant from the /grants page?'), db_index=True)
    random_shuffle = models.PositiveIntegerField(blank=True, null=True, db_index=True)
    weighted_shuffle = models.PositiveIntegerField(blank=True, null=True, db_index=True)
    contribution_count = models.PositiveIntegerField(blank=True, default=0)
    contributor_count = models.PositiveIntegerField(blank=True, default=0)
    # TODO-GRANTS: remove
    positive_round_contributor_count = models.PositiveIntegerField(blank=True, default=0)
    # TODO-GRANTS: remove
    negative_round_contributor_count = models.PositiveIntegerField(blank=True, default=0)

    defer_clr_to = models.ForeignKey(
        'grants.Grant',
        related_name='defered_clr_from',
        on_delete=models.CASCADE,
        help_text=_('The Grant that this grant defers it CLR contributions to (if any).'),
        null=True,
    )
    # TODO-CROSS-GRANT: [{round: fk1, value: time}]
    last_clr_calc_date = models.DateTimeField(
        help_text=_('The last clr calculation date'),
        null=True,
        blank=True,
    )
    # TODO-CROSS-GRANT: [{round: fk1, value: time}]
    next_clr_calc_date = models.DateTimeField(
        help_text=_('The last clr calculation date'),
        null=True,
        blank=True,
    )
    # TODO-CROSS-GRANT: [{round: fk1, value: time}]
    last_update = models.DateTimeField(
        help_text=_('The last grant admin update date'),
        null=True,
        blank=True,
    )
    categories = models.ManyToManyField('GrantCategory', blank=True) # TODO: REMOVE
    tags = models.ManyToManyField('GrantTag', blank=True)
    twitter_handle_1 = models.CharField(default='', max_length=255, help_text=_('Grants twitter handle'), blank=True)
    twitter_handle_2 = models.CharField(default='', max_length=255, help_text=_('Grants twitter handle'), blank=True)
    twitter_handle_1_follower_count = models.PositiveIntegerField(blank=True, default=0)
    twitter_handle_2_follower_count = models.PositiveIntegerField(blank=True, default=0)
    sybil_score = models.DecimalField(
        default=0,
        decimal_places=4,
        max_digits=50,
        help_text=_('The Grants Sybil Score'),
    )

    # TODO-GRANTS: remove funding_info
    funding_info = models.CharField(default='', blank=True, null=True, max_length=255, help_text=_('Is this grant VC funded?'))
    has_external_funding = models.CharField(
        max_length=8,
        default='unknown',
        choices=EXTERNAL_FUNDING,
        help_text="Does this grant have external funding"
    )

    clr_prediction_curve = ArrayField(
        ArrayField(
            models.FloatField(),
            size=2,
        ), blank=True, default=list, help_text=_('5 point curve to predict CLR donations.'))

    weighted_risk_score = models.DecimalField(
        default=0,
        decimal_places=4,
        max_digits=50,
        help_text=_('The Grants Weighted Risk Score'),
    )

    in_active_clrs = models.ManyToManyField(
<<<<<<< HEAD
        "GrantCLR",
=======
        'GrantCLR',
>>>>>>> f83724ff
        help_text="Active Grants CLR Round"
    )
    is_clr_active = models.BooleanField(default=False, help_text=_('CLR Round active or not? (auto computed)'))
    clr_round_num = models.CharField(default='', max_length=255, help_text=_('the CLR round number thats active'), blank=True)

    twitter_verified = models.BooleanField(default=False, help_text='The owner grant has verified the twitter account')
    twitter_verified_by = models.ForeignKey('dashboard.Profile', null=True, blank=True, on_delete=models.SET_NULL, help_text='Team member who verified this grant')
    twitter_verified_at = models.DateTimeField(blank=True, null=True, help_text='At what time and date what verified this grant')

    # Grant Query Set used as manager.
    objects = GrantQuerySet.as_manager()

    def __str__(self):
        """Return the string representation of a Grant."""
        return f"id: {self.pk}, active: {self.active}, title: {self.title}, type: {self.grant_type}"

    def is_on_team(self, profile):
        return is_grant_team_member(self, profile)


    def calc_clr_round(self):
        clr_round = None

        # create_grant_active_clr_mapping
        clr_rounds = GrantCLR.objects.all()
        for this_clr_round in clr_rounds:
            add_to_round = self.active and not self.hidden and this_clr_round.is_active and this_clr_round.happening_now and self.pk in this_clr_round.grants.all().values_list('pk', flat=True)
            if add_to_round:
                self.in_active_clrs.add(this_clr_round)
            else:
                if this_clr_round in self.in_active_clrs.all():
                    self.in_active_clrs.remove(this_clr_round)

        # create_grant_clr_cache
        if self.in_active_clrs.count() > 0 and self.is_clr_eligible:
            clr_round = self.in_active_clrs.first()

        if clr_round:
            self.is_clr_active = True
            self.clr_round_num = clr_round.round_num
        else:
            self.is_clr_active = False
            self.clr_round_num = ''


    @property
    def tenants(self):
        """returns list of chains the grant can recieve contributions in"""
        tenants = []
        # TODO: rename to eth_payout_address
        if self.admin_address and self.admin_address != '0x0':
            tenants.append('ETH')
        if self.zcash_payout_address and self.zcash_payout_address != '0x0':
            tenants.append('ZCASH')
        if self.celo_payout_address and self.celo_payout_address != '0x0':
            tenants.append('CELO')
        if self.zil_payout_address and self.zil_payout_address != '0x0':
            tenants.append('ZIL')
        if self.polkadot_payout_address and self.polkadot_payout_address != '0x0':
            tenants.append('POLKADOT')
        if self.kusama_payout_address and self.kusama_payout_address != '0x0':
            tenants.append('KUSAMA')
        if self.harmony_payout_address and self.harmony_payout_address != '0x0':
            tenants.append('HARMONY')
        if self.binance_payout_address and self.binance_payout_address != '0x0':
            tenants.append('BINANCE')
        if self.rsk_payout_address and self.rsk_payout_address != '0x0':
            tenants.append('RSK')
        if self.algorand_payout_address and self.algorand_payout_address != '0x0':
            tenants.append('ALGORAND')

        return tenants


    @property
    def calc_clr_round_nums(self):
        """Generates CLR rounds sub_round_slug seperated by comma"""
        if self.pk:
            round_nums = [ele for ele in self.in_active_clrs.values_list('sub_round_slug', flat=True)]
            round_nums = list(filter(None, round_nums))
            return ", ".join(round_nums)
        return ''


    @property
    def calc_clr_round_label(self):
        """Generates CLR rounds display text seperated by comma"""
        if self.pk:
            round_nums = [ele for ele in self.in_active_clrs.values_list('display_text', flat=True)]
            round_nums = list(filter(None, round_nums))
            return ", ".join(round_nums)
        return ''


    @property
    def calc_clr_prediction_curve(self):
        # [amount_donated, match amount, bonus_from_match_amount ], etc..
        # [0.0, 0.0, 0.0], [0.0, 0.0, 0.0], [0.0, 0.0, 0.0], [0.0, 0.0, 0.0], [0.0, 0.0, 0.0], [0.0, 0.0, 0.0]
        _clr_prediction_curve = []
        for insert_clr_calc in self.clr_calculations.using('default').filter(latest=True).order_by('-created_on'):
            insert_clr_calc = insert_clr_calc.clr_prediction_curve
            if not _clr_prediction_curve:
                _clr_prediction_curve = insert_clr_calc
            else:
                for j in [1,2]:
                    for i in [0,1,2,3,4,5]:
                        # add the 1 and 2 index of each clr prediction cuve
                        _clr_prediction_curve[i][j] += insert_clr_calc[i][j]

        if not _clr_prediction_curve:
            _clr_prediction_curve = [[0.0, 0.0, 0.0] for x in range(0, 6)]

        return _clr_prediction_curve


    def updateActiveSubscriptions(self):
        """updates the active subscriptions list"""
        handles = []
        for handle in Subscription.objects.filter(grant=self, active=True, is_postive_vote=True).distinct('contributor_profile').values_list('contributor_profile__handle', flat=True):
            handles.append(handle)
        self.activeSubscriptions = handles

    @property
    def safe_next_clr_calc_date(self):
        if self.next_clr_calc_date and self.next_clr_calc_date < timezone.now():
            return timezone.now() + timezone.timedelta(minutes=5)
        return self.next_clr_calc_date

    @property
    def recurring_funding_supported(self):
        return self.contract_version < 2

    @property
    def related_grants(self):
        pkg = self.metadata.get('related', [])
        pks = [ele[0] for ele in pkg]
        rg = Grant.objects.filter(pk__in=pks)
        return_me = []
        for ele in pkg:
            grant = rg.get(pk=ele[0])
            return_me.append([grant, ele[1]])
        return return_me


    @property
    def configured_to_receieve_funding(self):
        if self.contract_version == 2:
            return True
        return self.contract_address != '0x0'

    @property
    def clr_match_estimate_this_round(self):
        try:
            return self.clr_prediction_curve[0][1]
        except:
            return 0

    @property
    def contributions(self):
        pks = []
        for subscription in self.subscriptions.all():
            pks += list(subscription.subscription_contribution.values_list('pk', flat=True))
        return Contribution.objects.filter(pk__in=pks)


    @property
    def negative_voting_enabled(self):
        return False

    def is_on_team(self, profile):
        if profile.pk == self.admin_profile.pk:
            return True
        if profile.grant_teams.filter(pk=self.pk).exists():
            return True
        return False

    @property
    def org_name(self):
        from git.utils import org_name
        try:
            return org_name(self.reference_url)
        except Exception:
            return None

    @property
    def get_contribution_count(self):
        num = 0
        num += self.subscriptions.filter(is_postive_vote=True, subscription_contribution__success=True).count()
        num += self.phantom_funding.all().count()
        return num

    @property
    def contributors(self):
        return_me = []
        for sub in self.subscriptions.filter(is_postive_vote=True):
            for contrib in sub.subscription_contribution.filter(success=True):
                return_me.append(contrib.subscription.contributor_profile)
        for pf in self.phantom_funding.all():
            return_me.append(pf.profile)
        return return_me

    def get_contributor_count(self, since=None, is_postive_vote=True):
        if not since:
            since = timezone.datetime(1990, 1, 1)
        num = self.subscriptions.filter(is_postive_vote=is_postive_vote, subscription_contribution__success=True, created_on__gt=since).distinct('contributor_profile').count()
        if is_postive_vote:
            num += self.phantom_funding.filter(created_on__gt=since).exclude(profile__in=self.subscriptions.values_list('contributor_profile')).all().count()
        return num


    @property
    def org_profile(self):
        from dashboard.models import Profile
        profiles = Profile.objects.filter(handle=self.org_name.lower())
        if profiles.count():
            return profiles.first()
        return None

    @property
    def history_by_month(self):
        import math
        # gets the history of contributions to this grant month over month so they can be shown o grant details
        # returns [["", "Subscription Billing",  "New Subscriptions", "One-Time Contributions", "CLR Matching Funds"], ["December 2017", 5534, 2011, 0, 0], ["January 2018", 10396, 0 , 0, 0 ], ... for each monnth in which this grant has contribution history];
        CLR_PAYOUT_HANDLES = ['vs77bb', 'gitcoinbot', 'notscottmoore', 'owocki']
        month_to_contribution_numbers = {}
        subs = self.subscriptions.all().prefetch_related('subscription_contribution')
        for sub in subs:
            contribs = [sc for sc in sub.subscription_contribution.all() if sc.success]
            for contrib in contribs:
                #add all contributions
                year = contrib.created_on.strftime("%Y")
                quarter = math.ceil(int(contrib.created_on.strftime("%m"))/3.)
                key = f"{year}/Q{quarter}"
                subkey = 'One-Time'
                if contrib.subscription.contributor_profile.handle in CLR_PAYOUT_HANDLES:
                    subkey = 'CLR'
                if key not in month_to_contribution_numbers.keys():
                    month_to_contribution_numbers[key] = {"One-Time": 0, "Recurring-Recurring": 0, "New-Recurring": 0, 'CLR': 0}
                if contrib.subscription.amount_per_period_usdt:
                    month_to_contribution_numbers[key][subkey] += float(contrib.subscription.amount_per_period_usdt)

        # sort and return
        return_me = [["", "Contributions", "CLR Matching Funds"]]
        for key, val in (sorted(month_to_contribution_numbers.items(), key=lambda kv:(kv[0]))):
            return_me.append([key, val['One-Time'], val['CLR']])
        return return_me

    @property
    def history_by_month_max(self):
        max_amount = 0
        for ele in self.history_by_month:
            if type(ele[1]) is float:
                max_amount = max(max_amount, ele[1]+ele[2])
        return max_amount

    def get_amount_received_with_phantom_funds(self):
        return float(self.amount_received) + float(sum([ele.value for ele in self.phantom_funding.all()]))

    @property
    def abi(self):
        """Return grants abi."""
        if self.contract_version == 0:
            from grants.abi import abi_v0
            return abi_v0
        elif self.contract_version == 1:
            from grants.abi import abi_v1
            return abi_v1

    @property
    def url(self):
        """Return grants url."""
        from django.urls import reverse
        slug = self.slug if self.slug else "-"
        return reverse('grants:details', kwargs={'grant_id': self.pk, 'grant_slug': slug})

    def get_absolute_url(self):
        return self.url

    @property
    def contract(self):
        """Return grants contract."""
        from dashboard.utils import get_web3
        web3 = get_web3(self.network)
        grant_contract = web3.eth.contract(Web3.toChecksumAddress(self.contract_address), abi=self.abi)
        return grant_contract

    def cart_payload(self, build_absolute_uri, user=None):
        return {
            'grant_id': str(self.id),
            'grant_slug': self.slug,
            'grant_url': self.url,
            'grant_title': self.title,
            'grant_contract_version': self.contract_version,
            'grant_contract_address': self.contract_address,
            'grant_token_symbol': self.token_symbol,
            'grant_admin_address': self.admin_address,
            'grant_token_address': self.token_address,
            'grant_logo': self.logo.url if self.logo and self.logo.url else build_absolute_uri(static(f'v2/images/grants/logos/{self.id % 3}.png')),
            'grant_clr_prediction_curve': self.clr_prediction_curve,
            'grant_image_css': self.image_css,
            'is_clr_eligible': self.is_clr_eligible,
            'clr_round_num': self.clr_round_num,
            'tenants': self.tenants,
            'zcash_payout_address': self.zcash_payout_address,
            'celo_payout_address': self.celo_payout_address,
            'zil_payout_address': self.zil_payout_address,
            'polkadot_payout_address': self.polkadot_payout_address,
            'harmony_payout_address': self.harmony_payout_address,
            'binance_payout_address': self.binance_payout_address,
            'kusama_payout_address': self.kusama_payout_address,
            'harmony_payout_address': self.harmony_payout_address,
            'rsk_payout_address': self.rsk_payout_address,
            'algorand_payout_address': self.algorand_payout_address,
            'is_on_team': is_grant_team_member(self, user.profile) if user and user.is_authenticated else False,
        }

    def repr(self, user, build_absolute_uri):
        team_members = serializers.serialize('json', self.team_members.all(),
                            fields=['handle', 'url', 'profile__lazy_avatar_url']
                        )
        if self.grant_type:
            grant_type = serializers.serialize('json', [self.grant_type], fields=['name', 'label'])

        grant_tags = serializers.serialize('json', self.tags.all(),fields=['id', 'name'])

        return {
                'id': self.id,
                'active': self.active,
                'logo_url': self.logo.url if self.logo and self.logo.url else build_absolute_uri(static(f'v2/images/grants/logos/{self.id % 3}.png')),
                'details_url': reverse('grants:details', args=(self.id, self.slug)),
                'title': self.title,
                'description': self.description,
                'description_rich': self.description_rich,
                'last_update': self.last_update,
                'last_update_natural': naturaltime(self.last_update),
                'sybil_score': self.sybil_score,
                'weighted_risk_score': self.weighted_risk_score,
                'is_clr_active': self.is_clr_active,
                'clr_round_num': self.clr_round_num,
                'admin_profile': {
                    'url': self.admin_profile.url,
                    'handle': self.admin_profile.handle,
                    'avatar_url': self.admin_profile.lazy_avatar_url
                },
                'favorite': self.favorite(user) if user.is_authenticated else False,
                'is_on_team': is_grant_team_member(self, user.profile) if user.is_authenticated else False,
                'clr_prediction_curve': self.clr_prediction_curve,
                'last_clr_calc_date':  naturaltime(self.last_clr_calc_date) if self.last_clr_calc_date else None,
                'safe_next_clr_calc_date': naturaltime(self.safe_next_clr_calc_date) if self.safe_next_clr_calc_date else None,
                'amount_received_in_round': self.amount_received_in_round,
                'amount_received': self.amount_received,
                'positive_round_contributor_count': self.positive_round_contributor_count,
                'monthly_amount_subscribed': self.monthly_amount_subscribed,
                'is_clr_eligible': self.is_clr_eligible,
                'slug': self.slug,
                'url': self.url,
                'contract_version': self.contract_version,
                'contract_address': self.contract_address,
                'token_symbol': self.token_symbol,
                'admin_address': self.admin_address,
                'zcash_payout_address': self.zcash_payout_address or '',
                'celo_payout_address': self.celo_payout_address,
                'zil_payout_address': self.zil_payout_address,
                'polkadot_payout_address': self.polkadot_payout_address,
                'kusama_payout_address': self.kusama_payout_address,
                'harmony_payout_address': self.harmony_payout_address,
                'binance_payout_address': self.binance_payout_address,
                'rsk_payout_address': self.rsk_payout_address,
                'algorand_payout_address': self.algorand_payout_address,
                'token_address': self.token_address,
                'image_css': self.image_css,
                'verified': self.twitter_verified,
                'tenants': self.tenants,
                'team_members': json.loads(team_members),
                'metadata': self.metadata,
                'grant_type': json.loads(grant_type) if grant_type else None,
                'grant_tags': json.loads(grant_tags),
                'twitter_handle_1': self.twitter_handle_1,
                'twitter_handle_2': self.twitter_handle_2,
                'reference_url': self.reference_url,
                'github_project_url': self.github_project_url or '',
                'funding_info': self.funding_info,
                'admin_message': self.admin_message,
                'link_to_new_grant': self.link_to_new_grant.url if self.link_to_new_grant else self.link_to_new_grant,
                'region': {'name':self.region, 'label':self.get_region_display()} if self.region and self.region != 'null' else None,
                'has_external_funding': self.has_external_funding
            }

    def favorite(self, user):
        return Favorite.objects.filter(user=user, grant=self).exists()

    def save(self, update=True, *args, **kwargs):
        """Override the Grant save to optionally handle modified_on logic."""

        self.clr_prediction_curve = self.calc_clr_prediction_curve
        self.clr_round_num = self.calc_clr_round_label
        self.search_vector = (
            SearchVector('title', weight='A') + SearchVector('description', weight='B')
        )

        if self.modified_on < (timezone.now() - timezone.timedelta(minutes=15)):
            from grants.tasks import update_grant_metadata
            update_grant_metadata.delay(self.pk)

        from economy.models import get_time
        if update:
            self.modified_on = get_time()

        return super(Grant, self).save(*args, **kwargs)<|MERGE_RESOLUTION|>--- conflicted
+++ resolved
@@ -488,11 +488,7 @@
     )
 
     in_active_clrs = models.ManyToManyField(
-<<<<<<< HEAD
-        "GrantCLR",
-=======
-        'GrantCLR',
->>>>>>> f83724ff
+        GrantCLR,
         help_text="Active Grants CLR Round"
     )
     is_clr_active = models.BooleanField(default=False, help_text=_('CLR Round active or not? (auto computed)'))
