--- conflicted
+++ resolved
@@ -151,16 +151,6 @@
         max_length=500,
         help_text=_('sets the background in CLR banner on the landing page'),
     )
-<<<<<<< HEAD
-    grant_payout = models.ForeignKey(
-        'grants.GrantPayout',
-        null=True,
-        blank=True,
-        on_delete=models.CASCADE,
-        related_name='grant_clrs',
-        help_text=_('Grant Payout')
-    )
-=======
     type = models.CharField(
         max_length=25,
         choices=CLR_TYPES,
@@ -195,7 +185,14 @@
         help_text=_("text which appears below banner")
     )
 
->>>>>>> 5651a0a8
+    grant_payout = models.ForeignKey(
+        'grants.GrantPayout',
+        null=True,
+        blank=True,
+        on_delete=models.CASCADE,
+        related_name='grant_clrs',
+        help_text=_('Grant Payout')
+    )
 
     def __str__(self):
         return f"pk:{self.pk}, round_num: {self.round_num}"
