# -*- coding: utf-8 -*-
"""Define the Grant views.

Copyright (C) 2020 Gitcoin Core

This program is free software: you can redistribute it and/or modify
it under the terms of the GNU Affero General Public License as published
by the Free Software Foundation, either version 3 of the License, or
(at your option) any later version.

This program is distributed in the hope that it will be useful,
but WITHOUT ANY WARRANTY; without even the implied warranty of
MERCHANTABILITY or FITNESS FOR A PARTICULAR PURPOSE. See the
GNU Affero General Public License for more details.

You should have received a copy of the GNU Affero General Public License
along with this program. If not, see <http://www.gnu.org/licenses/>.

"""
import datetime
import hashlib
import html
import json
import logging
import re
import time
from decimal import Decimal

from django.conf import settings
from django.contrib import messages
from django.contrib.admin.views.decorators import staff_member_required
from django.contrib.auth.decorators import login_required
from django.contrib.contenttypes.models import ContentType
from django.contrib.humanize.templatetags.humanize import intword, naturaltime
from django.core.paginator import EmptyPage, Paginator
from django.db import connection, transaction
from django.db.models import Avg, Count, Max, Q, Subquery
from django.http import Http404, HttpResponse, JsonResponse
from django.shortcuts import get_object_or_404, redirect
from django.template.response import TemplateResponse
from django.templatetags.static import static
from django.urls import reverse
from django.utils import timezone
from django.utils.crypto import get_random_string
from django.utils.translation import gettext_lazy as _
from django.views.decorators.cache import cache_page
from django.views.decorators.csrf import csrf_exempt
from django.views.decorators.http import require_GET, require_POST

import dateutil.parser
import pytz
import requests
import tweepy
from app.services import RedisService
from app.settings import (
    EMAIL_ACCOUNT_VALIDATION, TWITTER_ACCESS_SECRET, TWITTER_ACCESS_TOKEN, TWITTER_CONSUMER_KEY,
    TWITTER_CONSUMER_SECRET,
)
from app.utils import get_profile
from avatar.utils import convert_img
from bs4 import BeautifulSoup
from cacheops import cached_view
from chartit import PivotChart, PivotDataPool
from dashboard.brightid_utils import get_brightid_status
from dashboard.models import Activity, HackathonProject, Profile, SearchHistory
from dashboard.tasks import increment_view_count
from dashboard.utils import get_web3, has_tx_mined
from economy.models import Token as FTokens
from economy.utils import convert_amount, convert_token_to_usdt
from gas.utils import conf_time_spread, eth_usd_conv_rate, gas_advisories, recommend_min_gas_price_to_confirm_in_time
from grants.models import (
    CartActivity, Contribution, Flag, Grant, GrantBrandingRoutingPolicy, GrantCategory, GrantCLR, GrantCollection,
    GrantType, MatchPledge, PhantomFunding, Subscription,
)
from grants.tasks import process_grant_creation_email, update_grant_metadata
from grants.utils import emoji_codes, generate_collection_thumbnail, get_user_code, is_grant_team_member, sync_payout
from inbox.utils import send_notification_to_user_from_gitcoinbot
from kudos.models import BulkTransferCoupon, Token
from marketing.mails import (
    grant_cancellation, new_grant, new_grant_admin, new_grant_flag_admin, new_grant_match_pledge, new_supporter,
    subscription_terminated, support_cancellation, thank_you_for_supporting,
)
from marketing.models import Keyword, Stat
from perftools.models import JSONStore
from ratelimit.decorators import ratelimit
from retail.helpers import get_ip
from townsquare.models import Announcement, Comment, Favorite, PinnedPost
from townsquare.utils import can_pin
from web3 import HTTPProvider, Web3

logger = logging.getLogger(__name__)
w3 = Web3(HTTPProvider(settings.WEB3_HTTP_PROVIDER))

# Round Schedule
# from canonical source of truth https://gitcoin.co/blog/gitcoin-grants-round-4/
# Round 5 - March 23th — April 7th 2020
# Round 6 - June 15th — June 29th 2020
# Round 7 - September 15th 9am MST — Oct 2nd 2020 at 5pm MST
# Round 8: December 2nd — December 18th 2020

# TODO-SELF-SERVICE: REMOVE BELOW VARIABLES NEEDED FOR MGMT
clr_round=7
last_round_start = timezone.datetime(2020, 9, 14, 12, 0)
last_round_end = timezone.datetime(2020, 10, 2, 16, 0) #tz=utc, not mst
# TODO, also update grants.clr:CLR_START_DATE, PREV_CLR_START_DATE, PREV_CLR_END_DATE
next_round_start = timezone.datetime(2020, 12, 1, 15, 0) #tz=utc, not mst
after_that_next_round_begin = timezone.datetime(2021, 2, 2, 12, 0)
round_end = timezone.datetime(2020, 12, 17, 18, 0) #tz=utc, not mst

round_types = ['media', 'tech', 'change']
# TODO-SELF-SERVICE: END

kudos_reward_pks = [12580, 12584, 12572, 125868, 12552, 12556, 12557, 125677, 12550, 12392, 12307, 12343, 12156, 12164]


def get_stats(round_type):
    if not round_type:
        round_type = 'tech'
    created_on = next_round_start + timezone.timedelta(days=1)
    charts = []
    minute = 15 if not settings.DEBUG else 60
    key_titles = [
        ('_match', 'Estimated Matching Amount ($)', '-positive_round_contributor_count', 'grants' ),
        ('_pctrbs', 'Positive Contributors', '-positive_round_contributor_count', 'grants' ),
        ('_nctrbs', 'Negative Contributors', '-negative_round_contributor_count', 'grants' ),
        ('_amt', 'CrowdFund Amount', '-amount_received_in_round', 'grants' ),
        ('_admt1', 'Estimated Matching Amount (in cents) / Twitter Followers', '-positive_round_contributor_count', 'grants' ),
        ('count_', 'Top Contributors by Num Contributations', '-val', 'profile' ),
        ('sum_', 'Top Contributors by Value Contributed', '-val', 'profile' ),
    ]
    for ele in key_titles:
        key = ele[0]
        title = ele[1]
        order_by = ele[2]
        if key == '_nctrbs' and round_type != 'media':
            continue
        keys = []
        if ele[3] == 'grants':
            top_grants = Grant.objects.filter(active=True, grant_type__name=round_type).order_by(order_by)[0:50]
            keys = [grant.title[0:43] + key for grant in top_grants]
        if ele[3] == 'profile':
            startswith = f"{ele[0]}{round_type}_"
            keys = list(Stat.objects.filter(created_on__gt=created_on, key__startswith=startswith).values_list('key', flat=True))
        charts.append({
            'title': f"{title} Over Time ({round_type.title()} Round)",
            'db': Stat.objects.filter(key__in=keys, created_on__gt=created_on, created_on__minute__lt=minute),
            })
    results = []
    counter = 0
    for chart in charts:
        try:
            source = chart['db']
            rankdata = \
                PivotDataPool(
                   series=
                    [{'options': {
                       'source': source,
                        'legend_by': 'key',
                        'categories': ['created_on'],
                        'top_n_per_cat': 10,
                        },
                      'terms': {
                        'val': Avg('val'),
                        }}
                     ])

            #Step 2: Create the Chart object
            cht = PivotChart(
                    datasource = rankdata,
                    series_options =
                      [{'options':{
                          'type': 'line',
                          'stacking': False
                          },
                        'terms':
                            ['val']

                    }],
                    chart_options =
                      {'title': {
                           'text': chart['title']},
                       'xAxis': {
                            'title': {
                               'text': 'Time'}
                            },
                        'renderTo':f'container{counter}',
                        'height': '800px',
                        'legend': {
                            'enabled': False,
                        },
                        },
                    )
            results.append(cht)
            counter += 1
        except Exception as e:
            logger.exception(e)
    chart_list_str = ",".join([f'container{i}' for i in range(0, counter)])
    return results, chart_list_str

def get_fund_reward(request, grant):
    token = Token.objects.filter(
        id__in=kudos_reward_pks,
        num_clones_available_counting_indirect_send__gt=0,
        owner_address__iexact='0x6239FF1040E412491557a7a02b2CBcC5aE85dc8F').order_by('?').first()
    if not token:
        return None
    key_len = 25
    _key = get_random_string(key_len)
    btc = BulkTransferCoupon.objects.create(
        token=token,
        num_uses_total=1,
        num_uses_remaining=1,
        current_uses=0,
        secret=_key,
        comments_to_put_in_kudos_transfer=f"Thank you for funding '{grant.title}' on Gitcoin Grants!",
        sender_profile=Profile.objects.get(handle='gitcoinbot'),
        make_paid_for_first_minutes=0,
        )

    #store btc on session
    request.session['send_notification'] = 1
    request.session['cta_text'] = "Redeem Kudos"
    request.session['msg_html'] = f"You have received a new {token.ui_name} for your contribution to {grant.title}"
    request.session['cta_url'] = btc.url

    return btc

def get_keywords():
    """Get all Keywords."""
    return json.dumps([str(key) for key in Keyword.objects.all().cache().values_list('keyword', flat=True)])


def lazy_round_number(n):
    if n>1000000:
        return f"{round(n/1000000, 1)}m"
    if n>1000:
        return f"{round(n/1000, 1)}k"
    return n

# helper functions - start
def helper_grants_round_start_end_date(request, round_id):
    start = timezone.now()
    end = timezone.now()
    try:
        gclr = GrantCLR.objects.filter(round_num=round_id, customer_name='ethereum').first()
        start = gclr.start_date
        end = gclr.end_date
    except Exception as e:
        print(e)
    return start, end

def helper_contributions_to_earnings(_contributions):
    from dashboard.models import Earning #avoid circulr import
    return Earning.objects.filter(
        source_type=ContentType.objects.get(app_label='grants', model='contribution'),
        source_id__in=_contributions,
        )

def helper_earnings_to_addr_list(earnings):
    items = earnings.values_list('history__payload__from', flat=True)
    return list(items)

def helper_grants_output(request, meta_data, earnings):

    # gather_stats
    tx_count_start = earnings.count()
    addr_count_start = len(set([ele for ele in helper_earnings_to_addr_list(earnings)]))

    # privacy first
    earnings = earnings.exclude(from_profile__hide_wallet_address_anonymized=True)

    # gather metadata, before & aftter filtering
    addresses = list(set([ele for ele in helper_earnings_to_addr_list(earnings) if ele]))
    addr_count_end = len(set(addresses))

    response = {
        'meta': {
            'generated_at': request.build_absolute_uri(),
            'generated_on': timezone.now().strftime("%Y-%m-%d"),
            'stat':{
                'transactions_found': tx_count_start,
                'unique_addresses_found': addr_count_start,
                'unique_addresses_found_after_privacy_preferences': addr_count_end,
                'unique_addresses_removed_per_privacy_preferences': addr_count_start - addr_count_end,
            },
            'meta': meta_data,
        },
        'addresses': addresses
    }
    return JsonResponse(response, safe=False)
# helper functions - end

grants_data_release_date = timezone.datetime(2020, 10, 22)

@login_required
@cached_view(timeout=3600)
def contribution_addr_from_grant_as_json(request, grant_id):

    # return all contirbutor addresses to the grant
    grant = Grant.objects.get(pk=grant_id)

    if not grant.is_on_team(request.user.profile) and not request.user.is_staff:
        return JsonResponse({
            'msg': 'not_authorized, you must be a team member of this grant'
            }, safe=False)
    if timezone.now().timestamp() < grants_data_release_date.timestamp() and not request.user.is_staff:
        return JsonResponse({
            'msg': f'not_authorized, check back at {grants_data_release_date.strftime("%Y-%m-%d")}'
            }, safe=False)

    _contributions = Contribution.objects.filter(
        subscription__network='mainnet', subscription__grant__id=grant_id
    )
    earnings = helper_contributions_to_earnings(_contributions)
    meta_data = {
       'grant': grant_id,
    }
    return helper_grants_output(request, meta_data, earnings)


@login_required
@cached_view(timeout=3600)
def contribution_addr_from_grant_during_round_as_json(request, grant_id, round_id):

    # return all contirbutor addresses to the grant
    grant = Grant.objects.get(pk=grant_id)

    if not grant.is_on_team(request.user.profile) and not request.user.is_staff:
        return JsonResponse({
            'msg': 'not_authorized, you must be a team member of this grant'
            }, safe=False)
    if timezone.now().timestamp() < grants_data_release_date.timestamp() and not request.user.is_staff:
        return JsonResponse({
            'msg': f'not_authorized, check back at {grants_data_release_date.strftime("%Y-%m-%d")}'
            }, safe=False)


    start, end = helper_grants_round_start_end_date(request, round_id)
    _contributions = Contribution.objects.filter(
        subscription__network='mainnet', subscription__grant__id=grant_id,
        created_on__gt=start, created_on__lt=end
    )
    earnings = helper_contributions_to_earnings(_contributions)
    meta_data = {
        'start': start.strftime("%Y-%m-%d"),
        'end': end.strftime("%Y-%m-%d"),
        'round': round_id,
        'grant': grant_id,
    }
    return helper_grants_output(request, meta_data, earnings)

@login_required
@cached_view(timeout=3600)
def contribution_addr_from_round_as_json(request, round_id):

    if timezone.now().timestamp() < grants_data_release_date.timestamp() and not request.user.is_staff:
        return JsonResponse({
            'msg': f'not_authorized, check back at {grants_data_release_date.strftime("%Y-%m-%d")}'
            }, safe=False)

    start, end = helper_grants_round_start_end_date(request, round_id)
    _contributions = Contribution.objects.filter(
        subscription__network='mainnet', created_on__gt=start, created_on__lt=end
    )
    earnings = helper_contributions_to_earnings(_contributions)
    meta_data = {
        'start': start.strftime("%Y-%m-%d"),
        'end': end.strftime("%Y-%m-%d"),
        'round': round_id,
    }
    return helper_grants_output(request, meta_data, earnings)


@login_required
@cached_view(timeout=3600)
def contribution_addr_from_all_as_json(request):

    if timezone.now().timestamp() < grants_data_release_date.timestamp() and not request.user.is_staff:
        return JsonResponse({
            'msg': f'not_authorized, check back at {grants_data_release_date.strftime("%Y-%m-%d")}'
            }, safe=False)

    _contributions = Contribution.objects.filter(
        subscription__network='mainnet'
    )
    earnings = helper_contributions_to_earnings(_contributions)
    meta_data = {
    }
    return helper_grants_output(request, meta_data, earnings)


def grants_addr_as_json(request):
    _grants = Grant.objects.filter(
        network='mainnet', hidden=False
    )
    response = list(set(_grants.values_list('title', 'admin_address')))
    return JsonResponse(response, safe=False)

@cache_page(60 * 60)
def grants_stats_view(request):
    cht, chart_list = None, None
    try:
        cht, chart_list = get_stats(request.GET.get('category'))
    except Exception as e:
        logger.exception(e)
        raise Http404
    round_types = GrantType.objects.all()
    params = {
        'cht': cht,
        'chart_list': chart_list,
        'round_types': round_types,
    }
    response =  TemplateResponse(request, 'grants/shared/landing_stats.html', params)
    response['X-Frame-Options'] = 'SAMEORIGIN'
    return response


def grants(request):
    """Handle grants explorer."""

    _type = request.GET.get('type', 'all')
    return grants_by_grant_type(request, _type)


def get_collections(user, keyword, sort='-modified_on', collection_id=None, following=None,
                    idle_grants=None, only_contributions=None, featured=False):
    three_months_ago = timezone.now() - datetime.timedelta(days=90)

    _collections = GrantCollection.objects.filter(hidden=False)

    if collection_id:
        _collections = _collections.filter(pk=int(collection_id))

    if idle_grants:
        _collections = _collections.filter(grants__last_update__gt=three_months_ago)

    if only_contributions:
        contributions = user.profile.grant_contributor.filter(subscription_contribution__success=True).values('grant_id')
        _collections = _collections.filter(grants__in=Subquery(contributions))

    if following and user.is_authenticated:
        favorite_grants = Favorite.grants().filter(user=user).values('grant_id')
        _collections = _collections.filter(grants__in=Subquery(favorite_grants))

    if user.is_authenticated and user.profile.handle == keyword:
        _collections = _collections.filter(Q(profile=user.profile) | Q(curators=user.profile))
    else:
        _collections = _collections.keyword(keyword)

    if featured:
        _collections = _collections.filter(featured=featured)

    _collections = _collections.order_by('-featured', sort, 'pk')
    _collections = _collections.prefetch_related('grants')

    return _collections


def bulk_grants_for_cart(request):
    grant_type = request.GET.get('type', 'all')
    sort = request.GET.get('sort_option', 'weighted_shuffle')
    network = request.GET.get('network', 'mainnet')
    keyword = request.GET.get('keyword', '')
    state = request.GET.get('state', 'active')
    category = request.GET.get('category', '')
    idle_grants = request.GET.get('idle', '') == 'true'
    following = request.GET.get('following', '') != ''
    only_contributions = request.GET.get('only_contributions', '') == 'true'

    filters = {
        'request': request,
        'grant_type': grant_type,
        'sort': sort,
        'network': network,
        'keyword': keyword,
        'state': state,
        'category': category,
        'following': following,
        'idle_grants': idle_grants,
        'only_contributions': only_contributions,
        'omit_my_grants': True
    }
    _grants = build_grants_by_type(**filters)
    grants = []

    for grant in _grants:
        grants.append(grant.cart_payload(request.build_absolute_uri))

    return JsonResponse({'grants': grants})


def clr_grants(request, round_num, sub_round_slug='', customer_name=''):
    """CLR grants explorer."""

    try:
        params = {
            'round_num': round_num,
            'sub_round_slug': sub_round_slug,
            'customer_name': customer_name
        }
        clr_round = GrantCLR.objects.get(**params)

    except GrantCLR.DoesNotExist:
        return redirect('/grants')

    return grants_by_grant_clr(request, clr_round)

@login_required
def get_interrupted_contributions(request):
    all_contributions = Contribution.objects.filter(profile_for_clr=request.user.profile)
    user_contributions = []

    for contribution in all_contributions:
        validator_comment = contribution.validator_comment
        is_zksync = "zkSync" in validator_comment
        tx_not_found = "Transaction not found, unknown reason" in validator_comment
        deposit_no_transfer = "Found deposit but no transfer" in validator_comment
        if is_zksync and (tx_not_found or deposit_no_transfer):
            user_contributions.append(contribution.normalized_data)

    return JsonResponse({
        'success': True,
        'contributions': user_contributions
    })


def get_grants(request):
    grants = []
    paginator = None
    grant_type = request.GET.get('type', 'all')

    limit = request.GET.get('limit', 6)
    page = request.GET.get('page', 1)
    collections_page = request.GET.get('collections_page', 1)
    network = request.GET.get('network', 'mainnet')
    keyword = request.GET.get('keyword', '')
    state = request.GET.get('state', 'active')
    category = request.GET.get('category', '')
    idle_grants = request.GET.get('idle', '') == 'true'
    following = request.GET.get('following', '') != ''
    only_contributions = request.GET.get('only_contributions', '') == 'true'
    featured = request.GET.get('featured', '') == 'true'
    collection_id = request.GET.get('collection_id', '')
    round_num = request.GET.get('round_num', None)
    sub_round_slug = request.GET.get('sub_round_slug', '')
    customer_name = request.GET.get('customer_name', '')

    sort = request.GET.get('sort_option', 'weighted_shuffle')
    if (
        request.user.is_authenticated and
        request.user.profile.pk % 2 == 1 and
        sort == 'weighted_shuffle'
    ):
        sort = 'random_shuffle'

    clr_round = None
    try:
        if round_num:
            params = {
                'round_num': round_num,
                'sub_round_slug': sub_round_slug,
                'customer_name': customer_name
            }
            clr_round = GrantCLR.objects.get(**params)
    except GrantCLR.DoesNotExist:
        pass

    filters = {
        'request': request,
        'grant_type': grant_type,
        'sort': sort,
        'network': network,
        'keyword': keyword,
        'state': state,
        'category': category,
        'following': following,
        'idle_grants': idle_grants,
        'only_contributions': only_contributions,
        'clr_round': clr_round
    }

    if grant_type == 'collections':
        _collections = get_collections(request.user, keyword, collection_id=collection_id,
                                       following=following, idle_grants=idle_grants,
                                       only_contributions=only_contributions, featured=featured)

        if collection_id:
            collection = _collections.first()
            if collection:
                paginator = Paginator(collection.grants.all(), 5)
                grants = paginator.get_page(page)
            collections = _collections
        else:
            paginator = Paginator(_collections, limit)
            collections = paginator.get_page(page)
    else:
        _grants = build_grants_by_type(**filters)
        collections = []
        # disabling collections on the main grant page to improve performance
        # collections = GrantCollection.objects.filter(grants__in=Subquery(_grants.values('id'))).distinct()[:3].cache(timeout=60)

        paginator = Paginator(_grants, limit)
        grants = paginator.get_page(page)

    contributions = Contribution.objects.none()
    if request.user.is_authenticated:
        contributions = Contribution.objects.filter(
            id__in=request.user.profile.grant_contributor.filter(subscription_contribution__success=True).values(
                'subscription_contribution__id')).prefetch_related('subscription')

    contributions_by_grant = {}
    for contribution in contributions:
        grant_id = str(contribution.subscription.grant_id)
        group = contributions_by_grant.get(grant_id, [])

        group.append({
            **contribution.normalized_data,
            'id': contribution.id,
            'grant_id': contribution.subscription.grant_id,
            'created_on': contribution.created_on.strftime("%Y-%m-%d %H:%M")
        })

        contributions_by_grant[grant_id] = group

    grants_array = []
    for grant in grants:
        grant_json = grant.repr(request.user, request.build_absolute_uri)
        grants_array.append(grant_json)

    has_next = False
    if paginator:
        try:
            has_next = paginator.page(page).has_next()
        except EmptyPage:
            pass

    return JsonResponse({
        'grant_types': get_grant_clr_types(clr_round, _grants, network) if clr_round else get_grant_type_cache(network),
        'current_type': grant_type,
        'category': category,
        'grants': grants_array,
        'collections': [collection.to_json_dict(request.build_absolute_uri) for collection in collections],
        'credentials': {
            'is_staff': request.user.is_staff,
            'is_authenticated': request.user.is_authenticated
        },
        'contributions': contributions_by_grant,
        'has_next': has_next,
        'count': paginator.count if paginator else 0,
        'num_pages': paginator.num_pages if paginator else 0,
    })


def build_grants_by_type(request, grant_type='', sort='weighted_shuffle', network='mainnet', keyword='', state='active',
                         category='', following=False, idle_grants=False, only_contributions=False, omit_my_grants=False, clr_round=None):
    print(" " + str(round(time.time(), 2)))

    sort_by_clr_pledge_matching_amount = None
    profile = request.user.profile if request.user.is_authenticated else None
    three_months_ago = timezone.now() - datetime.timedelta(days=90)
    _grants = Grant.objects.filter(network=network, hidden=False)

    if clr_round:
        _grants = _grants.filter(**clr_round.grant_filters)

    if 'match_pledge_amount_' in sort:
        sort_by_clr_pledge_matching_amount = int(sort.split('amount_')[1])
    if sort in ['-amount_received_in_round', '-clr_prediction_curve__0__1']:
        grant_type_obj = GrantType.objects.filter(name=grant_type).first()
        is_there_a_clr_round_active_for_this_grant_type_now = grant_type_obj and grant_type_obj.active_clrs.exists()
        if is_there_a_clr_round_active_for_this_grant_type_now:
            _grants = _grants.filter(is_clr_active=True)

    if omit_my_grants and profile:
        grants_id = list(profile.grant_teams.all().values_list('pk', flat=True)) + \
                    list(profile.grant_admin.all().values_list('pk', flat=True))
        _grants = _grants.exclude(id__in=grants_id)
    elif grant_type == 'me' and profile:
        grants_id = list(profile.grant_teams.all().values_list('pk', flat=True)) + \
                    list(profile.grant_admin.all().values_list('pk', flat=True))
        _grants = _grants.filter(id__in=grants_id)
    elif only_contributions:
        contributions = profile.grant_contributor.filter(subscription_contribution__success=True).values('grant_id')
        _grants = _grants.filter(id__in=Subquery(contributions))

    print(" " + str(round(time.time(), 2)))
    _grants = _grants.keyword(keyword).order_by(sort, 'pk')
    _grants.first()

    if not idle_grants:
        _grants = _grants.filter(last_update__gt=three_months_ago)

    if state == 'active':
        _grants = _grants.active()

    if grant_type != 'all' and grant_type != 'me':
        _grants = _grants.filter(grant_type__name=grant_type)

    if following and request.user.is_authenticated:
        favorite_grants = Favorite.grants().filter(user=request.user).values('grant_id')
        _grants = _grants.filter(id__in=Subquery(favorite_grants))

    clr_prediction_curve_schema_map = {10**x: x+1 for x in range(0, 5)}
    if sort_by_clr_pledge_matching_amount in clr_prediction_curve_schema_map.keys():
        sort_by_index = clr_prediction_curve_schema_map.get(sort_by_clr_pledge_matching_amount, 0)
        field_name = f'clr_prediction_curve__{sort_by_index}__2'
        _grants = _grants.order_by(f"-{field_name}")

    print(" " + str(round(time.time(), 2)))
    if category:
        _grants = _grants.filter(Q(categories__category__icontains=category))

    _grants = _grants.prefetch_related('categories', 'team_members', 'admin_profile', 'grant_type')

    return _grants


def get_grant_type_cache(network):
    try:
        return JSONStore.objects.get(view=f'get_grant_types_{network}').data
    except:
        return {}

def get_grant_types(network, filtered_grants=None):
    all_grants_count = 0
    grant_types = []
    if filtered_grants:
        active_grants = filtered_grants
    else:
        active_grants = Grant.objects.filter(network=network, hidden=False, active=True)

    for _grant_type in GrantType.objects.all():
        count = active_grants.filter(grant_type=_grant_type).count()

        if count > 0:
            all_grants_count += count

            grant_types.append({
                'label': _grant_type.label,
                'keyword': _grant_type.name,
                'count': count,
                'funding': int(_grant_type.active_clrs_sum),
                'funding_ui': f"${round(int(_grant_type.active_clrs_sum)/1000)}k",
            })

    grant_types = sorted(grant_types, key=lambda x: x['funding'], reverse=True)

    for grant_type in grant_types:
        _keyword = grant_type['keyword']
        grant_type['sub_categories'] = [{
            'label': _tuple[0],
            'count': get_category_size(grant_type, _tuple[0]),
            # TODO: add in 'funding'
            } for _tuple in basic_grant_categories(_keyword)]

    return grant_types


def get_grant_clr_types(clr_round, active_grants=None, network='mainnet'):

    grant_types = []
    if not clr_round:
        return []

    grant_filters = clr_round.grant_filters

    if not grant_filters:
        return grant_types

    if grant_filters.get('grant_type'):
        _grant_types =  GrantType.objects.filter(pk=grant_filters['grant_type'])
    elif grant_filters.get('grant_type__in'):
        _grant_types = GrantType.objects.filter(pk__in=grant_filters['grant_type__in'])
    else:
        return grant_types

    for _grant_type in _grant_types:
        count = active_grants.filter(grant_type=_grant_type,network=network).count() if active_grants else 0

        grant_types.append({
            'label': _grant_type.label, 'keyword': _grant_type.name, 'count': count
        })

    for grant_type in grant_types: # TODO : Tweak to get only needed categories
        _keyword = grant_type['keyword']
        print("hahha")
        grant_type['sub_categories'] = [{
            'label': _tuple[0],
            'count': get_category_size(grant_type, _tuple[0]),
            } for _tuple in basic_grant_categories(_keyword)]

    return grant_types


def get_bg(grant_type):
    bg = 4
    bg = f"{bg}.jpg"
    mid_back = 'bg14.png'
    bg_size = 'contain'
    bg_color = '#030118'
    bottom_back = 'bg13.gif'
    if grant_type == 'tech':
        bottom_back = 'bg20-2.png'
        bg = '1.jpg'
    if grant_type == 'media':
        bottom_back = 'bg16.gif'
        bg = '2.jpg'
    if grant_type == 'health':
        bottom_back = 'health.jpg'
        bg = 'health2.jpg'
    if grant_type in ['about', 'activity']:
        bg = '3.jpg'
    if grant_type != 'matic':
        bg = '../grants/grants_header_donors_round_7-6.png'
    if grant_type == 'ZCash':
        bg = '../grants/grants_header_donors_zcash_round_1_2.png'
        bg_color = '#FFFFFF'
    if grant_type == 'matic':
        # bg = '../grants/matic-banner.png'
        bg = '../grants/matic-banner.png'
        bg_size = 'cover'
        bg_color = '#0c1844'

    return bg, mid_back, bottom_back, bg_size, bg_color


def get_policy_state(policy, request):
    return {
        "url_pattern": policy.url_pattern,
        "banner_image": request.build_absolute_uri(policy.banner_image.url) if policy.banner_image else '',
        "background_image": request.build_absolute_uri(policy.background_image.url) if policy.background_image else '',
        "inline_css": policy.inline_css
    }


def get_branding_info(request):

    all_policies = GrantBrandingRoutingPolicy.objects.filter().order_by('-priority')
    for policy in all_policies:
        if re.search(policy.url_pattern, request.get_full_path()):
            return get_policy_state(policy, request)

def get_all_routing_policies(request):
    all_policies = GrantBrandingRoutingPolicy.objects.filter().order_by('-priority')
    return [get_policy_state(policy, request) for policy in all_policies]

def grants_by_grant_type(request, grant_type):
    """Handle grants explorer."""
    limit = request.GET.get('limit', 6)
    page = request.GET.get('page', 1)
    sort = request.GET.get('sort_option', 'weighted_shuffle')
    network = request.GET.get('network', 'mainnet')
    keyword = request.GET.get('keyword', '')
    state = request.GET.get('state', 'active')
    category = request.GET.get('category', '')
    following = request.GET.get('following', '') == 'true'
    idle_grants = request.GET.get('idle', '') == 'true'
    only_contributions = request.GET.get('only_contributions', '') == 'true'
    featured = request.GET.get('featured', '') == 'true'
    collection_id = request.GET.get('collection_id', '')

    if keyword:
        category = ''
    profile = get_profile(request)
    _grants = None
    bg, mid_back, bottom_back, bg_size, bg_color = get_bg(grant_type)
    show_past_clr = False
    all_grant_types = GrantType.objects.all()

    all_styles = {}
    for _gtype in all_grant_types:
        bg, mid_back, bottom_back, bg_size, bg_color = get_bg(_gtype)
        all_styles[_gtype.name] = dict(bg=bg, mid_back=mid_back, bottom_back=bottom_back, bg_size=bg_size, bg_color=bg_color)
    sort_by_index = None

    grant_amount = 0
    if grant_type == 'about':
        grant_stats = Stat.objects.filter(key='grants').order_by('-pk')
        if grant_stats.exists():
            grant_amount = lazy_round_number(grant_stats.first().val)

    _grants = None
    try:
        _grants = build_grants_by_type(request, grant_type, sort, network, keyword, state, category)
    except Exception as e:
        print(e)
        return redirect('/grants')

    all_grants_count = Grant.objects.filter(
        network=network, hidden=False, active=True
    ).count()

    partners = MatchPledge.objects.filter(active=True, pledge_type=grant_type) if grant_type else MatchPledge.objects.filter(active=True)

    now = datetime.datetime.now()

    paginator = Paginator(_grants, limit)
    grants = paginator.get_page(page)

    # record view
    pks = list([grant.pk for grant in grants])
    if len(pks):
        increment_view_count.delay(pks, grants[0].content_type, request.user.id, 'index')

    current_partners = partners.filter(end_date__gte=now).order_by('-amount')
    past_partners = partners.filter(end_date__lt=now).order_by('-amount')
    current_partners_fund = 0

    for partner in current_partners:
        current_partners_fund += partner.amount

    categories = [_category[0] for _category in basic_grant_categories(grant_type)]
    grant_types = get_grant_type_cache(network)

    cht = []
    chart_list = ''

    try:
        what = 'all_grants'
        pinned = PinnedPost.objects.get(what=what)
    except PinnedPost.DoesNotExist:
        pinned = None

    prev_grants = Grant.objects.none()
    grants_following = Favorite.objects.none()
    collections = []

    if request.user.is_authenticated:
        grants_following = Favorite.objects.filter(user=request.user, activity=None).count()
        # KO 9/10/2020
        # prev_grants = request.user.profile.grant_contributor.filter(created_on__gt=last_round_start, created_on__lt=last_round_end).values_list('grant', flat=True)
        # rev_grants = Grant.objects.filter(pk__in=prev_grants)
        allowed_collections = GrantCollection.objects.filter(Q(profile=request.user.profile) | Q(curators=request.user.profile))
        collections = [
            {
                'id': collection.id,
                'title': collection.title
            } for collection in allowed_collections.distinct()
        ]

    active_rounds = GrantCLR.objects.filter(is_active=True, start_date__lt=timezone.now(), end_date__gt=timezone.now()).order_by('-total_pot')

    # populate active round info
    total_clr_pot = None
    if active_rounds:
        for active_round in active_rounds:
            clr_round_amount = active_round.total_pot
            total_clr_pot = total_clr_pot + clr_round_amount if total_clr_pot else clr_round_amount

    if total_clr_pot:
        if total_clr_pot > 1000 * 1000:
            int_total_clr_pot = f"{round(total_clr_pot/1000/1000, 1)}m"
        elif total_clr_pot > 1000:
            int_total_clr_pot = f"{round(total_clr_pot/1000, 0)}k"
        else:
            int_total_clr_pot = intword(total_clr_pot)
        live_now = f'❇️ LIVE NOW! Up to ${int_total_clr_pot} Matching Funding on Gitcoin Grants' if total_clr_pot > 0 else ""
        title = f'(💰${int_total_clr_pot} Match LIVE!) Grants'
    else:
        live_now = 'Gitcoin Grants helps you find funding for your projects'
        title = 'Grants'

    grant_label = None
    for _type in grant_types:
        if _type.get("keyword") == grant_type:
            grant_label = _type.get("label")


    params = {
        'active': 'grants_landing',
        'title': title,
        'sort': sort,
        'network': network,
        'keyword': keyword,
        'type': grant_type,
        'grant_label': grant_label if grant_type else grant_type,
        'round_end': round_end,
        'next_round_start': next_round_start,
        'after_that_next_round_begin': after_that_next_round_begin,
        'all_grants_count': all_grants_count,
        'now': timezone.now(),
        'mid_back': mid_back,
        'cht': cht,
        'chart_list': chart_list,
        'bottom_back': bottom_back,
        'categories': categories,
        'prev_grants': prev_grants,
        'grant_types': grant_types,
        'current_partners_fund': current_partners_fund,
        'current_partners': current_partners,
        'past_partners': past_partners,
        'card_desc': f'{live_now}',
        'avatar_url': request.build_absolute_uri(static('v2/images/twitter_cards/grants8.png')),
        'card_type': 'summary_large_image',
        'avatar_height': 1097,
        'avatar_width': 1953,
        'grants': grants,
        'what': what,
        'all_styles': all_styles,
        'all_routing_policies': get_all_routing_policies(request),
        'can_pin': can_pin(request, what),
        'pinned': pinned,
        'target': f'/activity?what=all_grants',
        'styles': {
            'bg': bg,
            'bg_size': bg_size,
            'bg_color': bg_color
        },
        'bg': bg,
        'grant_bg': get_branding_info(request),
        'announcement': Announcement.objects.filter(key='grants', valid_from__lt=timezone.now(), valid_to__gt=timezone.now()).order_by('-rank').first(),
        'keywords': get_keywords(),
        'grant_amount': grant_amount,
        'total_clr_pot': total_clr_pot,
        'sort_by_index': sort_by_index,
        'show_past_clr': show_past_clr,
        'is_staff': request.user.is_staff,
        'selected_category': category,
        'profile': profile,
        'grants_following': grants_following,
        'following': following,
        'idle_grants': idle_grants,
        'only_contributions': only_contributions,
        'collection_id': collection_id,
        'collections': collections,
        'featured': featured,
        'active_rounds': active_rounds
    }

    # log this search, it might be useful for matching purposes down the line
    if keyword:
        try:
            SearchHistory.objects.update_or_create(
                search_type='grants',
                user=request.user,
                data=request.GET,
                ip_address=get_ip(request)
            )
        except Exception as e:
            logger.debug(e)
            pass

    if collection_id:
        collections = GrantCollection.objects.filter(pk=collection_id)
        if collections.exists():
            collection = collections.first()
            params['title'] = collection.title
            params['meta_title'] = collection.title
            params['meta_description'] = collection.description
            params['card_desc'] = collection.description
            params['avatar_url'] = request.build_absolute_uri(collection.cover.url) if collection.cover else ''


    response = TemplateResponse(request, 'grants/index.html', params)
    response['X-Frame-Options'] = 'SAMEORIGIN'
    return response


def grants_by_grant_clr(request, clr_round):
    """Handle grants explorer."""
    grant_type = request.GET.get('type', 'all')
    limit = request.GET.get('limit', 6)
    page = request.GET.get('page', 1)
    sort = request.GET.get('sort_option', 'weighted_shuffle')
    network = request.GET.get('network', 'mainnet')
    keyword = request.GET.get('keyword', '')
    category = request.GET.get('category', '')
    only_contributions = request.GET.get('only_contributions', '') == 'true'

    if keyword:
        category = ''
    profile = get_profile(request)

    _grants = None
    try:
        filters = {
            'request': request,
            'grant_type': grant_type,
            'sort': sort,
            'network': network,
            'keyword': keyword,
            'state': 'active',
            'category': category,
            'idle_grants': True,
            'only_contributions': only_contributions,
            'clr_round': clr_round
        }

        _grants = build_grants_by_type(**filters)
    except Exception as e:
        print(e)
        return redirect('/grants')


    paginator = Paginator(_grants, limit)
    grants = paginator.get_page(page)

    # record view
    pks = list([grant.pk for grant in grants])
    if len(pks):
        increment_view_count.delay(pks, grants[0].content_type, request.user.id, 'index')

    current_partners = MatchPledge.objects.filter(clr_round_num=clr_round)
    current_partners_fund = 0

    for partner in current_partners:
        current_partners_fund += partner.amount

    grant_types = get_grant_clr_types(clr_round, network=network)

    grants_following = Favorite.objects.none()
    collections = []
    if request.user.is_authenticated:
        grants_following = Favorite.objects.filter(user=request.user, activity=None).count()
        allowed_collections = GrantCollection.objects.filter(
            Q(profile=request.user.profile) | Q(curators=request.user.profile))
        collections = [
            {
                'id': collection.id,
                'title': collection.title
            } for collection in allowed_collections.distinct()
        ]


    # populate active round info
    total_clr_pot = clr_round.total_pot

    if  clr_round.is_active:
        if total_clr_pot > 1000 * 100:
            int_total_clr_pot = f"{round(total_clr_pot/1000/1000, 1)}m"
        elif total_clr_pot > 100:
            int_total_clr_pot = f"{round(total_clr_pot/1000, 1)}k"
        else:
            int_total_clr_pot = intword(total_clr_pot)
        live_now = f'❇️ LIVE NOW! Up to ${int_total_clr_pot} Matching Funding on Gitcoin Grants' if total_clr_pot > 0 else ""
        title = f'(💰${int_total_clr_pot} Match LIVE!) Grants'
    else:
        live_now = 'Gitcoin Grants helps you find funding for your projects'
        title = 'Grants'


    grant_label = None
    for _type in grant_types:
        if _type.get("keyword") == grant_type:
            grant_label = _type.get("label")

    params = {
        'active': 'grants_landing',
        'title': title,
        'sort': sort,
        'network': network,
        'keyword': keyword,
        'type': grant_type,
        'grant_label': grant_label if grant_type else grant_type,
        'round_end': round_end,
        'next_round_start': next_round_start,
        'after_that_next_round_begin': after_that_next_round_begin,
        'all_grants_count': _grants.count(),
        'now': timezone.now(),
        'grant_types': grant_types,
        'current_partners_fund': current_partners_fund,
        'current_partners': current_partners,
        'card_desc': f'{live_now}',
        'avatar_url': request.build_absolute_uri(static('v2/images/twitter_cards/grants8.png')),
        'card_type': 'summary_large_image',
        'avatar_height': 1097,
        'avatar_width': 1953,
        'grants': grants,
        'can_pin': False,
        'target': f'/activity?what=all_grants',
        'keywords': get_keywords(),
        'total_clr_pot': total_clr_pot,
        'is_staff': request.user.is_staff,
        'selected_category': category,
        'profile': profile,
        'grants_following': grants_following,
        'only_contributions': only_contributions,
        'clr_round': clr_round,
        'collections': collections,
        'grant_bg': get_branding_info(request)
    }

    # log this search, it might be useful for matching purposes down the line
    if keyword:
        try:
            SearchHistory.objects.update_or_create(
                search_type='grants',
                user=request.user,
                data=request.GET,
                ip_address=get_ip(request)
            )
        except Exception as e:
            logger.debug(e)
            pass

    response = TemplateResponse(request, 'grants/index.html', params)
    response['X-Frame-Options'] = 'SAMEORIGIN'
    return response

# TODO: REMOVE
def add_form_categories_to_grant(form_category_ids, grant, grant_type):
    form_category_ids = [int(i) for i in form_category_ids if i != '']

    model_categories = basic_grant_categories(grant_type)
    model_categories = [ category[0] for category in model_categories ]
    selected_categories = [model_categories[i] for i in form_category_ids]

    for category in selected_categories:
        grant_category = GrantCategory.objects.get_or_create(category=category)[0]
        grant.categories.add(grant_category)


def get_grant_sybil_profile(grant_id=None, days_back=None, grant_type=None, index_on=None):
    grant_id_sql = f"= {grant_id}" if grant_id else "IS NOT NULL"
    days_back_sql = f"grants_subscription.created_on > now() - interval '{days_back} hours'" if days_back else "true"
    grant_type_sql = f"grant_type_id = '{grant_type.id}'" if grant_type else "true"
    order_sql = f"ORDER BY {index_on} ASC" if index_on != 'grants_contribution.originated_address' else "ORDER BY number_contriibutors DESC"
    having_sql = f"" if index_on != 'grants_contribution.originated_address' else "HAVING count(distinct grants_subscription.contributor_profile_id) >= 2"
    query = f"""
        SELECT
            DISTINCT {index_on},
            count(distinct grants_subscription.contributor_profile_id) as number_contriibutors,
            count(distinct grants_subscription.id) as number_contriibutions,
            (count(distinct grants_subscription.contributor_profile_id)::float / count(distinct grants_subscription.id)) as contributions_per_contributor,
            array_agg(distinct dashboard_profile.handle) as contributors
        from dashboard_profile
        INNER JOIN grants_subscription ON contributor_profile_id = dashboard_profile.id
        INNER JOIN grants_grant on grants_grant.id = grants_subscription.grant_id
        INNER JOIN grants_contribution on grants_contribution.subscription_id = grants_subscription.id
        where grants_subscription.grant_id {grant_id_sql} AND {days_back_sql} AND {grant_type_sql}
            GROUP BY {index_on}
            {having_sql}
            {order_sql}
        """
    # pull from DB
    with connection.cursor() as cursor:
        cursor.execute(query)
        rows = []
        for _row in cursor.fetchall():
            rows.append(list(_row))

    # mutate arrow
    sybil_avg = 0
    try:
        total_contributors = sum([ele[1] for ele in rows])
        svbil_total = sum([ele[0]*ele[1] for ele in rows if ele[0] >= 0])
        sybil_avg = svbil_total / total_contributors if total_contributors else 'N/A'
        for i in range(0, len(rows)):
            pct = rows[i][1] / total_contributors
            rows[i].append(round(pct * 100))
    except:
        pass

    return [rows, sybil_avg]


@csrf_exempt
def grant_details_api(request, grant_id):
    """Json the Grant details."""
    grant = None
    try:
        grant = Grant.objects.get(pk=grant_id)
        grant_json = grant.repr(request.user, request.build_absolute_uri)
    except Exception as e:
        print(e)
        response = {
            'status': 500,
            'message': 'error: something went wrong while fetching grants clr'
        }
        return JsonResponse(response)

    response = {
        'status': 200,
        'grants': grant_json
    }
    return JsonResponse(response)


@csrf_exempt
def grant_details(request, grant_id, grant_slug):
    """Display the Grant details page."""
    tab = request.GET.get('tab')
    profile = get_profile(request)
    add_cancel_params = False

    try:
        grant = None
        try:
            grant = Grant.objects.prefetch_related('subscriptions','team_members').get(
                pk=grant_id, slug=grant_slug
            )
        except Grant.DoesNotExist:
            grant = Grant.objects.prefetch_related('subscriptions','team_members').get(
                pk=grant_id
            )

        increment_view_count.delay([grant.pk], grant.content_type, request.user.id, 'individual')
        subscriptions = grant.subscriptions.none()
        cancelled_subscriptions = grant.subscriptions.none()

        activity_count = grant.contribution_count
        contributors = []
        contributions = []
        sybil_profiles = []

        # Sybil score
        if tab == 'sybil_profile' and request.user.is_staff:
            items = ['dashboard_profile.sybil_score', 'dashboard_profile.sms_verification', 'grants_contribution.originated_address']
            for item in items:
                title = 'Sybil' if item == 'dashboard_profile.sybil_score' else "SMS"
                if item == 'grants_contribution.originated_address':
                    title = 'Funds origination address'
                sybil_profiles += [
                    [f'THIS {title} Summary Last 60 days', get_grant_sybil_profile(grant.pk, 60 * 24, index_on=item)],
                    [f'{grant.grant_type.name} {title} Summary Last 60 Days', get_grant_sybil_profile(None, 60 * 24, grant.grant_type, index_on=item)],
                    [f'All {title} Summary Last 60 Days', get_grant_sybil_profile(None, 60 * 24, None, index_on=item)],
                ]
        # _contributions = Contribution.objects.filter(subscription__grant=grant, subscription__is_postive_vote=True).prefetch_related('subscription', 'subscription__contributor_profile')
        # contributions = list(_contributions.order_by('-created_on'))

        # # Contributors
        # if tab == 'contributors':
        #     phantom_funds = grant.phantom_funding.all().cache(timeout=60)
        #     contributors = list(_contributions.distinct('subscription__contributor_profile')) + list(phantom_funds.distinct('profile'))
        # activity_count = len(cancelled_subscriptions) + len(contributions)
        user_subscription = grant.subscriptions.filter(contributor_profile=profile, active=True).first()
        user_non_errored_subscription = grant.subscriptions.filter(contributor_profile=profile, active=True, error=False).first()
        add_cancel_params = user_subscription
    except Grant.DoesNotExist:
        raise Http404

    is_admin = (grant.admin_profile.id == profile.id) if profile and grant.admin_profile else False
    if is_admin:
        add_cancel_params = True

    is_team_member = is_grant_team_member(grant, profile)

    # handle grant updates unsubscribe
    key = 'unsubscribed_profiles'
    is_unsubscribed_from_updates_from_this_grant = request.user.is_authenticated and request.user.profile.pk in grant.metadata.get(key, [])
    if request.GET.get('unsubscribe') and request.user.is_authenticated:
        ups = grant.metadata.get(key, [])
        ups.append(request.user.profile.pk)
        grant.metadata[key] = ups
        grant.save()
        messages.info(
                request,
                _('You have been unsubscribed from the updates from this grant.')
            )
        is_unsubscribed_from_updates_from_this_grant = True

    try:
        what = f'grant:{grant.pk}'
        pinned = PinnedPost.objects.get(what=what)
    except PinnedPost.DoesNotExist:
        pinned = None

    clr_round = None
    if grant.in_active_clrs.count() > 0:
        clr_round = grant.in_active_clrs.first()

    if clr_round:
        is_clr_active = True
    else:
        is_clr_active = False

    is_clr_active = True if clr_round else False
    title = grant.title + " | Grants"

    if is_clr_active:
        title = '💰 ' + title

    should_show_claim_match_button = False
    try:
        # If the user viewing the page is team member or admin, check if grant has match funds available
        # to withdraw
        is_match_available_to_claim = False
        is_within_payout_period_for_most_recent_round = timezone.now() < timezone.datetime(2021, 1, 30, 12, 0).replace(tzinfo=pytz.utc)
        is_staff = request.user.is_authenticated and request.user.is_staff

        # Check if this grant needs to complete KYC before claiming match funds
        clr_matches = grant.clr_matches.filter(round_number=8)
        is_blocked_by_kyc = clr_matches.exists() and not clr_matches.first().ready_for_payout

        # calculate whether is available
        # TODO - do this asyncronously so as not to block the pageload
        if is_within_payout_period_for_most_recent_round and not is_blocked_by_kyc:
            if is_team_member or is_staff or is_admin:
                w3 = get_web3(grant.network)
                match_payouts_abi = settings.MATCH_PAYOUTS_ABI
                match_payouts_address = settings.MATCH_PAYOUTS_ADDRESS
                match_payouts = w3.eth.contract(address=match_payouts_address, abi=match_payouts_abi)
                amount_available = match_payouts.functions.payouts(grant.admin_address).call()
                is_match_available_to_claim = True if amount_available > 0 else False

        # Determine if we should show the claim match button on the grant details page
        should_show_claim_match_button = (is_team_member or is_staff or is_admin) and is_match_available_to_claim and not is_blocked_by_kyc  

    except Exception as e:
        logger.exception(e)

    params = {
        'active': 'grant_details',
        'grant': grant,
        'sybil_profiles': sybil_profiles,
        'tab': tab,
        'title': title,
        'card_desc': grant.description,
        'avatar_url': grant.logo.url if grant.logo else None,
        'subscriptions': subscriptions,
        'cancelled_subscriptions': cancelled_subscriptions,
        'contributions': contributions,
        'user_subscription': user_subscription,
        'user_non_errored_subscription': user_non_errored_subscription,
        'is_admin': is_admin,
        'keywords': get_keywords(),
        'target': f'/activity?what={what}',
        'pinned': pinned,
        'what': what,
        'activity_count': activity_count,
        # 'contributors': contributors,
        'clr_active': is_clr_active,
        # 'round_num': grant.clr_round_num,
        'is_team_member': is_team_member,
        'is_owner': grant.admin_profile.pk == request.user.profile.pk if request.user.is_authenticated else False,
        'is_unsubscribed_from_updates_from_this_grant': is_unsubscribed_from_updates_from_this_grant,
        'options': [(f'Email Grant Funders ({grant.contributor_count})', 'bullhorn', 'Select this option to email your status update to all your funders.')] if is_team_member else [],
        'user_code': get_user_code(request.user.profile.id, grant, emoji_codes) if request.user.is_authenticated else '',
        'verification_tweet': get_grant_verification_text(grant),
        # 'tenants': grant.tenants,
        'should_show_claim_match_button': should_show_claim_match_button
    }
    # Stats
    if tab == 'stats':
        params['max_graph'] = grant.history_by_month_max
        params['history'] = json.dumps(grant.history_by_month)
        params['stats_history'] = grant.stats.filter(snapshot_type='increment').order_by('-created_on')

    return TemplateResponse(request, 'grants/detail/_index.html', params)


@csrf_exempt
def grant_details_contributors(request, grant_id):
    page = int(request.GET.get('page', 1))
    limit = int(request.GET.get('limit', 30))

    try:
        grant = Grant.objects.prefetch_related('subscriptions').get(
            pk=grant_id
        )
    except Grant.DoesNotExist:
        response['message'] = 'error: grant cannot be found'
        return JsonResponse(response)

    _contributors = set(Contribution.objects.filter(subscription__grant=grant, subscription__is_postive_vote=True, anonymous=False).prefetch_related('subscription', 'profile_for_clr').values_list('profile_for_clr__handle', flat=True).order_by('-created_on'))
    contributors = list(_contributors)
    all_pages = Paginator(contributors, limit)
    this_page = all_pages.page(page)
    response = dict()
    all_contributors = []

    for contributor in this_page:
        contributor_json = {}
        contributor_json['user']=  contributor

        all_contributors.append(contributor_json)

    response['contributors'] = json.loads(json.dumps(all_contributors, default=str))
    response['has_next'] = all_pages.page(page).has_next()
    response['count'] = all_pages.count
    response['num_pages'] = all_pages.num_pages
    response['next_page_number'] = all_pages.page(page).next_page_number() if all_pages.page(page).has_next() else None

    return JsonResponse(response)


@csrf_exempt
def grant_details_contributions(request, grant_id):
    page = int(request.GET.get('page', 1))
    limit = int(request.GET.get('limit', 10))
    try:
        grant = Grant.objects.prefetch_related('subscriptions').get(
            pk=grant_id
        )
    except Grant.DoesNotExist:
        response['message'] = 'error: grant cannot be found'
        return JsonResponse(response)

    _contributions = Contribution.objects.filter(subscription__grant=grant, subscription__is_postive_vote=True).prefetch_related('subscription', 'subscription__contributor_profile')
    contributions = list(_contributions.order_by('-created_on'))
    # print(contributions)
    all_pages = Paginator(contributions, limit)
    this_page = all_pages.page(page)
    response = dict()

    all_contributions = []
    for contribution in this_page:
        print(contribution.subscription)
        # print(contribution.subscription.tx_id)

        contribution_json = {
            k: getattr(contribution, k) for k in
            ['id', 'success', 'tx_cleared', 'created_on', 'anonymous', 'tx_id']}

        contribution_json['subscription'] = {
            k: getattr(contribution.subscription, k) for k in
            ['id', 'contributor_profile', 'token_symbol', 'amount_per_period', 'amount_per_period_minus_gas_price', 'amount_per_period_usdt', 'amount_per_period_to_gitcoin']}


        # contribution_json['subscription']
        contribution_json['subscription']['hide_wallet_address'] = contribution.subscription.contributor_profile.hide_wallet_address
        if (contribution.subscription.contributor_profile.hide_wallet_address):
            contribution_json['tx_id'] = None
        if (contribution.anonymous):
            contribution_json['subscription']['contributor_profile'] = None
        all_contributions.append(contribution_json)

    response['contributions'] = json.loads(json.dumps(all_contributions, default=str))
    response['has_next'] = all_pages.page(page).has_next()
    response['count'] = all_pages.count
    response['num_pages'] = all_pages.num_pages
    response['next_page_number'] = all_pages.page(page).next_page_number() if all_pages.page(page).has_next() else None

    return JsonResponse(response)

@csrf_exempt
def grant_edit(request, grant_id):

    # profile = get_profile(request)
    profile = request.user.profile if hasattr(request.user, 'profile') else None
    grant = None

    try:
        grant = Grant.objects.prefetch_related('subscriptions','team_members').get(
            pk=grant_id
        )

    except Grant.DoesNotExist:
        raise Http404

    is_team_member = is_grant_team_member(grant, profile)
    if request.method == 'POST' and (is_team_member or request.user.is_staff):

        from grants.utils import add_grant_to_active_clrs

        response = {
            'status': 400,
            'message': 'error: Bad Request. Unable to create grant'
        }

        # step 1: validate input

        user = request.user if request.user.is_authenticated else None
        if not user:
            response['message'] = 'error: user needs to be authenticated to create grant'
            return JsonResponse(response)

        if not profile:
            response['message'] = 'error: no matching profile found'
            return JsonResponse(response)

        title = request.POST.get('title', None)
        if not title:
            response['message'] = 'error: title is a mandatory parameter'
            return JsonResponse(response)

        description = request.POST.get('description', None)
        if not description:
            response['message'] = 'error: description is a mandatory parameter'
            return JsonResponse(response)

        description_rich = request.POST.get('description_rich', None)
        if not description_rich:
            description_rich = description

<<<<<<< HEAD
        eth_payout_address = request.POST.get('eth_payout_address', '0x0')
        zcash_payout_address = request.POST.get('zcash_payout_address', '0x0')
        celo_payout_address = request.POST.get('celo_payout_address', '0x0')
        zil_payout_address = request.POST.get('zil_payout_address', '0x0')
        polkadot_payout_address = request.POST.get('polkadot_payout_address', '0x0')
        harmony_payout_address = request.POST.get('harmony_payout_address', '0x0')
        binance_payout_address = request.POST.get('binance_payout_address', '0x0')
=======
        eth_payout_address = request.POST.get('eth_payout_address', '0x0') if request.POST.get('eth_payout_address') else '0x0'
        zcash_payout_address = request.POST.get('zcash_payout_address', '0x0') if request.POST.get('zcash_payout_address') else '0x0'
        celo_payout_address = request.POST.get('celo_payout_address', '0x0') if request.POST.get('celo_payout_address') else '0x0'
        zil_payout_address = request.POST.get('zil_payout_address', '0x0') if request.POST.get('zil_payout_address') else '0x0'
        polkadot_payout_address = request.POST.get('polkadot_payout_address', '0x0') if request.POST.get('polkadot_payout_address') else '0x0'
        kusama_payout_address = request.POST.get('kusama_payout_address', '0x0') if request.POST.get('kusama_payout_address') else '0x0'
        harmony_payout_address = request.POST.get('harmony_payout_address', '0x0') if request.POST.get('harmony_payout_address') else '0x0'
>>>>>>> f610c34e

        if (
            eth_payout_address == '0x0' and
            zcash_payout_address == '0x0' and
            celo_payout_address == '0x0' and
            zil_payout_address == '0x0' and
            polkadot_payout_address == '0x0' and
<<<<<<< HEAD
            harmony_payout_address == '0x0' and
            binance_payout_address == '0x0'
=======
            kusama_payout_address == '0x0' and
            harmony_payout_address == '0x0'
>>>>>>> f610c34e
        ):
            response['message'] = 'error: payout_address is a mandatory parameter'
            return JsonResponse(response)

        if (
            zcash_payout_address != '0x0' and
            not zcash_payout_address.startswith('t')
        ):
            response['message'] = 'error: zcash_payout_address must be a transparent address'
            return JsonResponse(response)

        if eth_payout_address != '0x0':
            grant.admin_address = eth_payout_address

        if zcash_payout_address != '0x0':
            grant.zcash_payout_address = zcash_payout_address

        if celo_payout_address != '0x0':
            grant.celo_payout_address = celo_payout_address

        if zil_payout_address != '0x0':
            grant.zil_payout_address = zil_payout_address

        if polkadot_payout_address != '0x0':
            grant.polkadot_payout_address = polkadot_payout_address

        if kusama_payout_address != '0x0':
            grant.kusama_payout_address = kusama_payout_address

        if harmony_payout_address != '0x0':
            grant.harmony_payout_address = harmony_payout_address

        if binance_payout_address != '0x0':
            grant.binance_payout_address = binance_payout_address

        github_project_url = request.POST.get('github_project_url', None)
        if github_project_url:
            grant.github_project_url = github_project_url

        logo = request.FILES.get('logo', None)
        if logo:
            grant.logo = logo

        image_css = request.POST.get('image_css', None)
        if image_css:
            grant.image_css = image_css

        twitter_handle_1 = request.POST.get('handle1', '').strip('@')
        twitter_handle_2 = request.POST.get('handle2', '').strip('@')

        if twitter_handle_1 and not re.search(r'^@?[a-zA-Z0-9_]{1,15}$', twitter_handle_1):
            response['message'] = 'error: enter a valid project twitter handle e.g @humanfund'
            return JsonResponse(response)

        if twitter_handle_2 and not re.search(r'^@?[a-zA-Z0-9_]{1,15}$', twitter_handle_2):
            response['message'] = 'error: enter your twitter handle e.g @georgecostanza'
            return JsonResponse(response)

        if grant.twitter_handle_1 != twitter_handle_1:
            grant.twitter_verified = False
            grant.twitter_verified_by = None
            grant.twitter_verified_at = None
            grant.twitter_handle_1 = twitter_handle_1
            
        grant.twitter_handle_2 = twitter_handle_2

        reference_url = request.POST.get('reference_url', None)
        if reference_url:
            grant.reference_url = reference_url

        region = request.POST.get('region', None)
        if region:
            grant.region = region

        team_members = request.POST.getlist('team_members[]', None)
        if team_members:
            save_team_members = []
            save_team_members = [d['id'] for d in json.loads(team_members[0])]
            save_team_members.append(grant.admin_profile.id)
            grant.team_members.set(save_team_members)

        grant.title = title
        grant.description = description
        grant.description_rich = description_rich
        grant.last_update = timezone.now()
        grant.hidden = False

        grant.save()

        record_grant_activity_helper('update_grant', grant, profile)

        response = {
            'status': 200,
            'success': True,
            'message': 'grant updated',
            'url': grant.url,
        }

        return JsonResponse(response)


@login_required
@ratelimit(key='ip', rate='2/m', method=ratelimit.UNSAFE, block=True)
def flag(request, grant_id):
    comment = request.POST.get("comment", '')
    grant = Grant.objects.get(pk=grant_id)
    if comment and request.user.is_authenticated and grant:
        flag = Flag.objects.create(
            comments=comment,
            profile=request.user.profile,
            grant=grant,
            )
        new_grant_flag_admin(flag)


    return JsonResponse({
        'success': True,
    })


def grant_new_whitelabel(request):
    """Create a new grant, with a branded creation form for specific tribe"""

    profile = get_profile(request)

    params = {
        'active': 'new_grant',
        'title': _('Matic Build-n-Earn x Gitcoin'),
        'card_desc': _('Earn Rewards by Making Your DApps Superior'),
        'card_player_thumb_override': request.build_absolute_uri(static('v2/images/grants/maticxgitcoin.png')),
        'profile': profile,
        'is_logged_in': 1 if profile else 0,
        'grant': {},
        'keywords': get_keywords(),
        'recommend_gas_price': recommend_min_gas_price_to_confirm_in_time(4),
        'recommend_gas_price_slow': recommend_min_gas_price_to_confirm_in_time(120),
        'recommend_gas_price_avg': recommend_min_gas_price_to_confirm_in_time(15),
        'recommend_gas_price_fast': recommend_min_gas_price_to_confirm_in_time(1),
        'eth_usd_conv_rate': eth_usd_conv_rate(),
        'conf_time_spread': conf_time_spread(),
        'gas_advisories': gas_advisories(),
        'trusted_relayer': settings.GRANTS_OWNER_ACCOUNT
    }
    return TemplateResponse(request, 'grants/new-whitelabel.html', params)



@login_required
@transaction.atomic
def grant_new(request):
    """Handle new grant."""

    if request.method == 'POST':

        from grants.utils import add_grant_to_active_clrs

        response = {
            'status': 400,
            'message': 'error: Bad Request. Unable to create grant'
        }

        # step 1: validate input

        user = request.user if request.user.is_authenticated else None
        if not user:
            response['message'] = 'error: user needs to be authenticated to create grant'
            return JsonResponse(response)

        profile = request.user.profile if hasattr(request.user, 'profile') else None
        if not profile:
            response['message'] = 'error: no matching profile found'
            return JsonResponse(response)

        grant_type = request.POST.get('grant_type', None)
        if not grant_type:
            response['message'] = 'error: grant_type is a mandatory parameter'
            return JsonResponse(response)

        title = request.POST.get('title', None)
        if not title:
            response['message'] = 'error: title is a mandatory parameter'
            return JsonResponse(response)

        description = request.POST.get('description', None)
        if not description:
            response['message'] = 'error: description is a mandatory parameter'
            return JsonResponse(response)

        description_rich = request.POST.get('description_rich', None)
        if not description_rich:
            description_rich = description

        eth_payout_address = request.POST.get('eth_payout_address', request.POST.get('admin_address'))
        zcash_payout_address = request.POST.get('zcash_payout_address', '0x0')
        celo_payout_address = request.POST.get('celo_payout_address', None)
        zil_payout_address = request.POST.get('zil_payout_address', None)
        polkadot_payout_address = request.POST.get('polkadot_payout_address', None)
        kusama_payout_address = request.POST.get('kusama_payout_address', None)
        harmony_payout_address = request.POST.get('harmony_payout_address', None)
        binance_payout_address = request.POST.get('binance_payout_address', None)

        if (
            not eth_payout_address and not zcash_payout_address and
            not celo_payout_address and not zil_payout_address and
<<<<<<< HEAD
            not polkadot_payout_address and not harmony_payout_address and
            not binance_payout_address
=======
            not polkadot_payout_address and not kusama_payout_address and
            not harmony_payout_address
>>>>>>> f610c34e
        ):
            response['message'] = 'error: payout_address is a mandatory parameter'
            return JsonResponse(response)

        if zcash_payout_address and not zcash_payout_address.startswith('t'):
            response['message'] = 'error: zcash_payout_address must be a transparent address'
            return JsonResponse(response)

        project_pk = request.POST.get('project_pk')
        if project_pk and project_pk != 'undefined':
            HackathonProject.objects.filter(pk=project_pk).update(grant_obj=grant)

        token_symbol = request.POST.get('token_symbol', 'Any Token')
        logo = request.FILES.get('logo', None)
        metdata = json.loads(request.POST.get('receipt', '{}'))
        team_members = request.POST.getlist('team_members[]')
        reference_url = request.POST.get('reference_url', '')
        github_project_url = request.POST.get('github_project_url', None)
        network = request.POST.get('network', 'mainnet')
        twitter_handle_1 = request.POST.get('handle1', '').strip('@')
        twitter_handle_2 = request.POST.get('handle2', '').strip('@')

        if twitter_handle_1 and not re.search(r'^[a-zA-Z0-9_]{1,15}$', twitter_handle_1):
            response['message'] = 'error: enter a valid project twitter handle e.g @humanfund'
            return JsonResponse(response)

        if twitter_handle_2 and not re.search(r'^[a-zA-Z0-9_]{1,15}$', twitter_handle_2):
            response['message'] = 'error: enter your twitter handle e.g @georgecostanza'
            return JsonResponse(response)

        # TODO: REMOVE
        contract_version = request.POST.get('contract_version', '2')

        grant_kwargs = {
            'title': title,
            'description': description,
            'description_rich': description_rich,
            'reference_url': reference_url,
            'github_project_url': github_project_url,
            'admin_address': eth_payout_address if eth_payout_address else '0x0',
            'zcash_payout_address': zcash_payout_address if zcash_payout_address else '0x0',
            'celo_payout_address': celo_payout_address if celo_payout_address else '0x0',
            'zil_payout_address': zil_payout_address if zil_payout_address else '0x0',
            'polkadot_payout_address': polkadot_payout_address if polkadot_payout_address else '0x0',
            'kusama_payout_address': kusama_payout_address if kusama_payout_address else '0x0',
            'harmony_payout_address': harmony_payout_address if harmony_payout_address else '0x0',
            'binance_payout_address': binance_payout_address if binance_payout_address else '0x0',
            'token_symbol': token_symbol,
            'contract_version': contract_version,
            'deploy_tx_id': request.POST.get('transaction_hash', '0x0'),
            'network': network,
            'twitter_handle_1': twitter_handle_1,
            'twitter_handle_2': twitter_handle_2,
            'metadata': metdata,
            'last_update': timezone.now(),
            'admin_profile': profile,
            'logo': logo,
            'hidden': False,
            'region': request.POST.get('region', None),
            'clr_prediction_curve': [[0.0, 0.0, 0.0] for x in range(0, 6)],
            'grant_type': GrantType.objects.get(name=grant_type),
        }

        grant = Grant.objects.create(**grant_kwargs)

        hackathon_project_id = request.GET.get('related_hackathon_project_id')
        if hackathon_project_id:
            hackathon_project = HackathonProject.objects.filter(id=hackathon_project_id).first()
            if hackathon_project and hackathon_project.profiles.filter(pk=profile.id).exists():
                hackathon_project.grant_obj  = grant
                hackathon_project.save()

        team_members = (team_members[0].split(','))
        team_members.append(profile.id)
        team_members = list(set(team_members))

        team_members = [int(i) for i in team_members if i != '']

        grant.team_members.add(*team_members)

        form_category_ids = request.POST.getlist('categories[]')
        form_category_ids = (form_category_ids[0].split(','))
        form_category_ids = list(set(form_category_ids))

        for category_id in form_category_ids:
            try:
                grant_category = GrantCategory.objects.get(pk=category_id)
                grant.categories.add(grant_category)
            except Exception as e:
                pass

        grant.save()
        grant.calc_clr_round()
        grant.save()

        messages.info(
            request,
            _('Thank you for posting this Grant.  Share the Grant URL with your friends/followers to raise your first tokens.')
        )

        record_grant_activity_helper('new_grant', grant, profile)
        process_grant_creation_email.delay(grant.pk, profile.pk)

        response = {
            'status': 200,
            'success': True,
            'message': 'grant created',
            'url': grant.url,
        }

        return JsonResponse(response)


    profile = get_profile(request)

    grant_types = []
    for g_type in GrantType.objects.filter(is_active=True):
        grant_categories = []
            # project_pk = request.POST.get('project_pk', None)
            # if project_pk:
            #     HackathonProject.objects.filter(pk=project_pk).update(grant_obj=grant)

        for g_category in g_type.categories.all():
            grant_categories.append({
                'id': g_category.pk,
                'name': g_category.category
            })

        grant_type_temp = {
            'id': g_type.pk,
            'name': g_type.name,
            'label': g_type.label,
            'categories': grant_categories
        }
        if g_type.logo:
            grant_type_temp['image_url'] = request.build_absolute_uri(g_type.logo.url)

        grant_types.append(grant_type_temp)

    project = None
    # project_id = request.GET.get('project_id', None)
    # if project_id is not None:
    #     hackathon_project = HackathonProject.objects.filter(pk=project_id).nocache().first()
    #     if request.user.profile in hackathon_project.profiles.all():
    #         project = hackathon_project

    params = {
        'active': 'new_grant',
        'title': _('New Grant'),
        'card_desc': _('Provide sustainable funding for Open Source with Gitcoin Grants'),
        'profile': profile,
        'trusted_relayer': settings.GRANTS_OWNER_ACCOUNT,
        'grant_types': grant_types,
        'project_data': project
    }
    return TemplateResponse(request, 'grants/_new.html', params)


@login_required
def grant_fund(request, grant_id, grant_slug):
    """Handle grant funding."""
    try:
        grant = Grant.objects.get(pk=grant_id, slug=grant_slug)
    except Grant.DoesNotExist:
        raise Http404

    profile = get_profile(request)

    if not grant.active:
        params = {
            'active': 'grant_error',
            'title': _('Fund - Grant Ended'),
            'grant': grant,
            'text': _('This Grant has ended.'),
            'subtext': _('Contributions can no longer be made this grant')
        }
        return TemplateResponse(request, 'grants/shared/error.html', params)

    if is_grant_team_member(grant, profile):
        params = {
            'active': 'grant_error',
            'title': _('Fund - Grant funding blocked'),
            'grant': grant,
            'text': _('This Grant cannot be funded'),
            'subtext': _('Grant team members cannot contribute to their own grant.')
        }
        return TemplateResponse(request, 'grants/shared/error.html', params)

    if grant.link_to_new_grant:
        params = {
            'active': 'grant_error',
            'title': _('Fund - Grant Migrated'),
            'grant': grant.link_to_new_grant,
            'text': f'This Grant has ended',
            'subtext': 'Contributions can no longer be made to this grant. <br> Visit the new grant to contribute.',
            'button_txt': 'View New Grant'
        }
        return TemplateResponse(request, 'grants/shared/error.html', params)

    active_subscription = Subscription.objects.select_related('grant').filter(
        grant=grant_id, active=True, error=False, contributor_profile=request.user.profile, is_postive_vote=True
    )

    if active_subscription:
        params = {
            'active': 'grant_error',
            'title': _('Subscription Exists'),
            'grant': grant,
            'text': _('You already have an active subscription for this grant.')
        }
        return TemplateResponse(request, 'grants/shared/error.html', params)

    if not grant.configured_to_receieve_funding:
        messages.info(
            request,
            _('This grant is not configured to accept funding at this time.  Please contact founders@gitcoin.co if you believe this message is in error!')
        )
        logger.error(f"Grant {grant.pk} is not properly configured for funding.  Please set grant.contract_address on this grant")
        return redirect(reverse('grants:details', args=(grant.pk, grant.slug)))

    if request.method == 'POST':
        from grants.tasks import process_grant_contribution
        process_grant_contribution.delay(grant_id, grant_slug, profile.pk, request.POST)

        return JsonResponse({
            'success': True,
        })

    raise Http404


@csrf_exempt
@require_POST
def cancel_grant_v1(request, grant_id):

    response = {
        'status': 400,
        'message': 'error: Bad Request. Unable to contribute to grant'
    }


    user = request.user if request.user.is_authenticated else None
    if not user:
        response['message'] = 'error: user needs to be authenticated to cancel grant'
        return JsonResponse(response)

    profile = request.user.profile if hasattr(request.user, 'profile') else None

    if not profile:
        response['message'] = 'error: no matching profile found'
        return JsonResponse(response)

    if not request.method == 'POST':
        response['message'] = 'error: grant cancellation is a POST operation'
        return JsonResponse(response)

    try:
        grant = Grant.objects.get(pk=grant_id)
    except Grant.DoesNotExist:
        response['message'] = 'error: grant cannot be found'
        return JsonResponse(response)

    if not is_grant_team_member(grant, profile) and not request.user.is_staff:
        response['message'] = 'error: grant cancellation can be done only by grant owner'
        return JsonResponse(response)

    if not grant.active:
        response['message'] = 'error: grant is already cancelled'
        return JsonResponse(response)

    grant.active = False
    grant.save()

    grant_cancellation(grant)
    record_grant_activity_helper('killed_grant', grant, profile)

    response = {
        'status': 200,
        'pk': grant.pk,
        'message': 'grant cancelled sucessfully'
    }
    return JsonResponse(response)

@login_required
def bulk_fund(request):
    """Called when checking out with an Ethereum cart"""
    if request.method != 'POST':
        raise Http404

    # Get list of grant IDs
    grant_ids_list = [int(pk) for pk in request.POST.get('grant_id').split(',')]

    # For each grant, we validate the data. If it fails, save it off and throw error at the end
    successes = []
    failures = []

    profile = get_profile(request)
    grants_with_payload = []

    for (index, grant_id) in enumerate(grant_ids_list):
        try:
            grant = Grant.objects.get(pk=grant_id)
        except Grant.DoesNotExist:
            # Commonly occurs when testing on Rinkeby, as the Gitcoin development fund does not exist there by default
            failures.append({
                'active': 'grant_error',
                'title': _('Fund - Grant Does Not Exist'),
                'grant':grant_id,
                'text': _('This grant does not exist'),
                'subtext': _('No grant with this ID was found'),
                'success': False
            })
            continue

        if not grant.active:
            # This means a grant has been cancelled, which happens occasionally
            failures.append({
                'active': 'grant_error',
                'title': _('Fund - Grant Ended'),
                'grant':grant_id,
                'text': _('This Grant has ended.'),
                'subtext': _('Contributions can no longer be made this grant'),
                'success': False
            })
            continue

        if grant.link_to_new_grant:
            # Occurs if users have duplicate grants and one is merged into the other
            failures.append({
                'active': 'grant_error',
                'title': _('Fund - Grant Migrated'),
                'grant':grant_id,
                'text': _('This Grant has ended'),
                'subtext': _('Contributions can no longer be made to this grant. <br> Visit the new grant to contribute.'),
                'success': False
            })
            continue

        active_subscription = Subscription.objects.select_related('grant').filter(
            grant=grant_id, active=True, error=False, contributor_profile=request.user.profile, is_postive_vote=True
        )

        try:
            payload = {
                # Values that are constant for all donations
                'checkout_type': request.POST.get('checkout_type'),
                'contributor_address': request.POST.get('contributor_address'),
                'csrfmiddlewaretoken': request.POST.get('csrfmiddlewaretoken'),
                'frequency_count': request.POST.get('frequency_count'),
                'frequency_unit': request.POST.get('frequency_unit'),
                'gas_price': request.POST.get('gas_price'),
                'gitcoin_donation_address': request.POST.get('gitcoin_donation_address'),
                'hide_wallet_address': request.POST.get('hide_wallet_address'),
                'match_direction': request.POST.get('match_direction'),
                'network': request.POST.get('network'),
                'num_periods': request.POST.get('num_periods'),
                'real_period_seconds': request.POST.get('real_period_seconds'),
                'recurring_or_not': request.POST.get('recurring_or_not'),
                'signature': request.POST.get('signature'),
                'splitter_contract_address': request.POST.get('splitter_contract_address'),
                'subscription_hash': request.POST.get('subscription_hash'),
                'anonymize_gitcoin_grants_contributions': json.loads(request.POST.get('anonymize_gitcoin_grants_contributions', 'false')),
                # Values that vary by donation
                'admin_address': request.POST.get('admin_address').split(',')[index],
                'amount_per_period': request.POST.get('amount_per_period').split(',')[index],
                'comment': request.POST.get('comment').split('_,_')[index],
                'confirmed': request.POST.get('confirmed').split(',')[index],
                'contract_address': request.POST.get('contract_address').split(',')[index],
                'contract_version': request.POST.get('contract_version').split(',')[index],
                'denomination': request.POST.get('denomination').split(',')[index],
                'gitcoin-grant-input-amount': request.POST.get('gitcoin-grant-input-amount').split(',')[index],
                'grant_id': request.POST.get('grant_id').split(',')[index],
                'split_tx_id': request.POST.get('split_tx_id').split(',')[index],
                'sub_new_approve_tx_id': request.POST.get('sub_new_approve_tx_id').split(',')[index],
                'token_address': request.POST.get('token_address').split(',')[index],
                'token_symbol': request.POST.get('token_symbol').split(',')[index],
                'include_for_clr': json.loads(request.POST.get('include_for_clr', 'true'))
            }
            grants_with_payload.append({
                'grant_id': grant_id,
                'grant_slug': grant.slug,
                'payload': payload
            })
        except Exception as e:
            failures.append({
                'active': 'grant_error',
                'title': _('Fund - Grant Processing Failed'),
                'grant':grant_id,
                'text': _('This Grant was not processed successfully.'),
                'subtext': _(f'{str(e)}'),
                'success': False
            })
            continue

        successes.append({
            'title': _('Fund - Grant Funding Processed Successfully'),
            'grant': grant_id,
            'text': _('Funding for this grant was successfully processed and saved.'),
            'success': True
        })

    from grants.tasks import batch_process_grant_contributions
    batch_process_grant_contributions.delay(grants_with_payload, profile.pk)

    return JsonResponse({
        'success': True,
        'grant_ids': grant_ids_list,
        'successes': successes,
        'failures': failures
    })

@login_required
def manage_ethereum_cart_data(request):
    """
    For the specified user address:
      1. `action == save` will save the provided cart data as a JSON Store
      2. `action == delete` will removed saved cart data from the JSON Store
    """
    if request.method != 'POST':
        raise Http404

    user_address = request.POST.get('user_address')
    action = request.POST.get('action')

    if action == 'save':
        ethereum_cart_data = json.loads(request.POST.get('ethereum_cart_data'))
        try:
            # Look for existing entry, and if present we overwrite it. This can occur when a user starts
            # checkout, does not finish it, then comes back to checkout later
            entry = JSONStore.objects.get(key=user_address, view='ethereum_cart_data')
            entry.data = ethereum_cart_data
            entry.save()
            return JsonResponse({ 'success': True })
        except JSONStore.DoesNotExist:
            # No entry exists for this user, so create a new one
            JSONStore.objects.create(key=user_address, view='ethereum_cart_data', data=ethereum_cart_data)
            return JsonResponse({ 'success': True })

    elif action == 'delete':
        try:
            # Look for existing entry, and if present we delete it
            entry = JSONStore.objects.get(key=user_address, view='ethereum_cart_data')
            entry.delete()
            return JsonResponse({ 'success': True })
        except JSONStore.DoesNotExist:
            # No entry exists for this user, so we return false to indicate this
            return JsonResponse({ 'success': False })

    else:
        raise Exception('Invalid action specified')

@login_required
def get_ethereum_cart_data(request):
    """
    For the specified user address, returns the saved checkout data if found
    """
    if request.method != 'GET':
        raise Http404

    try:
        user_address = request.GET.get('user_address')
        result = JSONStore.objects.get(key=user_address, view='ethereum_cart_data')
        return JsonResponse({ 'success': True, 'ethereum_cart_data': result.data })
    except JSONStore.DoesNotExist:
        # If there's no entry for this user, return false to indicate this
        return JsonResponse({ 'success': False })

@login_required
def get_replaced_tx(request):
    """
    scrapes etherscan to get the replaced tx
    """
    tx_hash = request.GET.get('tx_hash')
    user_agent = 'Mozilla/5.0 (Macintosh; Intel Mac OS X 10_9_3) AppleWebKit/537.36 (KHTML, like Gecko) Chrome/35.0.1916.47 Safari/537.36'
    headers = {'User-Agent': user_agent}
    response = requests.get(f"https://etherscan.io/tx/{tx_hash}/", headers=headers)
    soup = BeautifulSoup(response.content, "html.parser")
    # look for span that contains the dropped&replaced msg
    p = soup.find("span", "u-label u-label--sm u-label--warning rounded")
    if not p:
        return JsonResponse({
            'success': True,
            'tx_hash': tx_hash
        })
    if "Replaced" in p.text:  # check if it's a replaced tx
        # get the id for the replaced tx
        q = soup.find(href=re.compile("/tx/0x"))
        return JsonResponse({
            'success': True,
            'tx_hash': q.text
        })
    else:
        return JsonResponse({
            'success': True,
            'tx_hash': tx_hash
        })


@login_required
def subscription_cancel(request, grant_id, grant_slug, subscription_id):
    """Handle the cancellation of a grant subscription."""
    subscription = Subscription.objects.select_related('grant').get(pk=subscription_id)
    grant = getattr(subscription, 'grant', None)
    now = datetime.datetime.now()
    profile = get_profile(request)

    if not subscription.active:
        params = {
            'active': 'grant_error',
            'title': _('Grant Subscription Cancelled'),
            'grant': grant
        }

        if grant.active:
            params['text'] = _('This Grant subscription has already been cancelled.')
        else:
            params['text'] = _('This Subscription is already cancelled as the grant is not longer active.')

        return TemplateResponse(request, 'grants/shared/error.html', params)

    if request.method == 'POST' and (
        profile == subscription.contributor_profile or request.user.has_perm('grants.change_subscription')
    ):
        subscription.end_approve_tx_id = request.POST.get('sub_end_approve_tx_id', '')
        subscription.cancel_tx_id = request.POST.get('sub_cancel_tx_id', '')
        subscription.active = False
        subscription.save()
        record_subscription_activity_helper('killed_grant_contribution', subscription, profile)

        value_usdt = subscription.get_converted_amount()
        if value_usdt:
            grant.monthly_amount_subscribed -= subscription.get_converted_monthly_amount()

        grant.save()
        support_cancellation(grant, subscription)
        messages.info(
            request,
            _('Your subscription has been canceled. We hope you continue to support other open source projects!')
        )
        return redirect(reverse('grants:details', args=(grant.pk, grant.slug)))

    params = {
        'active': 'cancel_grant',
        'title': _('Cancel Grant Subscription'),
        'card_desc': _('Provide sustainable funding for Open Source with Gitcoin Grants'),
        'subscription': subscription,
        'grant': grant,
        'now': now,
        'keywords': get_keywords(),
        'recommend_gas_price': recommend_min_gas_price_to_confirm_in_time(4),
        'recommend_gas_price_slow': recommend_min_gas_price_to_confirm_in_time(120),
        'recommend_gas_price_avg': recommend_min_gas_price_to_confirm_in_time(15),
        'recommend_gas_price_fast': recommend_min_gas_price_to_confirm_in_time(1),
        'eth_usd_conv_rate': eth_usd_conv_rate(),
        'conf_time_spread': conf_time_spread(),
        'gas_advisories': gas_advisories(),
    }

    return TemplateResponse(request, 'grants/cancel.html', params)


def grants_cart_view(request):
    context = {
        'title': 'Grants Cart',
        'EMAIL_ACCOUNT_VALIDATION': EMAIL_ACCOUNT_VALIDATION
    }
    if request.user.is_authenticated:
        profile = request.user.profile
        context['username'] = profile.username

        is_brightid_verified = ( 'verified' == get_brightid_status(profile.brightid_uuid) )

        context['is_fully_verified'] = (is_brightid_verified and profile.sms_verification and \
                                            profile.is_poap_verified and profile.is_twitter_verified and \
                                            profile.is_google_verified)
    else:
        return redirect('/login/github/?next=' + request.get_full_path())

    response = TemplateResponse(request, 'grants/cart-vue.html', context=context)
    response['X-Frame-Options'] = 'SAMEORIGIN'
    return response


def get_category_size(grant_type, category):
    key = f"grant_category_{grant_type.get('keyword')}_{category}"
    redis = RedisService().redis
    try:
        return int(redis.get(key))
    except:
        return 0




def grants_bulk_add(request, grant_str):
    grants = {}
    redis = RedisService().redis
    key = hashlib.md5(grant_str.encode('utf')).hexdigest()
    views = redis.incr(key)

    grants_data = grant_str.split(':')[0].split(',')

    for ele in grants_data:
        # new format will support amount and token in the URL separated by ;
        grant_data = ele.split(';')
        if len(grant_data) > 0 and grant_data[0].isnumeric():
            grant_id = grant_data[0]
            grants[grant_id] = {
                'id': int(grant_id)
            }

            if len(grant_data) == 3:  # backward compatibility
                grants[grant_id]['amount'] = grant_data[1]
                grants[grant_id]['token'] = FTokens.objects.filter(id=int(grant_data[2])).first()

    by_whom = ""
    prefix = ""
    try:
        by_whom = f"by {grant_str.split(':')[1]}"
        prefix = f"{grant_str.split(':')[2]} : "
    except:
        pass

    # search valid grants and associate with its amount and token
    grants_info = grants.values()
    grant_ids = [grant['id'] for grant in grants_info]
    for grant in Grant.objects.filter(pk__in=grant_ids):
        grants[str(grant.id)]['obj'] = grant

    grants = [grant for grant in grants_info if grant.get('obj')]

    grant_titles = ", ".join([grant['obj'].title for grant in grants])
    title = f"{prefix}{len(grants)} Grants in Shared Cart {by_whom} : Viewed {views} times"

    context = {
        'grants': grants,
        'avatar_url': request.build_absolute_uri(static('v2/images/twitter_cards/grants8.png')),
        'title': title,
        'card_desc': "Click to Add All to Cart: " + grant_titles

    }
    response = TemplateResponse(request, 'grants/bulk_add_to_cart.html', context=context)
    return response


@login_required
def profile(request):
    """Show grants profile of logged in user."""
    if not request.user.is_authenticated:
        raise Http404
    handle = request.user.profile.handle
    return redirect(f'/profile/{handle}/grants')


def quickstart(request):
    """Display quickstart guide."""
    params = {
    'active': 'grants_quickstart',
    'title': _('Quickstart'),
    'avatar_url': request.build_absolute_uri(static('v2/images/twitter_cards/grants8.png')),
    }
    return TemplateResponse(request, 'grants/quickstart.html', params)


def leaderboard(request):
    """Display leaderboard."""

    return redirect ('https://gitcoin.co/leaderboard/payers?cadence=quarterly&keyword=all&product=grants')


def record_subscription_activity_helper(activity_type, subscription, profile, anonymize=False):
    """Registers a new activity concerning a grant subscription

    Args:
        activity_type (str): The type of activity, as defined in dashboard.models.Activity.
        subscription (grants.models.Subscription): The subscription in question.
        profile (dashboard.models.Profile): The current user's profile.

    """
    if anonymize:
        profile = Profile.objects.filter(handle='gitcoinbot').first()
    try:
        grant_logo = subscription.grant.logo.url
    except:
        grant_logo = None
    metadata = {
        'id': subscription.id,
        'value_in_token': str(subscription.amount_per_period),
        'value_in_usdt_now': str(round(subscription.amount_per_period_usdt,2)),
        'token_name': subscription.token_symbol,
        'title': subscription.grant.title,
        'grant_logo': grant_logo,
        'grant_url': subscription.grant.url,
        'num_tx_approved': subscription.num_tx_approved,
        'anonymize': anonymize,
        'category': 'grant',
    }
    kwargs = {
        'profile': profile,
        'subscription': subscription,
        'grant': subscription.grant,
        'activity_type': activity_type,
        'metadata': metadata,
    }
    return Activity.objects.create(**kwargs)


def record_grant_activity_helper(activity_type, grant, profile, amount=None, token=None):
    """Registers a new activity concerning a grant

    Args:
        activity_type (str): The type of activity, as defined in dashboard.models.Activity.
        grant (grants.models.Grant): The grant in question.
        profile (dashboard.models.Profile): The current user's profile.

    """
    try:
        grant_logo = grant.logo.url
    except:
        grant_logo = None
    metadata = {
        'id': grant.id,
        'value_in_token': '{0:.2f}'.format(grant.amount_received) if not amount else amount,
        'token_name': grant.token_symbol if not token else token,
        'title': grant.title,
        'grant_logo': grant_logo,
        'grant_url': grant.url,
        'category': 'grant',
    }
    kwargs = {
        'profile': profile,
        'grant': grant,
        'activity_type': activity_type,
        'metadata': metadata,
    }
    Activity.objects.create(**kwargs)


@login_required
def new_matching_partner(request):

    grant_collections = []
    for g_collection in GrantCollection.objects.filter(hidden=False):
        grant_collections.append({
            'id': g_collection.pk,
            'name': g_collection.title,
        })

    grant_types = []
    for g_type in GrantType.objects.filter(is_active=True):
        grant_types.append({
            'id': g_type.pk,
            'name': g_type.label,
        })

    grant_categories = []
    for g_category in GrantCategory.objects.all():
        grant_categories.append({
            'id': g_category.pk,
            'name': g_category.category
        })

    params = {
        'title': 'Pledge your support.',
        'card_desc': f'Thank you for your interest in supporting public goods.on Gitcoin. Complete the form below to get started.',
        'grant_types': grant_types,
        'grant_categories': grant_categories,
        'grant_collections': grant_collections
    }

    return TemplateResponse(request, 'grants/new_match.html', params)


def create_matching_pledge_v1(request):

    response = {
        'status': 400,
        'message': 'error: Bad Request. Unable to create pledge'
    }

    user = request.user if request.user.is_authenticated else None
    if not user:
        response['message'] = 'error: user needs to be authenticated to create a pledge'
        return JsonResponse(response)

    profile = request.user.profile if hasattr(request.user, 'profile') else None

    if not profile:
        response['message'] = 'error: no matching profile found'
        return JsonResponse(response)

    if not request.method == 'POST':
        response['message'] = 'error: pledge creation is a POST operation'
        return JsonResponse(response)

    grant_types = request.POST.get('grant_types[]', None)
    grant_categories = request.POST.get('grant_categories[]', None)
    grant_collections = request.POST.get('grant_collections[]', None)

    if grant_types:
        grant_types = grant_types.split(',')
    if grant_categories:
        grant_categories = grant_categories.split(',')
    if grant_collections:
        grant_collections = grant_collections.split(',')

    if not grant_types and not grant_collections:
        response['message'] = 'error:  grant_types / grant_collections is parameter'
        return JsonResponse(response)

    matching_pledge_stage = request.POST.get('matching_pledge_stage', None)
    tx_id = request.POST.get('tx_id', None)
    if matching_pledge_stage == 'ready' and not tx_id:
        response['message'] = 'error: tx_id is a mandatory parameter'
        return JsonResponse(response)

    amount = request.POST.get('amount', False)

    if tx_id:
        # TODO
        collection_filters = None
        grant_filters = None

        if grant_types:
            grant_filters = {
                'grant_type__in': grant_types
            }
            if grant_categories:
                grant_filters['categories__in'] = grant_categories

        if grant_collections:
            collection_filters = {
                'pk__in': grant_collections
            }

        clr_round = GrantCLR.objects.create(
            round_num=0,
            sub_round_slug='pledge',
            start_date=timezone.now(),
            end_date=timezone.now(),
            total_pot=amount,
            grant_filters=grant_filters if grant_filters else {},
            collection_filters=collection_filters if collection_filters else {}
        )
        clr_round.save()


    end_date = timezone.now() + timezone.timedelta(days=7*3)
    match_pledge = MatchPledge.objects.create(
        profile=profile,
        active=False,
        end_date=end_date,
        amount=amount,
        data=json.dumps(request.POST.dict()),
        clr_round_num= clr_round if tx_id else None
    )

    match_pledge.save()
    new_grant_match_pledge(match_pledge)

    response = {
        'status': 200,
        'message': 'success: match pledge created'
    }
    return JsonResponse(response)


def invoice(request, contribution_pk):
    p_contribution = Contribution.objects.prefetch_related('subscription', 'subscription__grant')
    contribution = get_object_or_404(p_contribution, pk=contribution_pk)

    # only allow invoice viewing if admin or if grant contributor
    has_view_privs = request.user.is_staff or request.user.profile == contribution.subscription.contributor_profile

    if not has_view_privs:
        raise Http404

    params = {
        'contribution': contribution,
        'subscription': contribution.subscription,
        'amount_per_period': contribution.subscription.get_converted_monthly_amount()
    }

    return TemplateResponse(request, 'grants/invoice.html', params)

def basic_grant_types():
    result = GrantType.objects.all()
    return [ (ele.name, ele.label) for ele in result ]


def basic_grant_categories(name):
    result = []
    grant_type = GrantType.objects.filter(name=name).first()

    if name and grant_type:
        grant_categories = grant_type.categories.all()
        for category in grant_categories:
            result.append(category.category)

    else:
        grant_types = GrantType.objects.all()
        grant_categories = []
        for grant_type in grant_types:
            grant_categories = grant_type.categories.all()
            for category in grant_categories:
                result.append(category.category)

    result = list(set(result))

    return [ (category,idx) for idx, category in enumerate(result) ]


@csrf_exempt
def grant_categories(request):
    grant_type = request.GET.get('type', None)
    categories = basic_grant_categories(grant_type)

    return JsonResponse({
        'categories': categories
    })


@login_required
def grant_activity(request, grant_id=None):
    action = request.POST.get('action')
    metadata = request.POST.get('metadata')
    bulk = request.POST.get('bulk') == 'true'

    if not metadata:
        return redirect('/grants/activity/')

    if not grant_id:
        grant = None
    else:
        grant = get_object_or_404(Grant, pk=grant_id)

    _ca = CartActivity.objects.create(grant=grant, profile=request.user.profile, action=action,
                                metadata=json.loads(metadata), bulk=bulk, latest=True)

    for ca in CartActivity.objects.filter(profile=request.user.profile, latest=True, pk__lt=_ca.pk):
        ca.latest = False
        ca.save()

    return JsonResponse({
        'error': False
    })

@require_GET
def grants_info(request):
    response = {
        'status': 400,
        'message': 'error: Bad Request. Unable to fetch grant clr'
    }

    pks = request.GET.get('pks', None)

    if not pks:
        response['message'] = 'error: missing parameter pks'
        return JsonResponse(response)

    grants = []

    try:
        for grant in Grant.objects.filter(pk__in=pks.split(',')):
            grants.append(grant.repr(request.user, request.build_absolute_uri))
    except Exception as e:
        print(e)
        response = {
            'status': 500,
            'message': 'error: something went wrong while fetching grants clr'
        }
        return JsonResponse(response)

    response = {
        'status': 200,
        'grants': grants
    }
    return JsonResponse(response)


@login_required
@csrf_exempt
def toggle_grant_favorite(request, grant_id):
    grant = get_object_or_404(Grant, pk=grant_id)
    favorite = Favorite.objects.filter(user=request.user, grant_id=grant_id)
    if favorite.exists():
        favorite.delete()

        return JsonResponse({
            'action': 'unfollow'
        })

    Favorite.objects.create(user=request.user, grant=grant)

    return JsonResponse({
        'action': 'follow'
    })


def get_grant_verification_text(grant, long=True):
    from django.utils.safestring import mark_safe

    msg = f'I am verifying my ownership of { grant.title } on Gitcoin Grants'
    if long:
        msg += f' at https://gitcoin.co{grant.get_absolute_url()}.'

    return mark_safe(msg)


@login_required
def verify_grant(request, grant_id):
    try:
        grant = Grant.objects.get(pk=grant_id)
    except Grant.DoesNotExist:
        return JsonResponse({
            'ok': False,
            'msg': 'Invalid Gant.'
        })

    if not is_grant_team_member(grant, request.user.profile):
        return JsonResponse({
            'ok': False,
            'msg': f'You need to be a member of this grants to verify it.'
        })

    if grant.twitter_verified:
        return JsonResponse({
            'ok': True,
            'msg': 'Grant was verified previously'
        })

    auth = tweepy.OAuthHandler(TWITTER_CONSUMER_KEY, TWITTER_CONSUMER_SECRET)
    auth.set_access_token(TWITTER_ACCESS_TOKEN, TWITTER_ACCESS_SECRET)
    try:
        api = tweepy.API(auth)
        last_tweet = api.user_timeline(screen_name=grant.twitter_handle_1, count=1, tweet_mode="extended",
                                       include_rts=False, exclude_replies=False)[0]
    except tweepy.TweepError:
        return JsonResponse({
            'ok': False,
            'msg': f'Sorry, we couldn\'t get the last tweet from @{grant.twitter_handle_1}'
        })
    except IndexError:
        return JsonResponse({
            'ok': False,
            'msg': 'Sorry, we couldn\'t retrieve the last tweet from your timeline'
        })

    if last_tweet.retweeted or 'RT @' in last_tweet.full_text:
        return JsonResponse({
            'ok': False,
            'msg': 'We get a retweet from your last status, at this moment we don\'t supported retweets.'
        })

    user_code = get_user_code(request.user.profile.id, grant, emoji_codes)
    text = get_grant_verification_text(grant, False)

    full_text = html.unescape(last_tweet.full_text)
    for url in last_tweet.entities['urls']:
        full_text = full_text.replace(url['url'], url['display_url'])

    has_code = user_code in full_text
    has_text = text in full_text

    if has_code and has_text:
        grant.twitter_verified = True
        grant.twitter_verified_by = request.user.profile
        grant.twitter_verified_at = timezone.now()

        grant.save()

    return JsonResponse({
        'ok': True,
        'verified': grant.twitter_verified,
        'text': last_tweet.full_text,
        'expanded_text': full_text,
        'has_code': has_code,
        'has_text': has_text,
        'account': grant.twitter_handle_1
    })


def get_collections_list(request):
    if request.user.is_authenticated:
        collections = GrantCollection.objects.filter(Q(profile=request.user.profile) | Q(curators=request.user.profile))
        return JsonResponse({
            'collections': [{
                'id': collection['id'],
                'title': collection['title'],
                'description': collection['description']
            } for collection in collections.values('id', 'title', 'description')]
        })

    return JsonResponse({
        'collections': []
    })


@login_required
@require_POST
def save_collection(request):
    title = request.POST.get('collectionTitle')
    description = request.POST.get('collectionDescription')
    grant_ids = request.POST.getlist('grants[]')
    collection_id = request.POST.get('collection')
    profile = request.user.profile
    grant_ids = [int(grant_id) for grant_id in grant_ids]

    if len(grant_ids) == 0:
        return JsonResponse({
            'ok': False,
            'msg': 'We can\'t create empty collections'

        }, status=422)

    if collection_id:
        collection = GrantCollection.objects.filter(
            Q(profile=request.user.profile) | Q(curators=request.user.profile)
        ).get(pk=collection_id)

        grant_ids = grant_ids + list(collection.grants.all().values_list('id', flat=True))
    else:
        kwargs = {
            'title': title,
            'description': description,
            'profile': profile,
        }
        collection = GrantCollection.objects.create(**kwargs)

    collection.grants.set(grant_ids)
    collection.generate_cache()

    return JsonResponse({
        'ok': True,
        'collection': {
            'id': collection.id,
            'title': title,
        }
    })


def get_collection(request, collection_id):
    collection = GrantCollection.objects.get(pk=collection_id)

    grants = [grant.cart_payload(request.build_absolute_uri) for grant in collection.grants.order_by('-clr_prediction_curve__0__1')]
    curators = [{
        'url': curator.url,
        'handle': curator.handle,
        'avatar_url': curator.avatar_url
    } for curator in collection.curators.all()]

    owner = {
        'url': collection.profile.url,
        'handle': collection.profile.handle,
        'avatar_url': collection.profile.avatar_url
    }

    return JsonResponse({
        'id': collection.id,
        'title': collection.title,
        'cover': collection.cover.url if collection.cover else '',
        'grants': grants,
        'owner': owner,
        'curators': curators + [owner]
    })


def get_grant_payload(request, grant_id):
    grant = Grant.objects.get(pk=grant_id)

    return JsonResponse({
        'grant': grant.cart_payload(request.build_absolute_uri),
    })


@csrf_exempt
@login_required
@require_POST
def remove_grant_from_collection(request, collection_id):
    grant_id = request.POST.get('grant')
    grant = Grant.objects.get(pk=grant_id)
    collection = GrantCollection.objects.filter(Q(profile=request.user.profile) | Q(curators=request.user.profile)).get(pk=collection_id)

    collection.grants.remove(grant)
    collection.generate_cache()

    grants = [grant.repr(request.user, request.build_absolute_uri) for grant in collection.grants.all()]

    return JsonResponse({
        'grants': grants,
    })


@csrf_exempt
@login_required
@require_POST
def add_grant_from_collection(request, collection_id):
    grant_id = request.POST.get('grant')
    grant = Grant.objects.get(pk=grant_id)
    collection = GrantCollection.objects.filter(Q(profile=request.user.profile) | Q(curators=request.user.profile)).get(pk=collection_id)

    collection.grants.add(grant)
    collection.generate_cache()

    grants = [grant.repr(request.user, request.build_absolute_uri) for grant in collection.grants.all()]

    return JsonResponse({
        'grants': grants,
    })


@login_required
@staff_member_required
def collection_thumbnail(request, collection_id):
    width = int(request.GET.get('w', 600))
    height = int(request.GET.get('h', 400))
    collection = GrantCollection.objects.get(pk=collection_id)
    thumbnail = generate_collection_thumbnail(collection, width, height)

    response = HttpResponse(content_type="image/png")
    thumbnail.save(response, "PNG")

    return response


@csrf_exempt
@require_POST
def contribute_to_grants_v1(request):

    response = {
        'status': 400,
        'message': 'error: Bad Request. Unable to contribute to grant'
    }

    # step 1: validate input

    user = request.user if request.user.is_authenticated else None
    if not user:
        response['message'] = 'error: user needs to be authenticated to contribute to grant'
        return JsonResponse(response)

    profile = request.user.profile if hasattr(request.user, 'profile') else None

    # profile = Profile.objects.get(pk=64423)

    if not profile:
        response['message'] = 'error: no matching profile found'
        return JsonResponse(response)

    if not request.method == 'POST':
        response['message'] = 'error: contribution to a grant is a POST operation'
        return JsonResponse(response)

    request_body = json.loads(request.body.decode("utf-8"))

    contributions = request_body.get('contributions', None)
    if not contributions:
        response['message'] = 'error: contributions in a mandatory parameter'
        return JsonResponse(response)


    failed_contributions = []
    invalid_contributions = []
    success_contributions = []

    for contribution in contributions:

        grant_id = contribution.get('grant_id', None)
        if not grant_id:
            invalid_contributions.append({
                'grant_id': grant_id,
                'message': 'error: grant_id is mandatory param',
            })
            continue

        try:
            grant = Grant.objects.get(pk=grant_id)
        except Grant.DoesNotExist:
            invalid_contributions.append({
                'grant_id': grant_id,
                'message': 'error: invalid grant'
            })
            continue

        if grant.link_to_new_grant or not grant.active:
            invalid_contributions.append({
                'grant_id': grant_id,
                'message': 'error: grant is no longer active'
            })
            continue

        # if is_grant_team_member(grant, profile):
        #     invalid_contributions.append({
        #         'grant_id': grant_id,
        #         'message': 'error: team members cannot contribute to own grant'
        #     })
        #     continue

        contributor_address = contribution.get('contributor_address', '0x0')
        tx_id = contribution.get('tx_id', '0x0')

        if contributor_address == '0x0' and tx_id == '0x0':
            invalid_contributions.append({
                'grant_id': grant_id,
                'message': 'error: either contributor_address or tx_id must be supplied'
            })
            continue

        token_symbol = contribution.get('token_symbol', None)
        if not token_symbol:
            invalid_contributions.append({
                'grant_id': grant_id,
                'message': 'error: token_symbol is mandatory param'
            })
            continue

        amount_per_period = contribution.get('amount_per_period', None)
        if not amount_per_period:
            invalid_contributions.append({
                'grant_id': grant_id,
                'message': 'error: amount_per_period is mandatory param'
            })
            continue

        tenant = contribution.get('tenant', None)
        if not tenant:
            invalid_contributions.append({
                'grant_id': grant_id,
                'message': 'error: tenant is mandatory param'
            })
            continue

<<<<<<< HEAD
        if not tenant in ['ETH', 'ZCASH', 'ZIL', 'CELO', 'POLKADOT', 'HARMONY', 'BINANCE']:
=======
        if not tenant in ['ETH', 'ZCASH', 'ZIL', 'CELO', 'POLKADOT', 'HARMONY', 'KUSAMA']:
>>>>>>> f610c34e
            invalid_contributions.append({
                'grant_id': grant_id,
                'message': 'error: tenant chain is not supported for grant'
            })
            continue

        comment = contribution.get('comment', '')
        network = grant.network
        hide_wallet_address = contribution.get('hide_wallet_address', None)

        try:

            # step 2 : create 1 time subscription
            subscription = Subscription()
            subscription.contributor_address = contributor_address
            subscription.amount_per_period = amount_per_period
            subscription.token_symbol = token_symbol
            subscription.contributor_profile = profile
            subscription.grant = grant
            subscription.comments = comment
            subscription.network = network
            subscription.tenant = tenant
            # recurring payments set to none
            subscription.active = False
            subscription.real_period_seconds = 0
            subscription.frequency = 1
            subscription.frequency_unit ='days'
            subscription.token_address = ''
            subscription.gas_price = 0
            subscription.new_approve_tx_id = ''
            subscription.split_tx_id = ''

            subscription.error = True # cancel subs so it doesnt try to bill again
            subscription.subminer_comments = "skipping subminer as subscriptions aren't supported for this flow"

            subscription.save()

            # step 3: create contribution + fire celery
            contribution = subscription.create_contribution(tx_id, is_successful_contribution=True)
            contribution.success = True
            contribution.save()
            sync_payout(contribution)
            update_grant_metadata.delay(grant.pk)


            # step 4 : other tasks
            if hide_wallet_address and not profile.hide_wallet_address:
                profile.hide_wallet_address = hide_wallet_address
                profile.save()

            success_contributions.append({
                'grant_id': grant_id,
                'message': 'grant contributions recorded'
            })

        except Exception as error:
            failed_contributions.append({
                'grant_id': grant_id,
                'message': f'grant contribution not recorded',
                'error': error
            })

    if len(failed_contributions):
        response = {
            'status': 500,
            'success_contributions': success_contributions,
            'invalid_contributions': invalid_contributions,
            'failed_contributions': failed_contributions
        }
    elif len(invalid_contributions):
        response = {
            'status': 400,
            'success_contributions': success_contributions,
            'invalid_contributions': invalid_contributions,
            'failed_contributions': failed_contributions
        }
    else:
        response = {
            'status': 204,
            'success_contributions': success_contributions,
            'message': 'grant contributions recorded'
        }
    return JsonResponse(response)

@login_required
def ingest_contributions_view(request):
    context = {
        'title': 'Add missing contributions',
        'EMAIL_ACCOUNT_VALIDATION': EMAIL_ACCOUNT_VALIDATION
    }

    response = TemplateResponse(request, 'grants/ingest-contributions.html', context=context)
    response['X-Frame-Options'] = 'SAMEORIGIN'
    return response

@login_required
def ingest_contributions(request):
    """Ingest missing contributions"""
    if request.method != 'POST':
        raise Http404

    profile = request.user.profile
    txHash = request.POST.get('txHash')
    userAddress = request.POST.get('userAddress')
    network = request.POST.get('network')
    ingestion_types = [] # after each series of ingestion, we append the ingestion_method to this array

    def get_token(w3, network, address):
        if (address == '0xEeeeeEeeeEeEeeEeEeEeeEEEeeeeEeeeeeeeEEeE'):
            # 0xEeee... is used to represent ETH in the BulkCheckout contract
            address = '0x0000000000000000000000000000000000000000'
        try:
            # First try checksum
            address_checksum = w3.toChecksumAddress(address)
            return FTokens.objects.filter(network=network, address=address_checksum, approved=True).first().to_dict
        except AttributeError as e:
            address_lowercase = address.lower()
            return FTokens.objects.filter(network=network, address=address_lowercase, approved=True).first().to_dict

    def save_data(profile, txid, network, created_on, symbol, value_adjusted, grant, checkout_type):
        """
        Creates contribution and subscription and saves it to database if no matching one exists
        """
        currency = symbol
        amount = value_adjusted
        usd_val = amount * convert_token_to_usdt(symbol)

        # Check that subscription with these parameters does not exist
        existing_subscriptions = Subscription.objects.filter(
            grant__pk=grant.pk, contributor_profile=profile, split_tx_id=txid, token_symbol=currency
        )
        for existing_subscription in existing_subscriptions:
            tolerance = 0.01  # 1% tolerance to account for floating point
            amount_max = amount * (1 + tolerance)
            amount_min = amount * (1 - tolerance)

            if (
                existing_subscription.amount_per_period_minus_gas_price > amount_min
                and existing_subscription.amount_per_period_minus_gas_price < amount_max
            ):
                # Subscription exists
                logger.info("Subscription exists, exiting function\n")
                return

        # No subscription found, so create subscription and contribution
        try:
            # create objects
            validator_comment = f"created by ingest grant txn script"
            subscription = Subscription()
            subscription.is_postive_vote = True
            subscription.active = False
            subscription.error = True
            subscription.contributor_address = "N/A"
            subscription.amount_per_period = amount
            subscription.real_period_seconds = 2592000
            subscription.frequency = 30
            subscription.frequency_unit = "N/A"
            subscription.token_address = "0x0"
            subscription.token_symbol = currency
            subscription.gas_price = 0
            subscription.new_approve_tx_id = "0x0"
            subscription.num_tx_approved = 1
            subscription.network = network
            subscription.contributor_profile = profile
            subscription.grant = grant
            subscription.comments = validator_comment
            subscription.amount_per_period_usdt = usd_val
            subscription.created_on = created_on
            subscription.last_contribution_date = created_on
            subscription.next_contribution_date = created_on
            subscription.split_tx_id = txid
            subscription.save()

            # Create contribution and set the contribution as successful
            contrib = subscription.successful_contribution(
                '0x0', # subscription.new_approve_tx_id,
                True, # include_for_clr
                checkout_type=checkout_type
            )
            contrib.success=True
            contrib.tx_cleared=True
            contrib.tx_override=True
            contrib.validator_comment = validator_comment
            contrib.created_on = created_on
            contrib.save()
            logger.info(f"ingested {subscription.pk} / {contrib.pk}")

            metadata = {
                "id": subscription.id,
                "value_in_token": str(subscription.amount_per_period),
                "value_in_usdt_now": str(round(subscription.amount_per_period_usdt, 2)),
                "token_name": subscription.token_symbol,
                "title": subscription.grant.title,
                "grant_url": subscription.grant.url,
                "num_tx_approved": subscription.num_tx_approved,
                "category": "grant",
            }
            kwargs = {
                "profile": profile,
                "subscription": subscription,
                "grant": subscription.grant,
                "activity_type": "new_grant_contribution",
                "metadata": metadata,
            }

            Activity.objects.create(**kwargs)
            logger.info("Saved!\n")

        except Exception as e:
            logger.exception(e)
            logger.info("\n")

    def process_bulk_checkout_tx(w3, txid, profile, network, do_write):
        # Make sure tx was successful
        receipt = w3.eth.getTransactionReceipt(txid)
        if receipt.status == 0:
            raise Exception("Transaction was not successful")

        # Parse tx logs
        bulk_checkout_contract = w3.eth.contract(address=settings.BULK_CHECKOUT_ADDRESS, abi=settings.BULK_CHECKOUT_ABI)
        parsed_logs = bulk_checkout_contract.events.DonationSent().processReceipt(receipt)

        # Return if no donation logs were found
        if len(parsed_logs) == 0:
            raise Exception("No DonationSent events found in this transaction")

        # Get transaction timestamp
        block_info = w3.eth.getBlock(receipt['blockNumber'])
        created_on = pytz.UTC.localize(datetime.datetime.fromtimestamp(block_info['timestamp']))

        # For each event in the parsed logs, create the DB objects
        for (index,event) in enumerate(parsed_logs):
            logger.info(f'\nProcessing {index + 1} of {len(parsed_logs)}...')
            # Extract contribution parameters from events
            token_address = event["args"]["token"]
            value = event["args"]["amount"]
            token = get_token(w3, network, token_address)
            decimals = token["decimals"]
            symbol = token["name"]
            value_adjusted = int(value) / 10 ** int(decimals)
            to = event["args"]["dest"]

            # Find the grant
            try:
                grant = (
                    Grant.objects.filter(admin_address__iexact=to)
                    .order_by("-positive_round_contributor_count")
                    .first()
                )
                logger.info(f"{value_adjusted}{symbol}  => {to}, {grant.url} ")
            except Exception as e:
                logger.exception(e)
                logger.warning(f"{value_adjusted}{symbol}  => {to}, Unknown Grant ")
                logger.warning("Skipping unknown grant\n")
                continue

            if do_write:
                save_data(profile, txid, network, created_on, symbol, value_adjusted, grant, 'eth_std')
        return

    def handle_ingestion(profile, network, identifier, do_write):
        # Determine how to process the contributions
        if len(identifier) == 42:
            # An address was provided, so we'll use the zkSync API to fetch their transactions
            ingestion_method = 'zksync_api'
        elif len(identifier) == 66:
            # A transaction hash was provided, so we look for BulkCheckout logs in the L1 transaction
            ingestion_method = 'bulk_checkout'
        else:
            raise Exception('Could not ingest: Invalid identifier')

        # Setup web3 and get user profile
        PROVIDER = f"wss://{network}.infura.io/ws/v3/{settings.INFURA_V3_PROJECT_ID}"
        w3 = Web3(Web3.WebsocketProvider(PROVIDER))
        
        # Handle ingestion
        if ingestion_method == 'bulk_checkout':
            # We were provided an L1 transaction hash, so process it
            txid = identifier
            process_bulk_checkout_tx(w3, txid, profile, network, True)

        elif ingestion_method == 'zksync_api':
            # Get history of transfers from this user's zkSync address using the zkSync API: https://zksync.io/api/v0.1.html#account-history
            user_address = identifier
            base_url = 'https://rinkeby-api.zksync.io/api/v0.1' if network == 'rinkeby' else 'https://api.zksync.io/api/v0.1'
            r = requests.get(f"{base_url}/account/{user_address}/history/older_than") # gets last 100 zkSync transactions
            r.raise_for_status()
            transactions = r.json()  # array of zkSync transactions

            for transaction in transactions:
                # Skip if this is not a transfer (can be Deposit, ChangePubKey, etc.)
                if transaction["tx"]["type"] != "Transfer":
                    continue

                # Extract contribution parameters from the JSON
                symbol = transaction["tx"]["token"]
                value = transaction["tx"]["amount"]
                token = FTokens.objects.filter(network=network, symbol=transaction["tx"]["token"], approved=True).first().to_dict
                decimals = token["decimals"]
                symbol = token["name"]
                value_adjusted = int(value) / 10 ** int(decimals)
                to = transaction["tx"]["to"]

                # Find the grant
                try:
                    grant = Grant.objects.filter(admin_address__iexact=to).order_by("-positive_round_contributor_count").first()
                    logger.info(f"{value_adjusted}{symbol}  => {to}, {grant.url} ")
                except Exception as e:
                    logger.exception(e)
                    logger.warning(f"{value_adjusted}{symbol}  => {to}, Unknown Grant ")
                    logger.warning("Skipping unknown grant\n")
                    continue

                if do_write:
                    txid = transaction['hash']
                    created_on = dateutil.parser.parse(transaction['created_at'])
                    save_data(profile, txid, network, created_on, symbol, value_adjusted, grant, 'eth_zksync')

    if txHash != '':
        handle_ingestion(profile, network, txHash, True)
        ingestion_types.append('L1')
    if userAddress != '':
        handle_ingestion(profile, network, userAddress, True)
        ingestion_types.append('L2')

    return JsonResponse({ 'success': True, 'ingestion_types': ingestion_types })<|MERGE_RESOLUTION|>--- conflicted
+++ resolved
@@ -1573,23 +1573,14 @@
         if not description_rich:
             description_rich = description
 
-<<<<<<< HEAD
         eth_payout_address = request.POST.get('eth_payout_address', '0x0')
         zcash_payout_address = request.POST.get('zcash_payout_address', '0x0')
         celo_payout_address = request.POST.get('celo_payout_address', '0x0')
         zil_payout_address = request.POST.get('zil_payout_address', '0x0')
         polkadot_payout_address = request.POST.get('polkadot_payout_address', '0x0')
         harmony_payout_address = request.POST.get('harmony_payout_address', '0x0')
+        kusama_payout_address = request.POST.get('kusama_payout_address', '0x0')
         binance_payout_address = request.POST.get('binance_payout_address', '0x0')
-=======
-        eth_payout_address = request.POST.get('eth_payout_address', '0x0') if request.POST.get('eth_payout_address') else '0x0'
-        zcash_payout_address = request.POST.get('zcash_payout_address', '0x0') if request.POST.get('zcash_payout_address') else '0x0'
-        celo_payout_address = request.POST.get('celo_payout_address', '0x0') if request.POST.get('celo_payout_address') else '0x0'
-        zil_payout_address = request.POST.get('zil_payout_address', '0x0') if request.POST.get('zil_payout_address') else '0x0'
-        polkadot_payout_address = request.POST.get('polkadot_payout_address', '0x0') if request.POST.get('polkadot_payout_address') else '0x0'
-        kusama_payout_address = request.POST.get('kusama_payout_address', '0x0') if request.POST.get('kusama_payout_address') else '0x0'
-        harmony_payout_address = request.POST.get('harmony_payout_address', '0x0') if request.POST.get('harmony_payout_address') else '0x0'
->>>>>>> f610c34e
 
         if (
             eth_payout_address == '0x0' and
@@ -1597,13 +1588,9 @@
             celo_payout_address == '0x0' and
             zil_payout_address == '0x0' and
             polkadot_payout_address == '0x0' and
-<<<<<<< HEAD
+            kusama_payout_address == '0x0' and
             harmony_payout_address == '0x0' and
             binance_payout_address == '0x0'
-=======
-            kusama_payout_address == '0x0' and
-            harmony_payout_address == '0x0'
->>>>>>> f610c34e
         ):
             response['message'] = 'error: payout_address is a mandatory parameter'
             return JsonResponse(response)
@@ -1808,13 +1795,8 @@
         if (
             not eth_payout_address and not zcash_payout_address and
             not celo_payout_address and not zil_payout_address and
-<<<<<<< HEAD
-            not polkadot_payout_address and not harmony_payout_address and
-            not binance_payout_address
-=======
             not polkadot_payout_address and not kusama_payout_address and
-            not harmony_payout_address
->>>>>>> f610c34e
+            not harmony_payout_address not binance_payout_address
         ):
             response['message'] = 'error: payout_address is a mandatory parameter'
             return JsonResponse(response)
@@ -3147,11 +3129,7 @@
             })
             continue
 
-<<<<<<< HEAD
-        if not tenant in ['ETH', 'ZCASH', 'ZIL', 'CELO', 'POLKADOT', 'HARMONY', 'BINANCE']:
-=======
-        if not tenant in ['ETH', 'ZCASH', 'ZIL', 'CELO', 'POLKADOT', 'HARMONY', 'KUSAMA']:
->>>>>>> f610c34e
+        if not tenant in ['ETH', 'ZCASH', 'ZIL', 'CELO', 'POLKADOT', 'HARMONY', 'KUSAMA', 'BINANCE']:
             invalid_contributions.append({
                 'grant_id': grant_id,
                 'message': 'error: tenant chain is not supported for grant'
