--- conflicted
+++ resolved
@@ -263,10 +263,6 @@
 {hide_wallet_address_anonymized_sql}
 order by grants_subscription.id desc
 LIMIT 10
-<<<<<<< HEAD
-
-=======
->>>>>>> f1e038e3
     """
     earnings = query_to_results(query)
 
