# -*- coding: utf-8 -*-
"""Define the Grant views.

Copyright (C) 2020 Gitcoin Core

This program is free software: you can redistribute it and/or modify
it under the terms of the GNU Affero General Public License as published
by the Free Software Foundation, either version 3 of the License, or
(at your option) any later version.

This program is distributed in the hope that it will be useful,
but WITHOUT ANY WARRANTY; without even the implied warranty of
MERCHANTABILITY or FITNESS FOR A PARTICULAR PURPOSE. See the
GNU Affero General Public License for more details.

You should have received a copy of the GNU Affero General Public License
along with this program. If not, see <http://www.gnu.org/licenses/>.

"""
import datetime
import hashlib
import json
import logging
import random
from decimal import Decimal

from django.conf import settings
from django.contrib import messages
from django.contrib.auth.decorators import login_required
from django.contrib.humanize.templatetags.humanize import intword
from django.core.paginator import Paginator
from django.db import connection
from django.db.models import Avg, Count, Max, Q, Subquery, F
from django.http import Http404, JsonResponse
from django.shortcuts import get_object_or_404, redirect
from django.template.response import TemplateResponse
from django.templatetags.static import static
from django.urls import reverse
from django.utils import timezone
from django.utils.crypto import get_random_string
from django.utils.translation import gettext_lazy as _
from django.views.decorators.cache import cache_page
from django.views.decorators.csrf import csrf_exempt
from django.views.decorators.http import require_GET

from app.services import RedisService
from app.settings import EMAIL_ACCOUNT_VALIDATION
from app.utils import get_profile
from cacheops import cached_view
from chartit import PivotChart, PivotDataPool
from dashboard.models import Activity, Profile, SearchHistory
from dashboard.tasks import increment_view_count
from dashboard.utils import get_web3, has_tx_mined
from economy.models import Token as FTokens
from economy.utils import convert_amount
from gas.utils import conf_time_spread, eth_usd_conv_rate, gas_advisories, recommend_min_gas_price_to_confirm_in_time
from grants.models import (
    CartActivity, Contribution, Flag, Grant, GrantCategory, GrantCLR, GrantType, MatchPledge, PhantomFunding,
    Subscription,
)
from grants.utils import get_leaderboard, is_grant_team_member
from inbox.utils import send_notification_to_user_from_gitcoinbot
from kudos.models import BulkTransferCoupon, Token
from marketing.mails import (
    grant_cancellation, new_grant, new_grant_admin, new_grant_flag_admin, new_supporter, subscription_terminated,
    support_cancellation, thank_you_for_supporting,
)
from marketing.models import Keyword, Stat
from perftools.models import JSONStore
from ratelimit.decorators import ratelimit
from retail.helpers import get_ip
from townsquare.models import Comment, PinnedPost, Favorite
from townsquare.utils import can_pin
from web3 import HTTPProvider, Web3

logger = logging.getLogger(__name__)
w3 = Web3(HTTPProvider(settings.WEB3_HTTP_PROVIDER))

# Round Schedule
# from canonical source of truth https://gitcoin.co/blog/gitcoin-grants-round-4/
# Round 5 - March 23th — April 7th 2020
# Round 6 - June 15th — June 29th 2020
# Round 7 - September 14th — September 28th 2020

# TODO-SELF-SERVICE: REMOVE BELOW VARIABLES NEEDED FOR MGMT
clr_round=6
last_round_start = timezone.datetime(2020, 3, 23, 12, 0)
last_round_end = timezone.datetime(2020, 4, 7, 12, 0)
# TODO, also update grants.clr:CLR_START_DATE, PREV_CLR_START_DATE, PREV_CLR_END_DATE
next_round_start = timezone.datetime(2020, 6, 15, 12, 0)
next_round_start = timezone.datetime(2020, 9, 14)
after_that_next_round_begin = timezone.datetime(2020, 9, 14, 12, 0)
round_end = timezone.datetime(2020, 7, 3, 16, 0) #tz=utc, not mst
round_types = ['media', 'tech', 'change']
# TODO-SELF-SERVICE: END

kudos_reward_pks = [12580, 12584, 12572, 125868, 12552, 12556, 12557, 125677, 12550, 12392, 12307, 12343, 12156, 12164]


def get_stats(round_type):
    if not round_type:
        round_type = 'tech'
    created_on = next_round_start + timezone.timedelta(days=1)
    charts = []
    minute = 15 if not settings.DEBUG else 60
    key_titles = [
        ('_match', 'Estimated Matching Amount ($)', '-positive_round_contributor_count', 'grants' ),
        ('_pctrbs', 'Positive Contributors', '-positive_round_contributor_count', 'grants' ),
        ('_nctrbs', 'Negative Contributors', '-negative_round_contributor_count', 'grants' ),
        ('_amt', 'CrowdFund Amount', '-amount_received_in_round', 'grants' ),
        ('_admt1', 'Estimated Matching Amount (in cents) / Twitter Followers', '-positive_round_contributor_count', 'grants' ),
        ('count_', 'Top Contributors by Num Contributations', '-val', 'profile' ),
        ('sum_', 'Top Contributors by Value Contributed', '-val', 'profile' ),
    ]
    for ele in key_titles:
        key = ele[0]
        title = ele[1]
        order_by = ele[2]
        if key == '_nctrbs' and round_type != 'media':
            continue
        keys = []
        if ele[3] == 'grants':
            top_grants = Grant.objects.filter(active=True, grant_type=round_type).order_by(order_by)[0:50]
            keys = [grant.title[0:43] + key for grant in top_grants]
        if ele[3] == 'profile':
            startswith = f"{ele[0]}{round_type}_"
            keys = list(Stat.objects.filter(created_on__gt=created_on, key__startswith=startswith).values_list('key', flat=True))
        charts.append({
            'title': f"{title} Over Time ({round_type.title()} Round)",
            'db': Stat.objects.filter(key__in=keys, created_on__gt=created_on, created_on__minute__lt=minute),
            })
    results = []
    counter = 0
    for chart in charts:
        source = chart['db']
        rankdata = \
            PivotDataPool(
               series=
                [{'options': {
                   'source': source,
                    'legend_by': 'key',
                    'categories': ['created_on'],
                    'top_n_per_cat': 10,
                    },
                  'terms': {
                    'val': Avg('val'),
                    }}
                 ])

        #Step 2: Create the Chart object
        cht = PivotChart(
                datasource = rankdata,
                series_options =
                  [{'options':{
                      'type': 'line',
                      'stacking': False
                      },
                    'terms':
                        ['val']

                }],
                chart_options =
                  {'title': {
                       'text': chart['title']},
                   'xAxis': {
                        'title': {
                           'text': 'Time'}
                        },
                    'renderTo':f'container{counter}',
                    'height': '800px',
                    'legend': {
                        'enabled': False,
                    },
                    },
                )
        results.append(cht)
        counter += 1
    chart_list_str = ",".join([f'container{i}' for i in range(0, counter)])
    return results, chart_list_str

def get_fund_reward(request, grant):
    token = Token.objects.filter(
        id__in=kudos_reward_pks,
        num_clones_available_counting_indirect_send__gt=0,
        owner_address__iexact='0x6239FF1040E412491557a7a02b2CBcC5aE85dc8F').order_by('?').first()
    if not token:
        return None
    key_len = 25
    _key = get_random_string(key_len)
    btc = BulkTransferCoupon.objects.create(
        token=token,
        num_uses_total=1,
        num_uses_remaining=1,
        current_uses=0,
        secret=_key,
        comments_to_put_in_kudos_transfer=f"Thank you for funding '{grant.title}' on Gitcoin Grants!",
        sender_profile=Profile.objects.get(handle='gitcoinbot'),
        make_paid_for_first_minutes=0,
        )

    #store btc on session
    request.session['send_notification'] = 1
    request.session['cta_text'] = "Redeem Kudos"
    request.session['msg_html'] = f"You have received a new {token.ui_name} for your contribution to {grant.title}"
    request.session['cta_url'] = btc.url

    return btc

def get_keywords():
    """Get all Keywords."""
    return json.dumps([str(key) for key in Keyword.objects.all().cache().values_list('keyword', flat=True)])


def lazy_round_number(n):
    if n>1000000:
        return f"{round(n/1000000, 1)}m"
    if n>1000:
        return f"{round(n/1000, 1)}k"
    return n

def grants_addr_as_json(request):
    _grants = Grant.objects.filter(
        network='mainnet', hidden=False
    )
    response = list(set(_grants.values_list('title', 'admin_address')))
    return JsonResponse(response, safe=False)

@cache_page(60 * 60)
def grants_stats_view(request):
    cht, chart_list = None, None
    try:
        cht, chart_list = get_stats(request.GET.get('category'))
    except:
        raise Http404
    params = {
        'cht': cht,
        'chart_list': chart_list,
        'round_types': round_types,
    }
    response =  TemplateResponse(request, 'grants/shared/landing_stats.html', params)
    response['X-Frame-Options'] = 'SAMEORIGIN'
    return response


def grants(request):
    """Handle grants explorer."""

    _type = request.GET.get('type', 'all')
    return grants_by_grant_type(request, _type)

def grants_by_grant_type(request, grant_type):
    """Handle grants explorer."""

    limit = request.GET.get('limit', 6)
    page = request.GET.get('page', 1)
    sort = request.GET.get('sort_option', 'weighted_shuffle')
    network = request.GET.get('network', 'mainnet')
    keyword = request.GET.get('keyword', '')
    state = request.GET.get('state', 'active')
    category = request.GET.get('category', '')
    grants_following = 0
    if keyword:
        category = ''
    profile = get_profile(request)
    _grants = None
    bg = 4
    bg = f"{bg}.jpg"
    mid_back = 'bg14.png'
    bottom_back = 'bg13.gif'
    if grant_type == 'tech':
        bottom_back = 'bg20-2.png'
        bg = '1.jpg'
    if grant_type == 'media':
        bottom_back = 'bg16.gif'
        bg = '2.jpg'
    if grant_type == 'health':
        bottom_back = 'health.jpg'
        bg = 'health2.jpg'
    if grant_type in ['about', 'activity']:
        bg = '3.jpg'
    show_past_clr = False

    sort_by_index = None
    sort_by_clr_pledge_matching_amount = None
    if 'match_pledge_amount_' in sort:
        sort_by_clr_pledge_matching_amount = int(sort.split('amount_')[1])

    _grants = Grant.objects.filter(
        network=network, hidden=False
    ).keyword(keyword)

    try:
        _grants = _grants.order_by(sort, 'pk')
        ____ = _grants.first()
    except Exception as e:
        print(e)
        return redirect('/grants')

    if state == 'active':
        _grants = _grants.active()
    if keyword:
        grant_type = ''
    else:
<<<<<<< HEAD
        # dotn do search by cateogry
        if grant_type == 'following' and request.user.is_authenticated:
            favorite_grants = Favorite.grants().filter(user=request.user).values('grant_id')
            _grants = _grants.filter(id__in=Subquery(favorite_grants))
        elif grant_type != 'all':
            _grants = _grants.filter(grant_type=grant_type)

=======
        if grant_type != 'all':
            _grants = _grants.filter(grant_type__name=grant_type)
>>>>>>> 8a69ae9d

    clr_prediction_curve_schema_map = {10**x:x+1 for x in range(0, 5)}
    if sort_by_clr_pledge_matching_amount in clr_prediction_curve_schema_map.keys():
        sort_by_index = clr_prediction_curve_schema_map.get(sort_by_clr_pledge_matching_amount, 0)
        field_name = f'clr_prediction_curve__{sort_by_index}__2'
        _grants = _grants.order_by(f"-{field_name}")

    if category:
        _grants = _grants.filter(Q(categories__category__icontains = category))

    _grants = _grants.prefetch_related('categories')
    paginator = Paginator(_grants, limit)
    grants = paginator.get_page(page)
    partners = MatchPledge.objects.filter(active=True, pledge_type=grant_type) if grant_type else MatchPledge.objects.filter(active=True)

    now = datetime.datetime.now()

    # record view
    pks = list([grant.pk for grant in grants])
    if len(pks):
        increment_view_count.delay(pks, grants[0].content_type, request.user.id, 'index')


    current_partners = partners.filter(end_date__gte=now).order_by('-amount')
    past_partners = partners.filter(end_date__lt=now).order_by('-amount')
    current_partners_fund = 0

    for partner in current_partners:
        current_partners_fund += partner.amount

    grant_amount = 0
    grant_stats = Stat.objects.filter(key='grants').order_by('-pk')
    if grant_stats.exists():
        grant_amount = lazy_round_number(grant_stats.first().val)

    grant_types = []
    all_grants_count = 0

<<<<<<< HEAD
    if request.user.is_authenticated:
        grants_following = Favorite.objects.filter(user=request.user, activity=None).count()
=======
    for _grant_type in GrantType.objects.all():
>>>>>>> 8a69ae9d

        count = Grant.objects.filter(
            network=network, hidden=False, active=True, grant_type=_grant_type
        ).count()

        if count > 0:
            all_grants_count += count

            grant_types.append({
                'label': _grant_type.label, 'keyword': _grant_type.name, 'count': count
            })

    categories = [_category[0] for _category in basic_grant_categories(grant_type)]

    sub_categories = []
    for _keyword in [grant_type['keyword'] for grant_type in grant_types]:
        sub_category = {}
        sub_category[_keyword] = [tuple[0] for tuple in basic_grant_categories(_keyword)]
        sub_categories.append(sub_category)

    cht = []
    chart_list = ''

    try:
        what = 'all_grants'
        pinned = PinnedPost.objects.get(what=what)
    except PinnedPost.DoesNotExist:
        pinned = None

    prev_grants = Grant.objects.none()
    if request.user.is_authenticated:
        prev_grants = request.user.profile.grant_contributor.filter(created_on__gt=last_round_start, created_on__lt=last_round_end).values_list('grant', flat=True)
        prev_grants = Grant.objects.filter(pk__in=prev_grants)


    all_clr_rounds = GrantCLR.objects.all()

    for grant in grants:
        clr_round = all_clr_rounds.filter(grant_type=grant.grant_type, is_active=True).last()
        grant.is_clr_active = True if clr_round else False

        if not grant.is_clr_active:
            clr_round = GrantCLR.objects.filter(grant_type=grant.grant_type).last()

        grant.clr_round_num = clr_round.round_num if clr_round else None


    # populate active round info
    active_rounds = all_clr_rounds.filter(is_active=True)
    total_clr_pot = None
    if active_rounds:
        for active_round in active_rounds:
            clr_round_amount = active_round.total_pot
            total_clr_pot = total_clr_pot + clr_round_amount if total_clr_pot else clr_round_amount

    if total_clr_pot:
        int_total_clr_pot = intword(total_clr_pot)
        live_now = f'❇️ LIVE NOW! Up to ${int_total_clr_pot} Matching Funding on Gitcoin Grants' if total_clr_pot > 0 else ""
        title = f'(💰${int_total_clr_pot} Match LIVE!) Grants'
    else:
        live_now = 'Gitcoin Grants helps you find funding for your projects'
        title = 'Grants'

    params = {
        'active': 'grants_landing',
        'title': title,
        'sort': sort,
        'network': network,
        'keyword': keyword,
        'type': grant_type,
        'round_end': round_end,
        'next_round_start': next_round_start,
        'after_that_next_round_begin': after_that_next_round_begin,
        'all_grants_count': all_grants_count,
        'now': timezone.now(),
        'mid_back': mid_back,
        'cht': cht,
        'chart_list': chart_list,
        'bottom_back': bottom_back,
        'categories': categories,
        'sub_categories': sub_categories,
        'prev_grants': prev_grants,
        'grant_types': grant_types,
        'current_partners_fund': current_partners_fund,
        'current_partners': current_partners,
        'past_partners': past_partners,
        'card_desc': f'{live_now}',
        'avatar_url': request.build_absolute_uri(static('v2/images/twitter_cards/tw_cards-03.png')),
        'card_type': 'summary_large_image',
        'avatar_height': 1097,
        'avatar_width': 1953,
        'grants': grants,
        'what': what,
        'can_pin': can_pin(request, what),
        'pinned': pinned,
        'target': f'/activity?what=all_grants',
        'bg': bg,
        'keywords': get_keywords(),
        'grant_amount': grant_amount,
        'total_clr_pot': total_clr_pot,
        'sort_by_index': sort_by_index,
        'show_past_clr': show_past_clr,
        'is_staff': request.user.is_staff,
        'selected_category': category,
        'profile': profile,
        'grants_following': grants_following
    }

    # log this search, it might be useful for matching purposes down the line
    if keyword:
        try:
            SearchHistory.objects.update_or_create(
                search_type='grants',
                user=request.user,
                data=request.GET,
                ip_address=get_ip(request)
            )
        except Exception as e:
            logger.debug(e)
            pass

    response = TemplateResponse(request, 'grants/index.html', params)
    response['X-Frame-Options'] = 'SAMEORIGIN'
    return response

def add_form_categories_to_grant(form_category_ids, grant, grant_type):
    form_category_ids = [int(i) for i in form_category_ids if i != '']

    model_categories = basic_grant_categories(grant_type)
    model_categories = [ category[0] for category in model_categories ]
    selected_categories = [model_categories[i] for i in form_category_ids]

    for category in selected_categories:
        grant_category = GrantCategory.objects.get_or_create(category=category)[0]
        grant.categories.add(grant_category)


def get_grant_sybil_profile(grant_id=None, days_back=None, grant_type=None, index_on=None):
    grant_id_sql = f"= {grant_id}" if grant_id else "IS NOT NULL"
    days_back_sql = f"grants_subscription.created_on > now() - interval '{days_back} hours'" if days_back else "true"
    grant_type_sql = f"grant_type_id = '{grant_type.id}'" if grant_type else "true"
    order_sql = f"ORDER BY {index_on} ASC" if index_on != 'grants_contribution.originated_address' else "ORDER BY number_contriibutors DESC"
    having_sql = f"" if index_on != 'grants_contribution.originated_address' else "HAVING count(distinct grants_subscription.contributor_profile_id) >= 2"
    query = f"""
        SELECT
            DISTINCT {index_on},
            count(distinct grants_subscription.contributor_profile_id) as number_contriibutors,
            count(distinct grants_subscription.id) as number_contriibutions,
            (count(distinct grants_subscription.contributor_profile_id)::float / count(distinct grants_subscription.id)) as contributions_per_contributor,
            array_agg(distinct dashboard_profile.handle) as contributors
        from dashboard_profile
        INNER JOIN grants_subscription ON contributor_profile_id = dashboard_profile.id
        INNER JOIN grants_grant on grants_grant.id = grants_subscription.grant_id
        INNER JOIN grants_contribution on grants_contribution.subscription_id = grants_subscription.id
        where grants_subscription.grant_id {grant_id_sql} AND {days_back_sql} AND {grant_type_sql}
            GROUP BY {index_on}
            {having_sql}
            {order_sql}
        """
    # pull from DB
    with connection.cursor() as cursor:
        cursor.execute(query)
        rows = []
        for _row in cursor.fetchall():
            rows.append(list(_row))

    # mutate arrow
    sybil_avg = 0
    try:
        total_contributors = sum([ele[1] for ele in rows])
        svbil_total = sum([ele[0]*ele[1] for ele in rows if ele[0] >= 0])
        sybil_avg = svbil_total / total_contributors if total_contributors else 'N/A'
        for i in range(0, len(rows)):
            pct = rows[i][1] / total_contributors
            rows[i].append(round(pct * 100))
    except:
        pass

    return [rows, sybil_avg]

@csrf_exempt
def grant_details(request, grant_id, grant_slug):
    """Display the Grant details page."""
    tab = request.GET.get('tab', 'description')
    profile = get_profile(request)
    add_cancel_params = False
    try:
        grant = None
        try:
            grant = Grant.objects.prefetch_related('subscriptions','team_members').get(
                pk=grant_id, slug=grant_slug
            )
        except Grant.DoesNotExist:
            grant = Grant.objects.prefetch_related('subscriptions','team_members').get(
                pk=grant_id
            )

        increment_view_count.delay([grant.pk], grant.content_type, request.user.id, 'individual')
        subscriptions = grant.subscriptions.filter(active=True, error=False, is_postive_vote=True).order_by('-created_on')
        cancelled_subscriptions = grant.subscriptions.filter(active=False, error=False, is_postive_vote=True).order_by('-created_on')

        activity_count = grant.contribution_count
        contributors = []
        contributions = []
        negative_contributions = []
        voucher_fundings = []
        sybil_profiles = []

        if tab == 'sybil_profile' and request.user.is_staff:
            items = ['dashboard_profile.sybil_score', 'dashboard_profile.sms_verification', 'grants_contribution.originated_address']
            for item in items:
                title = 'Sybil' if item == 'dashboard_profile.sybil_score' else "SMS"
                if item == 'grants_contribution.originated_address':
                    title = 'Funds origination address'
                sybil_profiles += [
                    [f'THIS {title} Summary Last 90 days', get_grant_sybil_profile(grant.pk, 90 * 24, index_on=item)],
                    [f'{grant.grant_type.name} {title} Summary Last 90 Days', get_grant_sybil_profile(None, 90 * 24, grant.grant_type, index_on=item)],
                    [f'All {title} Summary Last 90 Days', get_grant_sybil_profile(None, 90 * 24, None, index_on=item)],
                ]
        if tab in ['transactions', 'contributors']:
            _contributions = Contribution.objects.filter(subscription__in=grant.subscriptions.all().cache(timeout=60)).cache(timeout=60)
            negative_contributions = _contributions.filter(subscription__is_postive_vote=False)
            _contributions = _contributions.filter(subscription__is_postive_vote=True)
            phantom_funds = grant.phantom_funding.all().cache(timeout=60)
            contributions = list(_contributions.order_by('-created_on'))
            voucher_fundings = [ele.to_mock_contribution() for ele in phantom_funds.order_by('-created_on')]
            contributors = list(_contributions.distinct('subscription__contributor_profile')) + list(phantom_funds.distinct('profile'))
            activity_count = len(cancelled_subscriptions) + len(contributions)
        user_subscription = grant.subscriptions.filter(contributor_profile=profile, active=True).first()
        user_non_errored_subscription = grant.subscriptions.filter(contributor_profile=profile, active=True, error=False).first()
        add_cancel_params = user_subscription
    except Grant.DoesNotExist:
        raise Http404

    is_admin = (grant.admin_profile.id == profile.id) if profile and grant.admin_profile else False
    if is_admin:
        add_cancel_params = True

    is_team_member = is_grant_team_member(grant, profile)

    if request.method == 'POST' and (is_team_member or request.user.is_staff):
        grant.last_update = timezone.now()
        if request.FILES.get('input_image'):
            logo = request.FILES.get('input_image', None)
            grant.logo = logo
            grant.save()
            record_grant_activity_helper('update_grant', grant, profile)
            return redirect(reverse('grants:details', args=(grant.pk, grant.slug)))
        if 'contract_address' in request.POST:
            grant.cancel_tx_id = request.POST.get('grant_cancel_tx_id', '')
            grant.active = False
            grant.save()
            grant_cancellation(grant, user_subscription)
            for sub in subscriptions:
                subscription_terminated(grant, sub)
            record_grant_activity_helper('killed_grant', grant, profile)
        elif 'edit-title' in request.POST:
            grant.title = request.POST.get('edit-title')
            grant.reference_url = request.POST.get('edit-reference_url')
            team_members = request.POST.getlist('edit-grant_members[]')
            team_members.append(str(grant.admin_profile.id))
            grant.team_members.set(team_members)

            if 'edit-description' in request.POST:
                grant.description = request.POST.get('edit-description')
                grant.description_rich = request.POST.get('edit-description_rich')
            grant.save()

            form_category_ids = request.POST.getlist('edit-categories[]')

            '''Overwrite the existing categories and then add the new ones'''
            grant.categories.clear()
            add_form_categories_to_grant(form_category_ids, grant, grant.grant_type)

            record_grant_activity_helper('update_grant', grant, profile)
            return redirect(reverse('grants:details', args=(grant.pk, grant.slug)))

    # handle grant updates unsubscribe
    key = 'unsubscribed_profiles'
    is_unsubscribed_from_updates_from_this_grant = request.user.is_authenticated and request.user.profile.pk in grant.metadata.get(key, [])
    if request.GET.get('unsubscribe') and request.user.is_authenticated:
        ups = grant.metadata.get(key, [])
        ups.append(request.user.profile.pk)
        grant.metadata[key] = ups
        grant.save()
        messages.info(
                request,
                _('You have been unsubscribed from the updates from this grant.')
            )
        is_unsubscribed_from_updates_from_this_grant = True

    try:
        what = f'grant:{grant.pk}'
        pinned = PinnedPost.objects.get(what=what)
    except PinnedPost.DoesNotExist:
        pinned = None

    clr_round = GrantCLR.objects.filter(grant_type=grant.grant_type, is_active=True).last()
    is_clr_active = True if clr_round else False
    title = grant.title + " | Grants"

    if is_clr_active:
        title = '💰 ' + title
    else:
        clr_round = GrantCLR.objects.filter(grant_type=grant.grant_type).last()

    params = {
        'active': 'grant_details',
<<<<<<< HEAD
        'clr_matching_banners_style': clr_matching_banners_style,
        'profile': profile,
        ''
=======
>>>>>>> 8a69ae9d
        'grant': grant,
        'sybil_profiles': sybil_profiles,
        'tab': tab,
        'title': title,
        'card_desc': grant.description,
        'avatar_url': grant.logo.url if grant.logo else None,
        'subscriptions': subscriptions,
        'cancelled_subscriptions': cancelled_subscriptions,
        'contributions': contributions,
        'negative_contributions': negative_contributions,
        'user_subscription': user_subscription,
        'user_non_errored_subscription': user_non_errored_subscription,
        'is_admin': is_admin,
        'keywords': get_keywords(),
        'target': f'/activity?what={what}',
        'pinned': pinned,
        'what': what,
        'activity_count': activity_count,
        'contributors': contributors,
        'clr_active': is_clr_active,
        'round_num': clr_round.round_num if clr_round else None,
        'is_team_member': is_team_member,
        'voucher_fundings': voucher_fundings,
        'is_unsubscribed_from_updates_from_this_grant': is_unsubscribed_from_updates_from_this_grant,
        'is_round_5_5': False,
        'options': [(f'Email Grant Funders ({grant.contributor_count})', 'bullhorn', 'Select this option to email your status update to all your funders.')] if is_team_member else [],
    }

    if tab == 'stats':
        params['max_graph'] = grant.history_by_month_max
        params['history'] = json.dumps(grant.history_by_month)

    if add_cancel_params:
        add_in_params = {
            'recommend_gas_price': recommend_min_gas_price_to_confirm_in_time(4),
            'recommend_gas_price_slow': recommend_min_gas_price_to_confirm_in_time(120),
            'recommend_gas_price_avg': recommend_min_gas_price_to_confirm_in_time(15),
            'recommend_gas_price_fast': recommend_min_gas_price_to_confirm_in_time(1),
            'eth_usd_conv_rate': eth_usd_conv_rate(),
            'conf_time_spread': conf_time_spread(),
            'gas_advisories': gas_advisories(),
        }
        for key, value in add_in_params.items():
            params[key] = value

    return TemplateResponse(request, 'grants/detail/index.html', params)


@login_required
@ratelimit(key='ip', rate='2/m', method=ratelimit.UNSAFE, block=True)
def flag(request, grant_id):
    comment = request.POST.get("comment", '')
    grant = Grant.objects.get(pk=grant_id)
    if comment and request.user.is_authenticated and grant:
        flag = Flag.objects.create(
            comments=comment,
            profile=request.user.profile,
            grant=grant,
            )
        new_grant_flag_admin(flag)


    return JsonResponse({
        'success': True,
    })


def grant_new_whitelabel(request):
    """Create a new grant, with a branded creation form for specific tribe"""

    profile = get_profile(request)

    params = {
        'active': 'new_grant',
        'title': _('Matic Build-n-Earn x Gitcoin'),
        'card_desc': _('Earn Rewards by Making Your DApps Superior'),
        'card_player_thumb_override': request.build_absolute_uri(static('v2/images/grants/maticxgitcoin.png')),
        'profile': profile,
        'is_logged_in': 1 if profile else 0,
        'grant': {},
        'keywords': get_keywords(),
        'recommend_gas_price': recommend_min_gas_price_to_confirm_in_time(4),
        'recommend_gas_price_slow': recommend_min_gas_price_to_confirm_in_time(120),
        'recommend_gas_price_avg': recommend_min_gas_price_to_confirm_in_time(15),
        'recommend_gas_price_fast': recommend_min_gas_price_to_confirm_in_time(1),
        'eth_usd_conv_rate': eth_usd_conv_rate(),
        'conf_time_spread': conf_time_spread(),
        'gas_advisories': gas_advisories(),
        'trusted_relayer': settings.GRANTS_OWNER_ACCOUNT
    }
    return TemplateResponse(request, 'grants/new-whitelabel.html', params)



@login_required
def grant_new(request):
    """Handle new grant."""
    profile = get_profile(request)

    if request.method == 'POST':
        if 'title' in request.POST:
            logo = request.FILES.get('input_image', None)
            receipt = json.loads(request.POST.get('receipt', '{}'))
            team_members = request.POST.getlist('team_members[]')
            grant_type = request.POST.get('grant_type', 'tech')

            grant_kwargs = {
                'title': request.POST.get('title', ''),
                'description': request.POST.get('description', ''),
                'description_rich': request.POST.get('description_rich', ''),
                'reference_url': request.POST.get('reference_url', ''),
                'admin_address': request.POST.get('admin_address', ''),
                'contract_owner_address': request.POST.get('contract_owner_address', ''),
                'token_address': request.POST.get('token_address', ''),
                'token_symbol': request.POST.get('token_symbol', ''),
                'contract_version': request.POST.get('contract_version', ''),
                'deploy_tx_id': request.POST.get('transaction_hash', ''),
                'network': request.POST.get('network', 'mainnet'),
                'twitter_handle_1': request.POST.get('handle1', ''),
                'twitter_handle_2': request.POST.get('handle2', ''),
                'metadata': receipt,
                'last_update': timezone.now(),
                'admin_profile': profile,
                'logo': logo,
                'hidden': False,
                'clr_prediction_curve': [[0.0, 0.0, 0.0] for x in range(0, 6)],
                'grant_type': GrantType.objects.get(name=grant_type)
            }
            grant = Grant.objects.create(**grant_kwargs)
            new_grant_admin(grant)

            team_members = (team_members[0].split(','))
            team_members.append(profile.id)
            team_members = list(set(team_members))

            team_members = [int(i) for i in team_members if i != '']

            grant.team_members.add(*team_members)
            grant.save()

            form_category_ids = request.POST.getlist('categories[]')
            form_category_ids = (form_category_ids[0].split(','))
            form_category_ids = list(set(form_category_ids))

            add_form_categories_to_grant(form_category_ids, grant, grant_type)

            messages.info(
                request,
                _('Thank you for posting this Grant.  Share the Grant URL with your friends/followers to raise your first tokens.')
            )
            grant.save()
            record_grant_activity_helper('new_grant', grant, profile)
            new_grant(grant, profile)

            return JsonResponse({
                'success': True,
                'url': grant.url,
            })



    params = {
        'active': 'new_grant',
        'title': _('New Grant'),
        'card_desc': _('Provide sustainable funding for Open Source with Gitcoin Grants'),
        'profile': profile,
        'grant': {},
        'keywords': get_keywords(),
        'recommend_gas_price': recommend_min_gas_price_to_confirm_in_time(4),
        'recommend_gas_price_slow': recommend_min_gas_price_to_confirm_in_time(120),
        'recommend_gas_price_avg': recommend_min_gas_price_to_confirm_in_time(15),
        'recommend_gas_price_fast': recommend_min_gas_price_to_confirm_in_time(1),
        'eth_usd_conv_rate': eth_usd_conv_rate(),
        'conf_time_spread': conf_time_spread(),
        'gas_advisories': gas_advisories(),
        'trusted_relayer': settings.GRANTS_OWNER_ACCOUNT,
        'grant_types': GrantType.objects.all()
    }
    return TemplateResponse(request, 'grants/new.html', params)


@login_required
def grant_fund(request, grant_id, grant_slug):
    """Handle grant funding."""
    try:
        grant = Grant.objects.get(pk=grant_id, slug=grant_slug)
    except Grant.DoesNotExist:
        raise Http404

    profile = get_profile(request)

    if not grant.active:
        params = {
            'active': 'grant_error',
            'title': _('Fund - Grant Ended'),
            'grant': grant,
            'text': _('This Grant has ended.'),
            'subtext': _('Contributions can no longer be made this grant')
        }
        return TemplateResponse(request, 'grants/shared/error.html', params)

    if is_grant_team_member(grant, profile):
        params = {
            'active': 'grant_error',
            'title': _('Fund - Grant funding blocked'),
            'grant': grant,
            'text': _('This Grant cannot be funded'),
            'subtext': _('Grant team members cannot contribute to their own grant.')
        }
        return TemplateResponse(request, 'grants/shared/error.html', params)

    if grant.link_to_new_grant:
        params = {
            'active': 'grant_error',
            'title': _('Fund - Grant Migrated'),
            'grant': grant.link_to_new_grant,
            'text': f'This Grant has ended',
            'subtext': 'Contributions can no longer be made to this grant. <br> Visit the new grant to contribute.',
            'button_txt': 'View New Grant'
        }
        return TemplateResponse(request, 'grants/shared/error.html', params)

    active_subscription = Subscription.objects.select_related('grant').filter(
        grant=grant_id, active=True, error=False, contributor_profile=request.user.profile, is_postive_vote=True
    )

    if active_subscription:
        params = {
            'active': 'grant_error',
            'title': _('Subscription Exists'),
            'grant': grant,
            'text': _('You already have an active subscription for this grant.')
        }
        return TemplateResponse(request, 'grants/shared/error.html', params)

    if not grant.configured_to_receieve_funding:
        messages.info(
            request,
            _('This grant is not configured to accept funding at this time.  Please contact founders@gitcoin.co if you believe this message is in error!')
        )
        logger.error(f"Grant {grant.pk} is not properly configured for funding.  Please set grant.contract_address on this grant")
        return redirect(reverse('grants:details', args=(grant.pk, grant.slug)))

    if request.method == 'POST':
        from grants.tasks import process_grant_contribution
        process_grant_contribution.delay(grant_id, grant_slug, profile.pk, request.POST)

        return JsonResponse({
            'success': True,
        })

    raise Http404

@login_required
def bulk_fund(request):
    if request.method != 'POST':
        raise Http404

    # Save off payload data
    JSONStore.objects.create(
        key=request.POST.get('split_tx_id'), # use bulk data tx hash as key
        view='bulk_fund_post_payload',
        data=request.POST
    )

    # Get list of grant IDs
    grant_ids_list = [int(pk) for pk in request.POST.get('grant_id').split(',')]

    # For each grant, we validate the data. If it fails, save it off and throw error at the end
    successes = []
    failures = []
    for (index, grant_id) in enumerate(grant_ids_list):
        try:
            grant = Grant.objects.get(pk=grant_id)
        except Grant.DoesNotExist:
            failures.append({
                'active': 'grant_error',
                'title': _('Fund - Grant Does Not Exist'),
                'grant':grant_id,
                'text': _('This grant does not exist'),
                'subtext': _('No grant with this ID was found'),
                'success': False
            })
            continue

        profile = get_profile(request)

        if not grant.active:
            failures.append({
                'active': 'grant_error',
                'title': _('Fund - Grant Ended'),
                'grant':grant_id,
                'text': _('This Grant has ended.'),
                'subtext': _('Contributions can no longer be made this grant'),
                'success': False
            })
            continue

        if is_grant_team_member(grant, profile):
            failures.append({
                'active': 'grant_error',
                'title': _('Fund - Grant funding blocked'),
                'grant':grant_id,
                'text': _('This Grant cannot be funded'),
                'subtext': _('Grant team members cannot contribute to their own grant.'),
                'success': False
            })
            continue

        if grant.link_to_new_grant:
            failures.append({
                'active': 'grant_error',
                'title': _('Fund - Grant Migrated'),
                'grant':grant_id,
                'text': _('This Grant has ended'),
                'subtext': _('Contributions can no longer be made to this grant. <br> Visit the new grant to contribute.'),
                'success': False
            })
            continue

        active_subscription = Subscription.objects.select_related('grant').filter(
            grant=grant_id, active=True, error=False, contributor_profile=request.user.profile, is_postive_vote=True
        )

        if active_subscription:
            failures.append({
                'active': 'grant_error',
                'title': _('Subscription Exists'),
                'grant':grant_id,
                'text': _('You already have an active subscription for this grant.'),
                'success': False
            })
            continue

        if not grant.configured_to_receieve_funding:
            failures.append({
                'active': 'grant_error',
                'title': _('Fund - Grant Not Configured'),
                'grant':grant_id,
                'text': _('This Grant is not configured to accept funding at this time.'),
                'subtext': _('Grant is not properly configured for funding.  Please set grant.contract_address on this grant, or contact founders@gitcoin.co if you believe this message is in error!'),
                'success': False
            })
            continue

        try:
            from grants.tasks import process_grant_contribution
            payload = {
                # Values that are constant for all donations
                'contributor_address': request.POST.get('contributor_address'),
                'csrfmiddlewaretoken': request.POST.get('csrfmiddlewaretoken'),
                'frequency_count': request.POST.get('frequency_count'),
                'frequency_unit': request.POST.get('frequency_unit'),
                'gas_price': request.POST.get('gas_price'),
                'gitcoin_donation_address': request.POST.get('gitcoin_donation_address'),
                'hide_wallet_address': request.POST.get('hide_wallet_address'),
                'match_direction': request.POST.get('match_direction'),
                'network': request.POST.get('network'),
                'num_periods': request.POST.get('num_periods'),
                'real_period_seconds': request.POST.get('real_period_seconds'),
                'recurring_or_not': request.POST.get('recurring_or_not'),
                'signature': request.POST.get('signature'),
                'split_tx_id': request.POST.get('split_tx_id'),
                'splitter_contract_address': request.POST.get('splitter_contract_address'),
                'subscription_hash': request.POST.get('subscription_hash'),
                # Values that vary by donation
                'admin_address': request.POST.get('admin_address').split(',')[index],
                'amount_per_period': request.POST.get('amount_per_period').split(',')[index],
                'comment': request.POST.get('comment').split(',')[index],
                'confirmed': request.POST.get('confirmed').split(',')[index],
                'contract_address': request.POST.get('contract_address').split(',')[index],
                'contract_version': request.POST.get('contract_version').split(',')[index],
                'denomination': request.POST.get('denomination').split(',')[index],
                'gitcoin-grant-input-amount': request.POST.get('gitcoin-grant-input-amount').split(',')[index],
                'grant_id': request.POST.get('grant_id').split(',')[index],
                'sub_new_approve_tx_id': request.POST.get('sub_new_approve_tx_id').split(',')[index],
                'token_address': request.POST.get('token_address').split(',')[index],
                'token_symbol': request.POST.get('token_symbol').split(',')[index],
            }
            process_grant_contribution.delay(grant_id, grant.slug, profile.pk, payload)
        except Exception as e:
            failures.append({
                'active': 'grant_error',
                'title': _('Fund - Grant Processing Failed'),
                'grant':grant_id,
                'text': _('This Grant was not processed successfully.'),
                'subtext': _(f'{str(e)}'),
                'success': False
            })
            continue

        successes.append({
            'title': _('Fund - Grant Funding Processed Successfully'),
            'grant':grant_id,
            'text': _('Funding for this grant was successfully processed and saved.'),
            'success': True
        })

    return JsonResponse({
        'success': True,
        'grant_ids': grant_ids_list,
        'successes': successes,
        'failures': failures
    })

@login_required
def subscription_cancel(request, grant_id, grant_slug, subscription_id):
    """Handle the cancellation of a grant subscription."""
    subscription = Subscription.objects.select_related('grant').get(pk=subscription_id)
    grant = getattr(subscription, 'grant', None)
    now = datetime.datetime.now()
    profile = get_profile(request)

    if not subscription.active:
        params = {
            'active': 'grant_error',
            'title': _('Grant Subscription Cancelled'),
            'grant': grant
        }

        if grant.active:
            params['text'] = _('This Grant subscription has already been cancelled.')
        else:
            params['text'] = _('This Subscription is already cancelled as the grant is not longer active.')

        return TemplateResponse(request, 'grants/shared/error.html', params)

    if request.method == 'POST' and (
        profile == subscription.contributor_profile or request.user.has_perm('grants.change_subscription')
    ):
        subscription.end_approve_tx_id = request.POST.get('sub_end_approve_tx_id', '')
        subscription.cancel_tx_id = request.POST.get('sub_cancel_tx_id', '')
        subscription.active = False
        subscription.save()
        record_subscription_activity_helper('killed_grant_contribution', subscription, profile)

        value_usdt = subscription.get_converted_amount()
        if value_usdt:
            grant.monthly_amount_subscribed -= subscription.get_converted_monthly_amount()

        grant.save()
        support_cancellation(grant, subscription)
        messages.info(
            request,
            _('Your subscription has been canceled. We hope you continue to support other open source projects!')
        )
        return redirect(reverse('grants:details', args=(grant.pk, grant.slug)))

    params = {
        'active': 'cancel_grant',
        'title': _('Cancel Grant Subscription'),
        'card_desc': _('Provide sustainable funding for Open Source with Gitcoin Grants'),
        'subscription': subscription,
        'grant': grant,
        'now': now,
        'keywords': get_keywords(),
        'recommend_gas_price': recommend_min_gas_price_to_confirm_in_time(4),
        'recommend_gas_price_slow': recommend_min_gas_price_to_confirm_in_time(120),
        'recommend_gas_price_avg': recommend_min_gas_price_to_confirm_in_time(15),
        'recommend_gas_price_fast': recommend_min_gas_price_to_confirm_in_time(1),
        'eth_usd_conv_rate': eth_usd_conv_rate(),
        'conf_time_spread': conf_time_spread(),
        'gas_advisories': gas_advisories(),
    }

    return TemplateResponse(request, 'grants/cancel.html', params)


def grants_cart_view(request):
    context = {
        'title': 'Grants Cart',
        'EMAIL_ACCOUNT_VALIDATION': EMAIL_ACCOUNT_VALIDATION
    }
    if request.user.is_authenticated:
        context['verified'] = request.user.profile.sms_verification
    else:
        return redirect('/login/github?next=' + request.get_full_path())

    response = TemplateResponse(request, 'grants/cart-vue.html', context=context)
    response['X-Frame-Options'] = 'SAMEORIGIN'
    return response


def grants_bulk_add(request, grant_str):
    grants = {}
    redis = RedisService().redis
    key = hashlib.md5(grant_str.encode('utf')).hexdigest()
    views = redis.incr(key)

    grants_data = grant_str.split(':')[0].split(',')

    for ele in grants_data:
        # new format will support amount and token in the URL separated by ;
        grant_data = ele.split(';')
        if len(grant_data) > 0 and grant_data[0].isnumeric():
            grant_id = grant_data[0]
            grants[grant_id] = {
                'id': int(grant_id)
            }

            if len(grant_data) == 3:  # backward compatibility
                grants[grant_id]['amount'] = grant_data[1]
                grants[grant_id]['token'] = FTokens.objects.filter(id=int(grant_data[2])).first()

    by_whom = ""
    prefix = ""
    try:
        by_whom = f"by {grant_str.split(':')[1]}"
        prefix = f"{grant_str.split(':')[2]} : "
    except:
        pass

    # search valid grants and associate with its amount and token
    grants_info = grants.values()
    grant_ids = [grant['id'] for grant in grants_info]
    for grant in Grant.objects.filter(pk__in=grant_ids):
        grants[str(grant.id)]['obj'] = grant

    grants = [grant for grant in grants_info if grant.get('obj')]

    grant_titles = ", ".join([grant['obj'].title for grant in grants])
    title = f"{prefix}{len(grants)} Grants in Shared Cart {by_whom} : Viewed {views} times"

    context = {
        'grants': grants,
        'avatar_url': request.build_absolute_uri(static('v2/images/twitter_cards/tw_cards-03.png')),
        'title': title,
        'card_desc': "Click to Add All to Cart: " + grant_titles

    }
    response = TemplateResponse(request, 'grants/bulk_add_to_cart.html', context=context)
    return response


@login_required
def profile(request):
    """Show grants profile of logged in user."""
    if not request.user.is_authenticated:
        raise Http404
    handle = request.user.profile.handle
    return redirect(f'/profile/{handle}/grants')


def quickstart(request):
    """Display quickstart guide."""
    params = {
    'active': 'grants_quickstart',
    'title': _('Quickstart'),
    'avatar_url': request.build_absolute_uri(static('v2/images/twitter_cards/tw_cards-03.png')),
    }
    return TemplateResponse(request, 'grants/quickstart.html', params)


def leaderboard(request):
    """Display leaderboard."""

    return redirect ('https://gitcoin.co/leaderboard/payers?cadence=quarterly&keyword=all&product=grants')


def record_subscription_activity_helper(activity_type, subscription, profile):
    """Registers a new activity concerning a grant subscription

    Args:
        activity_type (str): The type of activity, as defined in dashboard.models.Activity.
        subscription (grants.models.Subscription): The subscription in question.
        profile (dashboard.models.Profile): The current user's profile.

    """
    if subscription and subscription.negative:
        profile = Profile.objects.filter(handle='gitcoinbot').first()
        activity_type = 'negative_contribution'
    try:
        grant_logo = subscription.grant.logo.url
    except:
        grant_logo = None
    metadata = {
        'id': subscription.id,
        'value_in_token': str(subscription.amount_per_period),
        'value_in_usdt_now': str(round(subscription.amount_per_period_usdt,2)),
        'token_name': subscription.token_symbol,
        'title': subscription.grant.title,
        'grant_logo': grant_logo,
        'grant_url': subscription.grant.url,
        'num_tx_approved': subscription.num_tx_approved,
        'category': 'grant',
    }
    kwargs = {
        'profile': profile,
        'subscription': subscription,
        'grant': subscription.grant,
        'activity_type': activity_type,
        'metadata': metadata,
    }
    return Activity.objects.create(**kwargs)

def record_grant_activity_helper(activity_type, grant, profile, amount=None, token=None):
    """Registers a new activity concerning a grant

    Args:
        activity_type (str): The type of activity, as defined in dashboard.models.Activity.
        grant (grants.models.Grant): The grant in question.
        profile (dashboard.models.Profile): The current user's profile.

    """
    try:
        grant_logo = grant.logo.url
    except:
        grant_logo = None
    metadata = {
        'id': grant.id,
        'value_in_token': '{0:.2f}'.format(grant.amount_received) if not amount else amount,
        'token_name': grant.token_symbol if not token else token,
        'title': grant.title,
        'grant_logo': grant_logo,
        'grant_url': grant.url,
        'category': 'grant',
    }
    kwargs = {
        'profile': profile,
        'grant': grant,
        'activity_type': activity_type,
        'metadata': metadata,
    }
    Activity.objects.create(**kwargs)


@csrf_exempt
def new_matching_partner(request):

    tx_hash = request.POST.get('hash')
    tx_amount = request.POST.get('amount')
    profile = get_profile(request)

    def get_json_response(message, status):
        return JsonResponse(
            {'status': status, 'message': message},
            status=status
        )

    def is_verified(tx_details, tx_hash, tx_amount, network):
        gitcoin_account = '0x00De4B13153673BCAE2616b67bf822500d325Fc3'
        return has_tx_mined(tx_hash, network) and\
            tx_details.to.lower() == gitcoin_account.lower()

    if not request.user.is_authenticated:
        return get_json_response("Not Authorized", 403)

    if not profile:
        return get_json_response("Profile not found.", 404)

    if request.POST and tx_hash:
        network = 'mainnet'
        web3 = get_web3(network)
        tx = web3.eth.getTransaction(tx_hash)
        if not tx:
            raise Http404
        match_pledge = MatchPledge.objects.create(
            profile=profile,
            amount=convert_amount(tx.value / 10**18, 'ETH', 'USDT'),
            data=json.dumps({
                'tx_hash': tx_hash,
                'network': network,
                'from': tx['from'],
                'to': tx.to,
                'tx_amount': tx.value}
            )
        )
        match_pledge.active = is_verified(tx, tx_hash, tx_amount, network)
        match_pledge.save()

        return get_json_response(
            """Thank you for volunteering to match on Gitcoin Grants.
            You are supporting open source, and we thank you.""", 201
        )

    return get_json_response("Wrong request.", 400)


def invoice(request, contribution_pk):
    p_contribution = Contribution.objects.prefetch_related('subscription', 'subscription__grant')
    contribution = get_object_or_404(p_contribution, pk=contribution_pk)

    # only allow invoice viewing if admin or if grant contributor
    has_view_privs = request.user.is_staff or request.user.profile == contribution.subscription.contributor_profile

    if not has_view_privs:
        raise Http404

    params = {
        'contribution': contribution,
        'subscription': contribution.subscription,
        'amount_per_period': contribution.subscription.get_converted_monthly_amount()
    }

    return TemplateResponse(request, 'grants/invoice.html', params)

def basic_grant_categories(name):
    result = []
    grant_type = GrantType.objects.filter(name=name).first()

    if name and grant_type:
        grant_categories = grant_type.categories.all()
        for category in grant_categories:
            result.append(category.category)

    else:
        grant_types = GrantType.objects.all()
        grant_categories = []
        for grant_type in grant_types:
            grant_categories = grant_type.categories.all()
            for category in grant_categories:
                result.append(category.category)

    result = list(set(result))

    return [ (category,idx) for idx, category in enumerate(result) ]


@csrf_exempt
def grant_categories(request):
    grant_type = request.GET.get('type', None)
    categories = basic_grant_categories(grant_type)

    return JsonResponse({
        'categories': categories
    })


@login_required
def grant_activity(request, grant_id=None):
    action = request.POST.get('action')
    metadata = request.POST.get('metadata')
    bulk = request.POST.get('bulk') == 'true'

    if not metadata:
        return redirect('/grants/activity/')

    if not grant_id:
        grant = None
    else:
        grant = get_object_or_404(Grant, pk=grant_id)

    _ca = CartActivity.objects.create(grant=grant, profile=request.user.profile, action=action,
                                metadata=json.loads(metadata), bulk=bulk, latest=True)

    for ca in CartActivity.objects.filter(profile=request.user.profile, latest=True, pk__lt=_ca.pk):
        ca.latest = False
        ca.save()

    return JsonResponse({
        'error': False
    })

@require_GET
def grants_clr(request):
    response = {
        'status': 400,
        'message': 'error: Bad Request. Unable to fetch grant clr'
    }

    pks = request.GET.get('pks', None)

    if not pks:
        response['message'] = 'error: missing parameter pks'
        return JsonResponse(response)

    grants = []

    try:
        for grant in Grant.objects.filter(pk__in=pks.split(',')):
           grants.append({
               'pk': grant.pk,
               'title': grant.title,
               'clr_prediction_curve': grant.clr_prediction_curve
           })
    except Exception as e:
        print(e)
        response = {
            'status': 500,
            'message': 'error: something went wrong while fetching grants clr'
        }
        return JsonResponse(response)

    response = {
        'status': 200,
        'grants': grants
    }
    return JsonResponse(response)


@login_required
@csrf_exempt
def toggle_grant_favorite(request, grant_id):
    grant = get_object_or_404(Grant, pk=grant_id)
    favorite = Favorite.objects.filter(user=request.user, grant_id=grant_id)
    if favorite.exists():
        favorite.delete()

        return JsonResponse({
            'action': 'unfollow'
        })

    Favorite.objects.create(user=request.user, grant=grant)

    return JsonResponse({
        'action': 'follow'
    })<|MERGE_RESOLUTION|>--- conflicted
+++ resolved
@@ -301,18 +301,12 @@
     if keyword:
         grant_type = ''
     else:
-<<<<<<< HEAD
         # dotn do search by cateogry
         if grant_type == 'following' and request.user.is_authenticated:
             favorite_grants = Favorite.grants().filter(user=request.user).values('grant_id')
             _grants = _grants.filter(id__in=Subquery(favorite_grants))
         elif grant_type != 'all':
-            _grants = _grants.filter(grant_type=grant_type)
-
-=======
-        if grant_type != 'all':
             _grants = _grants.filter(grant_type__name=grant_type)
->>>>>>> 8a69ae9d
 
     clr_prediction_curve_schema_map = {10**x:x+1 for x in range(0, 5)}
     if sort_by_clr_pledge_matching_amount in clr_prediction_curve_schema_map.keys():
@@ -351,13 +345,10 @@
     grant_types = []
     all_grants_count = 0
 
-<<<<<<< HEAD
     if request.user.is_authenticated:
         grants_following = Favorite.objects.filter(user=request.user, activity=None).count()
-=======
+
     for _grant_type in GrantType.objects.all():
->>>>>>> 8a69ae9d
-
         count = Grant.objects.filter(
             network=network, hidden=False, active=True, grant_type=_grant_type
         ).count()
@@ -665,12 +656,8 @@
 
     params = {
         'active': 'grant_details',
-<<<<<<< HEAD
         'clr_matching_banners_style': clr_matching_banners_style,
         'profile': profile,
-        ''
-=======
->>>>>>> 8a69ae9d
         'grant': grant,
         'sybil_profiles': sybil_profiles,
         'tab': tab,
