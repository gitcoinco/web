--- conflicted
+++ resolved
@@ -27,11 +27,7 @@
 from django.conf import settings
 from django.contrib import messages
 from django.contrib.auth.decorators import login_required
-<<<<<<< HEAD
-from django.contrib.humanize.templatetags.humanize import naturaltime
-=======
-from django.contrib.humanize.templatetags.humanize import intword
->>>>>>> 288ad717
+from django.contrib.humanize.templatetags.humanize import intword, naturaltime
 from django.core.paginator import Paginator
 from django.db import connection
 from django.db.models import Avg, Count, Max, Q, Subquery, F
@@ -253,15 +249,12 @@
     return grants_by_grant_type(request, _type)
 
 
-<<<<<<< HEAD
 def get_grants(request):
     grant_type = request.GET.get('type', 'all')
 
     if grant_type == 'crypto-for-black-lives':
         grant_type = 'change'
 
-=======
->>>>>>> 288ad717
     limit = request.GET.get('limit', 6)
     page = request.GET.get('page', 1)
     sort = request.GET.get('sort_option', 'weighted_shuffle')
@@ -437,41 +430,13 @@
 
     sort_by_index = None
 
-<<<<<<< HEAD
-=======
-    _grants = Grant.objects.filter(
-        network=network, hidden=False
-    ).keyword(keyword)
-
->>>>>>> 288ad717
+
     try:
         _grants = build_grants_by_type(request, grant_type, sort, network, keyword, state, category)
     except Exception as e:
         print(e)
         return redirect('/grants')
 
-<<<<<<< HEAD
-    if keyword:
-        grant_type = ''
-=======
-    if state == 'active':
-        _grants = _grants.active()
-    if keyword:
-        grant_type = ''
-    else:
-        if grant_type != 'all':
-            _grants = _grants.filter(grant_type__name=grant_type)
-
-    clr_prediction_curve_schema_map = {10**x:x+1 for x in range(0, 5)}
-    if sort_by_clr_pledge_matching_amount in clr_prediction_curve_schema_map.keys():
-        sort_by_index = clr_prediction_curve_schema_map.get(sort_by_clr_pledge_matching_amount, 0)
-        field_name = f'clr_prediction_curve__{sort_by_index}__2'
-        _grants = _grants.order_by(f"-{field_name}")
-
-    if category:
-        _grants = _grants.filter(Q(categories__category__icontains = category))
->>>>>>> 288ad717
-
     paginator = Paginator(_grants, limit)
     grants = paginator.get_page(page)
     partners = MatchPledge.objects.filter(active=True, pledge_type=grant_type) if grant_type else MatchPledge.objects.filter(active=True)
@@ -496,43 +461,21 @@
     if grant_stats.exists():
         grant_amount = lazy_round_number(grant_stats.first().val)
 
-<<<<<<< HEAD
+
     all_grants_count = Grant.objects.filter(
         network=network, hidden=False
     ).count()
 
     if request.user.is_authenticated:
         grants_following = Favorite.objects.filter(user=request.user, activity=None).count()
-=======
-    grant_types = []
-    all_grants_count = 0
-
-    for _grant_type in GrantType.objects.all():
->>>>>>> 288ad717
+
 
         count = Grant.objects.filter(
             network=network, hidden=False, active=True, grant_type=_grant_type
         ).count()
 
-<<<<<<< HEAD
     grant_types = get_grant_types(network)
 
-=======
-        if count > 0:
-            all_grants_count += count
-
-            grant_types.append({
-                'label': _grant_type.label, 'keyword': _grant_type.name, 'count': count
-            })
-
-    categories = [_category[0] for _category in basic_grant_categories(grant_type)]
-
-    sub_categories = []
-    for _keyword in [grant_type['keyword'] for grant_type in grant_types]:
-        sub_category = {}
-        sub_category[_keyword] = [tuple[0] for tuple in basic_grant_categories(_keyword)]
-        sub_categories.append(sub_category)
->>>>>>> 288ad717
 
     cht = []
     chart_list = ''
@@ -833,12 +776,6 @@
 
     params = {
         'active': 'grant_details',
-<<<<<<< HEAD
-        'clr_matching_banners_style': clr_matching_banners_style,
-        'profile': profile,
-        ''
-=======
->>>>>>> 288ad717
         'grant': grant,
         'sybil_profiles': sybil_profiles,
         'tab': tab,
