# -*- coding: utf-8 -*-
"""Define the Grant views.

Copyright (C) 2021 Gitcoin Core

This program is free software: you can redistribute it and/or modify
it under the terms of the GNU Affero General Public License as published
by the Free Software Foundation, either version 3 of the License, or
(at your option) any later version.

This program is distributed in the hope that it will be useful,
but WITHOUT ANY WARRANTY; without even the implied warranty of
MERCHANTABILITY or FITNESS FOR A PARTICULAR PURPOSE. See the
GNU Affero General Public License for more details.

You should have received a copy of the GNU Affero General Public License
along with this program. If not, see <http://www.gnu.org/licenses/>.

"""
import hashlib
import html
import json
import logging
import math
import re
import uuid
from datetime import datetime
from urllib.parse import urlencode

from django.conf import settings
from django.contrib import messages
from django.contrib.admin.views.decorators import staff_member_required
from django.contrib.auth.decorators import login_required
from django.contrib.humanize.templatetags.humanize import intword
from django.contrib.postgres.search import SearchQuery
from django.core.paginator import EmptyPage, Paginator
from django.db import connection, transaction
from django.db.models import Q, Subquery
from django.http import Http404, HttpResponse, JsonResponse
from django.http.response import HttpResponseBadRequest, HttpResponseServerError
from django.shortcuts import get_object_or_404, redirect
from django.template.response import TemplateResponse
from django.templatetags.static import static
from django.urls import reverse
from django.utils import timezone
from django.utils.translation import gettext_lazy as _
from django.views.decorators.cache import cache_page
from django.views.decorators.csrf import csrf_exempt
from django.views.decorators.http import require_GET, require_POST

import dateutil.parser
import pytz
import requests
import tweepy
from app.services import RedisService
from app.settings import (
    EMAIL_ACCOUNT_VALIDATION, TWITTER_ACCESS_SECRET, TWITTER_ACCESS_TOKEN, TWITTER_CONSUMER_KEY,
    TWITTER_CONSUMER_SECRET,
)
from app.utils import get_profile
from bs4 import BeautifulSoup
from cacheops import cached_view
from dashboard.brightid_utils import get_brightid_status
from dashboard.models import Activity, HackathonProject, Profile, SearchHistory
from dashboard.tasks import increment_view_count
from dashboard.utils import get_web3
from economy.models import Token as FTokens
from economy.utils import convert_token_to_usdt
from eth_account.messages import defunct_hash_message
from grants.clr import fetch_data
from grants.models import (
    CartActivity, Contribution, Flag, Grant, GrantAPIKey, GrantBrandingRoutingPolicy, GrantCategory, GrantCLR,
    GrantCollection, GrantType, MatchPledge, Subscription,
)
from grants.tasks import (
    process_grant_creation_admin_email, process_grant_creation_email, process_notion_db_write, update_grant_metadata,
)
from grants.utils import (
    emoji_codes, generate_collection_thumbnail, generate_img_thumbnail_helper, get_clr_rounds_metadata, get_user_code,
    is_grant_team_member, sync_payout,
)
from kudos.models import BulkTransferCoupon, Token
from marketing.mails import grant_cancellation, new_grant_flag_admin
from marketing.models import Keyword, Stat
from perftools.models import JSONStore, StaticJsonEnv
from ratelimit.decorators import ratelimit
from retail.helpers import get_ip
from townsquare.models import Announcement, Favorite, PinnedPost
from townsquare.utils import can_pin
from web3 import HTTPProvider, Web3

logger = logging.getLogger(__name__)
w3 = Web3(HTTPProvider(settings.WEB3_HTTP_PROVIDER))


kudos_reward_pks = [12580, 12584, 12572, 125868, 12552, 12556, 12557, 125677, 12550, 12392, 12307, 12343, 12156, 12164]


def get_keywords():
    """Get all Keywords."""
    return json.dumps([str(key) for key in Keyword.objects.all().cache().values_list('keyword', flat=True)])


def api_auth_profile(request):
    profile = request.user.profile if request.user.is_authenticated else None
    GAK = None
    api_key = request.GET.get('_key')
    api_secret = request.GET.get('_secret')

    should_look_at_api_key = (api_key and api_secret) or profile
    if should_look_at_api_key:
        if not api_key:
            api_key = str(uuid.uuid4())
        if not api_secret:
            api_secret = str(uuid.uuid4())
        GAK, _ = GrantAPIKey.objects.get_or_create(
            key=api_key,
            secret=api_secret,
            defaults={
                "profile" : profile,
                }
            )
        profile = GAK.profile

    GAK = {'_key': GAK.key, '_secret': GAK.secret} if GAK else None

    return profile, GAK

def lazy_round_number(n):
    if n>1000000:
        return f"{round(n/1000000, 1)}m"
    if n>1000:
        return f"{round(n/1000, 1)}k"
    return n

# helper functions - start
def helper_grants_round_start_end_date(request, round_id):
    start = timezone.now()
    end = timezone.now()
    try:
        gclr = GrantCLR.objects.filter(round_num=round_id, customer_name='ethereum').first()
        start = gclr.start_date
        end = gclr.end_date
    except Exception as e:
        print(e)
    return start, end


def helper_grants_output(request, meta_data, addresses, GAK=None):

    # gather_stats
    add_count = len(addresses)

    response = {
        'meta': {
            'generated_at': request.build_absolute_uri(),
            'generated_on': timezone.now().strftime("%Y-%m-%d"),
            'stat':{
                'unique_addresses_found': add_count,
            },
            'meta': meta_data,
            'api_key': GAK,
        },
        'addresses': addresses
    }
    return JsonResponse(response, safe=False)
# helper functions - end

grants_data_release_date = timezone.datetime(2020, 10, 22)

hide_wallet_address_anonymized_sql = "AND contributor_profile_id NOT IN (select id from dashboard_profile where hide_wallet_address_anonymized)"


@ratelimit(key='ip', rate='10/m', method=ratelimit.UNSAFE, block=True)
def contribution_addr_from_grant_as_json(request, grant_id):

    # return all contirbutor addresses to the grant
    grant = Grant.objects.get(pk=grant_id)

    profile, GAK = api_auth_profile(request)
    if not profile:
        return redirect('/login/github/?next=' + request.get_full_path())
    if not grant.is_on_team(profile) and not request.user.is_staff:
        return JsonResponse({
            'msg': 'not_authorized, you must be a team member of this grant'
            }, safe=False)
    if timezone.now().timestamp() < grants_data_release_date.timestamp() and not request.user.is_staff:
        return JsonResponse({
            'msg': f'not_authorized, check back at {grants_data_release_date.strftime("%Y-%m-%d")}'
            }, safe=False)

    query = f"select distinct contributor_address from grants_subscription where grant_id = '{grant_id}' {hide_wallet_address_anonymized_sql}"
    earnings = query_to_results(query)
    meta_data = {
       'grant': grant_id,
    }
    return helper_grants_output(request, meta_data, earnings, GAK)


@ratelimit(key='ip', rate='10/m', method=ratelimit.UNSAFE, block=True)
def contribution_addr_from_grant_during_round_as_json(request, grant_id, round_id):

    # return all contirbutor addresses to the grant
    grant = Grant.objects.get(pk=grant_id)

    profile, GAK = api_auth_profile(request)
    if not profile:
        return redirect('/login/github/?next=' + request.get_full_path())
    if not grant.is_on_team(profile) and not request.user.is_staff:
        return JsonResponse({
            'msg': 'not_authorized, you must be a team member of this grant'
            }, safe=False)
    if timezone.now().timestamp() < grants_data_release_date.timestamp() and not request.user.is_staff:
        return JsonResponse({
            'msg': f'not_authorized, check back at {grants_data_release_date.strftime("%Y-%m-%d")}'
            }, safe=False)

    start, end = helper_grants_round_start_end_date(request, round_id)
    query = f"select distinct contributor_address from grants_subscription where created_on BETWEEN '{start}' AND '{end}' and grant_id = '{grant_id}' {hide_wallet_address_anonymized_sql}"
    earnings = query_to_results(query)

    meta_data = {
        'start': start.strftime("%Y-%m-%d"),
        'end': end.strftime("%Y-%m-%d"),
        'round': round_id,
        'grant': grant_id,
    }
    return helper_grants_output(request, meta_data, earnings, GAK)

@ratelimit(key='ip', rate='10/m', method=ratelimit.UNSAFE, block=True)
def contribution_info_from_grant_during_round_as_json(request, grant_id, round_id):

    # return all contirbutor addresses to the grant
    grant = Grant.objects.get(pk=grant_id)

    profile, GAK = api_auth_profile(request)
    if not profile:
        return redirect('/login/github/?next=' + request.get_full_path())
    if not grant.is_on_team(profile) and not request.user.is_staff:
        return JsonResponse({
            'msg': 'not_authorized, you must be a team member of this grant'
            }, safe=False)
    if timezone.now().timestamp() < grants_data_release_date.timestamp() and not request.user.is_staff:
        return JsonResponse({
            'msg': f'not_authorized, check back at {grants_data_release_date.strftime("%Y-%m-%d")}'
            }, safe=False)

    start, end = helper_grants_round_start_end_date(request, round_id)
    query = f"""
select
    md5(grants_subscription.id::varchar(255)) as id,
    dashboard_profile.handle,
    CONCAT('https://gitcoin.co/dynamic/avatar/', dashboard_profile.handle) as url,
    comments

from grants_subscription
INNER JOIN dashboard_profile on dashboard_profile.id = contributor_profile_id
where
grants_subscription.created_on BETWEEN '{start}' AND '{end}' and grant_id = {grant_id}
{hide_wallet_address_anonymized_sql}
order by grants_subscription.id desc

    """
    earnings = query_to_results(query)

    meta_data = {
        'start': start.strftime("%Y-%m-%d"),
        'end': end.strftime("%Y-%m-%d"),
        'round': round_id,
        'grant': grant_id,
    }
    return helper_grants_output(request, meta_data, earnings, GAK)


@login_required
@cached_view(timeout=3600)
def contribution_addr_from_round_as_json(request, round_id):

    if timezone.now().timestamp() < grants_data_release_date.timestamp() and not request.user.is_staff:
        return JsonResponse({
            'msg': f'not_authorized, check back at {grants_data_release_date.strftime("%Y-%m-%d")}'
            }, safe=False)

    start, end = helper_grants_round_start_end_date(request, round_id)
    query = f"select distinct contributor_address from grants_subscription where created_on BETWEEN '{start}' AND '{end}'  {hide_wallet_address_anonymized_sql}"
    earnings = query_to_results(query)
    meta_data = {
        'start': start.strftime("%Y-%m-%d"),
        'end': end.strftime("%Y-%m-%d"),
        'round': round_id,
    }
    return helper_grants_output(request, meta_data, earnings)


def query_to_results(query):
    with connection.cursor() as cursor:
        cursor.execute(query)
        rows = []
        for _row in cursor.fetchall():
            rows.append(list(_row))
        return rows
    return []

@login_required
@cached_view(timeout=3600)
def contribution_addr_from_all_as_json(request):

    if timezone.now().timestamp() < grants_data_release_date.timestamp() and not request.user.is_staff:
        return JsonResponse({
            'msg': f'not_authorized, check back at {grants_data_release_date.strftime("%Y-%m-%d")}'
            }, safe=False)

    query = f'select distinct contributor_address from grants_subscription where true  {hide_wallet_address_anonymized_sql}'
    earnings = query_to_results(query)
    meta_data = {
    }
    return helper_grants_output(request, meta_data, earnings)


def grants_addr_as_json(request):
    _grants = Grant.objects.filter(
        network='mainnet', hidden=False
    )
    response = list(set(_grants.values_list('title', 'admin_address')))
    return JsonResponse(response, safe=False)


def grants(request):
    """Handle grants explorer."""

    _type = request.GET.get('type', 'all')
    return grants_by_grant_type(request, _type)


def get_collections(user, keyword, sort='-shuffle_rank', collection_id=None, following=None,
                    idle_grants=None, only_contributions=None, featured=False):
    three_months_ago = timezone.now() - timezone.timedelta(days=90)

    _collections = GrantCollection.objects.filter(hidden=False)

    if collection_id:
        _collections = _collections.filter(pk=int(collection_id))

    if idle_grants:
        _collections = _collections.filter(grants__last_update__gt=three_months_ago)

    if only_contributions:
        contributions = user.profile.grant_contributor.filter(subscription_contribution__success=True).values('grant_id')
        _collections = _collections.filter(grants__in=Subquery(contributions))

    if following and user.is_authenticated:
        favorite_grants = Favorite.grants().filter(user=user).values('grant_id')
        _collections = _collections.filter(grants__in=Subquery(favorite_grants))

    if user.is_authenticated and user.profile.handle == keyword:
        _collections = _collections.filter(Q(profile=user.profile) | Q(curators=user.profile))
    else:
        _collections = _collections.keyword(keyword)

    if featured:
        _collections = _collections.filter(featured=featured)

    _collections = _collections.order_by('-featured', sort, 'pk')
    _collections = _collections.prefetch_related('grants')

    return _collections


def bulk_grants_for_cart(request):
    grant_type = request.GET.get('type', 'all')
    sort = request.GET.get('sort_option', 'weighted_shuffle')
    network = request.GET.get('network', 'mainnet')
    keyword = request.GET.get('keyword', '')
    state = request.GET.get('state', 'active')
    category = request.GET.get('category', '')
    idle_grants = request.GET.get('idle', '') == 'true'
    following = request.GET.get('following', '') != ''
    only_contributions = request.GET.get('only_contributions', '') == 'true'

    try:
        clr_round_pk = request.GET.get('clr_round')
        clr_round = GrantCLR.objects.get(pk=clr_round_pk)
    except GrantCLR.DoesNotExist:
        clr_round = None

    filters = {
        'request': request,
        'grant_type': grant_type,
        'sort': sort,
        'network': network,
        'keyword': keyword,
        'state': state,
        'category': category,
        'following': following,
        'idle_grants': idle_grants,
        'only_contributions': only_contributions,
        'clr_round': clr_round,
        'omit_my_grants': True
    }
    _grants = build_grants_by_type(**filters)
    grants = []

    for grant in _grants:
        grants.append(grant.cart_payload(request.build_absolute_uri))

    return JsonResponse({'grants': grants})


def clr_grants(request, round_num, sub_round_slug='', customer_name=''):
    """CLR grants explorer."""

    try:
        params = {
            'round_num': round_num,
            'sub_round_slug': sub_round_slug,
            'customer_name': customer_name
        }
        clr_round = GrantCLR.objects.get(**params)

    except GrantCLR.DoesNotExist:
        return redirect('/grants')

    return grants_by_grant_clr(request, clr_round)

@login_required
def get_interrupted_contributions(request):
    all_contributions = Contribution.objects.filter(profile_for_clr=request.user.profile)
    user_contributions = []

    for contribution in all_contributions:
        validator_comment = contribution.validator_comment
        is_zksync = "zkSync" in validator_comment
        tx_not_found = "Transaction not found, unknown reason" in validator_comment
        deposit_no_transfer = "Found deposit but no transfer" in validator_comment
        if is_zksync and (tx_not_found or deposit_no_transfer):
            user_contributions.append(contribution.normalized_data)

    return JsonResponse({
        'success': True,
        'contributions': user_contributions
    })


def get_grants(request):
    grants = []
    _grants = None
    paginator = None
    grant_type = request.GET.get('type', 'all')

    limit = request.GET.get('limit', 6)
    page = request.GET.get('page', 1)
    network = request.GET.get('network', 'mainnet')
    keyword = request.GET.get('keyword', '')
    state = request.GET.get('state', 'active')
    category = request.GET.get('category', '')
    idle_grants = request.GET.get('idle', '') == 'true'
    following = request.GET.get('following', '') != ''
    only_contributions = request.GET.get('only_contributions', '') == 'true'
    featured = request.GET.get('featured', '') == 'true'
    collection_id = request.GET.get('collection_id', '')
    round_num = request.GET.get('round_num', None)
    sub_round_slug = request.GET.get('sub_round_slug', '')
    customer_name = request.GET.get('customer_name', '')
    sort = request.GET.get('sort_option', 'weighted_shuffle')

    clr_round = None
    try:
        if round_num:
            params = {
                'round_num': round_num,
                'sub_round_slug': sub_round_slug,
                'customer_name': customer_name
            }
            clr_round = GrantCLR.objects.get(**params)
    except GrantCLR.DoesNotExist:
        pass

    filters = {
        'request': request,
        'grant_type': grant_type,
        'sort': sort,
        'network': network,
        'keyword': keyword,
        'state': state,
        'category': category,
        'following': following,
        'idle_grants': idle_grants,
        'only_contributions': only_contributions,
        'clr_round': clr_round
    }

    if grant_type == 'collections':
        _grants = build_grants_by_type(**filters)

        _collections = get_collections(request.user, keyword, collection_id=collection_id,
                                       following=following, idle_grants=idle_grants,
                                       only_contributions=only_contributions, featured=featured)

        if collection_id:
            collection = _collections.first()
            if collection:
                paginator = Paginator(collection.grants.all(), 5)
                grants = paginator.get_page(page)
            collections = _collections
        else:
            paginator = Paginator(_collections, limit)
            collections = paginator.get_page(page)
    else:
        _grants = build_grants_by_type(**filters)
        collections = []
        # disabling collections on the main grant page to improve performance
        # collections = GrantCollection.objects.filter(grants__in=Subquery(_grants.values('id'))).distinct()[:3].cache(timeout=60)

        paginator = Paginator(_grants, limit)
        grants = paginator.get_page(page)

    contributions = Contribution.objects.none()
    if request.user.is_authenticated and only_contributions:
        contributions = Contribution.objects.filter(
            id__in=request.user.profile.grant_contributor.filter(subscription_contribution__success=True).values(
                'subscription_contribution__id')).prefetch_related('subscription')

    contributions_by_grant = {}
    if only_contributions:
        for contribution in contributions:
            grant_id = str(contribution.subscription.grant_id)
            group = contributions_by_grant.get(grant_id, [])

            group.append({
                **contribution.normalized_data,
                'id': contribution.id,
                'grant_id': contribution.subscription.grant_id,
                'created_on': contribution.created_on.strftime("%Y-%m-%d %H:%M")
            })

            contributions_by_grant[grant_id] = group

    grants_array = []
    for grant in grants:
        grant_json = grant.repr(request.user, request.build_absolute_uri)
        if not request.user.is_staff:
            del grant_json['sybil_score']
            del grant_json['weighted_risk_score']
        grants_array.append(grant_json)

    pks = list([grant.pk for grant in grants])
    if len(pks):
        increment_view_count.delay(pks, grants[0].content_type, request.user.id, 'index')

    has_next = False
    if paginator:
        try:
            has_next = paginator.page(page).has_next()
        except EmptyPage:
            pass

    return JsonResponse({
        'grant_types': get_grant_clr_types(clr_round, _grants, network) if clr_round and _grants else get_grant_type_cache(network),
        'current_type': grant_type,
        'category': category,
        'grants': grants_array,
        'collections': [collection.to_json_dict(request.build_absolute_uri) for collection in collections],
        'credentials': {
            'is_staff': request.user.is_staff,
            'is_authenticated': request.user.is_authenticated
        },
        'contributions': contributions_by_grant,
        'has_next': has_next,
        'count': paginator.count if paginator else 0,
        'num_pages': paginator.num_pages if paginator else 0,
    })


def build_grants_by_type(
    request,
    grant_type='',
    sort='weighted_shuffle',
    network='mainnet',
    keyword='',
    state='active',
    category='',
    following=False,
    idle_grants=False,
    only_contributions=False,
    omit_my_grants=False,
    clr_round=None
):
    print(" " + str(round(time.time(), 2)))

    sort_by_clr_pledge_matching_amount = None
    profile = request.user.profile if request.user.is_authenticated else None
    three_months_ago = timezone.now() - timezone.timedelta(days=90)
    _grants = Grant.objects.filter(network=network, hidden=False)

    if clr_round:
        if clr_round.collection_filters:
            grant_ids = GrantCollection.objects.filter(**clr_round.collection_filters).values_list('grants', flat=True)
            _grants = _grants.filter(pk__in=grant_ids)

        _grants = _grants.filter(**clr_round.grant_filters)
    if 'match_pledge_amount_' in sort:
        sort_by_clr_pledge_matching_amount = int(sort.split('amount_')[1])
    if sort in ['-amount_received_in_round', '-clr_prediction_curve__0__1']:
        grant_type_obj = GrantType.objects.filter(name=grant_type).first()
        is_there_a_clr_round_active_for_this_grant_type_now = grant_type_obj and grant_type_obj.active_clrs.exists()
        if is_there_a_clr_round_active_for_this_grant_type_now:
            _grants = _grants.filter(is_clr_active=True)

    if profile:
        if omit_my_grants:
            grants_id = list(profile.grant_teams.all().values_list('pk', flat=True)) + \
                        list(profile.grant_admin.all().values_list('pk', flat=True))
            _grants = _grants.exclude(id__in=grants_id)
        elif grant_type == 'me':
            grants_id = list(profile.grant_teams.all().values_list('pk', flat=True)) + \
                        list(profile.grant_admin.all().values_list('pk', flat=True))
            _grants = _grants.filter(id__in=grants_id)
        elif only_contributions:
            contributions = profile.grant_contributor.filter(subscription_contribution__success=True).values('grant_id')
            _grants = _grants.filter(id__in=Subquery(contributions))

    if keyword:
        query = SearchQuery(keyword)
        _grants = _grants.filter(vector_column=query)

    if not idle_grants:
        _grants = _grants.filter(last_update__gt=three_months_ago)

    if state == 'active':
        _grants = _grants.active()

    if grant_type != 'all' and grant_type != 'me' and grant_type != 'collections':
        _grants = _grants.filter(grant_type__name=grant_type)

    if following and request.user.is_authenticated:
        favorite_grants = Favorite.grants().filter(user=request.user).values('grant_id')
        _grants = _grants.filter(id__in=Subquery(favorite_grants))

    clr_prediction_curve_schema_map = {10**x: x+1 for x in range(0, 5)}
    if sort_by_clr_pledge_matching_amount in clr_prediction_curve_schema_map.keys():
        sort_by_index = clr_prediction_curve_schema_map.get(sort_by_clr_pledge_matching_amount, 0)
        field_name = f'clr_prediction_curve__{sort_by_index}__2'
        _grants = _grants.order_by(f"-{field_name}")

    print(" " + str(round(time.time(), 2)))
    if category:
        _grants = _grants.filter(Q(categories__category__icontains=category))

    _grants = _grants.prefetch_related('categories', 'team_members', 'admin_profile', 'grant_type')

    return _grants


def get_grant_type_cache(network):
    try:
        return JSONStore.objects.get(view=f'get_grant_types_{network}').data
    except:
        return {}

def get_grant_types(network, filtered_grants=None):
    all_grants_count = 0
    grant_types = []
    if filtered_grants:
        active_grants = filtered_grants
    else:
        active_grants = Grant.objects.filter(network=network, hidden=False, active=True)

    for _grant_type in GrantType.objects.all():
        count = active_grants.filter(grant_type=_grant_type).count()

        if count > 0:
            all_grants_count += count

            grant_types.append({
                'label': _grant_type.label,
                'keyword': _grant_type.name,
                'is_active': _grant_type.is_active,
                'is_visible': _grant_type.is_visible,
                'count': count,
                'funding': int(_grant_type.active_clrs_sum),
                'funding_ui': f"${round(int(_grant_type.active_clrs_sum)/1000)}k",
            })

    grant_types = sorted(grant_types, key=lambda x: x['funding'], reverse=True)

    for grant_type in grant_types:
        _keyword = grant_type['keyword']
        grant_type['sub_categories'] = [{
            'label': _tuple[0],
            'count': get_category_size(grant_type, _tuple[0]),
            # TODO: add in 'funding'
            } for _tuple in basic_grant_categories(_keyword)]

    return grant_types


def get_grant_clr_types(clr_round, active_grants=None, network='mainnet'):

    grant_types = []
    if not clr_round:
        return []

    grant_filters = clr_round.grant_filters

    if not grant_filters:
        return grant_types

    if grant_filters.get('grant_type'):
        _grant_types =  GrantType.objects.filter(pk=grant_filters['grant_type'])
    elif grant_filters.get('grant_type__in'):
        _grant_types = GrantType.objects.filter(pk__in=grant_filters['grant_type__in'])
    else:
        return grant_types

    for _grant_type in _grant_types:
        count = active_grants.filter(grant_type=_grant_type,network=network).count() if active_grants else 0

        grant_types.append({
            'label': _grant_type.label,
            'keyword': _grant_type.name,
            'is_active': _grant_type.is_active,
            'is_visible': _grant_type.is_visible,
            'count': count,
            'funding': int(_grant_type.active_clrs_sum),
            'funding_ui': f"${round(int(_grant_type.active_clrs_sum)/1000)}k",
        })

    for grant_type in grant_types: # TODO : Tweak to get only needed categories
        _keyword = grant_type['keyword']
        grant_type['sub_categories'] = [{
            'label': _tuple[0],
            'count': get_category_size(grant_type, _tuple[0]),
            } for _tuple in basic_grant_categories(_keyword)]
        # force the count to represent all matching sub_categories (for clr results)
        grant_type['count'] = 0
        for sub_category in grant_type['sub_categories']:
            grant_type['count'] += sub_category['count']

    return grant_types


def get_bg(grant_type):
    bg = 4
    bg = f"{bg}.jpg"
    mid_back = 'bg14.png'
    bg_size = 'contain'
    bg_color = '#030118'
    bottom_back = 'bg13.gif'
    if grant_type == 'tech':
        bottom_back = 'bg20-2.png'
        bg = '1.jpg'
    if grant_type == 'media':
        bottom_back = 'bg16.gif'
        bg = '2.jpg'
    if grant_type == 'health':
        bottom_back = 'health.jpg'
        bg = 'health2.jpg'
    if grant_type in ['about', 'activity']:
        bg = '3.jpg'
    if grant_type != 'matic':
        bg = '../grants/grants_header_donors_round_7-6.png'
    if grant_type == 'ZCash':
        bg = '../grants/grants_header_donors_zcash_round_1_2.png'
        bg_color = '#FFFFFF'
    if grant_type == 'matic':
        # bg = '../grants/matic-banner.png'
        bg = '../grants/matic-banner.png'
        bg_size = 'cover'
        bg_color = '#0c1844'

    return bg, mid_back, bottom_back, bg_size, bg_color


def get_policy_state(policy, request):
    return {
        "url_pattern": policy.url_pattern,
        "banner_image": request.build_absolute_uri(policy.banner_image.url) if policy.banner_image else '',
        "background_image": request.build_absolute_uri(policy.background_image.url) if policy.background_image else '',
        "inline_css": policy.inline_css
    }


def get_branding_info(request):

    all_policies = GrantBrandingRoutingPolicy.objects.filter().order_by('-priority')
    for policy in all_policies:
        if re.search(policy.url_pattern, request.get_full_path()):
            return get_policy_state(policy, request)

def get_all_routing_policies(request):
    all_policies = GrantBrandingRoutingPolicy.objects.filter().order_by('-priority')
    return [get_policy_state(policy, request) for policy in all_policies]


def grants_landing(request):
    network = request.GET.get('network', 'mainnet')
    active_rounds = GrantCLR.objects.filter(is_active=True, start_date__lt=timezone.now(), end_date__gt=timezone.now()).order_by('-total_pot')
    now = datetime.now()
    sponsors = MatchPledge.objects.filter(active=True, end_date__gte=now).order_by('-amount')
    live_now = 'Gitcoin grants sustain web3 projects with quadratic funding'
    _, round_start_date, round_end_date, round_active = get_clr_rounds_metadata()


    params = {
        'active': 'grants_landing',
        'network': network,
        'grant_bg': get_branding_info(request),
        'title': 'Grants',
        'EMAIL_ACCOUNT_VALIDATION': EMAIL_ACCOUNT_VALIDATION,
        'card_desc': f'{live_now}',
        'avatar_url': request.build_absolute_uri(static('v2/images/twitter_cards/grants10.png')),
        'card_type': 'summary_large_image',
        'avatar_height': 675,
        'avatar_width': 1200,
        'active_rounds': active_rounds,
        'sponsors': sponsors,
        'featured': True,
        'round_start_date': round_start_date,
        'round_end_date': round_end_date,
        'now': now,
        'round_active': round_active,
        'trust_bonus': round(request.user.profile.trust_bonus * 100) if request.user.is_authenticated and request.user.profile else 0
    }
    response = TemplateResponse(request, 'grants/landingpage.html', params)
    response['X-Frame-Options'] = 'SAMEORIGIN'
    return response

def grants_by_grant_type(request, grant_type):
    """Handle grants explorer."""

    limit = request.GET.get('limit', 6)
    page = request.GET.get('page', 1)
    sort = request.GET.get('sort_option', 'weighted_shuffle')
    network = request.GET.get('network', 'mainnet')
    keyword = request.GET.get('keyword', '')
    state = request.GET.get('state', 'active')
    category = request.GET.get('category', '')
    following = request.GET.get('following', '') == 'true'
    idle_grants = request.GET.get('idle', '') == 'true'
    only_contributions = request.GET.get('only_contributions', '') == 'true'
    featured = request.GET.get('featured', '') == 'true'
    collection_id = request.GET.get('collection_id', '')

    if keyword:
        category = ''
    profile = get_profile(request)
    _grants = None
    bg, mid_back, bottom_back, bg_size, bg_color = get_bg(grant_type)
    show_past_clr = False
    all_grant_types = GrantType.objects.all()

    all_styles = {}
    for _gtype in all_grant_types:
        bg, mid_back, bottom_back, bg_size, bg_color = get_bg(_gtype)
        all_styles[_gtype.name] = dict(bg=bg, mid_back=mid_back, bottom_back=bottom_back, bg_size=bg_size, bg_color=bg_color)
    sort_by_index = None

    grant_amount = 0
    if grant_type == 'about':
        grant_stats = Stat.objects.filter(key='grants').order_by('-pk')
        if grant_stats.exists():
            grant_amount = lazy_round_number(grant_stats.first().val)

    partners = MatchPledge.objects.filter(active=True, pledge_type=grant_type) if grant_type else MatchPledge.objects.filter(active=True)

    now = datetime.now()

    current_partners = partners.filter(end_date__gte=now).order_by('-amount')
    past_partners = partners.filter(end_date__lt=now).order_by('-amount')
    current_partners_fund = 0

    for partner in current_partners:
        current_partners_fund += partner.amount

    categories = [_category[0] for _category in basic_grant_categories(grant_type)]
    grant_types = get_grant_type_cache(network)

    try:
        what = 'all_grants'
        pinned = PinnedPost.objects.get(what=what)
    except PinnedPost.DoesNotExist:
        pinned = None

    grants_following = Favorite.objects.none()
    collections = []

    if request.user.is_authenticated and request.user.profile :
        grants_following = Favorite.objects.filter(user=request.user, activity=None).count()
        allowed_collections = GrantCollection.objects.filter(Q(profile=request.user.profile) | Q(curators=request.user.profile))
        collections = [
            {
                'id': collection.id,
                'title': collection.title
            } for collection in allowed_collections.distinct()
        ]

    active_rounds = GrantCLR.objects.filter(is_active=True, start_date__lt=timezone.now(), end_date__gt=timezone.now()).order_by('-total_pot')

    # populate active round info
    total_clr_pot = None
    if active_rounds:
        for active_round in active_rounds:
            clr_round_amount = active_round.total_pot
            total_clr_pot = total_clr_pot + clr_round_amount if total_clr_pot else clr_round_amount

    if total_clr_pot:
        if total_clr_pot > 1000 * 1000:
            int_total_clr_pot = f"{round(total_clr_pot/1000/1000, 1)}m"
        elif total_clr_pot > 1000:
            int_total_clr_pot = f"{round(total_clr_pot/1000, 0)}k"
        else:
            int_total_clr_pot = intword(total_clr_pot)
        live_now = f'❇️ LIVE NOW! Up to ${int_total_clr_pot} Matching Funding on Gitcoin Grants' if total_clr_pot > 0 else ""
        title = f'(💰${int_total_clr_pot} Match LIVE!) Grants'
    else:
        live_now = 'Gitcoin Grants helps you find funding for your projects'
        title = 'Grants'

    grant_label = None
    for _type in grant_types:
        if _type.get("keyword") == grant_type:
            grant_label = _type.get("label")

    _, round_start_date, round_end_date, _ = get_clr_rounds_metadata()

    params = {
        'active': 'grants_explorer',
        'title': title,
        'sort': sort,
        'network': network,
        'keyword': keyword,
        'type': grant_type,
        'grant_label': grant_label if grant_type else grant_type,
        'round_end': round_end_date,
        'next_round_start': round_start_date,
        'now': timezone.now(),
        'mid_back': mid_back,
        'bottom_back': bottom_back,
        'card_desc': f'{live_now}',
        'avatar_url': request.build_absolute_uri(static('v2/images/twitter_cards/grants10.png')),
        'card_type': 'summary_large_image',
        'avatar_height': 675,
        'avatar_width': 1200,
        'what': what,
        'all_styles': all_styles,
        'all_routing_policies': get_all_routing_policies(request),
        'can_pin': can_pin(request, what),
        'pinned': pinned,
        'target': f'/activity?what=all_grants',
        'styles': {
            'bg': bg,
            'bg_size': bg_size,
            'bg_color': bg_color
        },
        'grant_bg': get_branding_info(request),
        'announcement': Announcement.objects.filter(key='grants', valid_from__lt=timezone.now(), valid_to__gt=timezone.now()).order_by('-rank').first(),
        'keywords': get_keywords(),
        'grant_amount': grant_amount,
        'total_clr_pot': total_clr_pot,
        'sort_by_index': sort_by_index,
        'show_past_clr': show_past_clr,
        'is_staff': request.user.is_staff,
        'selected_category': category,
        'profile': profile,
        'grants_following': grants_following,
        'following': following,
        'idle_grants': idle_grants,
        'only_contributions': only_contributions,
        'collection_id': collection_id,
        'collections': collections,
        'featured': featured,
        'active_rounds': active_rounds,
        'trust_bonus': round(request.user.profile.trust_bonus * 100) if request.user.is_authenticated and request.user.profile else 0
    }

    # log this search, it might be useful for matching purposes down the line
    if keyword:
        try:
            SearchHistory.objects.update_or_create(
                search_type='grants',
                user=request.user,
                data=request.GET,
                ip_address=get_ip(request)
            )
        except Exception as e:
            logger.debug(e)
            pass

    if collection_id and collection_id.isdigit():
        collections = GrantCollection.objects.filter(pk=collection_id)
        if collections.exists():
            collection = collections.first()
            params['title'] = collection.title
            params['meta_title'] = collection.title
            params['meta_description'] = collection.description
            params['card_desc'] = collection.description
            params['avatar_url'] = request.build_absolute_uri(collection.cover.url) if collection.cover else ''


    response = TemplateResponse(request, 'grants/index.html', params)
    response['X-Frame-Options'] = 'SAMEORIGIN'
    return response


def grants_type_redirect(request, grant_type):
    """Redirect old grant url with search params to /explorer keeping query params."""
    base_url = reverse('grants:grants_by_category', kwargs={"grant_type":grant_type})
    query_string =  urlencode(request.GET)
    url = '{}?{}'.format(base_url, query_string)
    return redirect(url)


def grants_by_grant_clr(request, clr_round):
    """Handle grants explorer."""
    grant_type = request.GET.get('type', 'all')
    limit = request.GET.get('limit', 6)
    page = request.GET.get('page', 1)
    sort = request.GET.get('sort_option', 'weighted_shuffle')
    network = request.GET.get('network', 'mainnet')
    keyword = request.GET.get('keyword', '')
    category = request.GET.get('category', '')
    only_contributions = request.GET.get('only_contributions', '') == 'true'

    if keyword:
        category = ''
    profile = get_profile(request)

    _grants = None
    try:
        filters = {
            'request': request,
            'grant_type': grant_type,
            'sort': sort,
            'network': network,
            'keyword': keyword,
            'state': 'active',
            'category': category,
            'idle_grants': True,
            'only_contributions': only_contributions,
            'clr_round': clr_round
        }

        _grants = build_grants_by_type(**filters)
    except Exception as e:
        print(e)
        return redirect('/grants')


    paginator = Paginator(_grants, limit)
    grants = paginator.get_page(page)

    # record view
    pks = list([grant.pk for grant in grants])
    if len(pks):
        increment_view_count.delay(pks, grants[0].content_type, request.user.id, 'index')

    current_partners = MatchPledge.objects.filter(clr_round_num=clr_round)
    current_partners_fund = 0

    for partner in current_partners:
        current_partners_fund += partner.amount

    grant_types = get_grant_clr_types(clr_round, network=network)

    grants_following = Favorite.objects.none()
    collections = []
    if request.user.is_authenticated and request.user.profile:
        grants_following = Favorite.objects.filter(user=request.user, activity=None).count()
        allowed_collections = GrantCollection.objects.filter(
            Q(profile=request.user.profile) | Q(curators=request.user.profile))
        collections = [
            {
                'id': collection.id,
                'title': collection.title
            } for collection in allowed_collections.distinct()
        ]


    # populate active round info
    total_clr_pot = clr_round.total_pot

    if  clr_round.is_active:
        if total_clr_pot > 1000 * 100:
            int_total_clr_pot = f"{round(total_clr_pot/1000/1000, 1)}m"
        elif total_clr_pot > 100:
            int_total_clr_pot = f"{round(total_clr_pot/1000, 1)}k"
        else:
            int_total_clr_pot = intword(total_clr_pot)
        live_now = f'❇️ LIVE NOW! Up to ${int_total_clr_pot} Matching Funding on Gitcoin Grants' if total_clr_pot > 0 else ""
        title = f'(💰${int_total_clr_pot} Match LIVE!) Grants'
    else:
        live_now = 'Gitcoin Grants helps you find funding for your projects'
        title = 'Grants'

    active_rounds = GrantCLR.objects.filter(is_active=True, start_date__lt=timezone.now(), end_date__gt=timezone.now()).order_by('-total_pot')

    grant_label = None
    for _type in grant_types:
        if _type.get("keyword") == grant_type:
            grant_label = _type.get("label")

    _, round_start_date, round_end_date, _ = get_clr_rounds_metadata()

    params = {
        'active': 'grants_landing',
        'title': title,
        'sort': sort,
        'network': network,
        'keyword': keyword,
        'type': grant_type,
        'grant_label': grant_label if grant_type else grant_type,
        'round_end': round_end_date,
        'next_round_start': round_start_date,
        'all_grants_count': _grants.count(),
        'now': timezone.now(),
        'grant_types': grant_types,
        'current_partners_fund': current_partners_fund,
        'current_partners': current_partners,
        'card_desc': f'{live_now}',
        'avatar_url': request.build_absolute_uri(static('v2/images/twitter_cards/grants10.png')),
        'card_type': 'summary_large_image',
        'avatar_height': 675,
        'avatar_width': 1200,
        'grants': grants,
        'can_pin': False,
        'target': f'/activity?what=all_grants',
        'keywords': get_keywords(),
        'total_clr_pot': total_clr_pot,
        'is_staff': request.user.is_staff,
        'selected_category': category,
        'profile': profile,
        'grants_following': grants_following,
        'only_contributions': only_contributions,
        'clr_round': clr_round,
        'collections': collections,
        'grant_bg': get_branding_info(request),
        'active_rounds': active_rounds
    }

    # log this search, it might be useful for matching purposes down the line
    if keyword:
        try:
            SearchHistory.objects.update_or_create(
                search_type='grants',
                user=request.user,
                data=request.GET,
                ip_address=get_ip(request)
            )
        except Exception as e:
            logger.debug(e)
            pass

    response = TemplateResponse(request, 'grants/index.html', params)
    response['X-Frame-Options'] = 'SAMEORIGIN'
    return response


def get_grant_sybil_profile(grant_id=None, days_back=None, grant_type=None, index_on=None):
    grant_id_sql = f"= {grant_id}" if grant_id else "IS NOT NULL"
    days_back_sql = f"grants_subscription.created_on > now() - interval '{days_back} hours'" if days_back else "true"
    grant_type_sql = f"grant_type_id = '{grant_type.id}'" if grant_type else "true"
    order_sql = f"ORDER BY {index_on} ASC" if index_on != 'grants_contribution.originated_address' else "ORDER BY number_contriibutors DESC"
    having_sql = f"" if index_on != 'grants_contribution.originated_address' else "HAVING count(distinct grants_subscription.contributor_profile_id) >= 2"
    query = f"""
        SELECT
            DISTINCT {index_on},
            count(distinct grants_subscription.contributor_profile_id) as number_contriibutors,
            count(distinct grants_subscription.id) as number_contriibutions,
            (count(distinct grants_subscription.contributor_profile_id)::float / count(distinct grants_subscription.id)) as contributions_per_contributor,
            array_agg(distinct dashboard_profile.handle) as contributors
        from dashboard_profile
        INNER JOIN grants_subscription ON contributor_profile_id = dashboard_profile.id
        INNER JOIN grants_grant on grants_grant.id = grants_subscription.grant_id
        INNER JOIN grants_contribution on grants_contribution.subscription_id = grants_subscription.id
        where grants_subscription.grant_id {grant_id_sql} AND {days_back_sql} AND {grant_type_sql}
            GROUP BY {index_on}
            {having_sql}
            {order_sql}
        """
    # pull from DB
    with connection.cursor() as cursor:
        cursor.execute(query)
        rows = []
        for _row in cursor.fetchall():
            rows.append(list(_row))

    # mutate arrow
    sybil_avg = 0
    try:
        total_contributors = sum([ele[1] for ele in rows])
        svbil_total = sum([ele[0]*ele[1] for ele in rows if ele[0] >= 0])
        sybil_avg = svbil_total / total_contributors if total_contributors else 'N/A'
        for i in range(0, len(rows)):
            pct = rows[i][1] / total_contributors
            rows[i].append(round(pct * 100))
    except:
        pass

    return [rows, sybil_avg]


@csrf_exempt
def grant_details_api(request, grant_id):
    """Json the Grant details."""
    grant = None
    try:
        grant = Grant.objects.get(pk=grant_id)
        grant_json = grant.repr(request.user, request.build_absolute_uri)
    except Exception as e:
        print(e)
        response = {
            'status': 500,
            'message': 'error: something went wrong while fetching grants clr'
        }
        return JsonResponse(response)

    response = {
        'status': 200,
        'grants': grant_json
    }
    return JsonResponse(response)


@csrf_exempt
def grant_details(request, grant_id, grant_slug):
    """Display the Grant details page."""
    tab = request.GET.get('tab')
    profile = get_profile(request)
    add_cancel_params = False


    try:
        grant = None
        try:
            grant = Grant.objects.prefetch_related('subscriptions','team_members').get(
                pk=grant_id, slug=grant_slug
            )
        except Grant.DoesNotExist:
            grant = Grant.objects.prefetch_related('subscriptions','team_members').get(
                pk=grant_id
            )

        if not grant.visible:
            raise Http404
        increment_view_count.delay([grant.pk], grant.content_type, request.user.id, 'individual')
        subscriptions = grant.subscriptions.none()
        cancelled_subscriptions = grant.subscriptions.none()

        activity_count = grant.contribution_count
        contributors = []
        contributions = []
        sybil_profiles = []

        # Sybil score
        if tab == 'sybil_profile' and request.user.is_staff:
            items = ['dashboard_profile.sybil_score', 'dashboard_profile.sms_verification', 'grants_contribution.originated_address']
            for item in items:
                title = 'Sybil' if item == 'dashboard_profile.sybil_score' else "SMS"
                if item == 'grants_contribution.originated_address':
                    title = 'Funds origination address'
                sybil_profiles += [
                    [f'THIS {title} Summary Last 60 days', get_grant_sybil_profile(grant.pk, 60 * 24, index_on=item)],
                    [f'{grant.grant_type.name} {title} Summary Last 60 Days', get_grant_sybil_profile(None, 60 * 24, grant.grant_type, index_on=item)],
                    [f'All {title} Summary Last 60 Days', get_grant_sybil_profile(None, 60 * 24, None, index_on=item)],
                ]
        # _contributions = Contribution.objects.filter(subscription__grant=grant, subscription__is_postive_vote=True).prefetch_related('subscription', 'subscription__contributor_profile')
        # contributions = list(_contributions.order_by('-created_on'))

        # # Contributors
        # if tab == 'contributors':
        #     phantom_funds = grant.phantom_funding.all().cache(timeout=60)
        #     contributors = list(_contributions.distinct('subscription__contributor_profile')) + list(phantom_funds.distinct('profile'))
        # activity_count = len(cancelled_subscriptions) + len(contributions)
        user_subscription = grant.subscriptions.filter(contributor_profile=profile, active=True).first()
        user_non_errored_subscription = grant.subscriptions.filter(contributor_profile=profile, active=True, error=False).first()
        add_cancel_params = user_subscription
    except Grant.DoesNotExist:
        raise Http404

    is_admin = (grant.admin_profile.id == profile.id) if profile and grant.admin_profile else False
    if is_admin:
        add_cancel_params = True

    is_team_member = is_grant_team_member(grant, profile)

    # handle grant updates unsubscribe
    key = 'unsubscribed_profiles'
    is_unsubscribed_from_updates_from_this_grant = request.user.is_authenticated and request.user.profile.pk in grant.metadata.get(key, [])
    if request.GET.get('unsubscribe') and request.user.is_authenticated:
        ups = grant.metadata.get(key, [])
        ups.append(request.user.profile.pk)
        grant.metadata[key] = ups
        grant.save()
        messages.info(
                request,
                _('You have been unsubscribed from the updates from this grant.')
            )
        is_unsubscribed_from_updates_from_this_grant = True

    try:
        what = f'grant:{grant.pk}'
        pinned = PinnedPost.objects.get(what=what)
    except PinnedPost.DoesNotExist:
        pinned = None

    clr_round = None
    if grant.in_active_clrs.count() > 0:
        clr_round = grant.in_active_clrs.first()

    if clr_round:
        is_clr_active = True
    else:
        is_clr_active = False

    is_clr_active = True if clr_round else False
    title = grant.title + " | Grants"

    if is_clr_active:
        title = '💰 ' + title

    should_show_claim_match_button = False
    try:
        # If the user viewing the page is team member or admin, check if grant has match funds available
        # to withdraw

        is_match_available_to_claim = False
        is_within_payout_period_for_most_recent_round = timezone.now() < timezone.datetime(2021, 8, 15, 12, 0).replace(tzinfo=pytz.utc)
        is_staff = request.user.is_authenticated and request.user.is_staff

        # Check if this grant needs to complete KYC before claiming match funds
        clr_matches = grant.clr_matches.filter(round_number=settings.MATCH_PAYOUTS_ROUND_NUM)
        is_blocked_by_kyc = clr_matches.exists() and not clr_matches.first().ready_for_payout

        # calculate whether is available
        # TODO - do this asyncronously so as not to block the pageload
        if is_within_payout_period_for_most_recent_round and not is_blocked_by_kyc and grant.admin_address != '0x0':
            if is_team_member or is_staff or is_admin:
                w3 = get_web3(grant.network)
                match_payouts_abi = settings.MATCH_PAYOUTS_ABI
                match_payouts_address = w3.toChecksumAddress(settings.MATCH_PAYOUTS_ADDRESS)
                match_payouts = w3.eth.contract(address=match_payouts_address, abi=match_payouts_abi)
                amount_available = match_payouts.functions.payouts(grant.admin_address).call()
                is_match_available_to_claim = True if amount_available > 0 else False

        # Determine if we should show the claim match button on the grant details page
        should_show_claim_match_button = grant.active and (is_team_member or is_staff or is_admin) and is_match_available_to_claim and not is_blocked_by_kyc

    except Exception as e:
        logger.exception(e)

    params = {
        'active': 'grant_details',
        'grant': grant,
        'sybil_profiles': sybil_profiles,
        'tab': tab,
        'title': title,
        'card_desc': grant.description,
        'avatar_url': grant.logo.url if grant.logo else None,
        'subscriptions': subscriptions,
        'cancelled_subscriptions': cancelled_subscriptions,
        'contributions': contributions,
        'user_subscription': user_subscription,
        'user_non_errored_subscription': user_non_errored_subscription,
        'is_admin': is_admin,
        'keywords': get_keywords(),
        'target': f'/activity?what={what}',
        'pinned': pinned,
        'what': what,
        'activity_count': activity_count,
        # 'contributors': contributors,
        'clr_active': is_clr_active,
        # 'round_num': grant.clr_round_num,
        'is_team_member': is_team_member,
        'is_owner': grant.admin_profile.pk == request.user.profile.pk if request.user.is_authenticated else False,
        'is_unsubscribed_from_updates_from_this_grant': is_unsubscribed_from_updates_from_this_grant,
        'options': [(f'Email Grant Funders ({grant.contributor_count})', 'bullhorn', 'Select this option to email your status update to all your funders.')] if is_team_member else [],
        'user_code': get_user_code(request.user.profile.id, grant, emoji_codes) if request.user.is_authenticated else '',
        'verification_tweet': get_grant_verification_text(grant),
        # 'tenants': grant.tenants,
        'should_show_claim_match_button': should_show_claim_match_button
    }
    # Stats
    if tab == 'stats':
        import hashlib
        params['secret_id'] = hashlib.md5((settings.SECRET_KEY + str(grant.id)).encode('utf')).hexdigest()

    return TemplateResponse(request, 'grants/detail/_index.html', params)


@csrf_exempt
def grant_details_contributors(request, grant_id):
    page = int(request.GET.get('page', 1))
    network = request.GET.get('network', 'mainnet')
    limit = int(request.GET.get('limit', 30))

    try:
        grant = Grant.objects.prefetch_related('subscriptions').get(
            pk=grant_id
        )
    except Grant.DoesNotExist:
        response = {
            'message': 'error: grant cannot be found'
        }
        return JsonResponse(response)

    _contributors = set(Contribution.objects.filter(
        subscription__grant=grant,
        subscription__network=network,
        subscription__is_postive_vote=True,
        anonymous=False
    ).prefetch_related('subscription', 'profile_for_clr').values_list('profile_for_clr__handle', flat=True).order_by('-created_on'))

    contributors = list(_contributors)
    all_pages = Paginator(contributors, limit)
    this_page = all_pages.page(page)
    response = dict()
    all_contributors = []

    for contributor in this_page:
        contributor_json = {}
        contributor_json['user']=  contributor

        all_contributors.append(contributor_json)

    response['contributors'] = json.loads(json.dumps(all_contributors, default=str))
    response['has_next'] = all_pages.page(page).has_next()
    response['count'] = all_pages.count
    response['num_pages'] = all_pages.num_pages
    response['next_page_number'] = all_pages.page(page).next_page_number() if all_pages.page(page).has_next() else None

    return JsonResponse(response)


@csrf_exempt
def grant_details_contributions(request, grant_id):
    page = int(request.GET.get('page', 1))
    network = request.GET.get('network', 'mainnet')
    limit = int(request.GET.get('limit', 10))
    try:
        grant = Grant.objects.prefetch_related('subscriptions').get(
            pk=grant_id
        )
    except Grant.DoesNotExist:
        response = {
            'message': 'error: grant cannot be found'
        }
        return JsonResponse(response)

    _contributions = Contribution.objects.filter(
        subscription__grant=grant,
        subscription__network=network,
        subscription__is_postive_vote=True
    ).prefetch_related('subscription', 'subscription__contributor_profile')
    contributions = list(_contributions.order_by('-created_on'))
    # print(contributions)
    all_pages = Paginator(contributions, limit)
    this_page = all_pages.page(page)
    response = dict()

    all_contributions = []
    for contribution in this_page:
        print(contribution.subscription)
        # print(contribution.subscription.tx_id)

        contribution_json = {
            k: getattr(contribution, k) for k in
            ['id', 'success', 'tx_cleared', 'created_on', 'anonymous', 'tx_id']}

        contribution_json['subscription'] = {
            k: getattr(contribution.subscription, k) for k in
            ['id', 'contributor_profile', 'token_symbol', 'amount_per_period', 'amount_per_period_minus_gas_price', 'amount_per_period_usdt', 'amount_per_period_to_gitcoin', 'comments']}


        # contribution_json['subscription']
        contribution_json['subscription']['hide_wallet_address'] = contribution.subscription.contributor_profile.hide_wallet_address
        if (contribution.subscription.contributor_profile.hide_wallet_address):
            contribution_json['tx_id'] = None
        if (contribution.anonymous):
            contribution_json['subscription']['contributor_profile'] = None
        all_contributions.append(contribution_json)

    response['contributions'] = json.loads(json.dumps(all_contributions, default=str))
    response['has_next'] = all_pages.page(page).has_next()
    response['count'] = all_pages.count
    response['num_pages'] = all_pages.num_pages
    response['next_page_number'] = all_pages.page(page).next_page_number() if all_pages.page(page).has_next() else None

    return JsonResponse(response)

@csrf_exempt
def grant_edit(request, grant_id):

    # profile = get_profile(request)
    profile = request.user.profile if hasattr(request.user, 'profile') else None
    grant = None

    try:
        grant = Grant.objects.prefetch_related('subscriptions','team_members').get(
            pk=grant_id
        )

    except Grant.DoesNotExist:
        raise Http404

    is_team_member = is_grant_team_member(grant, profile)
    if request.method == 'POST' and (is_team_member or request.user.is_staff):

        response = {
            'status': 400,
            'message': 'error: Bad Request. Unable to create grant'
        }

        # step 1: validate input

        user = request.user if request.user.is_authenticated else None
        if not user:
            response['message'] = 'error: user needs to be authenticated to create grant'
            return JsonResponse(response)

        if not profile:
            response['message'] = 'error: no matching profile found'
            return JsonResponse(response)

        title = request.POST.get('title', None)
        if not title:
            response['message'] = 'error: title is a mandatory parameter'
            return JsonResponse(response)

        description = request.POST.get('description', None)
        if not description:
            response['message'] = 'error: description is a mandatory parameter'
            return JsonResponse(response)

        has_external_funding = request.POST.get('has_external_funding', 'unknown')
        if has_external_funding == 'unknown':
            response['message'] = 'error: choose if grant has external funding or not'
            return JsonResponse(response)

        description_rich = request.POST.get('description_rich', None)
        if not description_rich:
            description_rich = description

        if grant.active:
            is_clr_eligible = json.loads(request.POST.get('is_clr_eligible', 'true'))
            grant.is_clr_eligible = is_clr_eligible

        eth_payout_address = request.POST.get('eth_payout_address', '0x0')
        zcash_payout_address = request.POST.get('zcash_payout_address', '0x0')
        celo_payout_address = request.POST.get('celo_payout_address', '0x0')
        zil_payout_address = request.POST.get('zil_payout_address', '0x0')
        polkadot_payout_address = request.POST.get('polkadot_payout_address', '0x0')
        harmony_payout_address = request.POST.get('harmony_payout_address', '0x0')
        kusama_payout_address = request.POST.get('kusama_payout_address', '0x0')
        binance_payout_address = request.POST.get('binance_payout_address', '0x0')
        rsk_payout_address = request.POST.get('rsk_payout_address', '0x0')
        algorand_payout_address = request.POST.get('algorand_payout_address', '0x0')

        if (
            eth_payout_address == '0x0' and
            zcash_payout_address == '0x0' and
            celo_payout_address == '0x0' and
            zil_payout_address == '0x0' and
            polkadot_payout_address == '0x0' and
            kusama_payout_address == '0x0' and
            harmony_payout_address == '0x0' and
            binance_payout_address == '0x0' and
            rsk_payout_address == '0x0' and 
            algorand_payout_address == '0x0'
        ):
            response['message'] = 'error: payout_address is a mandatory parameter'
            return JsonResponse(response)

        if (
            zcash_payout_address != '0x0' and
            not zcash_payout_address.startswith('t')
        ):
            response['message'] = 'error: zcash_payout_address must be a transparent address'
            return JsonResponse(response)

        if eth_payout_address != '0x0':
            grant.admin_address = eth_payout_address

        if zcash_payout_address != '0x0':
            grant.zcash_payout_address = zcash_payout_address

        if celo_payout_address != '0x0':
            grant.celo_payout_address = celo_payout_address

        if zil_payout_address != '0x0':
            grant.zil_payout_address = zil_payout_address

        if polkadot_payout_address != '0x0':
            grant.polkadot_payout_address = polkadot_payout_address

        if kusama_payout_address != '0x0':
            grant.kusama_payout_address = kusama_payout_address

        if harmony_payout_address != '0x0':
            grant.harmony_payout_address = harmony_payout_address

        if binance_payout_address != '0x0':
            grant.binance_payout_address = binance_payout_address

        if rsk_payout_address != '0x0':
            grant.rsk_payout_address = rsk_payout_address

        if algorand_payout_address != '0x0':
            grant.algorand_payout_address = algorand_payout_address

        github_project_url = request.POST.get('github_project_url', None)
        if github_project_url:
            grant.github_project_url = github_project_url

        logo = request.FILES.get('logo', None)
        if logo:
            grant.logo = logo

        image_css = request.POST.get('image_css', None)
        if image_css:
            grant.image_css = image_css

        twitter_handle_1 = request.POST.get('handle1', '').strip('@')
        twitter_handle_2 = request.POST.get('handle2', '').strip('@')

        if twitter_handle_1 and not re.search(r'^@?[a-zA-Z0-9_]{1,15}$', twitter_handle_1):
            response['message'] = 'error: enter a valid project twitter handle e.g @humanfund'
            return JsonResponse(response)

        if twitter_handle_2 and not re.search(r'^@?[a-zA-Z0-9_]{1,15}$', twitter_handle_2):
            response['message'] = 'error: enter your twitter handle e.g @georgecostanza'
            return JsonResponse(response)

        if grant.twitter_handle_1 != twitter_handle_1:
            grant.twitter_verified = False
            grant.twitter_verified_by = None
            grant.twitter_verified_at = None
            grant.twitter_handle_1 = twitter_handle_1

        grant.twitter_handle_2 = twitter_handle_2

        reference_url = request.POST.get('reference_url', None)
        if reference_url:
            grant.reference_url = reference_url

        region = request.POST.get('region', None)
        if region:
            grant.region = region

        team_members = request.POST.getlist('team_members[]', None)
        if team_members:
            save_team_members = []
            save_team_members = [d['id'] for d in json.loads(team_members[0])]
            save_team_members.append(grant.admin_profile.id)
            grant.team_members.set(save_team_members)

        grant.title = title
        grant.description = description
        grant.description_rich = description_rich
        grant.has_external_funding = has_external_funding
        grant.last_update = timezone.now()
        grant.hidden = False

        grant.save()

        record_grant_activity_helper('update_grant', grant, profile)

        response = {
            'status': 200,
            'success': True,
            'message': 'grant updated',
            'url': grant.url,
        }

        return JsonResponse(response)


@login_required
@ratelimit(key='ip', rate='2/m', method=ratelimit.UNSAFE, block=True)
def flag(request, grant_id):
    comment = request.POST.get("comment", '')
    grant = Grant.objects.get(pk=grant_id)
    if comment and request.user.is_authenticated and grant:
        flag = Flag.objects.create(
            comments=comment,
            profile=request.user.profile,
            grant=grant,
            )
        new_grant_flag_admin(flag)


    return JsonResponse({
        'success': True,
    })


@login_required
@transaction.atomic
def grant_new(request):
    """Handle new grant."""

    if request.method == 'POST':

        response = {
            'status': 400,
            'message': 'error: Bad Request. Unable to create grant'
        }

        # step 1: validate input

        user = request.user if request.user.is_authenticated else None
        if not user:
            response['message'] = 'error: user needs to be authenticated to create grant'
            return JsonResponse(response)

        profile = request.user.profile if hasattr(request.user, 'profile') else None
        if not profile:
            response['message'] = 'error: no matching profile found'
            return JsonResponse(response)

        grant_type = request.POST.get('grant_type', None)
        if not grant_type:
            response['message'] = 'error: grant_type is a mandatory parameter'
            return JsonResponse(response)

        title = request.POST.get('title', None)
        if not title:
            response['message'] = 'error: title is a mandatory parameter'
            return JsonResponse(response)

        description = request.POST.get('description', None)
        if not description:
            response['message'] = 'error: description is a mandatory parameter'
            return JsonResponse(response)

        description_rich = request.POST.get('description_rich', None)
        if not description_rich:
            description_rich = description

        has_external_funding = request.POST.get('has_external_funding', 'unknown')
        if has_external_funding == 'unknown':
            response['message'] = 'error: has_external_funding is a mandatory parameter'
            return JsonResponse(response)

        eth_payout_address = request.POST.get('eth_payout_address', request.POST.get('admin_address'))
        zcash_payout_address = request.POST.get('zcash_payout_address', '0x0')
        celo_payout_address = request.POST.get('celo_payout_address', None)
        zil_payout_address = request.POST.get('zil_payout_address', None)
        polkadot_payout_address = request.POST.get('polkadot_payout_address', None)
        kusama_payout_address = request.POST.get('kusama_payout_address', None)
        harmony_payout_address = request.POST.get('harmony_payout_address', None)
        binance_payout_address = request.POST.get('binance_payout_address', None)
        rsk_payout_address = request.POST.get('rsk_payout_address', None)
        algorand_payout_address = request.POST.get('algorand_payout_address', None)

        if (
            not eth_payout_address and not zcash_payout_address and
            not celo_payout_address and not zil_payout_address and
            not polkadot_payout_address and not kusama_payout_address and
            not harmony_payout_address and not binance_payout_address and
            not rsk_payout_address and not algorand_payout_address
        ):
            response['message'] = 'error: payout_address is a mandatory parameter'
            return JsonResponse(response)

        if zcash_payout_address and not zcash_payout_address.startswith('t'):
            response['message'] = 'error: zcash_payout_address must be a transparent address'
            return JsonResponse(response)

        project_pk = request.POST.get('project_pk')
        if project_pk and project_pk != 'undefined':
            HackathonProject.objects.filter(pk=project_pk).update(grant_obj=grant)

        token_symbol = request.POST.get('token_symbol', 'Any Token')
        logo = request.FILES.get('logo', None)
        metdata = json.loads(request.POST.get('receipt', '{}'))
        team_members = request.POST.getlist('team_members[]')
        reference_url = request.POST.get('reference_url', '')
        github_project_url = request.POST.get('github_project_url', None)
        network = request.POST.get('network', 'mainnet')
        twitter_handle_1 = request.POST.get('handle1', '').strip('@')
        twitter_handle_2 = request.POST.get('handle2', '').strip('@')

        if twitter_handle_1 and not re.search(r'^[a-zA-Z0-9_]{1,15}$', twitter_handle_1):
            response['message'] = 'error: enter a valid project twitter handle e.g @humanfund'
            return JsonResponse(response)

        if twitter_handle_2 and not re.search(r'^[a-zA-Z0-9_]{1,15}$', twitter_handle_2):
            response['message'] = 'error: enter your twitter handle e.g @georgecostanza'
            return JsonResponse(response)

        # TODO: REMOVE
        contract_version = request.POST.get('contract_version', '2')

        grant_kwargs = {
            'title': title,
            'description': description,
            'description_rich': description_rich,
            'reference_url': reference_url,
            'github_project_url': github_project_url,
            'admin_address': eth_payout_address if eth_payout_address else '0x0',
            'zcash_payout_address': zcash_payout_address if zcash_payout_address else '0x0',
            'celo_payout_address': celo_payout_address if celo_payout_address else '0x0',
            'zil_payout_address': zil_payout_address if zil_payout_address else '0x0',
            'polkadot_payout_address': polkadot_payout_address if polkadot_payout_address else '0x0',
            'kusama_payout_address': kusama_payout_address if kusama_payout_address else '0x0',
            'harmony_payout_address': harmony_payout_address if harmony_payout_address else '0x0',
            'binance_payout_address': binance_payout_address if binance_payout_address else '0x0',
            'rsk_payout_address': rsk_payout_address if rsk_payout_address else '0x0',
            'algorand_payout_address': algorand_payout_address if algorand_payout_address else '0x0',
            'token_symbol': token_symbol,
            'contract_version': contract_version,
            'deploy_tx_id': request.POST.get('transaction_hash', '0x0'),
            'network': network,
            'twitter_handle_1': twitter_handle_1,
            'twitter_handle_2': twitter_handle_2,
            'metadata': metdata,
            'last_update': timezone.now(),
            'admin_profile': profile,
            'logo': logo,
            'hidden': True,
            'active': False,
            'is_clr_eligible': False,
            'region': request.POST.get('region', None),
            'clr_prediction_curve': [[0.0, 0.0, 0.0] for x in range(0, 6)],
            'grant_type': GrantType.objects.get(name=grant_type),
            'has_external_funding': has_external_funding
        }

        grant = Grant.objects.create(**grant_kwargs)

        hackathon_project_id = request.GET.get('related_hackathon_project_id')
        if hackathon_project_id:
            hackathon_project = HackathonProject.objects.filter(id=hackathon_project_id).first()
            if hackathon_project and hackathon_project.profiles.filter(pk=profile.id).exists():
                hackathon_project.grant_obj  = grant
                hackathon_project.save()

        team_members = (team_members[0].split(','))
        team_members.append(profile.id)
        team_members = list(set(team_members))

        team_members = [int(i) for i in team_members if i != '']

        grant.team_members.add(*team_members)

        form_category_ids = request.POST.getlist('categories[]')
        form_category_ids = (form_category_ids[0].split(','))
        form_category_ids = list(set(form_category_ids))

        for category_id in form_category_ids:
            try:
                grant_category = GrantCategory.objects.get(pk=category_id)
                grant.categories.add(grant_category)
            except Exception as e:
                pass

        grant.save()
        grant.calc_clr_round()
        grant.save()

        messages.success(
            request,
            _('Thank you for posting this Grant. Our team reviews each grant before it goes live on the website. This process takes 1-2 business days.')
        )

        if grant.active:
            record_grant_activity_helper('new_grant', grant, profile)

        # send email to creator and admin
        process_grant_creation_email.delay(grant.pk, profile.pk)
        process_grant_creation_admin_email.delay(grant.pk)

         # record to notion for sybil-hunters
        process_notion_db_write.delay(grant.pk)

        response = {
            'status': 200,
            'success': True,
            'message': 'grant created',
            'url': grant.url,
        }

        return JsonResponse(response)


    profile = get_profile(request)

    grant_types = []
    for g_type in GrantType.objects.filter(is_active=True):
        grant_categories = []
            # project_pk = request.POST.get('project_pk', None)
            # if project_pk:
            #     HackathonProject.objects.filter(pk=project_pk).update(grant_obj=grant)

        for g_category in g_type.categories.all():
            grant_categories.append({
                'id': g_category.pk,
                'name': g_category.category
            })

        grant_type_temp = {
            'id': g_type.pk,
            'name': g_type.name,
            'label': g_type.label,
            'categories': grant_categories
        }
        if g_type.logo:
            grant_type_temp['image_url'] = request.build_absolute_uri(g_type.logo.url)

        grant_types.append(grant_type_temp)

    project = None
    # project_id = request.GET.get('project_id', None)
    # if project_id is not None:
    #     hackathon_project = HackathonProject.objects.filter(pk=project_id).nocache().first()
    #     if request.user.profile in hackathon_project.profiles.all():
    #         project = hackathon_project

    params = {
        'active': 'new_grant',
        'title': _('New Grant'),
        'card_desc': _('Provide sustainable funding for Open Source with Gitcoin Grants'),
        'profile': profile,
        'trusted_relayer': settings.GRANTS_OWNER_ACCOUNT,
        'grant_types': grant_types,
        'project_data': project
    }
    return TemplateResponse(request, 'grants/_new.html', params)


@login_required
def grant_fund(request, grant_id, grant_slug):
    """Handle grant funding."""
    try:
        grant = Grant.objects.get(pk=grant_id, slug=grant_slug)
    except Grant.DoesNotExist:
        raise Http404

    profile = get_profile(request)

    if not grant.active:
        params = {
            'active': 'grant_error',
            'title': _('Fund - Grant Ended'),
            'grant': grant,
            'text': _('This Grant has ended.'),
            'subtext': _('Contributions can no longer be made this grant')
        }
        return TemplateResponse(request, 'grants/shared/error.html', params)

    if is_grant_team_member(grant, profile):
        params = {
            'active': 'grant_error',
            'title': _('Fund - Grant funding blocked'),
            'grant': grant,
            'text': _('This Grant cannot be funded'),
            'subtext': _('Grant team members cannot contribute to their own grant.')
        }
        return TemplateResponse(request, 'grants/shared/error.html', params)

    if grant.link_to_new_grant:
        params = {
            'active': 'grant_error',
            'title': _('Fund - Grant Migrated'),
            'grant': grant.link_to_new_grant,
            'text': f'This Grant has ended',
            'subtext': 'Contributions can no longer be made to this grant. <br> Visit the new grant to contribute.',
            'button_txt': 'View New Grant'
        }
        return TemplateResponse(request, 'grants/shared/error.html', params)

    active_subscription = Subscription.objects.select_related('grant').filter(
        grant=grant_id, active=True, error=False, contributor_profile=request.user.profile, is_postive_vote=True
    )

    if active_subscription:
        params = {
            'active': 'grant_error',
            'title': _('Subscription Exists'),
            'grant': grant,
            'text': _('You already have an active subscription for this grant.')
        }
        return TemplateResponse(request, 'grants/shared/error.html', params)

    if not grant.configured_to_receieve_funding:
        messages.info(
            request,
            _('This grant is not configured to accept funding at this time.  Please contact founders@gitcoin.co if you believe this message is in error!')
        )
        logger.error(f"Grant {grant.pk} is not properly configured for funding.  Please set grant.contract_address on this grant")
        return redirect(reverse('grants:details', args=(grant.pk, grant.slug)))

    if request.method == 'POST':
        from grants.tasks import process_grant_contribution
        process_grant_contribution.delay(grant_id, grant_slug, profile.pk, request.POST)

        return JsonResponse({
            'success': True,
        })

    raise Http404


@csrf_exempt
@require_POST
def cancel_grant_v1(request, grant_id):

    response = {
        'status': 400,
        'message': 'error: Bad Request. Unable to contribute to grant'
    }


    user = request.user if request.user.is_authenticated else None
    if not user:
        response['message'] = 'error: user needs to be authenticated to cancel grant'
        return JsonResponse(response)

    profile = request.user.profile if hasattr(request.user, 'profile') else None

    if not profile:
        response['message'] = 'error: no matching profile found'
        return JsonResponse(response)

    if not request.method == 'POST':
        response['message'] = 'error: grant cancellation is a POST operation'
        return JsonResponse(response)

    try:
        grant = Grant.objects.get(pk=grant_id)
    except Grant.DoesNotExist:
        response['message'] = 'error: grant cannot be found'
        return JsonResponse(response)

    if not is_grant_team_member(grant, profile) and not request.user.is_staff:
        response['message'] = 'error: grant cancellation can be done only by grant owner'
        return JsonResponse(response)

    if not grant.active:
        response['message'] = 'error: grant is already cancelled'
        return JsonResponse(response)

    grant.active = False
    grant.save()

    grant_cancellation(grant)
    record_grant_activity_helper('killed_grant', grant, profile)

    response = {
        'status': 200,
        'pk': grant.pk,
        'message': 'grant cancelled successfully'
    }
    return JsonResponse(response)

@login_required
def bulk_fund(request):
    """Called when checking out with an Ethereum cart"""
    if request.method != 'POST':
        raise Http404

    # Get list of grant IDs
    grant_ids_list = [int(pk) for pk in request.POST.get('grant_id').split(',')]

    # For each grant, we validate the data. If it fails, save it off and throw error at the end
    successes = []
    failures = []

    profile = get_profile(request)
    grants_with_payload = []

    for (index, grant_id) in enumerate(grant_ids_list):
        try:
            grant = Grant.objects.get(pk=grant_id)
        except Grant.DoesNotExist:
            # Commonly occurs when testing on Rinkeby, as the Gitcoin development fund does not exist there by default
            failures.append({
                'active': 'grant_error',
                'title': _('Fund - Grant Does Not Exist'),
                'grant':grant_id,
                'text': _('This grant does not exist'),
                'subtext': _('No grant with this ID was found'),
                'success': False
            })
            continue

        if not grant.active:
            # This means a grant has been cancelled, which happens occasionally
            failures.append({
                'active': 'grant_error',
                'title': _('Fund - Grant Ended'),
                'grant':grant_id,
                'text': _('This Grant has ended.'),
                'subtext': _('Contributions can no longer be made this grant'),
                'success': False
            })
            continue

        if grant.link_to_new_grant:
            # Occurs if users have duplicate grants and one is merged into the other
            failures.append({
                'active': 'grant_error',
                'title': _('Fund - Grant Migrated'),
                'grant':grant_id,
                'text': _('This Grant has ended'),
                'subtext': _('Contributions can no longer be made to this grant. <br> Visit the new grant to contribute.'),
                'success': False
            })
            continue

        active_subscription = Subscription.objects.select_related('grant').filter(
            grant=grant_id, active=True, error=False, contributor_profile=request.user.profile, is_postive_vote=True
        )

        try:
            payload = {
                # Values that are constant for all donations
                'checkout_type': request.POST.get('checkout_type'),
                'contributor_address': request.POST.get('contributor_address'),
                'csrfmiddlewaretoken': request.POST.get('csrfmiddlewaretoken'),
                'frequency_count': request.POST.get('frequency_count'),
                'frequency_unit': request.POST.get('frequency_unit'),
                'gas_price': request.POST.get('gas_price'),
                'gitcoin_donation_address': request.POST.get('gitcoin_donation_address'),
                'hide_wallet_address': request.POST.get('hide_wallet_address'),
                'match_direction': request.POST.get('match_direction'),
                'network': request.POST.get('network'),
                'num_periods': request.POST.get('num_periods'),
                'real_period_seconds': request.POST.get('real_period_seconds'),
                'recurring_or_not': request.POST.get('recurring_or_not'),
                'signature': request.POST.get('signature'),
                'visitorId': request.POST.get('visitorId'),
                'splitter_contract_address': request.POST.get('splitter_contract_address'),
                'subscription_hash': request.POST.get('subscription_hash'),
                'anonymize_gitcoin_grants_contributions': json.loads(request.POST.get('anonymize_gitcoin_grants_contributions', 'false')),
                # Values that vary by donation
                'admin_address': request.POST.get('admin_address').split(',')[index],
                'amount_per_period': request.POST.get('amount_per_period').split(',')[index],
                'comment': request.POST.get('comment').split('_,_')[index],
                'confirmed': request.POST.get('confirmed').split(',')[index],
                'contract_address': request.POST.get('contract_address').split(',')[index],
                'contract_version': request.POST.get('contract_version').split(',')[index],
                'denomination': request.POST.get('denomination').split(',')[index],
                'gitcoin-grant-input-amount': request.POST.get('gitcoin-grant-input-amount').split(',')[index],
                'grant_id': request.POST.get('grant_id').split(',')[index],
                'split_tx_id': request.POST.get('split_tx_id').split(',')[index],
                'sub_new_approve_tx_id': request.POST.get('sub_new_approve_tx_id').split(',')[index],
                'token_address': request.POST.get('token_address').split(',')[index],
                'token_symbol': request.POST.get('token_symbol').split(',')[index],
                'include_for_clr': json.loads(request.POST.get('include_for_clr', 'true'))
            }
            grants_with_payload.append({
                'grant_id': grant_id,
                'grant_slug': grant.slug,
                'payload': payload
            })
        except Exception as e:
            failures.append({
                'active': 'grant_error',
                'title': _('Fund - Grant Processing Failed'),
                'grant':grant_id,
                'text': _('This Grant was not processed successfully.'),
                'subtext': _(f'{str(e)}'),
                'success': False
            })
            continue

        successes.append({
            'title': _('Fund - Grant Funding Processed Successfully'),
            'grant': grant_id,
            'text': _('Funding for this grant was successfully processed and saved.'),
            'success': True
        })

    from grants.tasks import batch_process_grant_contributions
    batch_process_grant_contributions.delay(grants_with_payload, profile.pk)
    return JsonResponse({
        'success': True,
        'grant_ids': grant_ids_list,
        'successes': successes,
        'failures': failures
    })

@login_required
def manage_ethereum_cart_data(request):
    """
    For the specified user address:
      1. `action == save` will save the provided cart data as a JSON Store
      2. `action == delete` will removed saved cart data from the JSON Store
    """
    if request.method != 'POST':
        raise Http404

    user_address = request.POST.get('user_address')
    action = request.POST.get('action')

    if action == 'save':
        ethereum_cart_data = json.loads(request.POST.get('ethereum_cart_data'))
        try:
            # Look for existing entry, and if present we overwrite it. This can occur when a user starts
            # checkout, does not finish it, then comes back to checkout later
            entry = JSONStore.objects.get(key=user_address, view='ethereum_cart_data')
            entry.data = ethereum_cart_data
            entry.save()
            return JsonResponse({ 'success': True })
        except JSONStore.DoesNotExist:
            # No entry exists for this user, so create a new one
            JSONStore.objects.create(key=user_address, view='ethereum_cart_data', data=ethereum_cart_data)
            return JsonResponse({ 'success': True })

    elif action == 'delete':
        try:
            # Look for existing entry, and if present we delete it
            entry = JSONStore.objects.get(key=user_address, view='ethereum_cart_data')
            entry.delete()
            return JsonResponse({ 'success': True })
        except JSONStore.DoesNotExist:
            # No entry exists for this user, so we return false to indicate this
            return JsonResponse({ 'success': False })

    else:
        raise Exception('Invalid action specified')

@login_required
def get_ethereum_cart_data(request):
    """
    For the specified user address, returns the saved checkout data if found
    """
    if request.method != 'GET':
        raise Http404

    try:
        user_address = request.GET.get('user_address')
        result = JSONStore.objects.get(key=user_address, view='ethereum_cart_data')
        return JsonResponse({ 'success': True, 'ethereum_cart_data': result.data })
    except JSONStore.DoesNotExist:
        # If there's no entry for this user, return false to indicate this
        return JsonResponse({ 'success': False })

@login_required
def get_replaced_tx(request):
    """
    scrapes etherscan to get the replaced tx
    """
    tx_hash = request.GET.get('tx_hash')
    user_agent = 'Mozilla/5.0 (Macintosh; Intel Mac OS X 10_9_3) AppleWebKit/537.36 (KHTML, like Gecko) Chrome/35.0.1916.47 Safari/537.36'
    headers = {'User-Agent': user_agent}
    response = requests.get(f"https://etherscan.io/tx/{tx_hash}/", headers=headers)
    soup = BeautifulSoup(response.content, "html.parser")
    # look for span that contains the dropped&replaced msg
    p = soup.find("span", "u-label u-label--sm u-label--warning rounded")
    if not p:
        return JsonResponse({
            'success': True,
            'tx_hash': tx_hash
        })
    if "Replaced" in p.text:  # check if it's a replaced tx
        # get the id for the replaced tx
        q = soup.find(href=re.compile("/tx/0x"))
        return JsonResponse({
            'success': True,
            'tx_hash': q.text
        })
    else:
        return JsonResponse({
            'success': True,
            'tx_hash': tx_hash
        })


def grants_cart_view(request):
    context = {
        'title': 'Grants Cart',
        'EMAIL_ACCOUNT_VALIDATION': EMAIL_ACCOUNT_VALIDATION,
    }
    if request.user.is_authenticated:
        profile = request.user.profile
        context['username'] = profile.username
        context['trust_bonus'] = round(request.user.profile.trust_bonus * 100)

        is_brightid_verified = ( 'verified' == get_brightid_status(profile.brightid_uuid) )

        context['is_fully_verified'] = (is_brightid_verified and profile.sms_verification and \
                                            profile.is_poap_verified and profile.is_twitter_verified and \
                                            profile.is_google_verified and profile.is_poh_verified)
    else:
        return redirect('/login/github/?next=' + request.get_full_path())

    response = TemplateResponse(request, 'grants/cart-vue.html', context=context)
    response['X-Frame-Options'] = 'SAMEORIGIN'
    return response


def get_category_size(grant_type, category):
    key = f"grant_category_{grant_type.get('keyword')}_{category}"
    redis = RedisService().redis
    try:
        return int(redis.get(key))
    except:
        return 0




def grants_bulk_add(request, grant_str):
    grants = {}
    redis = RedisService().redis
    key = hashlib.md5(grant_str.encode('utf')).hexdigest()
    views = redis.incr(key)

    grants_data = grant_str.split(':')[0].split(',')
    grant_ids = []

    for ele in grants_data:
        # new format will support amount and token in the URL separated by ;
        grant_data = ele.split(';')
        if len(grant_data) > 0 and grant_data[0].isnumeric():
            grant_id = grant_data[0]
            grants[grant_id] = {
                'id': int(grant_id)
            }
            grant_ids.append(grant_id)

            if len(grant_data) == 3:  # backward compatibility
                grants[grant_id]['amount'] = grant_data[1]
                grants[grant_id]['token'] = FTokens.objects.filter(id=int(grant_data[2])).first()

    by_whom = ""
    prefix = ""
    handle = ''
    try:
        handle = f"{grant_str.split(':')[1]}"
        by_whom = f"by {grant_str.split(':')[1]}"
        prefix = f"{grant_str.split(':')[2]} : "
    except:
        pass

    # search valid grants and associate with its amount and token
    grants_info = grants.values()
    grant_ids = [grant['id'] for grant in grants_info]
    for grant in Grant.objects.filter(pk__in=grant_ids):
        grants[str(grant.id)]['obj'] = grant

    grants = [grant for grant in grants_info if grant.get('obj')]

    grant_titles = ", ".join([grant['obj'].title for grant in grants])
    title = f"{prefix}{len(grants)} Grants in Shared Cart {by_whom} : Viewed {views} times"

    grant_ids = ",".join([str(ele) for ele in grant_ids])
    avatar_url = f'https://gitcoin.co/dynamic/grants_cart_thumb/{handle}/{grant_ids}'
    context = {
        'grants': grants,
        'avatar_url': avatar_url,
        'avatar_height': 875,
        'avatar_width': 1740,
        'title': title,
        'card_desc': "Click to Add All to Cart: " + grant_titles

    }
    response = TemplateResponse(request, 'grants/bulk_add_to_cart.html', context=context)
    return response


@login_required
def profile(request):
    """Show grants profile of logged in user."""
    if not request.user.is_authenticated or not request.user.profile:
        raise Http404
    handle = request.user.profile.handle
    return redirect(f'/profile/{handle}/grants')


def quickstart(request):
    """Display quickstart guide."""
    params = {
        'active': 'grants_quickstart',
        'title': _('Quickstart'),
        'avatar_url': request.build_absolute_uri(static('v2/images/twitter_cards/grants10.png')),
    }
    return TemplateResponse(request, 'grants/quickstart.html', params)


def leaderboard(request):
    """Display leaderboard."""

    return redirect ('https://gitcoin.co/leaderboard/payers?cadence=quarterly&keyword=all&product=grants')


def record_subscription_activity_helper(activity_type, subscription, profile, anonymize=False):
    """Registers a new activity concerning a grant subscription

    Args:
        activity_type (str): The type of activity, as defined in dashboard.models.Activity.
        subscription (grants.models.Subscription): The subscription in question.
        profile (dashboard.models.Profile): The current user's profile.

    """
    if anonymize:
        profile = Profile.objects.filter(handle='gitcoinbot').first()
    try:
        grant_logo = subscription.grant.logo.url
    except:
        grant_logo = None
    metadata = {
        'id': subscription.id,
        'value_in_token': str(subscription.amount_per_period),
        'value_in_usdt_now': str(round(subscription.amount_per_period_usdt,2)),
        'token_name': subscription.token_symbol,
        'title': subscription.grant.title,
        'grant_logo': grant_logo,
        'grant_url': subscription.grant.url,
        'num_tx_approved': subscription.num_tx_approved,
        'anonymize': anonymize,
        'category': 'grant',
    }
    kwargs = {
        'profile': profile,
        'subscription': subscription,
        'grant': subscription.grant,
        'activity_type': activity_type,
        'metadata': metadata,
    }
    return Activity.objects.create(**kwargs)


def record_grant_activity_helper(activity_type, grant, profile, amount=None, token=None):
    """Registers a new activity concerning a grant

    Args:
        activity_type (str): The type of activity, as defined in dashboard.models.Activity.
        grant (grants.models.Grant): The grant in question.
        profile (dashboard.models.Profile): The current user's profile.

    """
    try:
        grant_logo = grant.logo.url
    except:
        grant_logo = None
    metadata = {
        'id': grant.id,
        'value_in_token': '{0:.2f}'.format(grant.amount_received) if not amount else amount,
        'token_name': grant.token_symbol if not token else token,
        'title': grant.title,
        'grant_logo': grant_logo,
        'grant_url': grant.url,
        'category': 'grant',
    }
    kwargs = {
        'profile': profile,
        'grant': grant,
        'activity_type': activity_type,
        'metadata': metadata,
    }
    Activity.objects.create(**kwargs)


@login_required
def new_matching_partner(request):

    grant_collections = []
    for g_collection in GrantCollection.objects.filter(hidden=False):
        grant_collections.append({
            'id': g_collection.pk,
            'name': g_collection.title,
        })

    grant_types = []
    for g_type in GrantType.objects.filter(is_active=True):
        grant_types.append({
            'id': g_type.pk,
            'name': g_type.label,
        })

    grant_categories = []
    for g_category in GrantCategory.objects.all():
        grant_categories.append({
            'id': g_category.pk,
            'name': g_category.category
        })

    params = {
        'title': 'Pledge your support.',
        'card_desc': f'Thank you for your interest in supporting public goods.on Gitcoin. Complete the form below to get started.',
        'grant_types': grant_types,
        'grant_categories': grant_categories,
        'grant_collections': grant_collections
    }

    return TemplateResponse(request, 'grants/new_match.html', params)


def create_matching_pledge_v1(request):

    response = {
        'status': 400,
        'message': 'error: Bad Request. Unable to create pledge'
    }

    user = request.user if request.user.is_authenticated else None
    if not user:
        response['message'] = 'error: user needs to be authenticated to create a pledge'
        return JsonResponse(response)

    profile = request.user.profile if hasattr(request.user, 'profile') else None

    if not profile:
        response['message'] = 'error: no matching profile found'
        return JsonResponse(response)

    if not request.method == 'POST':
        response['message'] = 'error: pledge creation is a POST operation'
        return JsonResponse(response)

    grant_types = request.POST.get('grant_types[]', None)
    grant_categories = request.POST.get('grant_categories[]', None)
    grant_collections = request.POST.get('grant_collections[]', None)

    if grant_types:
        grant_types = grant_types.split(',')
    if grant_categories:
        grant_categories = grant_categories.split(',')
    if grant_collections:
        grant_collections = grant_collections.split(',')

    if not grant_types and not grant_collections:
        response['message'] = 'error:  grant_types / grant_collections is parameter'
        return JsonResponse(response)

    matching_pledge_stage = request.POST.get('matching_pledge_stage', None)
    tx_id = request.POST.get('tx_id', None)
    if matching_pledge_stage == 'ready' and not tx_id:
        response['message'] = 'error: tx_id is a mandatory parameter'
        return JsonResponse(response)

    amount = request.POST.get('amount', False)

    if tx_id:
        # TODO
        collection_filters = None
        grant_filters = None

        if grant_types:
            grant_filters = {
                'grant_type__in': grant_types
            }
            if grant_categories:
                grant_filters['categories__in'] = grant_categories

        if grant_collections:
            collection_filters = {
                'pk__in': grant_collections
            }

        clr_round = GrantCLR.objects.create(
            round_num=0,
            sub_round_slug='pledge',
            start_date=timezone.now(),
            end_date=timezone.now(),
            total_pot=amount,
            grant_filters=grant_filters if grant_filters else {},
            collection_filters=collection_filters if collection_filters else {}
        )
        clr_round.save()


    end_date = timezone.now() + timezone.timedelta(days=7*3)
    match_pledge = MatchPledge.objects.create(
        profile=profile,
        active=False,
        end_date=end_date,
        amount=amount,
        data=json.dumps(request.POST.dict()),
        clr_round_num= clr_round if tx_id else None
    )

    match_pledge.save()

    response = {
        'status': 200,
        'message': 'success: match pledge created'
    }
    return JsonResponse(response)


def invoice(request, contribution_pk):
    p_contribution = Contribution.objects.prefetch_related('subscription', 'subscription__grant')
    contribution = get_object_or_404(p_contribution, pk=contribution_pk)

    # only allow invoice viewing if admin or if grant contributor
    has_view_privs = request.user.is_staff or request.user.profile == contribution.subscription.contributor_profile

    if not has_view_privs:
        raise Http404

    params = {
        'contribution': contribution,
        'subscription': contribution.subscription,
        'amount_per_period': contribution.subscription.get_converted_monthly_amount()
    }

    return TemplateResponse(request, 'grants/invoice.html', params)


def basic_grant_categories(name):
    result = []
    grant_type = GrantType.objects.filter(name=name).first()

    if name and grant_type:
        grant_categories = grant_type.categories.all()
        for category in grant_categories:
            result.append(category.category)

    else:
        grant_types = GrantType.objects.all()
        grant_categories = []
        for grant_type in grant_types:
            grant_categories = grant_type.categories.all()
            for category in grant_categories:
                result.append(category.category)

    result = list(set(result))

    return [ (category,idx) for idx, category in enumerate(result) ]


@csrf_exempt
def grant_categories(request):
    grant_type = request.GET.get('type', None)
    categories = basic_grant_categories(grant_type)

    return JsonResponse({
        'categories': categories
    })


@login_required
def grant_activity(request, grant_id=None):
    action = request.POST.get('action')
    metadata = request.POST.get('metadata')
    bulk = request.POST.get('bulk') == 'true'

    if not metadata:
        return redirect('/grants/activity/')

    if not grant_id:
        grant = None
    else:
        grant = get_object_or_404(Grant, pk=grant_id)

    _ca = CartActivity.objects.create(grant=grant, profile=request.user.profile, action=action,
                                metadata=json.loads(metadata), bulk=bulk, latest=True)

    for ca in CartActivity.objects.filter(profile=request.user.profile, latest=True, pk__lt=_ca.pk):
        ca.latest = False
        ca.save()

    return JsonResponse({
        'error': False
    })

@require_GET
def grants_info(request):
    response = {
        'status': 400,
        'message': 'error: Bad Request. Unable to fetch grant clr'
    }

    pks = request.GET.get('pks', None)
    slim = request.GET.get('slim', False)

    if not pks:
        response['message'] = 'error: missing parameter pks'
        return JsonResponse(response)

    grants = []

    try:
        for grant in Grant.objects.filter(pk__in=pks.split(',')):
            if slim:
                grants.append(grant.cart_payload(request.build_absolute_uri, request.user))
            else:
                grants.append(grant.repr(request.user, request.build_absolute_uri))
    except Exception as e:
        print(e)
        response = {
            'status': 500,
            'message': 'error: something went wrong while fetching grants clr'
        }
        return JsonResponse(response)

    response = {
        'status': 200,
        'grants': grants
    }
    return JsonResponse(response)


@login_required
@csrf_exempt
def toggle_grant_favorite(request, grant_id):
    grant = get_object_or_404(Grant, pk=grant_id)
    favorite = Favorite.objects.filter(user=request.user, grant_id=grant_id)
    if favorite.exists():
        favorite.delete()

        return JsonResponse({
            'action': 'unfollow'
        })

    Favorite.objects.create(user=request.user, grant=grant)

    return JsonResponse({
        'action': 'follow'
    })


def get_grant_verification_text(grant, long=True):
    from django.utils.safestring import mark_safe

    msg = f'I am verifying my ownership of { grant.title } on Gitcoin Grants'
    if long:
        msg += f' at https://gitcoin.co{grant.get_absolute_url()}.'

    return mark_safe(msg)


@login_required
def verify_grant(request, grant_id):
    try:
        grant = Grant.objects.get(pk=grant_id)
    except Grant.DoesNotExist:
        return JsonResponse({
            'ok': False,
            'msg': 'Invalid Gant.'
        })

    if not is_grant_team_member(grant, request.user.profile):
        return JsonResponse({
            'ok': False,
            'msg': f'You need to be a member of this grants to verify it.'
        })

    if grant.twitter_verified:
        return JsonResponse({
            'ok': True,
            'msg': 'Grant was verified previously'
        })

    auth = tweepy.OAuthHandler(TWITTER_CONSUMER_KEY, TWITTER_CONSUMER_SECRET)
    auth.set_access_token(TWITTER_ACCESS_TOKEN, TWITTER_ACCESS_SECRET)
    try:
        api = tweepy.API(auth)
        last_tweet = api.user_timeline(screen_name=grant.twitter_handle_1, count=1, tweet_mode="extended",
                                       include_rts=False, exclude_replies=False)[0]
    except tweepy.TweepError:
        return JsonResponse({
            'ok': False,
            'msg': f'Sorry, we couldn\'t get the last tweet from @{grant.twitter_handle_1}'
        })
    except IndexError:
        return JsonResponse({
            'ok': False,
            'msg': 'Sorry, we couldn\'t retrieve the last tweet from your timeline'
        })

    if last_tweet.retweeted or 'RT @' in last_tweet.full_text:
        return JsonResponse({
            'ok': False,
            'msg': 'We get a retweet from your last status, at this moment we don\'t supported retweets.'
        })

    user_code = get_user_code(request.user.profile.id, grant, emoji_codes)
    text = get_grant_verification_text(grant, False)

    full_text = html.unescape(last_tweet.full_text)
    for url in last_tweet.entities['urls']:
        full_text = full_text.replace(url['url'], url['display_url'])

    has_code = user_code in full_text
    has_text = text in full_text

    if has_code and has_text:
        grant.twitter_verified = True
        grant.twitter_verified_by = request.user.profile
        grant.twitter_verified_at = timezone.now()

        grant.save()

    return JsonResponse({
        'ok': True,
        'verified': grant.twitter_verified,
        'text': last_tweet.full_text,
        'expanded_text': full_text,
        'has_code': has_code,
        'has_text': has_text,
        'account': grant.twitter_handle_1
    })


def get_collections_list(request):
    if request.user.is_authenticated:
        collections = GrantCollection.objects.filter(Q(profile=request.user.profile) | Q(curators=request.user.profile))
        return JsonResponse({
            'collections': [{
                'id': collection['id'],
                'title': collection['title'],
                'description': collection['description']
            } for collection in collections.values('id', 'title', 'description')]
        })

    return JsonResponse({
        'collections': []
    })


@login_required
@require_POST
def save_collection(request):
    title = request.POST.get('collectionTitle')
    description = request.POST.get('collectionDescription')
    grant_ids = request.POST.getlist('grants[]')
    collection_id = request.POST.get('collection')
    profile = request.user.profile
    grant_ids = [int(grant_id) for grant_id in grant_ids]

    if len(grant_ids) == 0:
        return JsonResponse({
            'ok': False,
            'msg': 'We can\'t create empty collections'

        }, status=422)

    if collection_id:
        collection = GrantCollection.objects.filter(
            Q(profile=request.user.profile) | Q(curators=request.user.profile)
        ).get(pk=collection_id)

        grant_ids = grant_ids + list(collection.grants.all().values_list('id', flat=True))
    else:
        kwargs = {
            'title': title,
            'description': description,
            'profile': profile,
        }
        collection = GrantCollection.objects.create(**kwargs)

    collection.grants.set(grant_ids)
    collection.generate_cache()

    return JsonResponse({
        'ok': True,
        'collection': {
            'id': collection.id,
            'title': title,
        }
    })


def get_collection(request, collection_id):
    collection = GrantCollection.objects.get(pk=collection_id)

    grants = [grant.cart_payload(request.build_absolute_uri) for grant in collection.grants.order_by('-clr_prediction_curve__0__1')]
    curators = [{
        'url': curator.url,
        'handle': curator.handle,
        'avatar_url': curator.avatar_url
    } for curator in collection.curators.all()]

    owner = {
        'url': collection.profile.url,
        'handle': collection.profile.handle,
        'avatar_url': collection.profile.avatar_url
    }

    return JsonResponse({
        'id': collection.id,
        'title': collection.title,
        'cover': collection.cover.url if collection.cover else '',
        'grants': grants,
        'owner': owner,
        'curators': curators + [owner]
    })


def get_grant_payload(request, grant_id):
    grant = Grant.objects.get(pk=grant_id)

    return JsonResponse({
        'grant': grant.cart_payload(request.build_absolute_uri),
    })


@csrf_exempt
@login_required
@require_POST
def remove_grant_from_collection(request, collection_id):
    grant_id = request.POST.get('grant')
    grant = Grant.objects.get(pk=grant_id)
    collection = GrantCollection.objects.filter(Q(profile=request.user.profile) | Q(curators=request.user.profile)).get(pk=collection_id)

    collection.grants.remove(grant)
    collection.generate_cache()

    grants = [grant.repr(request.user, request.build_absolute_uri) for grant in collection.grants.all()]

    return JsonResponse({
        'grants': grants,
    })


@csrf_exempt
@login_required
@require_POST
def add_grant_from_collection(request, collection_id):
    grant_id = request.POST.get('grant')
    grant = Grant.objects.get(pk=grant_id)
    collection = GrantCollection.objects.filter(Q(profile=request.user.profile) | Q(curators=request.user.profile)).get(pk=collection_id)

    collection.grants.add(grant)
    collection.generate_cache()

    grants = [grant.repr(request.user, request.build_absolute_uri) for grant in collection.grants.all()]

    return JsonResponse({
        'grants': grants,
    })

des_urls = '''
https://c.gitcoin.co/grants/585d392a242103745b40d0e763ef5c17/Screen_Shot_2020-01-08_at_16.58.17.png
https://c.gitcoin.co/grants/b6511284c11682532274e0a34342249f/bitcoinmalaysia.png
https://c.gitcoin.co/grants/e1cf1b8778f29c49dff65ed3be4928d0/CheeseLogo_250px.png
https://c.gitcoin.co/grants/3ecf3eb0214a58fc3b068fae9f45ffbe/BANKLESS_logo_text_noLV.jpg
https://c.gitcoin.co/grants/f1c27815bc10332bff4a6264ae971fca/2.jpg
https://c.gitcoin.co/grants/46305a72ce062b63a53b0ebe12becda7/Picture1.png
https://c.gitcoin.co/grants/5d05dcc46be53030475cdbdf646b8afd/Mol_LeArt_-_White.png
https://c.gitcoin.co/grants/6ae1a8d3a8752d352247615b877cd02d/contraktor.png
https://c.gitcoin.co/grants/ce84fcbf185bd593e54f5c810d060aac/triad_gw_2.jpg
https://c.gitcoin.co/grants/b8fcf1833fee32fc4be6fba254c1d912/cashu.png
'''

def get_urls(scale):
    import random
    global des_urls
    urls = des_urls.split("\n")

    return_me = []
    scale_by = scale
    # set default, for when no CLR match enabled
    for grant in Grant.objects.filter(is_clr_active=True).order_by('-clr_prediction_curve__0__1'):
        url = None
        if grant.logo:
            url = grant.logo.url
            if settings.DEBUG:
                url = urls[random.randint(0, len(urls) - 2)]
        else:
            url = f'https://gitcoin.co/static/v2/images/grants/logos/{grant.id % 3}.png'
        size = scale_by * math.sqrt(math.sqrt(grant.clr_match_estimate_this_round))
        return_me.append((url, size))
    return return_me


@staff_member_required
def collage(request):
    scale = float(request.GET.get('scale', 0.03))
    context = {
        'urls': get_urls(scale)
    }

    response = TemplateResponse(request, 'grants/collage.html', context=context)
    return response


@cache_page(60 * 60)
def cart_thumbnail(request, profile, grants):
    width = int(request.GET.get('w', 348 * 5))
    height = int(request.GET.get('h', 175 * 5))
    grant_ids = grants.split(",")
    grant_ids = [ele for ele in grant_ids if ele]
    grants = Grant.objects.filter(pk__in=grant_ids).order_by('-amount_received_in_round')[:4]
    profile = Profile.objects.get(handle=profile.lower())
    thumbnail = generate_img_thumbnail_helper(grants, profile, width, height)

    response = HttpResponse(content_type="image/png")
    thumbnail.save(response, "PNG")

    return response

@login_required
@staff_member_required
def collection_thumbnail(request, collection_id):
    width = int(request.GET.get('w', 600))
    height = int(request.GET.get('h', 400))
    collection = GrantCollection.objects.get(pk=collection_id)
    thumbnail = generate_collection_thumbnail(collection, width, height)

    response = HttpResponse(content_type="image/png")
    thumbnail.save(response, "PNG")

    return response


@csrf_exempt
@require_POST
def contribute_to_grants_v1(request):

    response = {
        'status': 400,
        'message': 'error: Bad Request. Unable to contribute to grant'
    }

    # step 1: validate input

    user = request.user if request.user.is_authenticated else None
    if not user:
        response['message'] = 'error: user needs to be authenticated to contribute to grant'
        return JsonResponse(response)

    profile = request.user.profile if hasattr(request.user, 'profile') else None

    # profile = Profile.objects.get(pk=64423)

    if not profile:
        response['message'] = 'error: no matching profile found'
        return JsonResponse(response)

    if not request.method == 'POST':
        response['message'] = 'error: contribution to a grant is a POST operation'
        return JsonResponse(response)

    request_body = json.loads(request.body.decode("utf-8"))

    contributions = request_body.get('contributions', None)
    if not contributions:
        response['message'] = 'error: contributions in a mandatory parameter'
        return JsonResponse(response)


    failed_contributions = []
    invalid_contributions = []
    success_contributions = []

    for contribution in contributions:

        grant_id = contribution.get('grant_id', None)
        if not grant_id:
            invalid_contributions.append({
                'grant_id': grant_id,
                'message': 'error: grant_id is mandatory param',
            })
            continue

        try:
            grant = Grant.objects.get(pk=grant_id)
        except Grant.DoesNotExist:
            invalid_contributions.append({
                'grant_id': grant_id,
                'message': 'error: invalid grant'
            })
            continue

        if grant.link_to_new_grant or not grant.active:
            invalid_contributions.append({
                'grant_id': grant_id,
                'message': 'error: grant is no longer active'
            })
            continue

        # if is_grant_team_member(grant, profile):
        #     invalid_contributions.append({
        #         'grant_id': grant_id,
        #         'message': 'error: team members cannot contribute to own grant'
        #     })
        #     continue

        contributor_address = contribution.get('contributor_address', '0x0')
        tx_id = contribution.get('tx_id', '0x0')

        if contributor_address == '0x0' and tx_id == '0x0':
            invalid_contributions.append({
                'grant_id': grant_id,
                'message': 'error: either contributor_address or tx_id must be supplied'
            })
            continue

        token_symbol = contribution.get('token_symbol', None)
        if not token_symbol:
            invalid_contributions.append({
                'grant_id': grant_id,
                'message': 'error: token_symbol is mandatory param'
            })
            continue

        amount_per_period = contribution.get('amount_per_period', None)
        if not amount_per_period:
            invalid_contributions.append({
                'grant_id': grant_id,
                'message': 'error: amount_per_period is mandatory param'
            })
            continue

        tenant = contribution.get('tenant', None)
        if not tenant:
            invalid_contributions.append({
                'grant_id': grant_id,
                'message': 'error: tenant is mandatory param'
            })
            continue

        if not tenant in ['ETH', 'ZCASH', 'ZIL', 'CELO', 'POLKADOT', 'HARMONY', 'KUSAMA', 'BINANCE', 'RSK', 'ALGORAND']:
            invalid_contributions.append({
                'grant_id': grant_id,
                'message': 'error: tenant chain is not supported for grant'
            })
            continue

        comment = contribution.get('comment', '')
        network = grant.network
        hide_wallet_address = contribution.get('hide_wallet_address', None)

        try:

            # step 2 : create 1 time subscription
            subscription = Subscription()
            subscription.contributor_address = contributor_address
            subscription.amount_per_period = amount_per_period
            subscription.token_symbol = token_symbol
            subscription.contributor_profile = profile
            subscription.grant = grant
            subscription.comments = comment
            subscription.network = network
            subscription.tenant = tenant
            # recurring payments set to none
            subscription.active = False
            subscription.real_period_seconds = 0
            subscription.frequency = 1
            subscription.frequency_unit ='days'
            subscription.token_address = ''
            subscription.gas_price = 0
            subscription.new_approve_tx_id = ''
            subscription.split_tx_id = ''

            subscription.error = True # cancel subs so it doesnt try to bill again
            subscription.subminer_comments = "skipping subminer as subscriptions aren't supported for this flow"

            subscription.save()

            # step 3: create contribution + fire celery
            contribution = subscription.create_contribution(tx_id, is_successful_contribution=True)
            contribution.success = True
            contribution.save()
            sync_payout(contribution)
            update_grant_metadata.delay(grant.pk)


            # step 4 : other tasks
            if hide_wallet_address and not profile.hide_wallet_address:
                profile.hide_wallet_address = hide_wallet_address
                profile.save()

            success_contributions.append({
                'grant_id': grant_id,
                'message': 'grant contributions recorded'
            })

        except Exception as error:
            failed_contributions.append({
                'grant_id': grant_id,
                'message': f'grant contribution not recorded',
                'error': error
            })

    if len(failed_contributions):
        response = {
            'status': 500,
            'success_contributions': success_contributions,
            'invalid_contributions': invalid_contributions,
            'failed_contributions': failed_contributions
        }
    elif len(invalid_contributions):
        response = {
            'status': 400,
            'success_contributions': success_contributions,
            'invalid_contributions': invalid_contributions,
            'failed_contributions': failed_contributions
        }
    else:
        response = {
            'status': 204,
            'success_contributions': success_contributions,
            'message': 'grant contributions recorded'
        }
    return JsonResponse(response)

@login_required
def ingest_contributions_view(request):
    context = {
        'title': 'Add missing contributions',
        'EMAIL_ACCOUNT_VALIDATION': EMAIL_ACCOUNT_VALIDATION
    }

    response = TemplateResponse(request, 'grants/ingest-contributions.html', context=context)
    response['X-Frame-Options'] = 'SAMEORIGIN'
    return response

@login_required
def ingest_contributions(request):
    """Ingest missing contributions"""
    if request.method != 'POST':
        raise Http404

    profile = request.user.profile
    txHash = request.POST.get('txHash')
    userAddress = request.POST.get('userAddress')
    signature = request.POST.get('signature')
    message = request.POST.get('message')
    network = request.POST.get('network')
    ingestion_types = [] # after each series of ingestion, we append the ingestion_method to this array
    handle = request.POST.get('handle')

    if (profile.is_staff and
        ( not handle or Profile.objects.filter(handle=handle).count() == 0)
    ):
            return JsonResponse({ 'success': False, 'message': 'Profile could not be found' })

    # Setup web3
    w3 = get_web3(network)

    def get_profile(profile):
        """
        If a staff called this endpoint, we use the username passed with the payload. Otherwise, we use the
        caller's profile
        """
        return Profile.objects.filter(handle=request.POST.get('handle')).first() if profile.is_staff else profile

    def verify_signature(signature, message, expected_address):
        """
        Used to verify that the user ingesting actually owns the address they are ingesting for. This
        may not work for contract wallets or wallets that use relayers, so those will need to be ingested by staff
        to bypass this check
        """
        if profile.is_staff:
            return # Skip signature verification for staff so staff can ingest contributions on behalf of a user
        message_hash = defunct_hash_message(text=message)
        recovered_address = w3.eth.account.recoverHash(message_hash, signature=signature)
        if recovered_address.lower() != expected_address.lower():
            raise Exception("Signature could not be verified")

    try:
        if txHash != '':
            receipt = w3.eth.getTransactionReceipt(txHash)
            from_address = receipt['from']
            verify_signature(signature, message, from_address)
        if userAddress != '':
            verify_signature(signature, message, userAddress)
    except:
        return JsonResponse({ 'success': False, 'message': 'Signature could not be verified' })

    def get_token(w3, network, address):
        if (address == '0xEeeeeEeeeEeEeeEeEeEeeEEEeeeeEeeeeeeeEEeE'):
            # 0xEeee... is used to represent ETH in the BulkCheckout contract
            address = '0x0000000000000000000000000000000000000000'
        try:
            # First try checksum
            address_checksum = w3.toChecksumAddress(address)
            return FTokens.objects.filter(network=network, address=address_checksum, approved=True).first().to_dict
        except AttributeError as e:
            address_lowercase = address.lower()
            return FTokens.objects.filter(network=network, address=address_lowercase, approved=True).first().to_dict

    def save_data(profile, txid, network, created_on, symbol, value_adjusted, grant, checkout_type, from_address):
        """
        Creates contribution and subscription and saves it to database if no matching one exists
        """
        currency = symbol
        amount = value_adjusted
        usd_val = amount * convert_token_to_usdt(symbol)

        # Check that subscription with these parameters does not exist
        existing_subscriptions = Subscription.objects.filter(
            grant__pk=grant.pk, contributor_profile=profile, split_tx_id=txid, token_symbol=currency
        )
        for existing_subscription in existing_subscriptions:
            tolerance = 0.01  # 1% tolerance to account for floating point
            amount_max = amount * (1 + tolerance)
            amount_min = amount * (1 - tolerance)

            if (
                existing_subscription.amount_per_period_minus_gas_price > amount_min
                and existing_subscription.amount_per_period_minus_gas_price < amount_max
            ):
                # Subscription exists
                logger.info("Subscription exists, exiting function\n")
                return

        # No subscription found, so create subscription and contribution
        try:
            # create objects
            validator_comment = f"created by ingest grant txn script"
            subscription = Subscription()
            subscription.is_postive_vote = True
            subscription.active = False
            subscription.error = True
            subscription.contributor_address = Web3.toChecksumAddress(from_address)
            subscription.amount_per_period = amount
            subscription.real_period_seconds = 2592000
            subscription.frequency = 30
            subscription.frequency_unit = "N/A"
            subscription.token_address = "0x0"
            subscription.token_symbol = currency
            subscription.gas_price = 0
            subscription.new_approve_tx_id = "0x0"
            subscription.num_tx_approved = 1
            subscription.network = network
            subscription.contributor_profile = profile
            subscription.grant = grant
            subscription.comments = validator_comment
            subscription.amount_per_period_usdt = usd_val
            subscription.created_on = created_on
            subscription.last_contribution_date = created_on
            subscription.next_contribution_date = created_on
            subscription.split_tx_id = txid
            subscription.save()

            # Create contribution and set the contribution as successful
            contrib = subscription.successful_contribution(
                '0x0', # subscription.new_approve_tx_id,
                True, # include_for_clr
                checkout_type=checkout_type
            )
            contrib.success=True
            contrib.tx_cleared=True
            contrib.tx_override=True
            contrib.validator_comment = validator_comment
            contrib.created_on = created_on
            contrib.save()
            logger.info(f"ingested {subscription.pk} / {contrib.pk}")

            metadata = {
                "id": subscription.id,
                "value_in_token": str(subscription.amount_per_period),
                "value_in_usdt_now": str(round(subscription.amount_per_period_usdt, 2)),
                "token_name": subscription.token_symbol,
                "title": subscription.grant.title,
                "grant_url": subscription.grant.url,
                "num_tx_approved": subscription.num_tx_approved,
                "category": "grant",
            }
            kwargs = {
                "profile": profile,
                "subscription": subscription,
                "grant": subscription.grant,
                "activity_type": "new_grant_contribution",
                "metadata": metadata,
            }

            Activity.objects.create(**kwargs)
            logger.info("Saved!\n")

        except Exception as e:
            logger.exception(e)
            logger.info("\n")

    def process_bulk_checkout_tx(w3, txid, profile, network, do_write):
        # Make sure tx was successful
        receipt = w3.eth.getTransactionReceipt(txid)
        from_address = receipt['from'] # this means wallets like Argent that use relayers will have the wrong from address
        if receipt.status == 0:
            raise Exception("Transaction was not successful")

        # Parse tx logs
        bulk_checkout_contract = w3.eth.contract(address=settings.BULK_CHECKOUT_ADDRESS, abi=settings.BULK_CHECKOUT_ABI)
        parsed_logs = bulk_checkout_contract.events.DonationSent().processReceipt(receipt)

        # Return if no donation logs were found
        if len(parsed_logs) == 0:
            raise Exception("No DonationSent events weren found in this transaction")

        # Get transaction timestamp
        block_info = w3.eth.getBlock(receipt['blockNumber'])
        created_on = pytz.UTC.localize(datetime.fromtimestamp(block_info['timestamp']))

        # For each event in the parsed logs, create the DB objects
        for (index,event) in enumerate(parsed_logs):
            logger.info(f'\nProcessing {index + 1} of {len(parsed_logs)}...')
            # Extract contribution parameters from events
            token_address = event["args"]["token"]
            value = event["args"]["amount"]
            token = get_token(w3, network, token_address)
            decimals = token["decimals"]
            symbol = token["name"]
            value_adjusted = int(value) / 10 ** int(decimals)
            to = event["args"]["dest"]

            # Find the grant
            try:
                grant = (
                    Grant.objects.filter(admin_address__iexact=to)
                    .order_by("-positive_round_contributor_count")
                    .first()
                )
                logger.info(f"{value_adjusted}{symbol}  => {to}, {grant} ")
            except Exception as e:
                logger.exception(e)
                logger.warning(f"{value_adjusted}{symbol}  => {to}, Unknown Grant ")
                logger.warning("Skipping unknown grant\n")
                continue

            if do_write:
                save_data(profile, txid, network, created_on, symbol, value_adjusted, grant, 'eth_std', from_address)
        return

    def handle_ingestion(profile, network, identifier, do_write):
        # Determine how to process the contributions
        if len(identifier) == 42:
            # An address was provided, so we'll use the zkSync API to fetch their transactions
            ingestion_method = 'zksync_api'
        elif len(identifier) == 66:
            # A transaction hash was provided, so we look for BulkCheckout logs in the L1 transaction
            ingestion_method = 'bulk_checkout'
        else:
            raise Exception('Invalid identifier')

        # Setup web3 and get user profile
        PROVIDER = f"wss://{network}.infura.io/ws/v3/{settings.INFURA_V3_PROJECT_ID}"
        w3 = Web3(Web3.WebsocketProvider(PROVIDER))

        # Handle ingestion
        if ingestion_method == 'bulk_checkout':
            # We were provided an L1 transaction hash, so process it
            txid = identifier
            process_bulk_checkout_tx(w3, txid, profile, network, True)

        elif ingestion_method == 'zksync_api':
            # Get history of transfers from this user's zkSync address using the zkSync API: https://zksync.io/api/v0.1.html#account-history
            user_address = identifier
            base_url = 'https://rinkeby-api.zksync.io/api/v0.1' if network == 'rinkeby' else 'https://api.zksync.io/api/v0.1'
            r = requests.get(f"{base_url}/account/{user_address}/history/older_than") # gets last 100 zkSync transactions
            r.raise_for_status()
            transactions = r.json()  # array of zkSync transactions

            # Paginate if required. API returns last 100 transactions by default, so paginate if response length was 100
            if len(transactions) == 100:
                max_length = 500 # only paginate until a max of most recent 500 transactions or no transaction are left
                last_tx_id = transactions[-1]["tx_id"]
                while len(transactions) < max_length:
                    r = requests.get(f"{base_url}/account/{user_address}/history/older_than?tx_id={last_tx_id}") # gets next 100 zkSync transactions
                    r.raise_for_status()
                    new_transactions = r.json()
                    if (len(new_transactions) == 0):
                        break
                    transactions.extend(new_transactions) # append to array
                    last_tx_id = transactions[-1]["tx_id"]

            for transaction in transactions:
                # Skip if this is not a transfer (can be Deposit, ChangePubKey, etc.)
                if transaction["tx"]["type"] != "Transfer":
                    continue

                # Extract contribution parameters from the JSON
                symbol = transaction["tx"]["token"]
                value = transaction["tx"]["amount"]
                token = FTokens.objects.filter(network=network, symbol=transaction["tx"]["token"], approved=True).first().to_dict
                decimals = token["decimals"]
                symbol = token["name"]
                value_adjusted = int(value) / 10 ** int(decimals)
                to = transaction["tx"]["to"]

                # Find the grant
                try:
                    grant = Grant.objects.filter(admin_address__iexact=to).order_by("-positive_round_contributor_count").first()
                    if not grant:
                        logger.warning(f"{value_adjusted}{symbol}  => {to}, Unknown Grant ")
                        logger.warning("Skipping unknown grant\n")
                        continue
                    logger.info(f"{value_adjusted}{symbol}  => {to}, {grant} ")
                except Exception as e:
                    logger.exception(e)
                    logger.warning(f"{value_adjusted}{symbol}  => {to}, Unknown Grant ")
                    logger.warning("Skipping unknown grant\n")
                    continue

                if do_write:
                    txid = transaction['hash']
                    created_on = dateutil.parser.parse(transaction['created_at'])
                    save_data(profile, txid, network, created_on, symbol, value_adjusted, grant, 'eth_zksync', user_address)

    try:
        if txHash != '':
            handle_ingestion(get_profile(profile), network, txHash, True)
            ingestion_types.append('L1')
        if userAddress != '':
            handle_ingestion(get_profile(profile), network, userAddress, True)
            ingestion_types.append('L2')
    except Exception as err:
        return JsonResponse({ 'success': False, 'message': err })

    return JsonResponse({ 'success': True, 'ingestion_types': ingestion_types })


<<<<<<< HEAD
def get_clr_sybil_input(request, round_id):
    '''
        This returns a paginated JSON response to return contributions
        which are considered while calculating the QF match for a given CLR
    '''
    token = request.headers['token']
    page = request.GET.get('page', 1)

    data = StaticJsonEnv.objects.get(key='BSCI_SYBIL_TOKEN').data

    if not round_id or not token or not data['token']:
        return HttpResponseBadRequest("error: missing arguments")

    if token != data['token']:
        return HttpResponseBadRequest("error: invalid token")

    clr = GrantCLR.objects.filter(pk=round_id).first()
    if not clr:
        return HttpResponseBadRequest("error: round not found")

    try:
        limit = data['limit'] if data['limit'] else 100

        # fetch grant contributions needed for round
        __, all_clr_contributions = fetch_data(clr)
        total_count = all_clr_contributions.count()

        # extract only needed fields
        all_clr_contributions = list(all_clr_contributions.values(
            'created_on', 'profile_for_clr__handle', 'profile_for_clr_id',
            'match', 'normalized_data'
        ))

        # paginate contributions
        contributions = Paginator(all_clr_contributions, limit)
        try:
            contributions_queryset = contributions.page(page)
        except EmptyPage:
            response = {
                'metadata': {
                    'count': 0,
                    'current_page': 0,
                    'num_pages': 0,
                    'has_next': False
                },
                'contributions': []
            }
            return HttpResponse(response)

        response = {
            'metadata': {
                'count': total_count,
                'current_page': page,
                'total_pages': contributions.num_pages,
                'has_next': contributions_queryset.has_next()
            },
            'contributions': contributions_queryset.object_list
        }

    except Exception as e:
        print(e)
        return HttpResponseServerError()

    return JsonResponse(response)
=======
@csrf_exempt
def get_trust_bonus(request):
    '''
        JSON POST endpoint which returns the trust bonus score of given addresses
    '''

    try:
        json_body = json.loads(request.body)
        addresses = json_body.get('addresses')
        if not addresses:
            return HttpResponse(status=204)
    except:
        return HttpResponse(status=400)

    query = Q()
    for address in addresses:
        query |= Q(contributor_address=address)

    subscriptions = Subscription.objects.filter(query).prefetch_related('contributor_profile')
    response = []
    _addrs = []
    for subscription in subscriptions:
        if subscription.contributor_address not in _addrs:
            response.append({
                'address': subscription.contributor_address,
                'score': subscription.contributor_profile.trust_bonus
            })
            _addrs.append(subscription.contributor_address)

    return JsonResponse(response, safe=False)
>>>>>>> c7306a8d
<|MERGE_RESOLUTION|>--- conflicted
+++ resolved
@@ -3497,7 +3497,7 @@
     return JsonResponse({ 'success': True, 'ingestion_types': ingestion_types })
 
 
-<<<<<<< HEAD
+
 def get_clr_sybil_input(request, round_id):
     '''
         This returns a paginated JSON response to return contributions
@@ -3562,7 +3562,8 @@
         return HttpResponseServerError()
 
     return JsonResponse(response)
-=======
+
+
 @csrf_exempt
 def get_trust_bonus(request):
     '''
@@ -3592,5 +3593,4 @@
             })
             _addrs.append(subscription.contributor_address)
 
-    return JsonResponse(response, safe=False)
->>>>>>> c7306a8d
+    return JsonResponse(response, safe=False)