--- conflicted
+++ resolved
@@ -90,22 +90,17 @@
         raise Http404
 
     if request.method == 'POST':
-<<<<<<< HEAD
         print(request.POST)
         if 'contract_address' in request.POST:
             grant.active = False
             grant.save()
+            grant_cancellation(grant, user_subscription)
+            for sub in subscriptions:
+                subscription_terminated(grant, sub)
         elif 'input-title' in request.POST:
             pass
         elif 'edit-title' in request.POST:
             pass
-=======
-        grant.active = False
-        grant.save()
-        grant_cancellation(grant, user_subscription)
-        for sub in subscriptions:
-            subscription_terminated(grant, sub)
->>>>>>> b41fd077
 
     # TODO: Determine how we want to chunk out articles and where we want to store this data.
     activity_data = [{
