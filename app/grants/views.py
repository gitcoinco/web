# -*- coding: utf-8 -*-
"""Define the Grant views.

Copyright (C) 2021 Gitcoin Core

This program is free software: you can redistribute it and/or modify
it under the terms of the GNU Affero General Public License as published
by the Free Software Foundation, either version 3 of the License, or
(at your option) any later version.

This program is distributed in the hope that it will be useful,
but WITHOUT ANY WARRANTY; without even the implied warranty of
MERCHANTABILITY or FITNESS FOR A PARTICULAR PURPOSE. See the
GNU Affero General Public License for more details.

You should have received a copy of the GNU Affero General Public License
along with this program. If not, see <http://www.gnu.org/licenses/>.

"""
import hashlib
import html
import json
import logging
import math
import re
import time
import uuid
from datetime import datetime
from urllib.parse import urlencode

from django.conf import settings
from django.contrib import messages
from django.contrib.admin.views.decorators import staff_member_required
from django.contrib.auth.decorators import login_required
from django.contrib.humanize.templatetags.humanize import intword
from django.contrib.postgres.search import SearchQuery
from django.core.paginator import EmptyPage, Paginator
from django.db import connection, transaction
from django.db.models import Q, Subquery
from django.http import Http404, HttpResponse, JsonResponse
from django.shortcuts import get_object_or_404, redirect
from django.template import response
from django.template.response import TemplateResponse
from django.templatetags.static import static
from django.urls import reverse
from django.utils import timezone
from django.utils.translation import gettext_lazy as _
from django.views.decorators.cache import cache_page
from django.views.decorators.csrf import csrf_exempt
from django.views.decorators.http import require_GET, require_POST

import dateutil.parser
import pytz
import requests
import tweepy
from app.services import RedisService
from app.settings import (
    EMAIL_ACCOUNT_VALIDATION, TWITTER_ACCESS_SECRET, TWITTER_ACCESS_TOKEN, TWITTER_CONSUMER_KEY,
    TWITTER_CONSUMER_SECRET,
)
from app.utils import get_profile
from bs4 import BeautifulSoup
from cacheops import cached_view
from dashboard.brightid_utils import get_brightid_status
from dashboard.models import Activity, HackathonProject, Profile, SearchHistory
from dashboard.tasks import increment_view_count
from dashboard.utils import get_web3
from economy.models import Token as FTokens
from economy.utils import convert_token_to_usdt
from eth_account.messages import defunct_hash_message
from grants.models import (
    CartActivity, Contribution, Flag, Grant, GrantAPIKey, GrantBrandingRoutingPolicy, GrantCLR, GrantCollection,
    GrantTag, GrantType, MatchPledge, Subscription,
)
from grants.tasks import (
    process_grant_creation_admin_email, process_grant_creation_email, process_notion_db_write, update_grant_metadata,
)
from grants.utils import (
    emoji_codes, generate_collection_thumbnail, generate_img_thumbnail_helper, get_clr_rounds_metadata, get_user_code,
    is_grant_team_member, sync_payout,
)
from kudos.models import BulkTransferCoupon, Token
from marketing.mails import grant_cancellation, new_grant_flag_admin
from marketing.models import Keyword, Stat
from perftools.models import JSONStore
from ratelimit.decorators import ratelimit
from retail.helpers import get_ip
from townsquare.models import Announcement, Favorite, PinnedPost
from townsquare.utils import can_pin
from web3 import HTTPProvider, Web3

logger = logging.getLogger(__name__)
w3 = Web3(HTTPProvider(settings.WEB3_HTTP_PROVIDER))


kudos_reward_pks = [12580, 12584, 12572, 125868, 12552, 12556, 12557, 125677, 12550, 12392, 12307, 12343, 12156, 12164]

grant_tenants = ['ETH', 'ZCASH', 'ZIL', 'CELO', 'POLKADOT', 'HARMONY', 'KUSAMA', 'BINANCE', 'RSK', 'ALGORAND']

def get_keywords():
    """Get all Keywords."""
    return json.dumps([str(key) for key in Keyword.objects.all().cache().values_list('keyword', flat=True)])


def api_auth_profile(request):
    profile = request.user.profile if request.user.is_authenticated else None
    GAK = None
    api_key = request.GET.get('_key')
    api_secret = request.GET.get('_secret')

    should_look_at_api_key = (api_key and api_secret) or profile
    if should_look_at_api_key:
        if not api_key:
            api_key = str(uuid.uuid4())
        if not api_secret:
            api_secret = str(uuid.uuid4())
        GAK, _ = GrantAPIKey.objects.get_or_create(
            key=api_key,
            secret=api_secret,
            defaults={
                "profile" : profile,
                }
            )
        profile = GAK.profile

    GAK = {'_key': GAK.key, '_secret': GAK.secret} if GAK else None

    return profile, GAK

def lazy_round_number(n):
    if n>1000000:
        return f"{round(n/1000000, 1)}m"
    if n>1000:
        return f"{round(n/1000, 1)}k"
    return n

# helper functions - start
def helper_grants_round_start_end_date(request, round_id):
    start = timezone.now()
    end = timezone.now()
    try:
        gclr = GrantCLR.objects.filter(round_num=round_id, customer_name='ethereum').first()
        start = gclr.start_date
        end = gclr.end_date
    except Exception as e:
        print(e)
    return start, end


def helper_grants_output(request, meta_data, addresses, GAK=None):

    # gather_stats
    add_count = len(addresses)

    response = {
        'meta': {
            'generated_at': request.build_absolute_uri(),
            'generated_on': timezone.now().strftime("%Y-%m-%d"),
            'stat':{
                'unique_addresses_found': add_count,
            },
            'meta': meta_data,
            'api_key': GAK,
        },
        'addresses': addresses
    }
    return JsonResponse(response, safe=False)
# helper functions - end

grants_data_release_date = timezone.datetime(2020, 10, 22)

hide_wallet_address_anonymized_sql = "AND contributor_profile_id NOT IN (select id from dashboard_profile where hide_wallet_address_anonymized)"


@ratelimit(key='ip', rate='10/m', method=ratelimit.UNSAFE, block=True)
def contribution_addr_from_grant_as_json(request, grant_id):

    # return all contirbutor addresses to the grant
    grant = Grant.objects.get(pk=grant_id)

    profile, GAK = api_auth_profile(request)
    if not profile:
        return redirect('/login/github/?next=' + request.get_full_path())
    if not grant.is_on_team(profile) and not request.user.is_staff:
        return JsonResponse({
            'msg': 'not_authorized, you must be a team member of this grant'
            }, safe=False)
    if timezone.now().timestamp() < grants_data_release_date.timestamp() and not request.user.is_staff:
        return JsonResponse({
            'msg': f'not_authorized, check back at {grants_data_release_date.strftime("%Y-%m-%d")}'
            }, safe=False)

    query = f"select distinct contributor_address from grants_subscription where grant_id = '{grant_id}' {hide_wallet_address_anonymized_sql}"
    earnings = query_to_results(query)
    meta_data = {
       'grant': grant_id,
    }
    return helper_grants_output(request, meta_data, earnings, GAK)


@ratelimit(key='ip', rate='10/m', method=ratelimit.UNSAFE, block=True)
def contribution_addr_from_grant_during_round_as_json(request, grant_id, round_id):

    # return all contirbutor addresses to the grant
    grant = Grant.objects.get(pk=grant_id)

    profile, GAK = api_auth_profile(request)
    if not profile:
        return redirect('/login/github/?next=' + request.get_full_path())
    if not grant.is_on_team(profile) and not request.user.is_staff:
        return JsonResponse({
            'msg': 'not_authorized, you must be a team member of this grant'
            }, safe=False)
    if timezone.now().timestamp() < grants_data_release_date.timestamp() and not request.user.is_staff:
        return JsonResponse({
            'msg': f'not_authorized, check back at {grants_data_release_date.strftime("%Y-%m-%d")}'
            }, safe=False)

    start, end = helper_grants_round_start_end_date(request, round_id)
    query = f"select distinct contributor_address from grants_subscription where created_on BETWEEN '{start}' AND '{end}' and grant_id = '{grant_id}' {hide_wallet_address_anonymized_sql}"
    earnings = query_to_results(query)

    meta_data = {
        'start': start.strftime("%Y-%m-%d"),
        'end': end.strftime("%Y-%m-%d"),
        'round': round_id,
        'grant': grant_id,
    }
    return helper_grants_output(request, meta_data, earnings, GAK)

@ratelimit(key='ip', rate='10/m', method=ratelimit.UNSAFE, block=True)
def contribution_info_from_grant_during_round_as_json(request, grant_id, round_id):

    # return all contirbutor addresses to the grant
    grant = Grant.objects.get(pk=grant_id)

    profile, GAK = api_auth_profile(request)
    if not profile:
        return redirect('/login/github/?next=' + request.get_full_path())
    if not grant.is_on_team(profile) and not request.user.is_staff:
        return JsonResponse({
            'msg': 'not_authorized, you must be a team member of this grant'
            }, safe=False)
    if timezone.now().timestamp() < grants_data_release_date.timestamp() and not request.user.is_staff:
        return JsonResponse({
            'msg': f'not_authorized, check back at {grants_data_release_date.strftime("%Y-%m-%d")}'
            }, safe=False)

    start, end = helper_grants_round_start_end_date(request, round_id)
    query = f"""
select
    md5(grants_subscription.id::varchar(255)) as id,
    dashboard_profile.handle,
    CONCAT('https://gitcoin.co/dynamic/avatar/', dashboard_profile.handle) as url,
    comments

from grants_subscription
INNER JOIN dashboard_profile on dashboard_profile.id = contributor_profile_id
where
grants_subscription.created_on BETWEEN '{start}' AND '{end}' and grant_id = {grant_id}
{hide_wallet_address_anonymized_sql}
order by grants_subscription.id desc

    """
    earnings = query_to_results(query)

    meta_data = {
        'start': start.strftime("%Y-%m-%d"),
        'end': end.strftime("%Y-%m-%d"),
        'round': round_id,
        'grant': grant_id,
    }
    return helper_grants_output(request, meta_data, earnings, GAK)


@login_required
@cached_view(timeout=3600)
def contribution_addr_from_round_as_json(request, round_id):

    if timezone.now().timestamp() < grants_data_release_date.timestamp() and not request.user.is_staff:
        return JsonResponse({
            'msg': f'not_authorized, check back at {grants_data_release_date.strftime("%Y-%m-%d")}'
            }, safe=False)

    start, end = helper_grants_round_start_end_date(request, round_id)
    query = f"select distinct contributor_address from grants_subscription where created_on BETWEEN '{start}' AND '{end}'  {hide_wallet_address_anonymized_sql}"
    earnings = query_to_results(query)
    meta_data = {
        'start': start.strftime("%Y-%m-%d"),
        'end': end.strftime("%Y-%m-%d"),
        'round': round_id,
    }
    return helper_grants_output(request, meta_data, earnings)


def query_to_results(query):
    with connection.cursor() as cursor:
        cursor.execute(query)
        rows = []
        for _row in cursor.fetchall():
            rows.append(list(_row))
        return rows
    return []

@login_required
@cached_view(timeout=3600)
def contribution_addr_from_all_as_json(request):

    if timezone.now().timestamp() < grants_data_release_date.timestamp() and not request.user.is_staff:
        return JsonResponse({
            'msg': f'not_authorized, check back at {grants_data_release_date.strftime("%Y-%m-%d")}'
            }, safe=False)

    query = f'select distinct contributor_address from grants_subscription where true  {hide_wallet_address_anonymized_sql}'
    earnings = query_to_results(query)
    meta_data = {
    }
    return helper_grants_output(request, meta_data, earnings)


def grants_addr_as_json(request):
    _grants = Grant.objects.filter(
        network='mainnet', hidden=False
    )
    response = list(set(_grants.values_list('title', 'admin_address')))
    return JsonResponse(response, safe=False)


def grants(request):
    """Handle grants explorer."""

    grant_types = request.GET.get('type', 'all')
    return grants_by_grant_type(request, grant_types)


def get_collections(
    user, keyword, sort='-shuffle_rank', collection_id=None, following=None,
    idle_grants=None, featured=False
):
    three_months_ago = timezone.now() - timezone.timedelta(days=90)

    _collections = GrantCollection.objects.filter(hidden=False)

    if collection_id:
        _collections = _collections.filter(pk=int(collection_id))

    if idle_grants:
        _collections = _collections.filter(grants__last_update__gt=three_months_ago)

    # if only_contributions:
    #     contributions = user.profile.grant_contributor.filter(subscription_contribution__success=True).values('grant_id')
    #     _collections = _collections.filter(grants__in=Subquery(contributions))

    if following and user.is_authenticated:
        favorite_grants = Favorite.grants().filter(user=user).values('grant_id')
        _collections = _collections.filter(grants__in=Subquery(favorite_grants))

    if user.is_authenticated and user.profile.handle == keyword:
        _collections = _collections.filter(Q(profile=user.profile) | Q(curators=user.profile))
    else:
        _collections = _collections.keyword(keyword)

    if featured:
        _collections = _collections.filter(featured=featured)

    _collections = _collections.order_by('-featured', sort, 'pk')
    _collections = _collections.prefetch_related('grants')

    return _collections


def bulk_grants_for_cart(request):
    grant_types = request.GET.get('type', None)
    # sort = request.GET.get('sort_option', 'weighted_shuffle')
    network = request.GET.get('network', 'mainnet')
    keyword = request.GET.get('keyword', '')
    state = request.GET.get('state', 'active')
    grant_tags = request.GET.get('grant_tags', '')
    idle_grants = request.GET.get('idle', '') == 'true'
    # following = request.GET.get('following', '') != ''
    # only_contributions = request.GET.get('only_contributions', '') == 'true'

    try:
        clr_round_pk = request.GET.get('clr_round')
        clr_round = GrantCLR.objects.get(pk=clr_round_pk)
    except GrantCLR.DoesNotExist:
        clr_round = None

    filters = {
        'request': request,
        'grant_types': grant_types,
        # 'sort': sort,
        'network': network,
        'keyword': keyword,
        'state': state,
        'grant_tags': grant_tags,
        # 'following': following,
        'idle_grants': idle_grants,
        # 'only_contributions': only_contributions,
        'clr_round': clr_round,
        'omit_my_grants': True
    }
    _grants = get_grants_by_filters(**filters)
    grants = []

    for grant in _grants:
        grants.append(grant.cart_payload(request.build_absolute_uri))

    return JsonResponse({'grants': grants})


def clr_grants(request, round_num, sub_round_slug='', customer_name=''):
    """CLR grants explorer."""

    try:
        params = {
            'round_num': round_num,
            'sub_round_slug': sub_round_slug,
            'customer_name': customer_name
        }
        clr_round = GrantCLR.objects.get(**params)

    except GrantCLR.DoesNotExist:
        return redirect('/grants')

    return grants_by_grant_clr(request, clr_round)

@login_required
def get_interrupted_contributions(request):
    all_contributions = Contribution.objects.filter(profile_for_clr=request.user.profile)
    user_contributions = []

    for contribution in all_contributions:
        validator_comment = contribution.validator_comment
        is_zksync = "zkSync" in validator_comment
        tx_not_found = "Transaction not found, unknown reason" in validator_comment
        deposit_no_transfer = "Found deposit but no transfer" in validator_comment
        if is_zksync and (tx_not_found or deposit_no_transfer):
            user_contributions.append(contribution.normalized_data)

    return JsonResponse({
        'success': True,
        'contributions': user_contributions
    })


def get_grants(request):
    grants = []
    collections = []
    paginator = None

    # 1. fetch all query params
    grant_types = request.GET.get('grant_types', None)
    limit = request.GET.get('limit', 6)
    page = request.GET.get('page', 1)
    network = request.GET.get('network', 'mainnet')
    keyword = request.GET.get('keyword', '')
    state = request.GET.get('state', 'active')
    grant_tags = request.GET.get('grant_tags', '')
    idle_grants = request.GET.get('idle', '') == 'true'
    # following = request.GET.get('following', '') != ''
    # only_contributions = request.GET.get('only_contributions', '') == 'true'
    featured = request.GET.get('featured', '') == 'true'
    collection_id = request.GET.get('collection_id', '')
    round_num = request.GET.get('round_num', None)
    sub_round_slug = request.GET.get('sub_round_slug', '')
    customer_name = request.GET.get('customer_name', '')
    # sort = request.GET.get('sort_option', 'weighted_shuffle')
    tenants = request.GET.get('tenants', '')

    # 2. Fetch GrantCLR if round_num is present
    clr_round = None
    try:
        if round_num:
            params = {
                'round_num': round_num,
                'sub_round_slug': sub_round_slug,
                'customer_name': customer_name
            }
            clr_round = GrantCLR.objects.get(**params)
    except GrantCLR.DoesNotExist:
        pass

    # 3. Populate filters to fetch grants
    filters = {
        'request': request,
        'grant_types': grant_types,
        # 'sort': sort,
        'network': network,
        'keyword': keyword,
        'state': state,
        'grant_tags': grant_tags,
        # 'following': following,
        'idle_grants': idle_grants,
        # 'only_contributions': only_contributions,
        'clr_round': clr_round,
        'tenants': tenants
    }
    _grants = get_grants_by_filters(**filters)

    if grant_types == 'collections':
        # 4.1 Fetch grants by collection
        _collections = get_collections(
            request.user,
            keyword,
            collection_id=collection_id,
            # following=following,
            idle_grants=idle_grants,
            # only_contributions=only_contributions,
            featured=featured
        )

        if collection_id:
            # 4.2 Fetch grants within a collection
            collection = _collections.first()
            if collection:
                paginator = Paginator(collection.grants.all(), 5)
                grants = paginator.get_page(page)
            collections = _collections
        else:
            paginator = Paginator(_collections, limit)
            collections = paginator.get_page(page)
    else:
        # 4.1 Paginate results
        paginator = Paginator(_grants, limit)
        grants = paginator.get_page(page)

    # contributions = Contribution.objects.none()
    # if request.user.is_authenticated and only_contributions:
    #     contributions = Contribution.objects.filter(
    #         id__in=request.user.profile.grant_contributor.filter(subscription_contribution__success=True).values(
    #             'subscription_contribution__id')).prefetch_related('subscription')

    # contributions_by_grant = {}
    # if only_contributions:
    #     for contribution in contributions:
    #         grant_id = str(contribution.subscription.grant_id)
    #         group = contributions_by_grant.get(grant_id, [])

    #         group.append({
    #             **contribution.normalized_data,
    #             'id': contribution.id,
    #             'grant_id': contribution.subscription.grant_id,
    #             'created_on': contribution.created_on.strftime("%Y-%m-%d %H:%M")
    #         })

    #         contributions_by_grant[grant_id] = group

    # Clean up before sending response
    grants_array = []
    for grant in grants:
        grant_json = grant.repr(request.user, request.build_absolute_uri)
        if not request.user.is_staff:
            del grant_json['sybil_score']
            del grant_json['weighted_risk_score']
        grants_array.append(grant_json)

    pks = list([grant.pk for grant in grants])
    if len(pks):
        increment_view_count.delay(pks, grants[0].content_type, request.user.id, 'index')

    has_next = False
    if paginator:
        try:
            has_next = paginator.page(page).has_next()
        except EmptyPage:
            pass

    return JsonResponse({
        'applied_filters': {
            'grant_types': grant_types,
            'grant_tags': grant_tags,
        },
        'grant_types': get_grant_clr_types(clr_round, _grants, network) if clr_round and _grants else get_grant_type_cache(network),
        'grants': grants_array,
        'collections': [collection.to_json_dict(request.build_absolute_uri) for collection in collections],
        'credentials': {
            'is_staff': request.user.is_staff,
            'is_authenticated': request.user.is_authenticated
        },
        # 'contributions': contributions_by_grant,
        'has_next': has_next,
        'count': paginator.count if paginator else 0,
        'num_pages': paginator.num_pages if paginator else 0,
    })


def get_grants_by_filters(
    request,
    grant_types,
    # sort='weighted_shuffle',
    network='mainnet',
    keyword='',
    state='active',
    grant_tags='',
    # following=False,
    idle_grants=False,
    # only_contributions=False,
    omit_my_grants=False,
    clr_round=None,
    tenants=''
):

    # sort_by_clr_pledge_matching_amount = None
    profile = request.user.profile if request.user.is_authenticated else None
    three_months_ago = timezone.now() - timezone.timedelta(days=90)

    # 1. Filter grants by network and hidden = false
    _grants = Grant.objects.filter(network=network, hidden=False)

    # 2. Filter grants belonging to a CLR round
    if clr_round:
        if clr_round.collection_filters:
            grant_ids = GrantCollection.objects.filter(**clr_round.collection_filters).values_list('grants', flat=True)
            _grants = _grants.filter(pk__in=grant_ids)

        _grants = _grants.filter(**clr_round.grant_filters)

    if profile:
        if omit_my_grants:
            # 3. Exclude grants created by user
            grants_id = list(profile.grant_teams.all().values_list('pk', flat=True)) + \
                        list(profile.grant_admin.all().values_list('pk', flat=True))
            _grants = _grants.exclude(id__in=grants_id)
        # elif grant_types == 'me':
        #     # 4. Filter grants created by user
        #     grants_id = list(profile.grant_teams.all().values_list('pk', flat=True)) + \
        #                 list(profile.grant_admin.all().values_list('pk', flat=True))
        #     _grants = _grants.filter(id__in=grants_id)
        # elif only_contributions:
        #     # 5. Filter grants to which the user has contributed to
        #     contributions = profile.grant_contributor.filter(subscription_contribution__success=True).values('grant_id')
        #     _grants = _grants.filter(id__in=Subquery(contributions))

    if keyword:
<<<<<<< HEAD
        # 6. Filter grants having matching title & description
=======
>>>>>>> b65194e7
        query = SearchQuery(keyword)
        _grants = _grants.filter(vector_column=query)

    if not idle_grants:
        # 7. Filter grants which are stale (last update was > 3 months )
        _grants = _grants.filter(last_update__gt=three_months_ago)

    if state == 'active':
        # 8. Filter grants which are active
        _grants = _grants.active()

    if grant_types and grant_types not in ['all', 'collections']:
        # 9. Fetch grants which have mentioned grant_types
        types= grant_types.split(',')
        type_query= Q()
        for grant_type in types:
            type_query |= Q(grant_type__name=grant_type)

        _grants = _grants.filter(type_query)

    # if following and request.user.is_authenticated:
    #     # 10. Filter grants having matching title & description
    #     favorite_grants = Favorite.grants().filter(user=request.user).values('grant_id')
    #     _grants = _grants.filter(id__in=Subquery(favorite_grants))

    if grant_tags:
        tags = grant_tags.split(',')
        # 11. Fetch grants which have mentioned grant_tags
        tag_query= Q()
        for tag in tags:
            tag_query |= Q(tags__name=tag)

        _grants = _grants.filter(tag_query)

    if tenants:
        # 12. Fetch grants which have mentioned tenants
        tenant_query = Q()
        for tenant in tenants.split(','):
            if tenant in tenants:
                tenant = tenant.lower()
                tenant_filter = tenant + '_payout_address' if tenant != 'eth' else 'admin_address'
                tenant_query |= Q(tenant_filter!='0x0')

            # _grants = _grants.exclude(Q(**{tenant_filter: '0x0'}))
        _grants = _grants.filter(tenant_query)


    # # 13. Sort filtered grants
    # if 'match_pledge_amount_' in sort:
    #     sort_by_clr_pledge_matching_amount = int(sort.split('amount_')[1])
    #     clr_prediction_curve_schema_map = {10**x: x+1 for x in range(0, 5)}
    #     if sort_by_clr_pledge_matching_amount in clr_prediction_curve_schema_map.keys():
    #         sort_by_index = clr_prediction_curve_schema_map.get(sort_by_clr_pledge_matching_amount, 0)
    #         field_name = f'clr_prediction_curve__{sort_by_index}__2'
    #         _grants = _grants.order_by(f"-{field_name}")
    # elif sort in ['-amount_received_in_round', '-clr_prediction_curve__0__1']:
    #     grant_type_obj = GrantType.objects.filter(name=grant_type).first()
    #     is_there_a_clr_round_active_for_this_grant_type_now = grant_type_obj and grant_type_obj.active_clrs.exists()
    #     if is_there_a_clr_round_active_for_this_grant_type_now:
    #         # 3.1 Filter grants to show grants currently active in a CLR
    #         _grants = _grants.filter(is_clr_active=True)


    _grants = _grants.prefetch_related('categories', 'team_members', 'admin_profile', 'grant_type')

    return _grants


def get_grant_type_cache(network):
    try:
        return JSONStore.objects.get(view=f'get_grant_types_{network}').data
    except:
        return {}

def get_grant_types(network, filtered_grants=None):
    all_grants_count = 0
    grant_types = []
    if filtered_grants:
        active_grants = filtered_grants
    else:
        active_grants = Grant.objects.filter(network=network, hidden=False, active=True)

    for _grant_type in GrantType.objects.all():
        count = active_grants.filter(grant_type=_grant_type).count()

        if count > 0:
            all_grants_count += count

            grant_types.append({
                'label': _grant_type.label,
                'keyword': _grant_type.name,
                'is_active': _grant_type.is_active,
                'is_visible': _grant_type.is_visible,
                'count': count,
                'funding': int(_grant_type.active_clrs_sum),
                'funding_ui': f"${round(int(_grant_type.active_clrs_sum)/1000)}k",
            })

    grant_types = sorted(grant_types, key=lambda x: x['funding'], reverse=True)

    return grant_types


def get_grant_clr_types(clr_round, active_grants=None, network='mainnet'):

    grant_types = []
    if not clr_round:
        return []

    grant_filters = clr_round.grant_filters

    if not grant_filters:
        return grant_types

    if grant_filters.get('grant_type'):
        _grant_types =  GrantType.objects.filter(pk=grant_filters['grant_type'])
    elif grant_filters.get('grant_type__in'):
        _grant_types = GrantType.objects.filter(pk__in=grant_filters['grant_type__in'])
    else:
        return grant_types

    for _grant_type in _grant_types:
        count = active_grants.filter(grant_type=_grant_type,network=network).count() if active_grants else 0

        grant_types.append({
            'label': _grant_type.label,
            'keyword': _grant_type.name,
            'is_active': _grant_type.is_active,
            'is_visible': _grant_type.is_visible,
            'count': count,
            'funding': int(_grant_type.active_clrs_sum),
            'funding_ui': f"${round(int(_grant_type.active_clrs_sum)/1000)}k",
        })

    return grant_types


# def get_bg(grant_type):
#     bg = 4
#     bg = f"{bg}.jpg"
#     mid_back = 'bg14.png'
#     bg_size = 'contain'
#     bg_color = '#030118'
#     bottom_back = 'bg13.gif'
#     if grant_type == 'tech':
#         bottom_back = 'bg20-2.png'
#         bg = '1.jpg'
#     if grant_type == 'media':
#         bottom_back = 'bg16.gif'
#         bg = '2.jpg'
#     if grant_type == 'health':
#         bottom_back = 'health.jpg'
#         bg = 'health2.jpg'
#     if grant_type in ['about', 'activity']:
#         bg = '3.jpg'
#     if grant_type != 'matic':
#         bg = '../grants/grants_header_donors_round_7-6.png'
#     if grant_type == 'ZCash':
#         bg = '../grants/grants_header_donors_zcash_round_1_2.png'
#         bg_color = '#FFFFFF'
#     if grant_type == 'matic':
#         # bg = '../grants/matic-banner.png'
#         bg = '../grants/matic-banner.png'
#         bg_size = 'cover'
#         bg_color = '#0c1844'

#     return bg, mid_back, bottom_back, bg_size, bg_color


def get_policy_state(policy, request):
    return {
        "url_pattern": policy.url_pattern,
        "banner_image": request.build_absolute_uri(policy.banner_image.url) if policy.banner_image else '',
        "background_image": request.build_absolute_uri(policy.background_image.url) if policy.background_image else '',
        "inline_css": policy.inline_css
    }


def get_branding_info(request):

    all_policies = GrantBrandingRoutingPolicy.objects.filter().order_by('-priority')
    for policy in all_policies:
        if re.search(policy.url_pattern, request.get_full_path()):
            return get_policy_state(policy, request)

def get_all_routing_policies(request):
    all_policies = GrantBrandingRoutingPolicy.objects.filter().order_by('-priority')
    return [get_policy_state(policy, request) for policy in all_policies]


def grants_landing(request):
    network = request.GET.get('network', 'mainnet')
    active_rounds = GrantCLR.objects.filter(is_active=True, start_date__lt=timezone.now(), end_date__gt=timezone.now()).order_by('-total_pot')
    now = datetime.now()
    sponsors = MatchPledge.objects.filter(active=True, end_date__gte=now).order_by('-amount')
    live_now = 'Gitcoin grants sustain web3 projects with quadratic funding'
    _, round_start_date, round_end_date, round_active = get_clr_rounds_metadata()


    params = {
        'active': 'grants_landing',
        'network': network,
        'grant_bg': get_branding_info(request),
        'title': 'Grants',
        'EMAIL_ACCOUNT_VALIDATION': EMAIL_ACCOUNT_VALIDATION,
        'card_desc': f'{live_now}',
        'avatar_url': request.build_absolute_uri(static('v2/images/twitter_cards/grants10.png')),
        'card_type': 'summary_large_image',
        'avatar_height': 675,
        'avatar_width': 1200,
        'active_rounds': active_rounds,
        'sponsors': sponsors,
        'featured': True,
        'round_start_date': round_start_date,
        'round_end_date': round_end_date,
        'now': now,
        'round_active': round_active,
        'trust_bonus': round(request.user.profile.trust_bonus * 100) if request.user.is_authenticated and request.user.profile else 0
    }
    response = TemplateResponse(request, 'grants/landingpage.html', params)
    response['X-Frame-Options'] = 'SAMEORIGIN'
    return response

def grants_by_grant_type(request, grant_type):
    """Handle grants explorer."""

    # limit = request.GET.get('limit', 6)
    # page = request.GET.get('page', 1)
    sort = request.GET.get('sort_option', 'weighted_shuffle')
    network = request.GET.get('network', 'mainnet')
    keyword = request.GET.get('keyword', '')
    # category = request.GET.get('category', '')
    # following = request.GET.get('following', '') == 'true'
    idle_grants = request.GET.get('idle', '') == 'true'
    # only_contributions = request.GET.get('only_contributions', '') == 'true'
    featured = request.GET.get('featured', '') == 'true'
    collection_id = request.GET.get('collection_id', '')

    # if keyword:
    #     category = ''
    profile = get_profile(request)
    # bg, mid_back, bottom_back, bg_size, bg_color = get_bg(grant_type)
    show_past_clr = False
    # all_grant_types = GrantType.objects.all()

    all_styles = {}
    # for _gtype in all_grant_types:
    #     bg, mid_back, bottom_back, bg_size, bg_color = get_bg(_gtype)
    #     all_styles[_gtype.name] = dict(bg=bg, mid_back=mid_back, bottom_back=bottom_back, bg_size=bg_size, bg_color=bg_color)
    sort_by_index = None

    grant_amount = 0
    if grant_type == 'about':
        grant_stats = Stat.objects.filter(key='grants').order_by('-pk')
        if grant_stats.exists():
            grant_amount = lazy_round_number(grant_stats.first().val)

    # partners = MatchPledge.objects.filter(active=True, pledge_type=grant_type) if grant_type else MatchPledge.objects.filter(active=True)
    # now = datetime.now()
    # current_partners = partners.filter(end_date__gte=now).order_by('-amount')
    # current_partners_fund = 0

    # for partner in current_partners:
    #     current_partners_fund += partner.amount

    grant_types = get_grant_type_cache(network)

    try:
        what = 'all_grants'
        pinned = PinnedPost.objects.get(what=what)
    except PinnedPost.DoesNotExist:
        pinned = None

    # grants_following = Favorite.objects.none()
    collections = []

<<<<<<< HEAD
    if request.user.is_authenticated:
        # grants_following = Favorite.objects.filter(user=request.user, activity=None).count()
=======
    if request.user.is_authenticated and request.user.profile :
        grants_following = Favorite.objects.filter(user=request.user, activity=None).count()
>>>>>>> b65194e7
        allowed_collections = GrantCollection.objects.filter(Q(profile=request.user.profile) | Q(curators=request.user.profile))
        collections = [
            {
                'id': collection.id,
                'title': collection.title
            } for collection in allowed_collections.distinct()
        ]

    active_rounds = GrantCLR.objects.filter(is_active=True, start_date__lt=timezone.now(), end_date__gt=timezone.now()).order_by('-total_pot')

    # populate active round info
    total_clr_pot = None
    if active_rounds:
        for active_round in active_rounds:
            clr_round_amount = active_round.total_pot
            total_clr_pot = total_clr_pot + clr_round_amount if total_clr_pot else clr_round_amount

    if total_clr_pot:
        if total_clr_pot > 1000 * 1000:
            int_total_clr_pot = f"{round(total_clr_pot/1000/1000, 1)}m"
        elif total_clr_pot > 1000:
            int_total_clr_pot = f"{round(total_clr_pot/1000, 0)}k"
        else:
            int_total_clr_pot = intword(total_clr_pot)
        live_now = f'❇️ LIVE NOW! Up to ${int_total_clr_pot} Matching Funding on Gitcoin Grants' if total_clr_pot > 0 else ""
        title = f'(💰${int_total_clr_pot} Match LIVE!) Grants'
    else:
        live_now = 'Gitcoin Grants helps you find funding for your projects'
        title = 'Grants'

    grant_label = None
    for _type in grant_types:
        if _type.get("keyword") == grant_type:
            grant_label = _type.get("label")

    _, round_start_date, round_end_date, _ = get_clr_rounds_metadata()

    params = {
        'active': 'grants_explorer',
        'title': title,
        'sort': sort,
        'network': network,
        'keyword': keyword,
        'type': grant_type,
        'grant_label': grant_label if grant_type else grant_type,
        'round_end': round_end_date,
        'next_round_start': round_start_date,
        'now': timezone.now(),
        # 'mid_back': mid_back,
        # 'bottom_back': bottom_back,
        'card_desc': f'{live_now}',
        'avatar_url': request.build_absolute_uri(static('v2/images/twitter_cards/grants10.png')),
        'card_type': 'summary_large_image',
        'avatar_height': 675,
        'avatar_width': 1200,
        'what': what,
        'all_styles': all_styles,
        'all_routing_policies': get_all_routing_policies(request),
        'can_pin': can_pin(request, what),
        'pinned': pinned,
        'target': f'/activity?what=all_grants',
        # 'styles': {
        #     'bg': bg,
        #     'bg_size': bg_size,
        #     'bg_color': bg_color
        # },
        'grant_bg': get_branding_info(request),
        'announcement': Announcement.objects.filter(key='grants', valid_from__lt=timezone.now(), valid_to__gt=timezone.now()).order_by('-rank').first(),
        'keywords': get_keywords(),
        'grant_amount': grant_amount,
        'total_clr_pot': total_clr_pot,
        'sort_by_index': sort_by_index,
        'show_past_clr': show_past_clr,
        'is_staff': request.user.is_staff,
        # 'selected_category': category,
        'profile': profile,
        # 'grants_following': grants_following,
        # 'following': following,
        'idle_grants': idle_grants,
        # 'only_contributions': only_contributions,
        'collection_id': collection_id,
        'collections': collections,
        'featured': featured,
        'active_rounds': active_rounds,
        'trust_bonus': round(request.user.profile.trust_bonus * 100) if request.user.is_authenticated and request.user.profile else 0
    }

    # log this search, it might be useful for matching purposes down the line
    if keyword:
        try:
            SearchHistory.objects.update_or_create(
                search_type='grants',
                user=request.user,
                data=request.GET,
                ip_address=get_ip(request)
            )
        except Exception as e:
            logger.debug(e)
            pass

    if collection_id and collection_id.isdigit():
        collections = GrantCollection.objects.filter(pk=collection_id)
        if collections.exists():
            collection = collections.first()
            params['title'] = collection.title
            params['meta_title'] = collection.title
            params['meta_description'] = collection.description
            params['card_desc'] = collection.description
            params['avatar_url'] = request.build_absolute_uri(collection.cover.url) if collection.cover else ''


    response = TemplateResponse(request, 'grants/index.html', params)
    response['X-Frame-Options'] = 'SAMEORIGIN'
    return response


def get_grant_tags(request):
    """Fetch matching grants tags"""

    tag_phrase = request.GET.get('q', '')
    tags = GrantTag.objects.filter(name__icontains=tag_phrase).values_list('name', flat=True)

    response = {
       'status': 200,
        'grant_tags': list(tags)
    }
    return JsonResponse(response)


def grants_type_redirect(request, grant_type):
    """Redirect old grant url with search params to /explorer keeping query params."""
    base_url = reverse('grants:grants_by_category', kwargs={"grant_type":grant_type})
    query_string =  urlencode(request.GET)
    url = '{}?{}'.format(base_url, query_string)
    return redirect(url)


def grants_by_grant_clr(request, clr_round):
    """Handle grants explorer."""
    grant_types = request.GET.get('type', None)
    limit = request.GET.get('limit', 6)
    page = request.GET.get('page', 1)
    # sort = request.GET.get('sort_option', 'weighted_shuffle')
    network = request.GET.get('network', 'mainnet')
    keyword = request.GET.get('keyword', '')
    grant_tags = request.GET.get('grant_tags', '')
    # only_contributions = request.GET.get('only_contributions', '') == 'true'

    profile = get_profile(request)

    _grants = None
    try:
        filters = {
            'request': request,
            'grant_types': grant_types,
            # 'sort': sort,
            'network': network,
            'keyword': keyword,
            'state': 'active',
            'grant_tags': grant_tags,
            'idle_grants': True,
            # 'only_contributions': only_contributions,
            'clr_round': clr_round
        }

        _grants = get_grants_by_filters(**filters)
    except Exception as e:
        print(e)
        return redirect('/grants')


    paginator = Paginator(_grants, limit)
    grants = paginator.get_page(page)

    # record view
    pks = list([grant.pk for grant in grants])
    if len(pks):
        increment_view_count.delay(pks, grants[0].content_type, request.user.id, 'index')

    # current_partners = MatchPledge.objects.filter(clr_round_num=clr_round)
    # current_partners_fund = 0

    # for partner in current_partners:
    #     current_partners_fund += partner.amount

    grant_types = get_grant_clr_types(clr_round, network=network)

    # grants_following = Favorite.objects.none()
    collections = []
<<<<<<< HEAD
    if request.user.is_authenticated:
        # grants_following = Favorite.objects.filter(user=request.user, activity=None).count()
=======
    if request.user.is_authenticated and request.user.profile:
        grants_following = Favorite.objects.filter(user=request.user, activity=None).count()
>>>>>>> b65194e7
        allowed_collections = GrantCollection.objects.filter(
            Q(profile=request.user.profile) | Q(curators=request.user.profile))
        collections = [
            {
                'id': collection.id,
                'title': collection.title
            } for collection in allowed_collections.distinct()
        ]


    # populate active round info
    total_clr_pot = clr_round.total_pot

    if  clr_round.is_active:
        if total_clr_pot > 1000 * 100:
            int_total_clr_pot = f"{round(total_clr_pot/1000/1000, 1)}m"
        elif total_clr_pot > 100:
            int_total_clr_pot = f"{round(total_clr_pot/1000, 1)}k"
        else:
            int_total_clr_pot = intword(total_clr_pot)
        live_now = f'❇️ LIVE NOW! Up to ${int_total_clr_pot} Matching Funding on Gitcoin Grants' if total_clr_pot > 0 else ""
        title = f'(💰${int_total_clr_pot} Match LIVE!) Grants'
    else:
        live_now = 'Gitcoin Grants helps you find funding for your projects'
        title = 'Grants'

    active_rounds = GrantCLR.objects.filter(is_active=True, start_date__lt=timezone.now(), end_date__gt=timezone.now()).order_by('-total_pot')

    # grant_label = None
    # for _type in grant_types:
    #     if _type.get("keyword") == grant_type:
    #         grant_label = _type.get("label")

    _, round_start_date, round_end_date, _ = get_clr_rounds_metadata()

    params = {
        'active': 'grants_landing',
        'title': title,
        # 'sort': sort,
        'network': network,
        'keyword': keyword,
        'type': grant_types,
        # 'grant_label': grant_label if grant_types else grant_types,
        'round_end': round_end_date,
        'next_round_start': round_start_date,
        'all_grants_count': _grants.count(),
        'now': timezone.now(),
        'grant_types': grant_types,
        # 'current_partners_fund': current_partners_fund,
        # 'current_partners': current_partners,
        'card_desc': f'{live_now}',
        'avatar_url': request.build_absolute_uri(static('v2/images/twitter_cards/grants10.png')),
        'card_type': 'summary_large_image',
        'avatar_height': 675,
        'avatar_width': 1200,
        'grants': grants,
        'can_pin': False,
        'target': f'/activity?what=all_grants',
        'keywords': get_keywords(),
        'total_clr_pot': total_clr_pot,
        'is_staff': request.user.is_staff,
        # 'selected_category': category,
        'profile': profile,
        # 'grants_following': grants_following,
        # 'only_contributions': only_contributions,
        'clr_round': clr_round,
        'collections': collections,
        'grant_bg': get_branding_info(request),
        'active_rounds': active_rounds
    }

    # log this search, it might be useful for matching purposes down the line
    if keyword:
        try:
            SearchHistory.objects.update_or_create(
                search_type='grants',
                user=request.user,
                data=request.GET,
                ip_address=get_ip(request)
            )
        except Exception as e:
            logger.debug(e)
            pass

    response = TemplateResponse(request, 'grants/index.html', params)
    response['X-Frame-Options'] = 'SAMEORIGIN'
    return response


def get_grant_sybil_profile(grant_id=None, days_back=None, grant_type=None, index_on=None):
    grant_id_sql = f"= {grant_id}" if grant_id else "IS NOT NULL"
    days_back_sql = f"grants_subscription.created_on > now() - interval '{days_back} hours'" if days_back else "true"
    grant_type_sql = f"grant_type_id = '{grant_type.id}'" if grant_type else "true"
    order_sql = f"ORDER BY {index_on} ASC" if index_on != 'grants_contribution.originated_address' else "ORDER BY number_contriibutors DESC"
    having_sql = f"" if index_on != 'grants_contribution.originated_address' else "HAVING count(distinct grants_subscription.contributor_profile_id) >= 2"
    query = f"""
        SELECT
            DISTINCT {index_on},
            count(distinct grants_subscription.contributor_profile_id) as number_contriibutors,
            count(distinct grants_subscription.id) as number_contriibutions,
            (count(distinct grants_subscription.contributor_profile_id)::float / count(distinct grants_subscription.id)) as contributions_per_contributor,
            array_agg(distinct dashboard_profile.handle) as contributors
        from dashboard_profile
        INNER JOIN grants_subscription ON contributor_profile_id = dashboard_profile.id
        INNER JOIN grants_grant on grants_grant.id = grants_subscription.grant_id
        INNER JOIN grants_contribution on grants_contribution.subscription_id = grants_subscription.id
        where grants_subscription.grant_id {grant_id_sql} AND {days_back_sql} AND {grant_type_sql}
            GROUP BY {index_on}
            {having_sql}
            {order_sql}
        """
    # pull from DB
    with connection.cursor() as cursor:
        cursor.execute(query)
        rows = []
        for _row in cursor.fetchall():
            rows.append(list(_row))

    # mutate arrow
    sybil_avg = 0
    try:
        total_contributors = sum([ele[1] for ele in rows])
        svbil_total = sum([ele[0]*ele[1] for ele in rows if ele[0] >= 0])
        sybil_avg = svbil_total / total_contributors if total_contributors else 'N/A'
        for i in range(0, len(rows)):
            pct = rows[i][1] / total_contributors
            rows[i].append(round(pct * 100))
    except:
        pass

    return [rows, sybil_avg]


@csrf_exempt
def grant_details_api(request, grant_id):
    """Json the Grant details."""
    grant = None
    try:
        grant = Grant.objects.get(pk=grant_id)
        grant_json = grant.repr(request.user, request.build_absolute_uri)
    except Exception as e:
        print(e)
        response = {
            'status': 500,
            'message': 'error: something went wrong while fetching grants clr'
        }
        return JsonResponse(response)

    response = {
        'status': 200,
        'grants': grant_json
    }
    return JsonResponse(response)


@csrf_exempt
def grant_details(request, grant_id, grant_slug):
    """Display the Grant details page."""
    tab = request.GET.get('tab')
    profile = get_profile(request)
    add_cancel_params = False


    try:
        grant = None
        try:
            grant = Grant.objects.prefetch_related('subscriptions','team_members').get(
                pk=grant_id, slug=grant_slug
            )
        except Grant.DoesNotExist:
            grant = Grant.objects.prefetch_related('subscriptions','team_members').get(
                pk=grant_id
            )

        if not grant.visible:
            raise Http404
        increment_view_count.delay([grant.pk], grant.content_type, request.user.id, 'individual')
        subscriptions = grant.subscriptions.none()
        cancelled_subscriptions = grant.subscriptions.none()

        activity_count = grant.contribution_count
        contributors = []
        contributions = []
        sybil_profiles = []

        # Sybil score
        if tab == 'sybil_profile' and request.user.is_staff:
            items = ['dashboard_profile.sybil_score', 'dashboard_profile.sms_verification', 'grants_contribution.originated_address']
            for item in items:
                title = 'Sybil' if item == 'dashboard_profile.sybil_score' else "SMS"
                if item == 'grants_contribution.originated_address':
                    title = 'Funds origination address'
                sybil_profiles += [
                    [f'THIS {title} Summary Last 60 days', get_grant_sybil_profile(grant.pk, 60 * 24, index_on=item)],
                    [f'{grant.grant_type.name} {title} Summary Last 60 Days', get_grant_sybil_profile(None, 60 * 24, grant.grant_type, index_on=item)],
                    [f'All {title} Summary Last 60 Days', get_grant_sybil_profile(None, 60 * 24, None, index_on=item)],
                ]
        # _contributions = Contribution.objects.filter(subscription__grant=grant, subscription__is_postive_vote=True).prefetch_related('subscription', 'subscription__contributor_profile')
        # contributions = list(_contributions.order_by('-created_on'))

        # # Contributors
        # if tab == 'contributors':
        #     phantom_funds = grant.phantom_funding.all().cache(timeout=60)
        #     contributors = list(_contributions.distinct('subscription__contributor_profile')) + list(phantom_funds.distinct('profile'))
        # activity_count = len(cancelled_subscriptions) + len(contributions)
        user_subscription = grant.subscriptions.filter(contributor_profile=profile, active=True).first()
        user_non_errored_subscription = grant.subscriptions.filter(contributor_profile=profile, active=True, error=False).first()
        add_cancel_params = user_subscription
    except Grant.DoesNotExist:
        raise Http404

    is_admin = (grant.admin_profile.id == profile.id) if profile and grant.admin_profile else False
    if is_admin:
        add_cancel_params = True

    is_team_member = is_grant_team_member(grant, profile)

    # handle grant updates unsubscribe
    key = 'unsubscribed_profiles'
    is_unsubscribed_from_updates_from_this_grant = request.user.is_authenticated and request.user.profile.pk in grant.metadata.get(key, [])
    if request.GET.get('unsubscribe') and request.user.is_authenticated:
        ups = grant.metadata.get(key, [])
        ups.append(request.user.profile.pk)
        grant.metadata[key] = ups
        grant.save()
        messages.info(
                request,
                _('You have been unsubscribed from the updates from this grant.')
            )
        is_unsubscribed_from_updates_from_this_grant = True

    try:
        what = f'grant:{grant.pk}'
        pinned = PinnedPost.objects.get(what=what)
    except PinnedPost.DoesNotExist:
        pinned = None

    clr_round = None
    if grant.in_active_clrs.count() > 0:
        clr_round = grant.in_active_clrs.first()

    if clr_round:
        is_clr_active = True
    else:
        is_clr_active = False

    is_clr_active = True if clr_round else False
    title = grant.title + " | Grants"

    if is_clr_active:
        title = '💰 ' + title

    should_show_claim_match_button = False
    try:
        # If the user viewing the page is team member or admin, check if grant has match funds available
        # to withdraw

        is_match_available_to_claim = False
        is_within_payout_period_for_most_recent_round = timezone.now() < timezone.datetime(2021, 8, 15, 12, 0).replace(tzinfo=pytz.utc)
        is_staff = request.user.is_authenticated and request.user.is_staff

        # Check if this grant needs to complete KYC before claiming match funds
        clr_matches = grant.clr_matches.filter(round_number=settings.MATCH_PAYOUTS_ROUND_NUM)
        is_blocked_by_kyc = clr_matches.exists() and not clr_matches.first().ready_for_payout

        # calculate whether is available
        # TODO - do this asyncronously so as not to block the pageload
        if is_within_payout_period_for_most_recent_round and not is_blocked_by_kyc and grant.admin_address != '0x0':
            if is_team_member or is_staff or is_admin:
                w3 = get_web3(grant.network)
                match_payouts_abi = settings.MATCH_PAYOUTS_ABI
                match_payouts_address = w3.toChecksumAddress(settings.MATCH_PAYOUTS_ADDRESS)
                match_payouts = w3.eth.contract(address=match_payouts_address, abi=match_payouts_abi)
                amount_available = match_payouts.functions.payouts(grant.admin_address).call()
                is_match_available_to_claim = True if amount_available > 0 else False

        # Determine if we should show the claim match button on the grant details page
        should_show_claim_match_button = grant.active and (is_team_member or is_staff or is_admin) and is_match_available_to_claim and not is_blocked_by_kyc

    except Exception as e:
        logger.exception(e)

    params = {
        'active': 'grant_details',
        'grant': grant,
        'sybil_profiles': sybil_profiles,
        'tab': tab,
        'title': title,
        'card_desc': grant.description,
        'avatar_url': grant.logo.url if grant.logo else None,
        'subscriptions': subscriptions,
        'cancelled_subscriptions': cancelled_subscriptions,
        'contributions': contributions,
        'user_subscription': user_subscription,
        'user_non_errored_subscription': user_non_errored_subscription,
        'is_admin': is_admin,
        'keywords': get_keywords(),
        'target': f'/activity?what={what}',
        'pinned': pinned,
        'what': what,
        'activity_count': activity_count,
        # 'contributors': contributors,
        'clr_active': is_clr_active,
        # 'round_num': grant.clr_round_num,
        'is_team_member': is_team_member,
        'is_owner': grant.admin_profile.pk == request.user.profile.pk if request.user.is_authenticated else False,
        'is_unsubscribed_from_updates_from_this_grant': is_unsubscribed_from_updates_from_this_grant,
        'options': [(f'Email Grant Funders ({grant.contributor_count})', 'bullhorn', 'Select this option to email your status update to all your funders.')] if is_team_member else [],
        'user_code': get_user_code(request.user.profile.id, grant, emoji_codes) if request.user.is_authenticated else '',
        'verification_tweet': get_grant_verification_text(grant),
        # 'tenants': grant.tenants,
        'should_show_claim_match_button': should_show_claim_match_button
    }
    # Stats
    if tab == 'stats':
        import hashlib
        params['secret_id'] = hashlib.md5((settings.SECRET_KEY + str(grant.id)).encode('utf')).hexdigest()

    return TemplateResponse(request, 'grants/detail/_index.html', params)


@csrf_exempt
def grant_details_contributors(request, grant_id):
    page = int(request.GET.get('page', 1))
    network = request.GET.get('network', 'mainnet')
    limit = int(request.GET.get('limit', 30))

    try:
        grant = Grant.objects.prefetch_related('subscriptions').get(
            pk=grant_id
        )
    except Grant.DoesNotExist:
        response = {
            'message': 'error: grant cannot be found'
        }
        return JsonResponse(response)

    _contributors = set(Contribution.objects.filter(
        subscription__grant=grant,
        subscription__network=network,
        subscription__is_postive_vote=True,
        anonymous=False
    ).prefetch_related('subscription', 'profile_for_clr').values_list('profile_for_clr__handle', flat=True).order_by('-created_on'))

    contributors = list(_contributors)
    all_pages = Paginator(contributors, limit)
    this_page = all_pages.page(page)
    response = dict()
    all_contributors = []

    for contributor in this_page:
        contributor_json = {}
        contributor_json['user']=  contributor

        all_contributors.append(contributor_json)

    response['contributors'] = json.loads(json.dumps(all_contributors, default=str))
    response['has_next'] = all_pages.page(page).has_next()
    response['count'] = all_pages.count
    response['num_pages'] = all_pages.num_pages
    response['next_page_number'] = all_pages.page(page).next_page_number() if all_pages.page(page).has_next() else None

    return JsonResponse(response)


@csrf_exempt
def grant_details_contributions(request, grant_id):
    page = int(request.GET.get('page', 1))
    network = request.GET.get('network', 'mainnet')
    limit = int(request.GET.get('limit', 10))
    try:
        grant = Grant.objects.prefetch_related('subscriptions').get(
            pk=grant_id
        )
    except Grant.DoesNotExist:
        response = {
            'message': 'error: grant cannot be found'
        }
        return JsonResponse(response)

    _contributions = Contribution.objects.filter(
        subscription__grant=grant,
        subscription__network=network,
        subscription__is_postive_vote=True
    ).prefetch_related('subscription', 'subscription__contributor_profile')
    contributions = list(_contributions.order_by('-created_on'))
    # print(contributions)
    all_pages = Paginator(contributions, limit)
    this_page = all_pages.page(page)
    response = dict()

    all_contributions = []
    for contribution in this_page:
        # print(contribution.subscription)
        # print(contribution.subscription.tx_id)

        contribution_json = {
            k: getattr(contribution, k) for k in
            ['id', 'success', 'tx_cleared', 'created_on', 'anonymous', 'tx_id']}

        contribution_json['subscription'] = {
            k: getattr(contribution.subscription, k) for k in
            ['id', 'contributor_profile', 'token_symbol', 'amount_per_period', 'amount_per_period_minus_gas_price', 'amount_per_period_usdt', 'amount_per_period_to_gitcoin', 'comments']}


        # contribution_json['subscription']
        contribution_json['subscription']['hide_wallet_address'] = contribution.subscription.contributor_profile.hide_wallet_address
        if (contribution.subscription.contributor_profile.hide_wallet_address):
            contribution_json['tx_id'] = None
        if (contribution.anonymous):
            contribution_json['subscription']['contributor_profile'] = None
        all_contributions.append(contribution_json)

    response['contributions'] = json.loads(json.dumps(all_contributions, default=str))
    response['has_next'] = all_pages.page(page).has_next()
    response['count'] = all_pages.count
    response['num_pages'] = all_pages.num_pages
    response['next_page_number'] = all_pages.page(page).next_page_number() if all_pages.page(page).has_next() else None

    return JsonResponse(response)

@csrf_exempt
def grant_edit(request, grant_id):

    # profile = get_profile(request)
    profile = request.user.profile if hasattr(request.user, 'profile') else None
    grant = None

    try:
        grant = Grant.objects.prefetch_related('subscriptions','team_members').get(
            pk=grant_id
        )

    except Grant.DoesNotExist:
        raise Http404

    is_team_member = is_grant_team_member(grant, profile)
    if request.method == 'POST' and (is_team_member or request.user.is_staff):

        response = {
            'status': 400,
            'message': 'error: Bad Request. Unable to create grant'
        }

        # step 1: validate input

        user = request.user if request.user.is_authenticated else None
        if not user:
            response['message'] = 'error: user needs to be authenticated to create grant'
            return JsonResponse(response)

        if not profile:
            response['message'] = 'error: no matching profile found'
            return JsonResponse(response)

        title = request.POST.get('title', None)
        if not title:
            response['message'] = 'error: title is a mandatory parameter'
            return JsonResponse(response)

        description = request.POST.get('description', None)
        if not description:
            response['message'] = 'error: description is a mandatory parameter'
            return JsonResponse(response)

        has_external_funding = request.POST.get('has_external_funding', 'unknown')
        if has_external_funding == 'unknown':
            response['message'] = 'error: choose if grant has external funding or not'
            return JsonResponse(response)

        description_rich = request.POST.get('description_rich', None)
        if not description_rich:
            description_rich = description

        if grant.active:
            is_clr_eligible = json.loads(request.POST.get('is_clr_eligible', 'true'))
            grant.is_clr_eligible = is_clr_eligible

        eth_payout_address = request.POST.get('eth_payout_address', '0x0')
        zcash_payout_address = request.POST.get('zcash_payout_address', '0x0')
        celo_payout_address = request.POST.get('celo_payout_address', '0x0')
        zil_payout_address = request.POST.get('zil_payout_address', '0x0')
        polkadot_payout_address = request.POST.get('polkadot_payout_address', '0x0')
        harmony_payout_address = request.POST.get('harmony_payout_address', '0x0')
        kusama_payout_address = request.POST.get('kusama_payout_address', '0x0')
        binance_payout_address = request.POST.get('binance_payout_address', '0x0')
        rsk_payout_address = request.POST.get('rsk_payout_address', '0x0')
        algorand_payout_address = request.POST.get('algorand_payout_address', '0x0')

        if (
            eth_payout_address == '0x0' and
            zcash_payout_address == '0x0' and
            celo_payout_address == '0x0' and
            zil_payout_address == '0x0' and
            polkadot_payout_address == '0x0' and
            kusama_payout_address == '0x0' and
            harmony_payout_address == '0x0' and
            binance_payout_address == '0x0' and
            rsk_payout_address == '0x0' and
            algorand_payout_address == '0x0'
        ):
            response['message'] = 'error: payout_address is a mandatory parameter'
            return JsonResponse(response)

        if (
            zcash_payout_address != '0x0' and
            not zcash_payout_address.startswith('t')
        ):
            response['message'] = 'error: zcash_payout_address must be a transparent address'
            return JsonResponse(response)

        if eth_payout_address != '0x0':
            grant.admin_address = eth_payout_address

        if zcash_payout_address != '0x0':
            grant.zcash_payout_address = zcash_payout_address

        if celo_payout_address != '0x0':
            grant.celo_payout_address = celo_payout_address

        if zil_payout_address != '0x0':
            grant.zil_payout_address = zil_payout_address

        if polkadot_payout_address != '0x0':
            grant.polkadot_payout_address = polkadot_payout_address

        if kusama_payout_address != '0x0':
            grant.kusama_payout_address = kusama_payout_address

        if harmony_payout_address != '0x0':
            grant.harmony_payout_address = harmony_payout_address

        if binance_payout_address != '0x0':
            grant.binance_payout_address = binance_payout_address

        if rsk_payout_address != '0x0':
            grant.rsk_payout_address = rsk_payout_address

        if algorand_payout_address != '0x0':
            grant.algorand_payout_address = algorand_payout_address

        github_project_url = request.POST.get('github_project_url', None)
        if github_project_url:
            grant.github_project_url = github_project_url

        logo = request.FILES.get('logo', None)
        if logo:
            grant.logo = logo

        image_css = request.POST.get('image_css', None)
        if image_css:
            grant.image_css = image_css

        twitter_handle_1 = request.POST.get('handle1', '').strip('@')
        twitter_handle_2 = request.POST.get('handle2', '').strip('@')

        if twitter_handle_1 and not re.search(r'^@?[a-zA-Z0-9_]{1,15}$', twitter_handle_1):
            response['message'] = 'error: enter a valid project twitter handle e.g @humanfund'
            return JsonResponse(response)

        if twitter_handle_2 and not re.search(r'^@?[a-zA-Z0-9_]{1,15}$', twitter_handle_2):
            response['message'] = 'error: enter your twitter handle e.g @georgecostanza'
            return JsonResponse(response)

        if grant.twitter_handle_1 != twitter_handle_1:
            grant.twitter_verified = False
            grant.twitter_verified_by = None
            grant.twitter_verified_at = None
            grant.twitter_handle_1 = twitter_handle_1

        grant.twitter_handle_2 = twitter_handle_2

        reference_url = request.POST.get('reference_url', None)
        if reference_url:
            grant.reference_url = reference_url

        region = request.POST.get('region', None)
        if region:
            grant.region = region

        team_members = request.POST.getlist('team_members[]', None)
        if team_members:
            save_team_members = []
            save_team_members = [d['id'] for d in json.loads(team_members[0])]
            save_team_members.append(grant.admin_profile.id)
            grant.team_members.set(save_team_members)

        grant.title = title
        grant.description = description
        grant.description_rich = description_rich
        grant.has_external_funding = has_external_funding
        grant.last_update = timezone.now()
        grant.hidden = False

        grant.save()

        record_grant_activity_helper('update_grant', grant, profile)

        response = {
            'status': 200,
            'success': True,
            'message': 'grant updated',
            'url': grant.url,
        }

        return JsonResponse(response)


@login_required
@ratelimit(key='ip', rate='2/m', method=ratelimit.UNSAFE, block=True)
def flag(request, grant_id):
    comment = request.POST.get("comment", '')
    grant = Grant.objects.get(pk=grant_id)
    if comment and request.user.is_authenticated and grant:
        flag = Flag.objects.create(
            comments=comment,
            profile=request.user.profile,
            grant=grant,
            )
        new_grant_flag_admin(flag)


    return JsonResponse({
        'success': True,
    })


@login_required
@transaction.atomic
def grant_new(request):
    """Handle new grant."""

    if request.method == 'POST':

        response = {
            'status': 400,
            'message': 'error: Bad Request. Unable to create grant'
        }

        # step 1: validate input

        user = request.user if request.user.is_authenticated else None
        if not user:
            response['message'] = 'error: user needs to be authenticated to create grant'
            return JsonResponse(response)

        profile = request.user.profile if hasattr(request.user, 'profile') else None
        if not profile:
            response['message'] = 'error: no matching profile found'
            return JsonResponse(response)

        grant_type = request.POST.get('grant_type', None)
        if not grant_type:
            response['message'] = 'error: grant_type is a mandatory parameter'
            return JsonResponse(response)

        title = request.POST.get('title', None)
        if not title:
            response['message'] = 'error: title is a mandatory parameter'
            return JsonResponse(response)

        description = request.POST.get('description', None)
        if not description:
            response['message'] = 'error: description is a mandatory parameter'
            return JsonResponse(response)

        description_rich = request.POST.get('description_rich', None)
        if not description_rich:
            description_rich = description

        has_external_funding = request.POST.get('has_external_funding', 'unknown')
        if has_external_funding == 'unknown':
            response['message'] = 'error: has_external_funding is a mandatory parameter'
            return JsonResponse(response)

        eth_payout_address = request.POST.get('eth_payout_address', request.POST.get('admin_address'))
        zcash_payout_address = request.POST.get('zcash_payout_address', '0x0')
        celo_payout_address = request.POST.get('celo_payout_address', None)
        zil_payout_address = request.POST.get('zil_payout_address', None)
        polkadot_payout_address = request.POST.get('polkadot_payout_address', None)
        kusama_payout_address = request.POST.get('kusama_payout_address', None)
        harmony_payout_address = request.POST.get('harmony_payout_address', None)
        binance_payout_address = request.POST.get('binance_payout_address', None)
        rsk_payout_address = request.POST.get('rsk_payout_address', None)
        algorand_payout_address = request.POST.get('algorand_payout_address', None)

        if (
            not eth_payout_address and not zcash_payout_address and
            not celo_payout_address and not zil_payout_address and
            not polkadot_payout_address and not kusama_payout_address and
            not harmony_payout_address and not binance_payout_address and
            not rsk_payout_address and not algorand_payout_address
        ):
            response['message'] = 'error: payout_address is a mandatory parameter'
            return JsonResponse(response)

        if zcash_payout_address and not zcash_payout_address.startswith('t'):
            response['message'] = 'error: zcash_payout_address must be a transparent address'
            return JsonResponse(response)

        project_pk = request.POST.get('project_pk')
        if project_pk and project_pk != 'undefined':
            HackathonProject.objects.filter(pk=project_pk).update(grant_obj=grant)

        token_symbol = request.POST.get('token_symbol', 'Any Token')
        logo = request.FILES.get('logo', None)
        metdata = json.loads(request.POST.get('receipt', '{}'))
        team_members = request.POST.getlist('team_members[]')
        reference_url = request.POST.get('reference_url', '')
        github_project_url = request.POST.get('github_project_url', None)
        network = request.POST.get('network', 'mainnet')
        twitter_handle_1 = request.POST.get('handle1', '').strip('@')
        twitter_handle_2 = request.POST.get('handle2', '').strip('@')

        if twitter_handle_1 and not re.search(r'^[a-zA-Z0-9_]{1,15}$', twitter_handle_1):
            response['message'] = 'error: enter a valid project twitter handle e.g @humanfund'
            return JsonResponse(response)

        if twitter_handle_2 and not re.search(r'^[a-zA-Z0-9_]{1,15}$', twitter_handle_2):
            response['message'] = 'error: enter your twitter handle e.g @georgecostanza'
            return JsonResponse(response)

        # TODO: REMOVE
        contract_version = request.POST.get('contract_version', '2')

        grant_kwargs = {
            'title': title,
            'description': description,
            'description_rich': description_rich,
            'reference_url': reference_url,
            'github_project_url': github_project_url,
            'admin_address': eth_payout_address if eth_payout_address else '0x0',
            'zcash_payout_address': zcash_payout_address if zcash_payout_address else '0x0',
            'celo_payout_address': celo_payout_address if celo_payout_address else '0x0',
            'zil_payout_address': zil_payout_address if zil_payout_address else '0x0',
            'polkadot_payout_address': polkadot_payout_address if polkadot_payout_address else '0x0',
            'kusama_payout_address': kusama_payout_address if kusama_payout_address else '0x0',
            'harmony_payout_address': harmony_payout_address if harmony_payout_address else '0x0',
            'binance_payout_address': binance_payout_address if binance_payout_address else '0x0',
            'rsk_payout_address': rsk_payout_address if rsk_payout_address else '0x0',
            'algorand_payout_address': algorand_payout_address if algorand_payout_address else '0x0',
            'token_symbol': token_symbol,
            'contract_version': contract_version,
            'deploy_tx_id': request.POST.get('transaction_hash', '0x0'),
            'network': network,
            'twitter_handle_1': twitter_handle_1,
            'twitter_handle_2': twitter_handle_2,
            'metadata': metdata,
            'last_update': timezone.now(),
            'admin_profile': profile,
            'logo': logo,
            'hidden': True,
            'active': False,
            'is_clr_eligible': False,
            'region': request.POST.get('region', None),
            'clr_prediction_curve': [[0.0, 0.0, 0.0] for x in range(0, 6)],
            'grant_type': GrantType.objects.get(name=grant_type),
            'has_external_funding': has_external_funding
        }

        grant = Grant.objects.create(**grant_kwargs)

        hackathon_project_id = request.GET.get('related_hackathon_project_id')
        if hackathon_project_id:
            hackathon_project = HackathonProject.objects.filter(id=hackathon_project_id).first()
            if hackathon_project and hackathon_project.profiles.filter(pk=profile.id).exists():
                hackathon_project.grant_obj  = grant
                hackathon_project.save()

        team_members = (team_members[0].split(','))
        team_members.append(profile.id)
        team_members = list(set(team_members))

        team_members = [int(i) for i in team_members if i != '']

        grant.team_members.add(*team_members)

        tag_ids = request.POST.getlist('tags[]')
        tag_ids = (tag_ids[0].split(','))
        tag_ids = list(set(tag_ids))

        for tag_id in tag_ids:
            try:
                tag = GrantTag.objects.get(pk=tag_id)
                grant.tags.add(tag)
            except Exception as e:
                pass

        grant.save()
        grant.calc_clr_round()
        grant.save()

        messages.success(
            request,
            _('Thank you for posting this Grant. Our team reviews each grant before it goes live on the website. This process takes 1-2 business days.')
        )

        if grant.active:
            record_grant_activity_helper('new_grant', grant, profile)

        # send email to creator and admin
        process_grant_creation_email.delay(grant.pk, profile.pk)
        process_grant_creation_admin_email.delay(grant.pk)

         # record to notion for sybil-hunters
        process_notion_db_write.delay(grant.pk)

        response = {
            'status': 200,
            'success': True,
            'message': 'grant created',
            'url': grant.url,
        }

        return JsonResponse(response)


    profile = get_profile(request)

    grant_types = []
    for g_type in GrantType.objects.filter(is_active=True):
        grant_type_temp = {
            'id': g_type.pk,
            'name': g_type.name,
            'label': g_type.label,
        }
        if g_type.logo:
            grant_type_temp['image_url'] = request.build_absolute_uri(g_type.logo.url)

        grant_types.append(grant_type_temp)

    params = {
        'active': 'new_grant',
        'title': _('New Grant'),
        'card_desc': _('Provide sustainable funding for Open Source with Gitcoin Grants'),
        'profile': profile,
        'trusted_relayer': settings.GRANTS_OWNER_ACCOUNT,
        'grant_types': grant_types,
    }
    return TemplateResponse(request, 'grants/_new.html', params)


@login_required
def grant_fund(request, grant_id, grant_slug):
    """Handle grant funding."""
    try:
        grant = Grant.objects.get(pk=grant_id, slug=grant_slug)
    except Grant.DoesNotExist:
        raise Http404

    profile = get_profile(request)

    if not grant.active:
        params = {
            'active': 'grant_error',
            'title': _('Fund - Grant Ended'),
            'grant': grant,
            'text': _('This Grant has ended.'),
            'subtext': _('Contributions can no longer be made this grant')
        }
        return TemplateResponse(request, 'grants/shared/error.html', params)

    if is_grant_team_member(grant, profile):
        params = {
            'active': 'grant_error',
            'title': _('Fund - Grant funding blocked'),
            'grant': grant,
            'text': _('This Grant cannot be funded'),
            'subtext': _('Grant team members cannot contribute to their own grant.')
        }
        return TemplateResponse(request, 'grants/shared/error.html', params)

    if grant.link_to_new_grant:
        params = {
            'active': 'grant_error',
            'title': _('Fund - Grant Migrated'),
            'grant': grant.link_to_new_grant,
            'text': f'This Grant has ended',
            'subtext': 'Contributions can no longer be made to this grant. <br> Visit the new grant to contribute.',
            'button_txt': 'View New Grant'
        }
        return TemplateResponse(request, 'grants/shared/error.html', params)

    active_subscription = Subscription.objects.select_related('grant').filter(
        grant=grant_id, active=True, error=False, contributor_profile=request.user.profile, is_postive_vote=True
    )

    if active_subscription:
        params = {
            'active': 'grant_error',
            'title': _('Subscription Exists'),
            'grant': grant,
            'text': _('You already have an active subscription for this grant.')
        }
        return TemplateResponse(request, 'grants/shared/error.html', params)

    if not grant.configured_to_receieve_funding:
        messages.info(
            request,
            _('This grant is not configured to accept funding at this time.  Please contact founders@gitcoin.co if you believe this message is in error!')
        )
        logger.error(f"Grant {grant.pk} is not properly configured for funding.  Please set grant.contract_address on this grant")
        return redirect(reverse('grants:details', args=(grant.pk, grant.slug)))

    if request.method == 'POST':
        from grants.tasks import process_grant_contribution
        process_grant_contribution.delay(grant_id, grant_slug, profile.pk, request.POST)

        return JsonResponse({
            'success': True,
        })

    raise Http404


@csrf_exempt
@require_POST
def cancel_grant_v1(request, grant_id):

    response = {
        'status': 400,
        'message': 'error: Bad Request. Unable to contribute to grant'
    }


    user = request.user if request.user.is_authenticated else None
    if not user:
        response['message'] = 'error: user needs to be authenticated to cancel grant'
        return JsonResponse(response)

    profile = request.user.profile if hasattr(request.user, 'profile') else None

    if not profile:
        response['message'] = 'error: no matching profile found'
        return JsonResponse(response)

    if not request.method == 'POST':
        response['message'] = 'error: grant cancellation is a POST operation'
        return JsonResponse(response)

    try:
        grant = Grant.objects.get(pk=grant_id)
    except Grant.DoesNotExist:
        response['message'] = 'error: grant cannot be found'
        return JsonResponse(response)

    if not is_grant_team_member(grant, profile) and not request.user.is_staff:
        response['message'] = 'error: grant cancellation can be done only by grant owner'
        return JsonResponse(response)

    if not grant.active:
        response['message'] = 'error: grant is already cancelled'
        return JsonResponse(response)

    grant.active = False
    grant.save()

    grant_cancellation(grant)
    record_grant_activity_helper('killed_grant', grant, profile)

    response = {
        'status': 200,
        'pk': grant.pk,
        'message': 'grant cancelled successfully'
    }
    return JsonResponse(response)

@login_required
def bulk_fund(request):
    """Called when checking out with an Ethereum cart"""
    if request.method != 'POST':
        raise Http404

    # Get list of grant IDs
    grant_ids_list = [int(pk) for pk in request.POST.get('grant_id').split(',')]

    # For each grant, we validate the data. If it fails, save it off and throw error at the end
    successes = []
    failures = []

    profile = get_profile(request)
    grants_with_payload = []

    for (index, grant_id) in enumerate(grant_ids_list):
        try:
            grant = Grant.objects.get(pk=grant_id)
        except Grant.DoesNotExist:
            # Commonly occurs when testing on Rinkeby, as the Gitcoin development fund does not exist there by default
            failures.append({
                'active': 'grant_error',
                'title': _('Fund - Grant Does Not Exist'),
                'grant':grant_id,
                'text': _('This grant does not exist'),
                'subtext': _('No grant with this ID was found'),
                'success': False
            })
            continue

        if not grant.active:
            # This means a grant has been cancelled, which happens occasionally
            failures.append({
                'active': 'grant_error',
                'title': _('Fund - Grant Ended'),
                'grant':grant_id,
                'text': _('This Grant has ended.'),
                'subtext': _('Contributions can no longer be made this grant'),
                'success': False
            })
            continue

        if grant.link_to_new_grant:
            # Occurs if users have duplicate grants and one is merged into the other
            failures.append({
                'active': 'grant_error',
                'title': _('Fund - Grant Migrated'),
                'grant':grant_id,
                'text': _('This Grant has ended'),
                'subtext': _('Contributions can no longer be made to this grant. <br> Visit the new grant to contribute.'),
                'success': False
            })
            continue

        active_subscription = Subscription.objects.select_related('grant').filter(
            grant=grant_id, active=True, error=False, contributor_profile=request.user.profile, is_postive_vote=True
        )

        try:
            payload = {
                # Values that are constant for all donations
                'checkout_type': request.POST.get('checkout_type'),
                'contributor_address': request.POST.get('contributor_address'),
                'csrfmiddlewaretoken': request.POST.get('csrfmiddlewaretoken'),
                'frequency_count': request.POST.get('frequency_count'),
                'frequency_unit': request.POST.get('frequency_unit'),
                'gas_price': request.POST.get('gas_price'),
                'gitcoin_donation_address': request.POST.get('gitcoin_donation_address'),
                'hide_wallet_address': request.POST.get('hide_wallet_address'),
                'match_direction': request.POST.get('match_direction'),
                'network': request.POST.get('network'),
                'num_periods': request.POST.get('num_periods'),
                'real_period_seconds': request.POST.get('real_period_seconds'),
                'recurring_or_not': request.POST.get('recurring_or_not'),
                'signature': request.POST.get('signature'),
                'visitorId': request.POST.get('visitorId'),
                'splitter_contract_address': request.POST.get('splitter_contract_address'),
                'subscription_hash': request.POST.get('subscription_hash'),
                'anonymize_gitcoin_grants_contributions': json.loads(request.POST.get('anonymize_gitcoin_grants_contributions', 'false')),
                # Values that vary by donation
                'admin_address': request.POST.get('admin_address').split(',')[index],
                'amount_per_period': request.POST.get('amount_per_period').split(',')[index],
                'comment': request.POST.get('comment').split('_,_')[index],
                'confirmed': request.POST.get('confirmed').split(',')[index],
                'contract_address': request.POST.get('contract_address').split(',')[index],
                'contract_version': request.POST.get('contract_version').split(',')[index],
                'denomination': request.POST.get('denomination').split(',')[index],
                'gitcoin-grant-input-amount': request.POST.get('gitcoin-grant-input-amount').split(',')[index],
                'grant_id': request.POST.get('grant_id').split(',')[index],
                'split_tx_id': request.POST.get('split_tx_id').split(',')[index],
                'sub_new_approve_tx_id': request.POST.get('sub_new_approve_tx_id').split(',')[index],
                'token_address': request.POST.get('token_address').split(',')[index],
                'token_symbol': request.POST.get('token_symbol').split(',')[index],
                'include_for_clr': json.loads(request.POST.get('include_for_clr', 'true'))
            }
            grants_with_payload.append({
                'grant_id': grant_id,
                'grant_slug': grant.slug,
                'payload': payload
            })
        except Exception as e:
            failures.append({
                'active': 'grant_error',
                'title': _('Fund - Grant Processing Failed'),
                'grant':grant_id,
                'text': _('This Grant was not processed successfully.'),
                'subtext': _(f'{str(e)}'),
                'success': False
            })
            continue

        successes.append({
            'title': _('Fund - Grant Funding Processed Successfully'),
            'grant': grant_id,
            'text': _('Funding for this grant was successfully processed and saved.'),
            'success': True
        })

    from grants.tasks import batch_process_grant_contributions
    batch_process_grant_contributions.delay(grants_with_payload, profile.pk)
    return JsonResponse({
        'success': True,
        'grant_ids': grant_ids_list,
        'successes': successes,
        'failures': failures
    })

@login_required
def manage_ethereum_cart_data(request):
    """
    For the specified user address:
      1. `action == save` will save the provided cart data as a JSON Store
      2. `action == delete` will removed saved cart data from the JSON Store
    """
    if request.method != 'POST':
        raise Http404

    user_address = request.POST.get('user_address')
    action = request.POST.get('action')

    if action == 'save':
        ethereum_cart_data = json.loads(request.POST.get('ethereum_cart_data'))
        try:
            # Look for existing entry, and if present we overwrite it. This can occur when a user starts
            # checkout, does not finish it, then comes back to checkout later
            entry = JSONStore.objects.get(key=user_address, view='ethereum_cart_data')
            entry.data = ethereum_cart_data
            entry.save()
            return JsonResponse({ 'success': True })
        except JSONStore.DoesNotExist:
            # No entry exists for this user, so create a new one
            JSONStore.objects.create(key=user_address, view='ethereum_cart_data', data=ethereum_cart_data)
            return JsonResponse({ 'success': True })

    elif action == 'delete':
        try:
            # Look for existing entry, and if present we delete it
            entry = JSONStore.objects.get(key=user_address, view='ethereum_cart_data')
            entry.delete()
            return JsonResponse({ 'success': True })
        except JSONStore.DoesNotExist:
            # No entry exists for this user, so we return false to indicate this
            return JsonResponse({ 'success': False })

    else:
        raise Exception('Invalid action specified')

@login_required
def get_ethereum_cart_data(request):
    """
    For the specified user address, returns the saved checkout data if found
    """
    if request.method != 'GET':
        raise Http404

    try:
        user_address = request.GET.get('user_address')
        result = JSONStore.objects.get(key=user_address, view='ethereum_cart_data')
        return JsonResponse({ 'success': True, 'ethereum_cart_data': result.data })
    except JSONStore.DoesNotExist:
        # If there's no entry for this user, return false to indicate this
        return JsonResponse({ 'success': False })

@login_required
def get_replaced_tx(request):
    """
    scrapes etherscan to get the replaced tx
    """
    tx_hash = request.GET.get('tx_hash')
    user_agent = 'Mozilla/5.0 (Macintosh; Intel Mac OS X 10_9_3) AppleWebKit/537.36 (KHTML, like Gecko) Chrome/35.0.1916.47 Safari/537.36'
    headers = {'User-Agent': user_agent}
    response = requests.get(f"https://etherscan.io/tx/{tx_hash}/", headers=headers)
    soup = BeautifulSoup(response.content, "html.parser")
    # look for span that contains the dropped&replaced msg
    p = soup.find("span", "u-label u-label--sm u-label--warning rounded")
    if not p:
        return JsonResponse({
            'success': True,
            'tx_hash': tx_hash
        })
    if "Replaced" in p.text:  # check if it's a replaced tx
        # get the id for the replaced tx
        q = soup.find(href=re.compile("/tx/0x"))
        return JsonResponse({
            'success': True,
            'tx_hash': q.text
        })
    else:
        return JsonResponse({
            'success': True,
            'tx_hash': tx_hash
        })


def grants_cart_view(request):
    context = {
        'title': 'Grants Cart',
        'EMAIL_ACCOUNT_VALIDATION': EMAIL_ACCOUNT_VALIDATION,
    }
    if request.user.is_authenticated:
        profile = request.user.profile
        context['username'] = profile.username
        context['trust_bonus'] = round(request.user.profile.trust_bonus * 100)

        is_brightid_verified = ( 'verified' == get_brightid_status(profile.brightid_uuid) )

        context['is_fully_verified'] = (is_brightid_verified and profile.sms_verification and \
                                            profile.is_poap_verified and profile.is_twitter_verified and \
                                            profile.is_google_verified and profile.is_poh_verified)
    else:
        return redirect('/login/github/?next=' + request.get_full_path())

    response = TemplateResponse(request, 'grants/cart-vue.html', context=context)
    response['X-Frame-Options'] = 'SAMEORIGIN'
    return response


def get_category_size(grant_type, category):
    key = f"grant_category_{grant_type.get('keyword')}_{category}"
    redis = RedisService().redis
    try:
        return int(redis.get(key))
    except:
        return 0




def grants_bulk_add(request, grant_str):
    grants = {}
    redis = RedisService().redis
    key = hashlib.md5(grant_str.encode('utf')).hexdigest()
    views = redis.incr(key)

    grants_data = grant_str.split(':')[0].split(',')
    grant_ids = []

    for ele in grants_data:
        # new format will support amount and token in the URL separated by ;
        grant_data = ele.split(';')
        if len(grant_data) > 0 and grant_data[0].isnumeric():
            grant_id = grant_data[0]
            grants[grant_id] = {
                'id': int(grant_id)
            }
            grant_ids.append(grant_id)

            if len(grant_data) == 3:  # backward compatibility
                grants[grant_id]['amount'] = grant_data[1]
                grants[grant_id]['token'] = FTokens.objects.filter(id=int(grant_data[2])).first()

    by_whom = ""
    prefix = ""
    handle = ''
    try:
        handle = f"{grant_str.split(':')[1]}"
        by_whom = f"by {grant_str.split(':')[1]}"
        prefix = f"{grant_str.split(':')[2]} : "
    except:
        pass

    # search valid grants and associate with its amount and token
    grants_info = grants.values()
    grant_ids = [grant['id'] for grant in grants_info]
    for grant in Grant.objects.filter(pk__in=grant_ids):
        grants[str(grant.id)]['obj'] = grant

    grants = [grant for grant in grants_info if grant.get('obj')]

    grant_titles = ", ".join([grant['obj'].title for grant in grants])
    title = f"{prefix}{len(grants)} Grants in Shared Cart {by_whom} : Viewed {views} times"

    grant_ids = ",".join([str(ele) for ele in grant_ids])
    avatar_url = f'https://gitcoin.co/dynamic/grants_cart_thumb/{handle}/{grant_ids}'
    context = {
        'grants': grants,
        'avatar_url': avatar_url,
        'avatar_height': 875,
        'avatar_width': 1740,
        'title': title,
        'card_desc': "Click to Add All to Cart: " + grant_titles

    }
    response = TemplateResponse(request, 'grants/bulk_add_to_cart.html', context=context)
    return response


@login_required
def profile(request):
    """Show grants profile of logged in user."""
    if not request.user.is_authenticated or not request.user.profile:
        raise Http404
    handle = request.user.profile.handle
    return redirect(f'/profile/{handle}/grants')


def quickstart(request):
    """Display quickstart guide."""
    params = {
        'active': 'grants_quickstart',
        'title': _('Quickstart'),
        'avatar_url': request.build_absolute_uri(static('v2/images/twitter_cards/grants10.png')),
    }
    return TemplateResponse(request, 'grants/quickstart.html', params)


def leaderboard(request):
    """Display leaderboard."""

    return redirect ('https://gitcoin.co/leaderboard/payers?cadence=quarterly&keyword=all&product=grants')


def record_subscription_activity_helper(activity_type, subscription, profile, anonymize=False):
    """Registers a new activity concerning a grant subscription

    Args:
        activity_type (str): The type of activity, as defined in dashboard.models.Activity.
        subscription (grants.models.Subscription): The subscription in question.
        profile (dashboard.models.Profile): The current user's profile.

    """
    if anonymize:
        profile = Profile.objects.filter(handle='gitcoinbot').first()
    try:
        grant_logo = subscription.grant.logo.url
    except:
        grant_logo = None
    metadata = {
        'id': subscription.id,
        'value_in_token': str(subscription.amount_per_period),
        'value_in_usdt_now': str(round(subscription.amount_per_period_usdt,2)),
        'token_name': subscription.token_symbol,
        'title': subscription.grant.title,
        'grant_logo': grant_logo,
        'grant_url': subscription.grant.url,
        'num_tx_approved': subscription.num_tx_approved,
        'anonymize': anonymize,
        'category': 'grant',
    }
    kwargs = {
        'profile': profile,
        'subscription': subscription,
        'grant': subscription.grant,
        'activity_type': activity_type,
        'metadata': metadata,
    }
    return Activity.objects.create(**kwargs)


def record_grant_activity_helper(activity_type, grant, profile, amount=None, token=None):
    """Registers a new activity concerning a grant

    Args:
        activity_type (str): The type of activity, as defined in dashboard.models.Activity.
        grant (grants.models.Grant): The grant in question.
        profile (dashboard.models.Profile): The current user's profile.

    """
    try:
        grant_logo = grant.logo.url
    except:
        grant_logo = None
    metadata = {
        'id': grant.id,
        'value_in_token': '{0:.2f}'.format(grant.amount_received) if not amount else amount,
        'token_name': grant.token_symbol if not token else token,
        'title': grant.title,
        'grant_logo': grant_logo,
        'grant_url': grant.url,
        'category': 'grant',
    }
    kwargs = {
        'profile': profile,
        'grant': grant,
        'activity_type': activity_type,
        'metadata': metadata,
    }
    Activity.objects.create(**kwargs)


@login_required
def new_matching_partner(request):

    grant_collections = []
    for g_collection in GrantCollection.objects.filter(hidden=False):
        grant_collections.append({
            'id': g_collection.pk,
            'name': g_collection.title,
        })

    grant_types = []
    for g_type in GrantType.objects.filter(is_active=True):
        grant_types.append({
            'id': g_type.pk,
            'name': g_type.label,
        })

    grant_tags = []
    for tag in GrantTag.objects.all():
        grant_tags.append({
            'id': tag.pk,
            'name': tag.name
        })

    params = {
        'title': 'Pledge your support.',
        'card_desc': f'Thank you for your interest in supporting public goods.on Gitcoin. Complete the form below to get started.',
        'grant_types': grant_types,
        'grant_tags': grant_tags,
        'grant_collections': grant_collections
    }

    return TemplateResponse(request, 'grants/new_match.html', params)


def create_matching_pledge_v1(request):

    response = {
        'status': 400,
        'message': 'error: Bad Request. Unable to create pledge'
    }

    user = request.user if request.user.is_authenticated else None
    if not user:
        response['message'] = 'error: user needs to be authenticated to create a pledge'
        return JsonResponse(response)

    profile = request.user.profile if hasattr(request.user, 'profile') else None

    if not profile:
        response['message'] = 'error: no matching profile found'
        return JsonResponse(response)

    if not request.method == 'POST':
        response['message'] = 'error: pledge creation is a POST operation'
        return JsonResponse(response)

    grant_types = request.POST.get('grant_types[]', None)
    grant_tags = request.POST.get('grant_tags[]', None)
    grant_collections = request.POST.get('grant_collections[]', None)

    if grant_types:
        grant_types = grant_types.split(',')
    if grant_tags:
        grant_tags = grant_tags.split(',')
    if grant_collections:
        grant_collections = grant_collections.split(',')

    if not grant_types and not grant_collections:
        response['message'] = 'error:  grant_types / grant_collections is parameter'
        return JsonResponse(response)

    matching_pledge_stage = request.POST.get('matching_pledge_stage', None)
    tx_id = request.POST.get('tx_id', None)
    if matching_pledge_stage == 'ready' and not tx_id:
        response['message'] = 'error: tx_id is a mandatory parameter'
        return JsonResponse(response)

    amount = request.POST.get('amount', False)

    if tx_id:
        # TODO
        collection_filters = None
        grant_filters = None

        if grant_types:
            grant_filters = {
                'grant_type__in': grant_types
            }
            if grant_tags:
                grant_filters['tags__in'] = grant_tags

        if grant_collections:
            collection_filters = {
                'pk__in': grant_collections
            }

        clr_round = GrantCLR.objects.create(
            round_num=0,
            sub_round_slug='pledge',
            start_date=timezone.now(),
            end_date=timezone.now(),
            total_pot=amount,
            grant_filters=grant_filters if grant_filters else {},
            collection_filters=collection_filters if collection_filters else {}
        )
        clr_round.save()


    end_date = timezone.now() + timezone.timedelta(days=7*3)
    match_pledge = MatchPledge.objects.create(
        profile=profile,
        active=False,
        end_date=end_date,
        amount=amount,
        data=json.dumps(request.POST.dict()),
        clr_round_num= clr_round if tx_id else None
    )

    match_pledge.save()

    response = {
        'status': 200,
        'message': 'success: match pledge created'
    }
    return JsonResponse(response)


def invoice(request, contribution_pk):
    p_contribution = Contribution.objects.prefetch_related('subscription', 'subscription__grant')
    contribution = get_object_or_404(p_contribution, pk=contribution_pk)

    # only allow invoice viewing if admin or if grant contributor
    has_view_privs = request.user.is_staff or request.user.profile == contribution.subscription.contributor_profile

    if not has_view_privs:
        raise Http404

    params = {
        'contribution': contribution,
        'subscription': contribution.subscription,
        'amount_per_period': contribution.subscription.get_converted_monthly_amount()
    }

    return TemplateResponse(request, 'grants/invoice.html', params)


@login_required
def grant_activity(request, grant_id=None):
    action = request.POST.get('action')
    metadata = request.POST.get('metadata')
    bulk = request.POST.get('bulk') == 'true'

    if not metadata:
        return redirect('/grants/activity/')

    if not grant_id:
        grant = None
    else:
        grant = get_object_or_404(Grant, pk=grant_id)

    _ca = CartActivity.objects.create(grant=grant, profile=request.user.profile, action=action,
                                metadata=json.loads(metadata), bulk=bulk, latest=True)

    for ca in CartActivity.objects.filter(profile=request.user.profile, latest=True, pk__lt=_ca.pk):
        ca.latest = False
        ca.save()

    return JsonResponse({
        'error': False
    })

@require_GET
def grants_info(request):
    response = {
        'status': 400,
        'message': 'error: Bad Request. Unable to fetch grant clr'
    }

    pks = request.GET.get('pks', None)
    slim = request.GET.get('slim', False)

    if not pks:
        response['message'] = 'error: missing parameter pks'
        return JsonResponse(response)

    grants = []

    try:
        for grant in Grant.objects.filter(pk__in=pks.split(',')):
            if slim:
                grants.append(grant.cart_payload(request.build_absolute_uri, request.user))
            else:
                grants.append(grant.repr(request.user, request.build_absolute_uri))
    except Exception as e:
        print(e)
        response = {
            'status': 500,
            'message': 'error: something went wrong while fetching grants clr'
        }
        return JsonResponse(response)

    response = {
        'status': 200,
        'grants': grants
    }
    return JsonResponse(response)


@login_required
@csrf_exempt
def toggle_grant_favorite(request, grant_id):
    grant = get_object_or_404(Grant, pk=grant_id)
    favorite = Favorite.objects.filter(user=request.user, grant_id=grant_id)
    if favorite.exists():
        favorite.delete()

        return JsonResponse({
            'action': 'unfollow'
        })

    Favorite.objects.create(user=request.user, grant=grant)

    return JsonResponse({
        'action': 'follow'
    })


def get_grant_verification_text(grant, long=True):
    from django.utils.safestring import mark_safe

    msg = f'I am verifying my ownership of { grant.title } on Gitcoin Grants'
    if long:
        msg += f' at https://gitcoin.co{grant.get_absolute_url()}.'

    return mark_safe(msg)


@login_required
def verify_grant(request, grant_id):
    try:
        grant = Grant.objects.get(pk=grant_id)
    except Grant.DoesNotExist:
        return JsonResponse({
            'ok': False,
            'msg': 'Invalid Gant.'
        })

    if not is_grant_team_member(grant, request.user.profile):
        return JsonResponse({
            'ok': False,
            'msg': f'You need to be a member of this grants to verify it.'
        })

    if grant.twitter_verified:
        return JsonResponse({
            'ok': True,
            'msg': 'Grant was verified previously'
        })

    auth = tweepy.OAuthHandler(TWITTER_CONSUMER_KEY, TWITTER_CONSUMER_SECRET)
    auth.set_access_token(TWITTER_ACCESS_TOKEN, TWITTER_ACCESS_SECRET)
    try:
        api = tweepy.API(auth)
        last_tweet = api.user_timeline(screen_name=grant.twitter_handle_1, count=1, tweet_mode="extended",
                                       include_rts=False, exclude_replies=False)[0]
    except tweepy.TweepError:
        return JsonResponse({
            'ok': False,
            'msg': f'Sorry, we couldn\'t get the last tweet from @{grant.twitter_handle_1}'
        })
    except IndexError:
        return JsonResponse({
            'ok': False,
            'msg': 'Sorry, we couldn\'t retrieve the last tweet from your timeline'
        })

    if last_tweet.retweeted or 'RT @' in last_tweet.full_text:
        return JsonResponse({
            'ok': False,
            'msg': 'We get a retweet from your last status, at this moment we don\'t supported retweets.'
        })

    user_code = get_user_code(request.user.profile.id, grant, emoji_codes)
    text = get_grant_verification_text(grant, False)

    full_text = html.unescape(last_tweet.full_text)
    for url in last_tweet.entities['urls']:
        full_text = full_text.replace(url['url'], url['display_url'])

    has_code = user_code in full_text
    has_text = text in full_text

    if has_code and has_text:
        grant.twitter_verified = True
        grant.twitter_verified_by = request.user.profile
        grant.twitter_verified_at = timezone.now()

        grant.save()

    return JsonResponse({
        'ok': True,
        'verified': grant.twitter_verified,
        'text': last_tweet.full_text,
        'expanded_text': full_text,
        'has_code': has_code,
        'has_text': has_text,
        'account': grant.twitter_handle_1
    })


def get_collections_list(request):
    if request.user.is_authenticated:
        collections = GrantCollection.objects.filter(Q(profile=request.user.profile) | Q(curators=request.user.profile))
        return JsonResponse({
            'collections': [{
                'id': collection['id'],
                'title': collection['title'],
                'description': collection['description']
            } for collection in collections.values('id', 'title', 'description')]
        })

    return JsonResponse({
        'collections': []
    })


@login_required
@require_POST
def save_collection(request):
    title = request.POST.get('collectionTitle')
    description = request.POST.get('collectionDescription')
    grant_ids = request.POST.getlist('grants[]')
    collection_id = request.POST.get('collection')
    profile = request.user.profile
    grant_ids = [int(grant_id) for grant_id in grant_ids]

    if len(grant_ids) == 0:
        return JsonResponse({
            'ok': False,
            'msg': 'We can\'t create empty collections'

        }, status=422)

    if collection_id:
        collection = GrantCollection.objects.filter(
            Q(profile=request.user.profile) | Q(curators=request.user.profile)
        ).get(pk=collection_id)

        grant_ids = grant_ids + list(collection.grants.all().values_list('id', flat=True))
    else:
        kwargs = {
            'title': title,
            'description': description,
            'profile': profile,
        }
        collection = GrantCollection.objects.create(**kwargs)

    collection.grants.set(grant_ids)
    collection.generate_cache()

    return JsonResponse({
        'ok': True,
        'collection': {
            'id': collection.id,
            'title': title,
        }
    })


def get_collection(request, collection_id):
    collection = GrantCollection.objects.get(pk=collection_id)

    grants = [grant.cart_payload(request.build_absolute_uri) for grant in collection.grants.order_by('-clr_prediction_curve__0__1')]
    curators = [{
        'url': curator.url,
        'handle': curator.handle,
        'avatar_url': curator.avatar_url
    } for curator in collection.curators.all()]

    owner = {
        'url': collection.profile.url,
        'handle': collection.profile.handle,
        'avatar_url': collection.profile.avatar_url
    }

    return JsonResponse({
        'id': collection.id,
        'title': collection.title,
        'cover': collection.cover.url if collection.cover else '',
        'grants': grants,
        'owner': owner,
        'curators': curators + [owner]
    })


def get_grant_payload(request, grant_id):
    grant = Grant.objects.get(pk=grant_id)

    return JsonResponse({
        'grant': grant.cart_payload(request.build_absolute_uri),
    })


@csrf_exempt
@login_required
@require_POST
def remove_grant_from_collection(request, collection_id):
    grant_id = request.POST.get('grant')
    grant = Grant.objects.get(pk=grant_id)
    collection = GrantCollection.objects.filter(Q(profile=request.user.profile) | Q(curators=request.user.profile)).get(pk=collection_id)

    collection.grants.remove(grant)
    collection.generate_cache()

    grants = [grant.repr(request.user, request.build_absolute_uri) for grant in collection.grants.all()]

    return JsonResponse({
        'grants': grants,
    })


@csrf_exempt
@login_required
@require_POST
def add_grant_from_collection(request, collection_id):
    grant_id = request.POST.get('grant')
    grant = Grant.objects.get(pk=grant_id)
    collection = GrantCollection.objects.filter(Q(profile=request.user.profile) | Q(curators=request.user.profile)).get(pk=collection_id)

    collection.grants.add(grant)
    collection.generate_cache()

    grants = [grant.repr(request.user, request.build_absolute_uri) for grant in collection.grants.all()]

    return JsonResponse({
        'grants': grants,
    })

des_urls = '''
https://c.gitcoin.co/grants/585d392a242103745b40d0e763ef5c17/Screen_Shot_2020-01-08_at_16.58.17.png
https://c.gitcoin.co/grants/b6511284c11682532274e0a34342249f/bitcoinmalaysia.png
https://c.gitcoin.co/grants/e1cf1b8778f29c49dff65ed3be4928d0/CheeseLogo_250px.png
https://c.gitcoin.co/grants/3ecf3eb0214a58fc3b068fae9f45ffbe/BANKLESS_logo_text_noLV.jpg
https://c.gitcoin.co/grants/f1c27815bc10332bff4a6264ae971fca/2.jpg
https://c.gitcoin.co/grants/46305a72ce062b63a53b0ebe12becda7/Picture1.png
https://c.gitcoin.co/grants/5d05dcc46be53030475cdbdf646b8afd/Mol_LeArt_-_White.png
https://c.gitcoin.co/grants/6ae1a8d3a8752d352247615b877cd02d/contraktor.png
https://c.gitcoin.co/grants/ce84fcbf185bd593e54f5c810d060aac/triad_gw_2.jpg
https://c.gitcoin.co/grants/b8fcf1833fee32fc4be6fba254c1d912/cashu.png
'''

def get_urls(scale):
    import random
    global des_urls
    urls = des_urls.split("\n")

    return_me = []
    scale_by = scale
    # set default, for when no CLR match enabled
    for grant in Grant.objects.filter(is_clr_active=True).order_by('-clr_prediction_curve__0__1'):
        url = None
        if grant.logo:
            url = grant.logo.url
            if settings.DEBUG:
                url = urls[random.randint(0, len(urls) - 2)]
        else:
            url = f'https://gitcoin.co/static/v2/images/grants/logos/{grant.id % 3}.png'
        size = scale_by * math.sqrt(math.sqrt(grant.clr_match_estimate_this_round))
        return_me.append((url, size))
    return return_me


@staff_member_required
def collage(request):
    scale = float(request.GET.get('scale', 0.03))
    context = {
        'urls': get_urls(scale)
    }

    response = TemplateResponse(request, 'grants/collage.html', context=context)
    return response


@cache_page(60 * 60)
def cart_thumbnail(request, profile, grants):
    width = int(request.GET.get('w', 348 * 5))
    height = int(request.GET.get('h', 175 * 5))
    grant_ids = grants.split(",")
    grant_ids = [ele for ele in grant_ids if ele]
    grants = Grant.objects.filter(pk__in=grant_ids).order_by('-amount_received_in_round')[:4]
    profile = Profile.objects.get(handle=profile.lower())
    thumbnail = generate_img_thumbnail_helper(grants, profile, width, height)

    response = HttpResponse(content_type="image/png")
    thumbnail.save(response, "PNG")

    return response

@login_required
@staff_member_required
def collection_thumbnail(request, collection_id):
    width = int(request.GET.get('w', 600))
    height = int(request.GET.get('h', 400))
    collection = GrantCollection.objects.get(pk=collection_id)
    thumbnail = generate_collection_thumbnail(collection, width, height)

    response = HttpResponse(content_type="image/png")
    thumbnail.save(response, "PNG")

    return response


@csrf_exempt
@require_POST
def contribute_to_grants_v1(request):

    response = {
        'status': 400,
        'message': 'error: Bad Request. Unable to contribute to grant'
    }

    # step 1: validate input

    user = request.user if request.user.is_authenticated else None
    if not user:
        response['message'] = 'error: user needs to be authenticated to contribute to grant'
        return JsonResponse(response)

    profile = request.user.profile if hasattr(request.user, 'profile') else None

    # profile = Profile.objects.get(pk=64423)

    if not profile:
        response['message'] = 'error: no matching profile found'
        return JsonResponse(response)

    if not request.method == 'POST':
        response['message'] = 'error: contribution to a grant is a POST operation'
        return JsonResponse(response)

    request_body = json.loads(request.body.decode("utf-8"))

    contributions = request_body.get('contributions', None)
    if not contributions:
        response['message'] = 'error: contributions in a mandatory parameter'
        return JsonResponse(response)


    failed_contributions = []
    invalid_contributions = []
    success_contributions = []

    for contribution in contributions:

        grant_id = contribution.get('grant_id', None)
        if not grant_id:
            invalid_contributions.append({
                'grant_id': grant_id,
                'message': 'error: grant_id is mandatory param',
            })
            continue

        try:
            grant = Grant.objects.get(pk=grant_id)
        except Grant.DoesNotExist:
            invalid_contributions.append({
                'grant_id': grant_id,
                'message': 'error: invalid grant'
            })
            continue

        if grant.link_to_new_grant or not grant.active:
            invalid_contributions.append({
                'grant_id': grant_id,
                'message': 'error: grant is no longer active'
            })
            continue

        # if is_grant_team_member(grant, profile):
        #     invalid_contributions.append({
        #         'grant_id': grant_id,
        #         'message': 'error: team members cannot contribute to own grant'
        #     })
        #     continue

        contributor_address = contribution.get('contributor_address', '0x0')
        tx_id = contribution.get('tx_id', '0x0')

        if contributor_address == '0x0' and tx_id == '0x0':
            invalid_contributions.append({
                'grant_id': grant_id,
                'message': 'error: either contributor_address or tx_id must be supplied'
            })
            continue

        token_symbol = contribution.get('token_symbol', None)
        if not token_symbol:
            invalid_contributions.append({
                'grant_id': grant_id,
                'message': 'error: token_symbol is mandatory param'
            })
            continue

        amount_per_period = contribution.get('amount_per_period', None)
        if not amount_per_period:
            invalid_contributions.append({
                'grant_id': grant_id,
                'message': 'error: amount_per_period is mandatory param'
            })
            continue

        tenant = contribution.get('tenant', None)
        if not tenant:
            invalid_contributions.append({
                'grant_id': grant_id,
                'message': 'error: tenant is mandatory param'
            })
            continue

        if not tenant in grant_tenants:
            invalid_contributions.append({
                'grant_id': grant_id,
                'message': 'error: tenant chain is not supported for grant'
            })
            continue

        comment = contribution.get('comment', '')
        network = grant.network
        hide_wallet_address = contribution.get('hide_wallet_address', None)

        try:

            # step 2 : create 1 time subscription
            subscription = Subscription()
            subscription.contributor_address = contributor_address
            subscription.amount_per_period = amount_per_period
            subscription.token_symbol = token_symbol
            subscription.contributor_profile = profile
            subscription.grant = grant
            subscription.comments = comment
            subscription.network = network
            subscription.tenant = tenant
            # recurring payments set to none
            subscription.active = False
            subscription.real_period_seconds = 0
            subscription.frequency = 1
            subscription.frequency_unit ='days'
            subscription.token_address = ''
            subscription.gas_price = 0
            subscription.new_approve_tx_id = ''
            subscription.split_tx_id = ''

            subscription.error = True # cancel subs so it doesnt try to bill again
            subscription.subminer_comments = "skipping subminer as subscriptions aren't supported for this flow"

            subscription.save()

            # step 3: create contribution + fire celery
            contribution = subscription.create_contribution(tx_id, is_successful_contribution=True)
            contribution.success = True
            contribution.save()
            sync_payout(contribution)
            update_grant_metadata.delay(grant.pk)


            # step 4 : other tasks
            if hide_wallet_address and not profile.hide_wallet_address:
                profile.hide_wallet_address = hide_wallet_address
                profile.save()

            success_contributions.append({
                'grant_id': grant_id,
                'message': 'grant contributions recorded'
            })

        except Exception as error:
            failed_contributions.append({
                'grant_id': grant_id,
                'message': f'grant contribution not recorded',
                'error': error
            })

    if len(failed_contributions):
        response = {
            'status': 500,
            'success_contributions': success_contributions,
            'invalid_contributions': invalid_contributions,
            'failed_contributions': failed_contributions
        }
    elif len(invalid_contributions):
        response = {
            'status': 400,
            'success_contributions': success_contributions,
            'invalid_contributions': invalid_contributions,
            'failed_contributions': failed_contributions
        }
    else:
        response = {
            'status': 204,
            'success_contributions': success_contributions,
            'message': 'grant contributions recorded'
        }
    return JsonResponse(response)

@login_required
def ingest_contributions_view(request):
    context = {
        'title': 'Add missing contributions',
        'EMAIL_ACCOUNT_VALIDATION': EMAIL_ACCOUNT_VALIDATION
    }

    response = TemplateResponse(request, 'grants/ingest-contributions.html', context=context)
    response['X-Frame-Options'] = 'SAMEORIGIN'
    return response

@login_required
def ingest_contributions(request):
    """Ingest missing contributions"""
    if request.method != 'POST':
        raise Http404

    profile = request.user.profile
    txHash = request.POST.get('txHash')
    userAddress = request.POST.get('userAddress')
    signature = request.POST.get('signature')
    message = request.POST.get('message')
    network = request.POST.get('network')
    ingestion_types = [] # after each series of ingestion, we append the ingestion_method to this array
    handle = request.POST.get('handle')

    if (profile.is_staff and
        ( not handle or Profile.objects.filter(handle=handle).count() == 0)
    ):
            return JsonResponse({ 'success': False, 'message': 'Profile could not be found' })

    # Setup web3
    w3 = get_web3(network)

    def get_profile(profile):
        """
        If a staff called this endpoint, we use the username passed with the payload. Otherwise, we use the
        caller's profile
        """
        return Profile.objects.filter(handle=request.POST.get('handle')).first() if profile.is_staff else profile

    def verify_signature(signature, message, expected_address):
        """
        Used to verify that the user ingesting actually owns the address they are ingesting for. This
        may not work for contract wallets or wallets that use relayers, so those will need to be ingested by staff
        to bypass this check
        """
        if profile.is_staff:
            return # Skip signature verification for staff so staff can ingest contributions on behalf of a user
        message_hash = defunct_hash_message(text=message)
        recovered_address = w3.eth.account.recoverHash(message_hash, signature=signature)
        if recovered_address.lower() != expected_address.lower():
            raise Exception("Signature could not be verified")

    try:
        if txHash != '':
            receipt = w3.eth.getTransactionReceipt(txHash)
            from_address = receipt['from']
            verify_signature(signature, message, from_address)
        if userAddress != '':
            verify_signature(signature, message, userAddress)
    except:
        return JsonResponse({ 'success': False, 'message': 'Signature could not be verified' })

    def get_token(w3, network, address):
        if (address == '0xEeeeeEeeeEeEeeEeEeEeeEEEeeeeEeeeeeeeEEeE'):
            # 0xEeee... is used to represent ETH in the BulkCheckout contract
            address = '0x0000000000000000000000000000000000000000'
        try:
            # First try checksum
            address_checksum = w3.toChecksumAddress(address)
            return FTokens.objects.filter(network=network, address=address_checksum, approved=True).first().to_dict
        except AttributeError as e:
            address_lowercase = address.lower()
            return FTokens.objects.filter(network=network, address=address_lowercase, approved=True).first().to_dict

    def save_data(profile, txid, network, created_on, symbol, value_adjusted, grant, checkout_type, from_address):
        """
        Creates contribution and subscription and saves it to database if no matching one exists
        """
        currency = symbol
        amount = value_adjusted
        usd_val = amount * convert_token_to_usdt(symbol)

        # Check that subscription with these parameters does not exist
        existing_subscriptions = Subscription.objects.filter(
            grant__pk=grant.pk, contributor_profile=profile, split_tx_id=txid, token_symbol=currency
        )
        for existing_subscription in existing_subscriptions:
            tolerance = 0.01  # 1% tolerance to account for floating point
            amount_max = amount * (1 + tolerance)
            amount_min = amount * (1 - tolerance)

            if (
                existing_subscription.amount_per_period_minus_gas_price > amount_min
                and existing_subscription.amount_per_period_minus_gas_price < amount_max
            ):
                # Subscription exists
                logger.info("Subscription exists, exiting function\n")
                return

        # No subscription found, so create subscription and contribution
        try:
            # create objects
            validator_comment = f"created by ingest grant txn script"
            subscription = Subscription()
            subscription.is_postive_vote = True
            subscription.active = False
            subscription.error = True
            subscription.contributor_address = Web3.toChecksumAddress(from_address)
            subscription.amount_per_period = amount
            subscription.real_period_seconds = 2592000
            subscription.frequency = 30
            subscription.frequency_unit = "N/A"
            subscription.token_address = "0x0"
            subscription.token_symbol = currency
            subscription.gas_price = 0
            subscription.new_approve_tx_id = "0x0"
            subscription.num_tx_approved = 1
            subscription.network = network
            subscription.contributor_profile = profile
            subscription.grant = grant
            subscription.comments = validator_comment
            subscription.amount_per_period_usdt = usd_val
            subscription.created_on = created_on
            subscription.last_contribution_date = created_on
            subscription.next_contribution_date = created_on
            subscription.split_tx_id = txid
            subscription.save()

            # Create contribution and set the contribution as successful
            contrib = subscription.successful_contribution(
                '0x0', # subscription.new_approve_tx_id,
                True, # include_for_clr
                checkout_type=checkout_type
            )
            contrib.success=True
            contrib.tx_cleared=True
            contrib.tx_override=True
            contrib.validator_comment = validator_comment
            contrib.created_on = created_on
            contrib.save()
            logger.info(f"ingested {subscription.pk} / {contrib.pk}")

            metadata = {
                "id": subscription.id,
                "value_in_token": str(subscription.amount_per_period),
                "value_in_usdt_now": str(round(subscription.amount_per_period_usdt, 2)),
                "token_name": subscription.token_symbol,
                "title": subscription.grant.title,
                "grant_url": subscription.grant.url,
                "num_tx_approved": subscription.num_tx_approved,
                "category": "grant",
            }
            kwargs = {
                "profile": profile,
                "subscription": subscription,
                "grant": subscription.grant,
                "activity_type": "new_grant_contribution",
                "metadata": metadata,
            }

            Activity.objects.create(**kwargs)
            logger.info("Saved!\n")

        except Exception as e:
            logger.exception(e)
            logger.info("\n")

    def process_bulk_checkout_tx(w3, txid, profile, network, do_write):
        # Make sure tx was successful
        receipt = w3.eth.getTransactionReceipt(txid)
        from_address = receipt['from'] # this means wallets like Argent that use relayers will have the wrong from address
        if receipt.status == 0:
            raise Exception("Transaction was not successful")

        # Parse tx logs
        bulk_checkout_contract = w3.eth.contract(address=settings.BULK_CHECKOUT_ADDRESS, abi=settings.BULK_CHECKOUT_ABI)
        parsed_logs = bulk_checkout_contract.events.DonationSent().processReceipt(receipt)

        # Return if no donation logs were found
        if len(parsed_logs) == 0:
            raise Exception("No DonationSent events weren found in this transaction")

        # Get transaction timestamp
        block_info = w3.eth.getBlock(receipt['blockNumber'])
        created_on = pytz.UTC.localize(datetime.fromtimestamp(block_info['timestamp']))

        # For each event in the parsed logs, create the DB objects
        for (index,event) in enumerate(parsed_logs):
            logger.info(f'\nProcessing {index + 1} of {len(parsed_logs)}...')
            # Extract contribution parameters from events
            token_address = event["args"]["token"]
            value = event["args"]["amount"]
            token = get_token(w3, network, token_address)
            decimals = token["decimals"]
            symbol = token["name"]
            value_adjusted = int(value) / 10 ** int(decimals)
            to = event["args"]["dest"]

            # Find the grant
            try:
                grant = (
                    Grant.objects.filter(admin_address__iexact=to)
                    .order_by("-positive_round_contributor_count")
                    .first()
                )
                logger.info(f"{value_adjusted}{symbol}  => {to}, {grant} ")
            except Exception as e:
                logger.exception(e)
                logger.warning(f"{value_adjusted}{symbol}  => {to}, Unknown Grant ")
                logger.warning("Skipping unknown grant\n")
                continue

            if do_write:
                save_data(profile, txid, network, created_on, symbol, value_adjusted, grant, 'eth_std', from_address)
        return

    def handle_ingestion(profile, network, identifier, do_write):
        # Determine how to process the contributions
        if len(identifier) == 42:
            # An address was provided, so we'll use the zkSync API to fetch their transactions
            ingestion_method = 'zksync_api'
        elif len(identifier) == 66:
            # A transaction hash was provided, so we look for BulkCheckout logs in the L1 transaction
            ingestion_method = 'bulk_checkout'
        else:
            raise Exception('Invalid identifier')

        # Setup web3 and get user profile
        PROVIDER = f"wss://{network}.infura.io/ws/v3/{settings.INFURA_V3_PROJECT_ID}"
        w3 = Web3(Web3.WebsocketProvider(PROVIDER))

        # Handle ingestion
        if ingestion_method == 'bulk_checkout':
            # We were provided an L1 transaction hash, so process it
            txid = identifier
            process_bulk_checkout_tx(w3, txid, profile, network, True)

        elif ingestion_method == 'zksync_api':
            # Get history of transfers from this user's zkSync address using the zkSync API: https://zksync.io/api/v0.1.html#account-history
            user_address = identifier
            base_url = 'https://rinkeby-api.zksync.io/api/v0.1' if network == 'rinkeby' else 'https://api.zksync.io/api/v0.1'
            r = requests.get(f"{base_url}/account/{user_address}/history/older_than") # gets last 100 zkSync transactions
            r.raise_for_status()
            transactions = r.json()  # array of zkSync transactions

            # Paginate if required. API returns last 100 transactions by default, so paginate if response length was 100
            if len(transactions) == 100:
                max_length = 500 # only paginate until a max of most recent 500 transactions or no transaction are left
                last_tx_id = transactions[-1]["tx_id"]
                while len(transactions) < max_length:
                    r = requests.get(f"{base_url}/account/{user_address}/history/older_than?tx_id={last_tx_id}") # gets next 100 zkSync transactions
                    r.raise_for_status()
                    new_transactions = r.json()
                    if (len(new_transactions) == 0):
                        break
                    transactions.extend(new_transactions) # append to array
                    last_tx_id = transactions[-1]["tx_id"]

            for transaction in transactions:
                # Skip if this is not a transfer (can be Deposit, ChangePubKey, etc.)
                if transaction["tx"]["type"] != "Transfer":
                    continue

                # Extract contribution parameters from the JSON
                symbol = transaction["tx"]["token"]
                value = transaction["tx"]["amount"]
                token = FTokens.objects.filter(network=network, symbol=transaction["tx"]["token"], approved=True).first().to_dict
                decimals = token["decimals"]
                symbol = token["name"]
                value_adjusted = int(value) / 10 ** int(decimals)
                to = transaction["tx"]["to"]

                # Find the grant
                try:
                    grant = Grant.objects.filter(admin_address__iexact=to).order_by("-positive_round_contributor_count").first()
                    if not grant:
                        logger.warning(f"{value_adjusted}{symbol}  => {to}, Unknown Grant ")
                        logger.warning("Skipping unknown grant\n")
                        continue
                    logger.info(f"{value_adjusted}{symbol}  => {to}, {grant} ")
                except Exception as e:
                    logger.exception(e)
                    logger.warning(f"{value_adjusted}{symbol}  => {to}, Unknown Grant ")
                    logger.warning("Skipping unknown grant\n")
                    continue

                if do_write:
                    txid = transaction['hash']
                    created_on = dateutil.parser.parse(transaction['created_at'])
                    save_data(profile, txid, network, created_on, symbol, value_adjusted, grant, 'eth_zksync', user_address)

    try:
        if txHash != '':
            handle_ingestion(get_profile(profile), network, txHash, True)
            ingestion_types.append('L1')
        if userAddress != '':
            handle_ingestion(get_profile(profile), network, userAddress, True)
            ingestion_types.append('L2')
    except Exception as err:
        return JsonResponse({ 'success': False, 'message': err })

    return JsonResponse({ 'success': True, 'ingestion_types': ingestion_types })<|MERGE_RESOLUTION|>--- conflicted
+++ resolved
@@ -633,10 +633,7 @@
         #     _grants = _grants.filter(id__in=Subquery(contributions))
 
     if keyword:
-<<<<<<< HEAD
         # 6. Filter grants having matching title & description
-=======
->>>>>>> b65194e7
         query = SearchQuery(keyword)
         _grants = _grants.filter(vector_column=query)
 
@@ -913,13 +910,8 @@
     # grants_following = Favorite.objects.none()
     collections = []
 
-<<<<<<< HEAD
     if request.user.is_authenticated:
         # grants_following = Favorite.objects.filter(user=request.user, activity=None).count()
-=======
-    if request.user.is_authenticated and request.user.profile :
-        grants_following = Favorite.objects.filter(user=request.user, activity=None).count()
->>>>>>> b65194e7
         allowed_collections = GrantCollection.objects.filter(Q(profile=request.user.profile) | Q(curators=request.user.profile))
         collections = [
             {
@@ -1109,13 +1101,8 @@
 
     # grants_following = Favorite.objects.none()
     collections = []
-<<<<<<< HEAD
-    if request.user.is_authenticated:
+    if request.user.is_authenticated and request.user.profile:
         # grants_following = Favorite.objects.filter(user=request.user, activity=None).count()
-=======
-    if request.user.is_authenticated and request.user.profile:
-        grants_following = Favorite.objects.filter(user=request.user, activity=None).count()
->>>>>>> b65194e7
         allowed_collections = GrantCollection.objects.filter(
             Q(profile=request.user.profile) | Q(curators=request.user.profile))
         collections = [
@@ -1172,16 +1159,10 @@
         'avatar_height': 675,
         'avatar_width': 1200,
         'grants': grants,
-        'can_pin': False,
-        'target': f'/activity?what=all_grants',
-        'keywords': get_keywords(),
-        'total_clr_pot': total_clr_pot,
-        'is_staff': request.user.is_staff,
-        # 'selected_category': category,
+        'can_pin': False,# 'selected_category': category,
         'profile': profile,
-        # 'grants_following': grants_following,
-        # 'only_contributions': only_contributions,
-        'clr_round': clr_round,
+        'grants_following': grants_following,
+        # 'only_contributions': only_contributions,round,
         'collections': collections,
         'grant_bg': get_branding_info(request),
         'active_rounds': active_rounds
