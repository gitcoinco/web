# -*- coding: utf-8 -*-
"""Define the Grant views.

Copyright (C) 2021 Gitcoin Core

This program is free software: you can redistribute it and/or modify
it under the terms of the GNU Affero General Public License as published
by the Free Software Foundation, either version 3 of the License, or
(at your option) any later version.

This program is distributed in the hope that it will be useful,
but WITHOUT ANY WARRANTY; without even the implied warranty of
MERCHANTABILITY or FITNESS FOR A PARTICULAR PURPOSE. See the
GNU Affero General Public License for more details.

You should have received a copy of the GNU Affero General Public License
along with this program. If not, see <http://www.gnu.org/licenses/>.

"""
import hashlib
import html
import json
import logging
import math
import re
import time
import uuid
from datetime import datetime
from urllib.parse import urlencode

from django.conf import settings
from django.contrib import messages
from django.contrib.admin.views.decorators import staff_member_required
from django.contrib.auth.decorators import login_required
from django.contrib.contenttypes.models import ContentType
from django.contrib.humanize.templatetags.humanize import intword, naturaltime
from django.core.paginator import EmptyPage, Paginator
from django.db import connection, transaction
from django.db.models import Q, Subquery
from django.http import Http404, HttpResponse, JsonResponse
from django.shortcuts import get_object_or_404, redirect
from django.template.response import TemplateResponse
from django.templatetags.static import static
from django.urls import reverse
from django.utils import timezone
from django.utils.crypto import get_random_string
from django.utils.translation import gettext_lazy as _
from django.views.decorators.cache import cache_page
from django.views.decorators.csrf import csrf_exempt
from django.views.decorators.http import require_GET, require_POST

import dateutil.parser
import pytz
import requests
import tweepy
from app.services import RedisService
from app.settings import (
    EMAIL_ACCOUNT_VALIDATION, TWITTER_ACCESS_SECRET, TWITTER_ACCESS_TOKEN, TWITTER_CONSUMER_KEY,
    TWITTER_CONSUMER_SECRET,
)
from app.utils import get_profile
from bs4 import BeautifulSoup
from cacheops import cached_view
from dashboard.brightid_utils import get_brightid_status
from dashboard.models import Activity, HackathonProject, Profile, SearchHistory
from dashboard.tasks import increment_view_count
from dashboard.utils import get_web3
from economy.models import Token as FTokens
from economy.utils import convert_token_to_usdt
from eth_account.messages import defunct_hash_message
from grants.models import (
    CartActivity, Contribution, Flag, Grant, GrantAPIKey, GrantBrandingRoutingPolicy, GrantCategory, GrantCLR,
    GrantCollection, GrantType, MatchPledge, Subscription,
)
from grants.tasks import process_grant_creation_admin_email, process_grant_creation_email, update_grant_metadata
from grants.utils import (
    emoji_codes, generate_collection_thumbnail, generate_img_thumbnail_helper, get_user_code, is_grant_team_member,
    sync_payout,
)
from kudos.models import BulkTransferCoupon, Token
from marketing.mails import grant_cancellation, new_grant_flag_admin
from marketing.models import Keyword, Stat
from perftools.models import JSONStore, StaticJsonEnv
from ratelimit.decorators import ratelimit
from retail.helpers import get_ip
from townsquare.models import Announcement, Favorite, PinnedPost
from townsquare.utils import can_pin
from web3 import HTTPProvider, Web3

logger = logging.getLogger(__name__)
w3 = Web3(HTTPProvider(settings.WEB3_HTTP_PROVIDER))


def get_clr_rounds_metadata():
    '''
        Fetches default CLR round metadata for stats/marketing flows.
        This is configured when multiple rounds are running
    '''
    try:
        CLR_ROUND_DATA = StaticJsonEnv.objects.get(key='CLR_ROUND').data

        clr_round = CLR_ROUND_DATA['round_num']
        start_date = CLR_ROUND_DATA['round_start']
        end_date = CLR_ROUND_DATA['round_end']
        round_active = CLR_ROUND_DATA['active']

        # timezones are in UTC (format example: 2021-06-16:15.00.00)
        round_start_date = datetime.strptime(start_date, '%Y-%m-%d:%H.%M.%S')
        round_end_date = datetime.strptime(end_date, '%Y-%m-%d:%H.%M.%S')

    except:
        # setting defaults
        clr_round=1
        round_start_date = timezone.now()
        round_end_date = timezone.now() + timezone.timedelta(days=14)
        round_active = True

    return clr_round, round_start_date, round_end_date, round_active


kudos_reward_pks = [12580, 12584, 12572, 125868, 12552, 12556, 12557, 125677, 12550, 12392, 12307, 12343, 12156, 12164]


def get_fund_reward(request, grant):
    token = Token.objects.filter(
        id__in=kudos_reward_pks,
        num_clones_available_counting_indirect_send__gt=0,
        owner_address__iexact='0x6239FF1040E412491557a7a02b2CBcC5aE85dc8F').order_by('?').first()
    if not token:
        return None
    key_len = 25
    _key = get_random_string(key_len)
    btc = BulkTransferCoupon.objects.create(
        token=token,
        num_uses_total=1,
        num_uses_remaining=1,
        current_uses=0,
        secret=_key,
        comments_to_put_in_kudos_transfer=f"Thank you for funding '{grant.title}' on Gitcoin Grants!",
        sender_profile=Profile.objects.get(handle='gitcoinbot'),
        make_paid_for_first_minutes=0,
        )

    #store btc on session
    request.session['send_notification'] = 1
    request.session['cta_text'] = "Redeem Kudos"
    request.session['msg_html'] = f"You have received a new {token.ui_name} for your contribution to {grant.title}"
    request.session['cta_url'] = btc.url

    return btc

def get_keywords():
    """Get all Keywords."""
    return json.dumps([str(key) for key in Keyword.objects.all().cache().values_list('keyword', flat=True)])


def api_auth_profile(request):
    profile = request.user.profile if request.user.is_authenticated else None
    GAK = None
    api_key = request.GET.get('_key')
    api_secret = request.GET.get('_secret')

    should_look_at_api_key = (api_key and api_secret) or profile
    if should_look_at_api_key:
        if not api_key:
            api_key = str(uuid.uuid4())
        if not api_secret:
            api_secret = str(uuid.uuid4())
        GAK, _ = GrantAPIKey.objects.get_or_create(
            key=api_key,
            secret=api_secret,
            defaults={
                "profile" : profile,
                }
            )
        profile = GAK.profile

    GAK = {'_key': GAK.key, '_secret': GAK.secret} if GAK else None

    return profile, GAK

def lazy_round_number(n):
    if n>1000000:
        return f"{round(n/1000000, 1)}m"
    if n>1000:
        return f"{round(n/1000, 1)}k"
    return n

# helper functions - start
def helper_grants_round_start_end_date(request, round_id):
    start = timezone.now()
    end = timezone.now()
    try:
        gclr = GrantCLR.objects.filter(round_num=round_id, customer_name='ethereum').first()
        start = gclr.start_date
        end = gclr.end_date
    except Exception as e:
        print(e)
    return start, end


def helper_grants_output(request, meta_data, addresses, GAK=None):

    # gather_stats
    add_count = len(addresses)

    response = {
        'meta': {
            'generated_at': request.build_absolute_uri(),
            'generated_on': timezone.now().strftime("%Y-%m-%d"),
            'stat':{
                'unique_addresses_found': add_count,
            },
            'meta': meta_data,
            'api_key': GAK,
        },
        'addresses': addresses
    }
    return JsonResponse(response, safe=False)
# helper functions - end

grants_data_release_date = timezone.datetime(2020, 10, 22)

hide_wallet_address_anonymized_sql = "AND contributor_profile_id NOT IN (select id from dashboard_profile where hide_wallet_address_anonymized)"


@ratelimit(key='ip', rate='10/m', method=ratelimit.UNSAFE, block=True)
def contribution_addr_from_grant_as_json(request, grant_id):

    # return all contirbutor addresses to the grant
    grant = Grant.objects.get(pk=grant_id)

    profile, GAK = api_auth_profile(request)
    if not profile:
        return redirect('/login/github/?next=' + request.get_full_path())
    if not grant.is_on_team(profile) and not request.user.is_staff:
        return JsonResponse({
            'msg': 'not_authorized, you must be a team member of this grant'
            }, safe=False)
    if timezone.now().timestamp() < grants_data_release_date.timestamp() and not request.user.is_staff:
        return JsonResponse({
            'msg': f'not_authorized, check back at {grants_data_release_date.strftime("%Y-%m-%d")}'
            }, safe=False)

    query = f"select distinct contributor_address from grants_subscription where grant_id = '{grant_id}' {hide_wallet_address_anonymized_sql}"
    earnings = query_to_results(query)
    meta_data = {
       'grant': grant_id,
    }
    return helper_grants_output(request, meta_data, earnings, GAK)


@ratelimit(key='ip', rate='10/m', method=ratelimit.UNSAFE, block=True)
def contribution_addr_from_grant_during_round_as_json(request, grant_id, round_id):

    # return all contirbutor addresses to the grant
    grant = Grant.objects.get(pk=grant_id)

    profile, GAK = api_auth_profile(request)
    if not profile:
        return redirect('/login/github/?next=' + request.get_full_path())
    if not grant.is_on_team(profile) and not request.user.is_staff:
        return JsonResponse({
            'msg': 'not_authorized, you must be a team member of this grant'
            }, safe=False)
    if timezone.now().timestamp() < grants_data_release_date.timestamp() and not request.user.is_staff:
        return JsonResponse({
            'msg': f'not_authorized, check back at {grants_data_release_date.strftime("%Y-%m-%d")}'
            }, safe=False)

    start, end = helper_grants_round_start_end_date(request, round_id)
    query = f"select distinct contributor_address from grants_subscription where created_on BETWEEN '{start}' AND '{end}' and grant_id = '{grant_id}' {hide_wallet_address_anonymized_sql}"
    earnings = query_to_results(query)

    meta_data = {
        'start': start.strftime("%Y-%m-%d"),
        'end': end.strftime("%Y-%m-%d"),
        'round': round_id,
        'grant': grant_id,
    }
    return helper_grants_output(request, meta_data, earnings, GAK)

@ratelimit(key='ip', rate='10/m', method=ratelimit.UNSAFE, block=True)
def contribution_info_from_grant_during_round_as_json(request, grant_id, round_id):

    # return all contirbutor addresses to the grant
    grant = Grant.objects.get(pk=grant_id)

    profile, GAK = api_auth_profile(request)
    if not profile:
        return redirect('/login/github/?next=' + request.get_full_path())
    if not grant.is_on_team(profile) and not request.user.is_staff:
        return JsonResponse({
            'msg': 'not_authorized, you must be a team member of this grant'
            }, safe=False)
    if timezone.now().timestamp() < grants_data_release_date.timestamp() and not request.user.is_staff:
        return JsonResponse({
            'msg': f'not_authorized, check back at {grants_data_release_date.strftime("%Y-%m-%d")}'
            }, safe=False)

    start, end = helper_grants_round_start_end_date(request, round_id)
    query = f"""
select
    md5(grants_subscription.id::varchar(255)) as id,
    dashboard_profile.handle,
    CONCAT('https://gitcoin.co/dynamic/avatar/', dashboard_profile.handle) as url,
    comments

from grants_subscription
INNER JOIN dashboard_profile on dashboard_profile.id = contributor_profile_id
where
grants_subscription.created_on BETWEEN '{start}' AND '{end}' and grant_id = {grant_id}
{hide_wallet_address_anonymized_sql}
order by grants_subscription.id desc

    """
    earnings = query_to_results(query)

    meta_data = {
        'start': start.strftime("%Y-%m-%d"),
        'end': end.strftime("%Y-%m-%d"),
        'round': round_id,
        'grant': grant_id,
    }
    return helper_grants_output(request, meta_data, earnings, GAK)


@login_required
@cached_view(timeout=3600)
def contribution_addr_from_round_as_json(request, round_id):

    if timezone.now().timestamp() < grants_data_release_date.timestamp() and not request.user.is_staff:
        return JsonResponse({
            'msg': f'not_authorized, check back at {grants_data_release_date.strftime("%Y-%m-%d")}'
            }, safe=False)

    start, end = helper_grants_round_start_end_date(request, round_id)
    query = f"select distinct contributor_address from grants_subscription where created_on BETWEEN '{start}' AND '{end}'  {hide_wallet_address_anonymized_sql}"
    earnings = query_to_results(query)
    meta_data = {
        'start': start.strftime("%Y-%m-%d"),
        'end': end.strftime("%Y-%m-%d"),
        'round': round_id,
    }
    return helper_grants_output(request, meta_data, earnings)


def query_to_results(query):
    with connection.cursor() as cursor:
        cursor.execute(query)
        rows = []
        for _row in cursor.fetchall():
            rows.append(list(_row))
        return rows
    return []

@login_required
@cached_view(timeout=3600)
def contribution_addr_from_all_as_json(request):

    if timezone.now().timestamp() < grants_data_release_date.timestamp() and not request.user.is_staff:
        return JsonResponse({
            'msg': f'not_authorized, check back at {grants_data_release_date.strftime("%Y-%m-%d")}'
            }, safe=False)

    query = f'select distinct contributor_address from grants_subscription where true  {hide_wallet_address_anonymized_sql}'
    earnings = query_to_results(query)
    meta_data = {
    }
    return helper_grants_output(request, meta_data, earnings)


def grants_addr_as_json(request):
    _grants = Grant.objects.filter(
        network='mainnet', hidden=False
    )
    response = list(set(_grants.values_list('title', 'admin_address')))
    return JsonResponse(response, safe=False)


def grants(request):
    """Handle grants explorer."""

    _type = request.GET.get('type', 'all')
    return grants_by_grant_type(request, _type)


def get_collections(user, keyword, sort='-shuffle_rank', collection_id=None, following=None,
                    idle_grants=None, only_contributions=None, featured=False):
    three_months_ago = timezone.now() - timezone.timedelta(days=90)

    _collections = GrantCollection.objects.filter(hidden=False)

    if collection_id:
        _collections = _collections.filter(pk=int(collection_id))

    if idle_grants:
        _collections = _collections.filter(grants__last_update__gt=three_months_ago)

    if only_contributions:
        contributions = user.profile.grant_contributor.filter(subscription_contribution__success=True).values('grant_id')
        _collections = _collections.filter(grants__in=Subquery(contributions))

    if following and user.is_authenticated:
        favorite_grants = Favorite.grants().filter(user=user).values('grant_id')
        _collections = _collections.filter(grants__in=Subquery(favorite_grants))

    if user.is_authenticated and user.profile.handle == keyword:
        _collections = _collections.filter(Q(profile=user.profile) | Q(curators=user.profile))
    else:
        _collections = _collections.keyword(keyword)

    if featured:
        _collections = _collections.filter(featured=featured)

    _collections = _collections.order_by('-featured', sort, 'pk')
    _collections = _collections.prefetch_related('grants')

    return _collections


def bulk_grants_for_cart(request):
    grant_type = request.GET.get('type', 'all')
    sort = request.GET.get('sort_option', 'weighted_shuffle')
    network = request.GET.get('network', 'mainnet')
    keyword = request.GET.get('keyword', '')
    state = request.GET.get('state', 'active')
    category = request.GET.get('category', '')
    idle_grants = request.GET.get('idle', '') == 'true'
    following = request.GET.get('following', '') != ''
    only_contributions = request.GET.get('only_contributions', '') == 'true'

    try:
        clr_round_pk = request.GET.get('clr_round')
        clr_round = GrantCLR.objects.get(pk=clr_round_pk)
    except GrantCLR.DoesNotExist:
        clr_round = None

    filters = {
        'request': request,
        'grant_type': grant_type,
        'sort': sort,
        'network': network,
        'keyword': keyword,
        'state': state,
        'category': category,
        'following': following,
        'idle_grants': idle_grants,
        'only_contributions': only_contributions,
        'clr_round': clr_round,
        'omit_my_grants': True
    }
    _grants = build_grants_by_type(**filters)
    grants = []

    for grant in _grants:
        grants.append(grant.cart_payload(request.build_absolute_uri))

    return JsonResponse({'grants': grants})


def clr_grants(request, round_num, sub_round_slug='', customer_name=''):
    """CLR grants explorer."""

    try:
        params = {
            'round_num': round_num,
            'sub_round_slug': sub_round_slug,
            'customer_name': customer_name
        }
        clr_round = GrantCLR.objects.get(**params)

    except GrantCLR.DoesNotExist:
        return redirect('/grants')

    return grants_by_grant_clr(request, clr_round)

@login_required
def get_interrupted_contributions(request):
    all_contributions = Contribution.objects.filter(profile_for_clr=request.user.profile)
    user_contributions = []

    for contribution in all_contributions:
        validator_comment = contribution.validator_comment
        is_zksync = "zkSync" in validator_comment
        tx_not_found = "Transaction not found, unknown reason" in validator_comment
        deposit_no_transfer = "Found deposit but no transfer" in validator_comment
        if is_zksync and (tx_not_found or deposit_no_transfer):
            user_contributions.append(contribution.normalized_data)

    return JsonResponse({
        'success': True,
        'contributions': user_contributions
    })


def get_grants(request):
    grants = []
    _grants = None
    paginator = None
    grant_type = request.GET.get('type', 'all')

    limit = request.GET.get('limit', 6)
    page = request.GET.get('page', 1)
    collections_page = request.GET.get('collections_page', 1)
    network = request.GET.get('network', 'mainnet')
    keyword = request.GET.get('keyword', '')
    state = request.GET.get('state', 'active')
    category = request.GET.get('category', '')
    idle_grants = request.GET.get('idle', '') == 'true'
    following = request.GET.get('following', '') != ''
    only_contributions = request.GET.get('only_contributions', '') == 'true'
    featured = request.GET.get('featured', '') == 'true'
    collection_id = request.GET.get('collection_id', '')
    round_num = request.GET.get('round_num', None)
    sub_round_slug = request.GET.get('sub_round_slug', '')
    customer_name = request.GET.get('customer_name', '')
    sort = request.GET.get('sort_option', 'weighted_shuffle')

    clr_round = None
    try:
        if round_num:
            params = {
                'round_num': round_num,
                'sub_round_slug': sub_round_slug,
                'customer_name': customer_name
            }
            clr_round = GrantCLR.objects.get(**params)
    except GrantCLR.DoesNotExist:
        pass

    filters = {
        'request': request,
        'grant_type': grant_type,
        'sort': sort,
        'network': network,
        'keyword': keyword,
        'state': state,
        'category': category,
        'following': following,
        'idle_grants': idle_grants,
        'only_contributions': only_contributions,
        'clr_round': clr_round
    }

    if grant_type == 'collections':
        _grants = build_grants_by_type(**filters)

        _collections = get_collections(request.user, keyword, collection_id=collection_id,
                                       following=following, idle_grants=idle_grants,
                                       only_contributions=only_contributions, featured=featured)

        if collection_id:
            collection = _collections.first()
            if collection:
                paginator = Paginator(collection.grants.all(), 5)
                grants = paginator.get_page(page)
            collections = _collections
        else:
            paginator = Paginator(_collections, limit)
            collections = paginator.get_page(page)
    else:
        _grants = build_grants_by_type(**filters)
        collections = []
        # disabling collections on the main grant page to improve performance
        # collections = GrantCollection.objects.filter(grants__in=Subquery(_grants.values('id'))).distinct()[:3].cache(timeout=60)

        paginator = Paginator(_grants, limit)
        grants = paginator.get_page(page)

    contributions = Contribution.objects.none()
    if request.user.is_authenticated and only_contributions:
        contributions = Contribution.objects.filter(
            id__in=request.user.profile.grant_contributor.filter(subscription_contribution__success=True).values(
                'subscription_contribution__id')).prefetch_related('subscription')

    contributions_by_grant = {}
    if only_contributions:
        for contribution in contributions:
            grant_id = str(contribution.subscription.grant_id)
            group = contributions_by_grant.get(grant_id, [])

            group.append({
                **contribution.normalized_data,
                'id': contribution.id,
                'grant_id': contribution.subscription.grant_id,
                'created_on': contribution.created_on.strftime("%Y-%m-%d %H:%M")
            })

            contributions_by_grant[grant_id] = group

    grants_array = []
    for grant in grants:
        grant_json = grant.repr(request.user, request.build_absolute_uri)
        if not request.user.is_staff:
            del grant_json['sybil_score']
            del grant_json['weighted_risk_score']
        grants_array.append(grant_json)

    pks = list([grant.pk for grant in grants])
    if len(pks):
        increment_view_count.delay(pks, grants[0].content_type, request.user.id, 'index')

    has_next = False
    if paginator:
        try:
            has_next = paginator.page(page).has_next()
        except EmptyPage:
            pass

    return JsonResponse({
        'grant_types': get_grant_clr_types(clr_round, _grants, network) if clr_round and _grants else get_grant_type_cache(network),
        'current_type': grant_type,
        'category': category,
        'grants': grants_array,
        'collections': [collection.to_json_dict(request.build_absolute_uri) for collection in collections],
        'credentials': {
            'is_staff': request.user.is_staff,
            'is_authenticated': request.user.is_authenticated
        },
        'contributions': contributions_by_grant,
        'has_next': has_next,
        'count': paginator.count if paginator else 0,
        'num_pages': paginator.num_pages if paginator else 0,
    })


def build_grants_by_type(
    request,
    grant_type='',
    sort='weighted_shuffle',
    network='mainnet',
    keyword='',
    state='active',
    category='',
    following=False,
    idle_grants=False,
    only_contributions=False,
    omit_my_grants=False,
    clr_round=None
):
    print(" " + str(round(time.time(), 2)))

    sort_by_clr_pledge_matching_amount = None
    profile = request.user.profile if request.user.is_authenticated else None
    three_months_ago = timezone.now() - timezone.timedelta(days=90)
    _grants = Grant.objects.filter(network=network, hidden=False)

    if clr_round:
        if clr_round.collection_filters:
            grant_ids = GrantCollection.objects.filter(**clr_round.collection_filters).values_list('grants', flat=True)
            _grants = _grants.filter(pk__in=grant_ids)

        _grants = _grants.filter(**clr_round.grant_filters)
    if 'match_pledge_amount_' in sort:
        sort_by_clr_pledge_matching_amount = int(sort.split('amount_')[1])
    if sort in ['-amount_received_in_round', '-clr_prediction_curve__0__1']:
        grant_type_obj = GrantType.objects.filter(name=grant_type).first()
        is_there_a_clr_round_active_for_this_grant_type_now = grant_type_obj and grant_type_obj.active_clrs.exists()
        if is_there_a_clr_round_active_for_this_grant_type_now:
            _grants = _grants.filter(is_clr_active=True)

    if omit_my_grants and profile:
        grants_id = list(profile.grant_teams.all().values_list('pk', flat=True)) + \
                    list(profile.grant_admin.all().values_list('pk', flat=True))
        _grants = _grants.exclude(id__in=grants_id)
    elif grant_type == 'me' and profile:
        grants_id = list(profile.grant_teams.all().values_list('pk', flat=True)) + \
                    list(profile.grant_admin.all().values_list('pk', flat=True))
        _grants = _grants.filter(id__in=grants_id)
    elif only_contributions:
        contributions = profile.grant_contributor.filter(subscription_contribution__success=True).values('grant_id')
        _grants = _grants.filter(id__in=Subquery(contributions))

    print(" " + str(round(time.time(), 2)))
    _grants = _grants.keyword(keyword).order_by(sort, 'pk')
    _grants.first()

    if not idle_grants:
        _grants = _grants.filter(last_update__gt=three_months_ago)

    if state == 'active':
        _grants = _grants.active()

    if grant_type != 'all' and grant_type != 'me' and grant_type != 'collections':
        _grants = _grants.filter(grant_type__name=grant_type)

    if following and request.user.is_authenticated:
        favorite_grants = Favorite.grants().filter(user=request.user).values('grant_id')
        _grants = _grants.filter(id__in=Subquery(favorite_grants))

    clr_prediction_curve_schema_map = {10**x: x+1 for x in range(0, 5)}
    if sort_by_clr_pledge_matching_amount in clr_prediction_curve_schema_map.keys():
        sort_by_index = clr_prediction_curve_schema_map.get(sort_by_clr_pledge_matching_amount, 0)
        field_name = f'clr_prediction_curve__{sort_by_index}__2'
        _grants = _grants.order_by(f"-{field_name}")

    print(" " + str(round(time.time(), 2)))
    if category:
        _grants = _grants.filter(Q(categories__category__icontains=category))

    _grants = _grants.prefetch_related('categories', 'team_members', 'admin_profile', 'grant_type')

    return _grants


def get_grant_type_cache(network):
    try:
        return JSONStore.objects.get(view=f'get_grant_types_{network}').data
    except:
        return {}

def get_grant_types(network, filtered_grants=None):
    all_grants_count = 0
    grant_types = []
    if filtered_grants:
        active_grants = filtered_grants
    else:
        active_grants = Grant.objects.filter(network=network, hidden=False, active=True)

    for _grant_type in GrantType.objects.all():
        count = active_grants.filter(grant_type=_grant_type).count()

        if count > 0:
            all_grants_count += count

            grant_types.append({
                'label': _grant_type.label,
                'keyword': _grant_type.name,
                'is_active': _grant_type.is_active,
                'is_visible': _grant_type.is_visible,
                'count': count,
                'funding': int(_grant_type.active_clrs_sum),
                'funding_ui': f"${round(int(_grant_type.active_clrs_sum)/1000)}k",
            })

    grant_types = sorted(grant_types, key=lambda x: x['funding'], reverse=True)

    for grant_type in grant_types:
        _keyword = grant_type['keyword']
        grant_type['sub_categories'] = [{
            'label': _tuple[0],
            'count': get_category_size(grant_type, _tuple[0]),
            # TODO: add in 'funding'
            } for _tuple in basic_grant_categories(_keyword)]

    return grant_types


def get_grant_clr_types(clr_round, active_grants=None, network='mainnet'):

    grant_types = []
    if not clr_round:
        return []

    grant_filters = clr_round.grant_filters

    if not grant_filters:
        return grant_types

    if grant_filters.get('grant_type'):
        _grant_types =  GrantType.objects.filter(pk=grant_filters['grant_type'])
    elif grant_filters.get('grant_type__in'):
        _grant_types = GrantType.objects.filter(pk__in=grant_filters['grant_type__in'])
    else:
        return grant_types

    for _grant_type in _grant_types:
        count = active_grants.filter(grant_type=_grant_type,network=network).count() if active_grants else 0

        grant_types.append({
            'label': _grant_type.label,
            'keyword': _grant_type.name,
            'is_active': _grant_type.is_active,
            'is_visible': _grant_type.is_visible,
            'count': count,
            'funding': int(_grant_type.active_clrs_sum),
            'funding_ui': f"${round(int(_grant_type.active_clrs_sum)/1000)}k",
        })

    for grant_type in grant_types: # TODO : Tweak to get only needed categories
        _keyword = grant_type['keyword']
        grant_type['sub_categories'] = [{
            'label': _tuple[0],
            'count': get_category_size(grant_type, _tuple[0]),
            } for _tuple in basic_grant_categories(_keyword)]
        # force the count to represent all matching sub_categories (for clr results)
        grant_type['count'] = 0
        for sub_category in grant_type['sub_categories']:
            grant_type['count'] += sub_category['count']

    return grant_types


def get_bg(grant_type):
    bg = 4
    bg = f"{bg}.jpg"
    mid_back = 'bg14.png'
    bg_size = 'contain'
    bg_color = '#030118'
    bottom_back = 'bg13.gif'
    if grant_type == 'tech':
        bottom_back = 'bg20-2.png'
        bg = '1.jpg'
    if grant_type == 'media':
        bottom_back = 'bg16.gif'
        bg = '2.jpg'
    if grant_type == 'health':
        bottom_back = 'health.jpg'
        bg = 'health2.jpg'
    if grant_type in ['about', 'activity']:
        bg = '3.jpg'
    if grant_type != 'matic':
        bg = '../grants/grants_header_donors_round_7-6.png'
    if grant_type == 'ZCash':
        bg = '../grants/grants_header_donors_zcash_round_1_2.png'
        bg_color = '#FFFFFF'
    if grant_type == 'matic':
        # bg = '../grants/matic-banner.png'
        bg = '../grants/matic-banner.png'
        bg_size = 'cover'
        bg_color = '#0c1844'

    return bg, mid_back, bottom_back, bg_size, bg_color


def get_policy_state(policy, request):
    return {
        "url_pattern": policy.url_pattern,
        "banner_image": request.build_absolute_uri(policy.banner_image.url) if policy.banner_image else '',
        "background_image": request.build_absolute_uri(policy.background_image.url) if policy.background_image else '',
        "inline_css": policy.inline_css
    }


def get_branding_info(request):

    all_policies = GrantBrandingRoutingPolicy.objects.filter().order_by('-priority')
    for policy in all_policies:
        if re.search(policy.url_pattern, request.get_full_path()):
            return get_policy_state(policy, request)

def get_all_routing_policies(request):
    all_policies = GrantBrandingRoutingPolicy.objects.filter().order_by('-priority')
    return [get_policy_state(policy, request) for policy in all_policies]


def grants_landing(request):
    network = request.GET.get('network', 'mainnet')
    active_rounds = GrantCLR.objects.filter(is_active=True, start_date__lt=timezone.now(), end_date__gt=timezone.now()).order_by('-total_pot')
    now = datetime.now()
    sponsors = MatchPledge.objects.filter(active=True, end_date__gte=now).order_by('-amount')
    live_now = 'Gitcoin grants sustain web3 projects with quadratic funding'
    clr_round, round_start_date, round_end_date, round_active = get_clr_rounds_metadata()


    params = {
        'active': 'grants_landing',
        'network': network,
        'grant_bg': get_branding_info(request),
        'title': 'Grants',
        'EMAIL_ACCOUNT_VALIDATION': EMAIL_ACCOUNT_VALIDATION,
        'card_desc': f'{live_now}',
        'avatar_url': request.build_absolute_uri(static('v2/images/twitter_cards/grants9.png')),
        'card_type': 'summary_large_image',
        'avatar_height': 675,
        'avatar_width': 1200,
        'active_rounds': active_rounds,
        'sponsors': sponsors,
        'featured': True,
        'round_start_date': round_start_date,
        'round_end_date': round_end_date,
        'now': now,
        'round_active': round_active
    }
    response = TemplateResponse(request, 'grants/landingpage.html', params)
    response['X-Frame-Options'] = 'SAMEORIGIN'
    return response

def grants_by_grant_type(request, grant_type):
    """Handle grants explorer."""

    limit = request.GET.get('limit', 6)
    page = request.GET.get('page', 1)
    sort = request.GET.get('sort_option', 'weighted_shuffle')
    network = request.GET.get('network', 'mainnet')
    keyword = request.GET.get('keyword', '')
    state = request.GET.get('state', 'active')
    category = request.GET.get('category', '')
    following = request.GET.get('following', '') == 'true'
    idle_grants = request.GET.get('idle', '') == 'true'
    only_contributions = request.GET.get('only_contributions', '') == 'true'
    featured = request.GET.get('featured', '') == 'true'
    collection_id = request.GET.get('collection_id', '')

    if keyword:
        category = ''
    profile = get_profile(request)
    _grants = None
    bg, mid_back, bottom_back, bg_size, bg_color = get_bg(grant_type)
    show_past_clr = False
    all_grant_types = GrantType.objects.all()

    all_styles = {}
    for _gtype in all_grant_types:
        bg, mid_back, bottom_back, bg_size, bg_color = get_bg(_gtype)
        all_styles[_gtype.name] = dict(bg=bg, mid_back=mid_back, bottom_back=bottom_back, bg_size=bg_size, bg_color=bg_color)
    sort_by_index = None

    grant_amount = 0
    if grant_type == 'about':
        grant_stats = Stat.objects.filter(key='grants').order_by('-pk')
        if grant_stats.exists():
            grant_amount = lazy_round_number(grant_stats.first().val)

    partners = MatchPledge.objects.filter(active=True, pledge_type=grant_type) if grant_type else MatchPledge.objects.filter(active=True)

    now = datetime.now()

    current_partners = partners.filter(end_date__gte=now).order_by('-amount')
    past_partners = partners.filter(end_date__lt=now).order_by('-amount')
    current_partners_fund = 0

    for partner in current_partners:
        current_partners_fund += partner.amount

    categories = [_category[0] for _category in basic_grant_categories(grant_type)]
    grant_types = get_grant_type_cache(network)

    try:
        what = 'all_grants'
        pinned = PinnedPost.objects.get(what=what)
    except PinnedPost.DoesNotExist:
        pinned = None

    grants_following = Favorite.objects.none()
    collections = []

    if request.user.is_authenticated:
        grants_following = Favorite.objects.filter(user=request.user, activity=None).count()
        allowed_collections = GrantCollection.objects.filter(Q(profile=request.user.profile) | Q(curators=request.user.profile))
        collections = [
            {
                'id': collection.id,
                'title': collection.title
            } for collection in allowed_collections.distinct()
        ]

    active_rounds = GrantCLR.objects.filter(is_active=True, start_date__lt=timezone.now(), end_date__gt=timezone.now()).order_by('-total_pot')

    # populate active round info
    total_clr_pot = None
    if active_rounds:
        for active_round in active_rounds:
            clr_round_amount = active_round.total_pot
            total_clr_pot = total_clr_pot + clr_round_amount if total_clr_pot else clr_round_amount

    if total_clr_pot:
        if total_clr_pot > 1000 * 1000:
            int_total_clr_pot = f"{round(total_clr_pot/1000/1000, 1)}m"
        elif total_clr_pot > 1000:
            int_total_clr_pot = f"{round(total_clr_pot/1000, 0)}k"
        else:
            int_total_clr_pot = intword(total_clr_pot)
        live_now = f'❇️ LIVE NOW! Up to ${int_total_clr_pot} Matching Funding on Gitcoin Grants' if total_clr_pot > 0 else ""
        title = f'(💰${int_total_clr_pot} Match LIVE!) Grants'
    else:
        live_now = 'Gitcoin Grants helps you find funding for your projects'
        title = 'Grants'

    grant_label = None
    for _type in grant_types:
        if _type.get("keyword") == grant_type:
            grant_label = _type.get("label")

    clr_round, round_start_date, round_end_date, round_active = get_clr_rounds_metadata()

    params = {
        'active': 'grants_explorer',
        'title': title,
        'sort': sort,
        'network': network,
        'keyword': keyword,
        'type': grant_type,
        'grant_label': grant_label if grant_type else grant_type,
        'round_end': round_end_date,
        'next_round_start': round_start_date,
        'now': timezone.now(),
        'mid_back': mid_back,
        'bottom_back': bottom_back,
        'card_desc': f'{live_now}',
        'avatar_url': request.build_absolute_uri(static('v2/images/twitter_cards/grants9.png')),
        'card_type': 'summary_large_image',
        'avatar_height': 675,
        'avatar_width': 1200,
        'what': what,
        'all_styles': all_styles,
        'all_routing_policies': get_all_routing_policies(request),
        'can_pin': can_pin(request, what),
        'pinned': pinned,
        'target': f'/activity?what=all_grants',
        'styles': {
            'bg': bg,
            'bg_size': bg_size,
            'bg_color': bg_color
        },
        'grant_bg': get_branding_info(request),
        'announcement': Announcement.objects.filter(key='grants', valid_from__lt=timezone.now(), valid_to__gt=timezone.now()).order_by('-rank').first(),
        'keywords': get_keywords(),
        'grant_amount': grant_amount,
        'total_clr_pot': total_clr_pot,
        'sort_by_index': sort_by_index,
        'show_past_clr': show_past_clr,
        'is_staff': request.user.is_staff,
        'selected_category': category,
        'profile': profile,
        'grants_following': grants_following,
        'following': following,
        'idle_grants': idle_grants,
        'only_contributions': only_contributions,
        'collection_id': collection_id,
        'collections': collections,
        'featured': featured,
        'active_rounds': active_rounds
    }

    # log this search, it might be useful for matching purposes down the line
    if keyword:
        try:
            SearchHistory.objects.update_or_create(
                search_type='grants',
                user=request.user,
                data=request.GET,
                ip_address=get_ip(request)
            )
        except Exception as e:
            logger.debug(e)
            pass

    if collection_id and collection_id.isdigit():
        collections = GrantCollection.objects.filter(pk=collection_id)
        if collections.exists():
            collection = collections.first()
            params['title'] = collection.title
            params['meta_title'] = collection.title
            params['meta_description'] = collection.description
            params['card_desc'] = collection.description
            params['avatar_url'] = request.build_absolute_uri(collection.cover.url) if collection.cover else ''


    response = TemplateResponse(request, 'grants/index.html', params)
    response['X-Frame-Options'] = 'SAMEORIGIN'
    return response


def grants_type_redirect(request, grant_type):
    """Redirect old grant url with search params to /explorer keeping query params."""
    base_url = reverse('grants:grants_by_category', kwargs={"grant_type":grant_type})
    query_string =  urlencode(request.GET)
    url = '{}?{}'.format(base_url, query_string)
    return redirect(url)


def grants_by_grant_clr(request, clr_round):
    """Handle grants explorer."""
    grant_type = request.GET.get('type', 'all')
    limit = request.GET.get('limit', 6)
    page = request.GET.get('page', 1)
    sort = request.GET.get('sort_option', 'weighted_shuffle')
    network = request.GET.get('network', 'mainnet')
    keyword = request.GET.get('keyword', '')
    category = request.GET.get('category', '')
    only_contributions = request.GET.get('only_contributions', '') == 'true'

    if keyword:
        category = ''
    profile = get_profile(request)

    _grants = None
    try:
        filters = {
            'request': request,
            'grant_type': grant_type,
            'sort': sort,
            'network': network,
            'keyword': keyword,
            'state': 'active',
            'category': category,
            'idle_grants': True,
            'only_contributions': only_contributions,
            'clr_round': clr_round
        }

        _grants = build_grants_by_type(**filters)
    except Exception as e:
        print(e)
        return redirect('/grants')


    paginator = Paginator(_grants, limit)
    grants = paginator.get_page(page)

    # record view
    pks = list([grant.pk for grant in grants])
    if len(pks):
        increment_view_count.delay(pks, grants[0].content_type, request.user.id, 'index')

    current_partners = MatchPledge.objects.filter(clr_round_num=clr_round)
    current_partners_fund = 0

    for partner in current_partners:
        current_partners_fund += partner.amount

    grant_types = get_grant_clr_types(clr_round, network=network)

    grants_following = Favorite.objects.none()
    collections = []
    if request.user.is_authenticated:
        grants_following = Favorite.objects.filter(user=request.user, activity=None).count()
        allowed_collections = GrantCollection.objects.filter(
            Q(profile=request.user.profile) | Q(curators=request.user.profile))
        collections = [
            {
                'id': collection.id,
                'title': collection.title
            } for collection in allowed_collections.distinct()
        ]


    # populate active round info
    total_clr_pot = clr_round.total_pot

    if  clr_round.is_active:
        if total_clr_pot > 1000 * 100:
            int_total_clr_pot = f"{round(total_clr_pot/1000/1000, 1)}m"
        elif total_clr_pot > 100:
            int_total_clr_pot = f"{round(total_clr_pot/1000, 1)}k"
        else:
            int_total_clr_pot = intword(total_clr_pot)
        live_now = f'❇️ LIVE NOW! Up to ${int_total_clr_pot} Matching Funding on Gitcoin Grants' if total_clr_pot > 0 else ""
        title = f'(💰${int_total_clr_pot} Match LIVE!) Grants'
    else:
        live_now = 'Gitcoin Grants helps you find funding for your projects'
        title = 'Grants'

    active_rounds = GrantCLR.objects.filter(is_active=True, start_date__lt=timezone.now(), end_date__gt=timezone.now()).order_by('-total_pot')

    grant_label = None
    for _type in grant_types:
        if _type.get("keyword") == grant_type:
            grant_label = _type.get("label")

    clr_round, round_start_date, round_end_date, round_active = get_clr_rounds_metadata()

    params = {
        'active': 'grants_landing',
        'title': title,
        'sort': sort,
        'network': network,
        'keyword': keyword,
        'type': grant_type,
        'grant_label': grant_label if grant_type else grant_type,
        'round_end': round_end_date,
        'next_round_start': round_start_date,
        'all_grants_count': _grants.count(),
        'now': timezone.now(),
        'grant_types': grant_types,
        'current_partners_fund': current_partners_fund,
        'current_partners': current_partners,
        'card_desc': f'{live_now}',
        'avatar_url': request.build_absolute_uri(static('v2/images/twitter_cards/grants9.png')),
        'card_type': 'summary_large_image',
        'avatar_height': 675,
        'avatar_width': 1200,
        'grants': grants,
        'can_pin': False,
        'target': f'/activity?what=all_grants',
        'keywords': get_keywords(),
        'total_clr_pot': total_clr_pot,
        'is_staff': request.user.is_staff,
        'selected_category': category,
        'profile': profile,
        'grants_following': grants_following,
        'only_contributions': only_contributions,
        'clr_round': clr_round,
        'collections': collections,
        'grant_bg': get_branding_info(request),
        'active_rounds': active_rounds
    }

    # log this search, it might be useful for matching purposes down the line
    if keyword:
        try:
            SearchHistory.objects.update_or_create(
                search_type='grants',
                user=request.user,
                data=request.GET,
                ip_address=get_ip(request)
            )
        except Exception as e:
            logger.debug(e)
            pass

    response = TemplateResponse(request, 'grants/index.html', params)
    response['X-Frame-Options'] = 'SAMEORIGIN'
    return response

# TODO: REMOVE
def add_form_categories_to_grant(form_category_ids, grant, grant_type):
    form_category_ids = [int(i) for i in form_category_ids if i != '']

    model_categories = basic_grant_categories(grant_type)
    model_categories = [ category[0] for category in model_categories ]
    selected_categories = [model_categories[i] for i in form_category_ids]

    for category in selected_categories:
        grant_category = GrantCategory.objects.get_or_create(category=category)[0]
        grant.categories.add(grant_category)


def get_grant_sybil_profile(grant_id=None, days_back=None, grant_type=None, index_on=None):
    grant_id_sql = f"= {grant_id}" if grant_id else "IS NOT NULL"
    days_back_sql = f"grants_subscription.created_on > now() - interval '{days_back} hours'" if days_back else "true"
    grant_type_sql = f"grant_type_id = '{grant_type.id}'" if grant_type else "true"
    order_sql = f"ORDER BY {index_on} ASC" if index_on != 'grants_contribution.originated_address' else "ORDER BY number_contriibutors DESC"
    having_sql = f"" if index_on != 'grants_contribution.originated_address' else "HAVING count(distinct grants_subscription.contributor_profile_id) >= 2"
    query = f"""
        SELECT
            DISTINCT {index_on},
            count(distinct grants_subscription.contributor_profile_id) as number_contriibutors,
            count(distinct grants_subscription.id) as number_contriibutions,
            (count(distinct grants_subscription.contributor_profile_id)::float / count(distinct grants_subscription.id)) as contributions_per_contributor,
            array_agg(distinct dashboard_profile.handle) as contributors
        from dashboard_profile
        INNER JOIN grants_subscription ON contributor_profile_id = dashboard_profile.id
        INNER JOIN grants_grant on grants_grant.id = grants_subscription.grant_id
        INNER JOIN grants_contribution on grants_contribution.subscription_id = grants_subscription.id
        where grants_subscription.grant_id {grant_id_sql} AND {days_back_sql} AND {grant_type_sql}
            GROUP BY {index_on}
            {having_sql}
            {order_sql}
        """
    # pull from DB
    with connection.cursor() as cursor:
        cursor.execute(query)
        rows = []
        for _row in cursor.fetchall():
            rows.append(list(_row))

    # mutate arrow
    sybil_avg = 0
    try:
        total_contributors = sum([ele[1] for ele in rows])
        svbil_total = sum([ele[0]*ele[1] for ele in rows if ele[0] >= 0])
        sybil_avg = svbil_total / total_contributors if total_contributors else 'N/A'
        for i in range(0, len(rows)):
            pct = rows[i][1] / total_contributors
            rows[i].append(round(pct * 100))
    except:
        pass

    return [rows, sybil_avg]


@csrf_exempt
def grant_details_api(request, grant_id):
    """Json the Grant details."""
    grant = None
    try:
        grant = Grant.objects.get(pk=grant_id)
        grant_json = grant.repr(request.user, request.build_absolute_uri)
    except Exception as e:
        print(e)
        response = {
            'status': 500,
            'message': 'error: something went wrong while fetching grants clr'
        }
        return JsonResponse(response)

    response = {
        'status': 200,
        'grants': grant_json
    }
    return JsonResponse(response)


@csrf_exempt
def grant_details(request, grant_id, grant_slug):
    """Display the Grant details page."""
    tab = request.GET.get('tab')
    profile = get_profile(request)
    add_cancel_params = False


    try:
        grant = None
        try:
            grant = Grant.objects.prefetch_related('subscriptions','team_members').get(
                pk=grant_id, slug=grant_slug
            )
        except Grant.DoesNotExist:
            grant = Grant.objects.prefetch_related('subscriptions','team_members').get(
                pk=grant_id
            )

        if not grant.visible:
            raise Http404
        increment_view_count.delay([grant.pk], grant.content_type, request.user.id, 'individual')
        subscriptions = grant.subscriptions.none()
        cancelled_subscriptions = grant.subscriptions.none()

        activity_count = grant.contribution_count
        contributors = []
        contributions = []
        sybil_profiles = []

        # Sybil score
        if tab == 'sybil_profile' and request.user.is_staff:
            items = ['dashboard_profile.sybil_score', 'dashboard_profile.sms_verification', 'grants_contribution.originated_address']
            for item in items:
                title = 'Sybil' if item == 'dashboard_profile.sybil_score' else "SMS"
                if item == 'grants_contribution.originated_address':
                    title = 'Funds origination address'
                sybil_profiles += [
                    [f'THIS {title} Summary Last 60 days', get_grant_sybil_profile(grant.pk, 60 * 24, index_on=item)],
                    [f'{grant.grant_type.name} {title} Summary Last 60 Days', get_grant_sybil_profile(None, 60 * 24, grant.grant_type, index_on=item)],
                    [f'All {title} Summary Last 60 Days', get_grant_sybil_profile(None, 60 * 24, None, index_on=item)],
                ]
        # _contributions = Contribution.objects.filter(subscription__grant=grant, subscription__is_postive_vote=True).prefetch_related('subscription', 'subscription__contributor_profile')
        # contributions = list(_contributions.order_by('-created_on'))

        # # Contributors
        # if tab == 'contributors':
        #     phantom_funds = grant.phantom_funding.all().cache(timeout=60)
        #     contributors = list(_contributions.distinct('subscription__contributor_profile')) + list(phantom_funds.distinct('profile'))
        # activity_count = len(cancelled_subscriptions) + len(contributions)
        user_subscription = grant.subscriptions.filter(contributor_profile=profile, active=True).first()
        user_non_errored_subscription = grant.subscriptions.filter(contributor_profile=profile, active=True, error=False).first()
        add_cancel_params = user_subscription
    except Grant.DoesNotExist:
        raise Http404

    is_admin = (grant.admin_profile.id == profile.id) if profile and grant.admin_profile else False
    if is_admin:
        add_cancel_params = True

    is_team_member = is_grant_team_member(grant, profile)

    # handle grant updates unsubscribe
    key = 'unsubscribed_profiles'
    is_unsubscribed_from_updates_from_this_grant = request.user.is_authenticated and request.user.profile.pk in grant.metadata.get(key, [])
    if request.GET.get('unsubscribe') and request.user.is_authenticated:
        ups = grant.metadata.get(key, [])
        ups.append(request.user.profile.pk)
        grant.metadata[key] = ups
        grant.save()
        messages.info(
                request,
                _('You have been unsubscribed from the updates from this grant.')
            )
        is_unsubscribed_from_updates_from_this_grant = True

    try:
        what = f'grant:{grant.pk}'
        pinned = PinnedPost.objects.get(what=what)
    except PinnedPost.DoesNotExist:
        pinned = None

    clr_round = None
    if grant.in_active_clrs.count() > 0:
        clr_round = grant.in_active_clrs.first()

    if clr_round:
        is_clr_active = True
    else:
        is_clr_active = False

    is_clr_active = True if clr_round else False
    title = grant.title + " | Grants"

    if is_clr_active:
        title = '💰 ' + title

    should_show_claim_match_button = False
    try:
        # If the user viewing the page is team member or admin, check if grant has match funds available
        # to withdraw
<<<<<<< HEAD
        clr_round, round_start_date, round_end_date, round_active = get_clr_rounds_metadata()
=======
>>>>>>> 471ac11a

        is_match_available_to_claim = False
        is_within_payout_period_for_most_recent_round = timezone.now() < timezone.datetime(2021, 4, 30, 12, 0).replace(tzinfo=pytz.utc)
        is_staff = request.user.is_authenticated and request.user.is_staff

        # Check if this grant needs to complete KYC before claiming match funds
        clr_matches = grant.clr_matches.filter(round_number=settings.MATCH_PAYOUTS_ROUND_NUM)
        is_blocked_by_kyc = clr_matches.exists() and not clr_matches.first().ready_for_payout

        # calculate whether is available
        # TODO - do this asyncronously so as not to block the pageload
        if is_within_payout_period_for_most_recent_round and not is_blocked_by_kyc and grant.admin_address != '0x0':
            if is_team_member or is_staff or is_admin:
                w3 = get_web3(grant.network)
                match_payouts_abi = settings.MATCH_PAYOUTS_ABI
                match_payouts_address = w3.toChecksumAddress(settings.MATCH_PAYOUTS_ADDRESS)
                match_payouts = w3.eth.contract(address=match_payouts_address, abi=match_payouts_abi)
                amount_available = match_payouts.functions.payouts(grant.admin_address).call()
                is_match_available_to_claim = True if amount_available > 0 else False

        # Determine if we should show the claim match button on the grant details page
        should_show_claim_match_button = grant.active and (is_team_member or is_staff or is_admin) and is_match_available_to_claim and not is_blocked_by_kyc

    except Exception as e:
        logger.exception(e)

    params = {
        'active': 'grant_details',
        'grant': grant,
        'sybil_profiles': sybil_profiles,
        'tab': tab,
        'title': title,
        'card_desc': grant.description,
        'avatar_url': grant.logo.url if grant.logo else None,
        'subscriptions': subscriptions,
        'cancelled_subscriptions': cancelled_subscriptions,
        'contributions': contributions,
        'user_subscription': user_subscription,
        'user_non_errored_subscription': user_non_errored_subscription,
        'is_admin': is_admin,
        'keywords': get_keywords(),
        'target': f'/activity?what={what}',
        'pinned': pinned,
        'what': what,
        'activity_count': activity_count,
        # 'contributors': contributors,
        'clr_active': is_clr_active,
        # 'round_num': grant.clr_round_num,
        'is_team_member': is_team_member,
        'is_owner': grant.admin_profile.pk == request.user.profile.pk if request.user.is_authenticated else False,
        'is_unsubscribed_from_updates_from_this_grant': is_unsubscribed_from_updates_from_this_grant,
        'options': [(f'Email Grant Funders ({grant.contributor_count})', 'bullhorn', 'Select this option to email your status update to all your funders.')] if is_team_member else [],
        'user_code': get_user_code(request.user.profile.id, grant, emoji_codes) if request.user.is_authenticated else '',
        'verification_tweet': get_grant_verification_text(grant),
        # 'tenants': grant.tenants,
        'should_show_claim_match_button': should_show_claim_match_button
    }
    # Stats
    if tab == 'stats':
        import hashlib
        params['secret_id'] = hashlib.md5((settings.SECRET_KEY + str(grant.id)).encode('utf')).hexdigest()

    return TemplateResponse(request, 'grants/detail/_index.html', params)


@csrf_exempt
def grant_details_contributors(request, grant_id):
    page = int(request.GET.get('page', 1))
    limit = int(request.GET.get('limit', 30))

    try:
        grant = Grant.objects.prefetch_related('subscriptions').get(
            pk=grant_id
        )
    except Grant.DoesNotExist:
        response['message'] = 'error: grant cannot be found'
        return JsonResponse(response)

    _contributors = set(Contribution.objects.filter(subscription__grant=grant, subscription__is_postive_vote=True, anonymous=False).prefetch_related('subscription', 'profile_for_clr').values_list('profile_for_clr__handle', flat=True).order_by('-created_on'))
    contributors = list(_contributors)
    all_pages = Paginator(contributors, limit)
    this_page = all_pages.page(page)
    response = dict()
    all_contributors = []

    for contributor in this_page:
        contributor_json = {}
        contributor_json['user']=  contributor

        all_contributors.append(contributor_json)

    response['contributors'] = json.loads(json.dumps(all_contributors, default=str))
    response['has_next'] = all_pages.page(page).has_next()
    response['count'] = all_pages.count
    response['num_pages'] = all_pages.num_pages
    response['next_page_number'] = all_pages.page(page).next_page_number() if all_pages.page(page).has_next() else None

    return JsonResponse(response)


@csrf_exempt
def grant_details_contributions(request, grant_id):
    page = int(request.GET.get('page', 1))
    limit = int(request.GET.get('limit', 10))
    try:
        grant = Grant.objects.prefetch_related('subscriptions').get(
            pk=grant_id
        )
    except Grant.DoesNotExist:
        response = {
            'message': 'error: grant cannot be found'
        }
        return JsonResponse(response)

    _contributions = Contribution.objects.filter(subscription__grant=grant, subscription__is_postive_vote=True).prefetch_related('subscription', 'subscription__contributor_profile')
    contributions = list(_contributions.order_by('-created_on'))
    # print(contributions)
    all_pages = Paginator(contributions, limit)
    this_page = all_pages.page(page)
    response = dict()

    all_contributions = []
    for contribution in this_page:
        print(contribution.subscription)
        # print(contribution.subscription.tx_id)

        contribution_json = {
            k: getattr(contribution, k) for k in
            ['id', 'success', 'tx_cleared', 'created_on', 'anonymous', 'tx_id']}

        contribution_json['subscription'] = {
            k: getattr(contribution.subscription, k) for k in
            ['id', 'contributor_profile', 'token_symbol', 'amount_per_period', 'amount_per_period_minus_gas_price', 'amount_per_period_usdt', 'amount_per_period_to_gitcoin', 'comments']}


        # contribution_json['subscription']
        contribution_json['subscription']['hide_wallet_address'] = contribution.subscription.contributor_profile.hide_wallet_address
        if (contribution.subscription.contributor_profile.hide_wallet_address):
            contribution_json['tx_id'] = None
        if (contribution.anonymous):
            contribution_json['subscription']['contributor_profile'] = None
        all_contributions.append(contribution_json)

    response['contributions'] = json.loads(json.dumps(all_contributions, default=str))
    response['has_next'] = all_pages.page(page).has_next()
    response['count'] = all_pages.count
    response['num_pages'] = all_pages.num_pages
    response['next_page_number'] = all_pages.page(page).next_page_number() if all_pages.page(page).has_next() else None

    return JsonResponse(response)

@csrf_exempt
def grant_edit(request, grant_id):

    # profile = get_profile(request)
    profile = request.user.profile if hasattr(request.user, 'profile') else None
    grant = None

    try:
        grant = Grant.objects.prefetch_related('subscriptions','team_members').get(
            pk=grant_id
        )

    except Grant.DoesNotExist:
        raise Http404

    is_team_member = is_grant_team_member(grant, profile)
    if request.method == 'POST' and (is_team_member or request.user.is_staff):

        from grants.utils import add_grant_to_active_clrs

        response = {
            'status': 400,
            'message': 'error: Bad Request. Unable to create grant'
        }

        # step 1: validate input

        user = request.user if request.user.is_authenticated else None
        if not user:
            response['message'] = 'error: user needs to be authenticated to create grant'
            return JsonResponse(response)

        if not profile:
            response['message'] = 'error: no matching profile found'
            return JsonResponse(response)

        title = request.POST.get('title', None)
        if not title:
            response['message'] = 'error: title is a mandatory parameter'
            return JsonResponse(response)

        description = request.POST.get('description', None)
        if not description:
            response['message'] = 'error: description is a mandatory parameter'
            return JsonResponse(response)

        has_external_funding = request.POST.get('has_external_funding', 'unknown')
        if has_external_funding == 'unknown':
            response['message'] = 'error: choose if grant has external funding or not'
            return JsonResponse(response)

        description_rich = request.POST.get('description_rich', None)
        if not description_rich:
            description_rich = description

        if grant.active:
            is_clr_eligible = json.loads(request.POST.get('is_clr_eligible', 'true'))
            grant.is_clr_eligible = is_clr_eligible

        eth_payout_address = request.POST.get('eth_payout_address', '0x0')
        zcash_payout_address = request.POST.get('zcash_payout_address', '0x0')
        celo_payout_address = request.POST.get('celo_payout_address', '0x0')
        zil_payout_address = request.POST.get('zil_payout_address', '0x0')
        polkadot_payout_address = request.POST.get('polkadot_payout_address', '0x0')
        harmony_payout_address = request.POST.get('harmony_payout_address', '0x0')
        kusama_payout_address = request.POST.get('kusama_payout_address', '0x0')
        binance_payout_address = request.POST.get('binance_payout_address', '0x0')
        rsk_payout_address = request.POST.get('rsk_payout_address', '0x0')

        if (
            eth_payout_address == '0x0' and
            zcash_payout_address == '0x0' and
            celo_payout_address == '0x0' and
            zil_payout_address == '0x0' and
            polkadot_payout_address == '0x0' and
            kusama_payout_address == '0x0' and
            harmony_payout_address == '0x0' and
            binance_payout_address == '0x0' and
            rsk_payout_address == '0x0'
        ):
            response['message'] = 'error: payout_address is a mandatory parameter'
            return JsonResponse(response)

        if (
            zcash_payout_address != '0x0' and
            not zcash_payout_address.startswith('t')
        ):
            response['message'] = 'error: zcash_payout_address must be a transparent address'
            return JsonResponse(response)

        if eth_payout_address != '0x0':
            grant.admin_address = eth_payout_address

        if zcash_payout_address != '0x0':
            grant.zcash_payout_address = zcash_payout_address

        if celo_payout_address != '0x0':
            grant.celo_payout_address = celo_payout_address

        if zil_payout_address != '0x0':
            grant.zil_payout_address = zil_payout_address

        if polkadot_payout_address != '0x0':
            grant.polkadot_payout_address = polkadot_payout_address

        if kusama_payout_address != '0x0':
            grant.kusama_payout_address = kusama_payout_address

        if harmony_payout_address != '0x0':
            grant.harmony_payout_address = harmony_payout_address

        if binance_payout_address != '0x0':
            grant.binance_payout_address = binance_payout_address

        if rsk_payout_address != '0x0':
            grant.rsk_payout_address = rsk_payout_address

        github_project_url = request.POST.get('github_project_url', None)
        if github_project_url:
            grant.github_project_url = github_project_url

        logo = request.FILES.get('logo', None)
        if logo:
            grant.logo = logo

        image_css = request.POST.get('image_css', None)
        if image_css:
            grant.image_css = image_css

        twitter_handle_1 = request.POST.get('handle1', '').strip('@')
        twitter_handle_2 = request.POST.get('handle2', '').strip('@')

        if twitter_handle_1 and not re.search(r'^@?[a-zA-Z0-9_]{1,15}$', twitter_handle_1):
            response['message'] = 'error: enter a valid project twitter handle e.g @humanfund'
            return JsonResponse(response)

        if twitter_handle_2 and not re.search(r'^@?[a-zA-Z0-9_]{1,15}$', twitter_handle_2):
            response['message'] = 'error: enter your twitter handle e.g @georgecostanza'
            return JsonResponse(response)

        if grant.twitter_handle_1 != twitter_handle_1:
            grant.twitter_verified = False
            grant.twitter_verified_by = None
            grant.twitter_verified_at = None
            grant.twitter_handle_1 = twitter_handle_1

        grant.twitter_handle_2 = twitter_handle_2

        reference_url = request.POST.get('reference_url', None)
        if reference_url:
            grant.reference_url = reference_url

        region = request.POST.get('region', None)
        if region:
            grant.region = region

        team_members = request.POST.getlist('team_members[]', None)
        if team_members:
            save_team_members = []
            save_team_members = [d['id'] for d in json.loads(team_members[0])]
            save_team_members.append(grant.admin_profile.id)
            grant.team_members.set(save_team_members)

        grant.title = title
        grant.description = description
        grant.description_rich = description_rich
        grant.has_external_funding = has_external_funding
        grant.last_update = timezone.now()
        grant.hidden = False

        grant.save()

        record_grant_activity_helper('update_grant', grant, profile)

        response = {
            'status': 200,
            'success': True,
            'message': 'grant updated',
            'url': grant.url,
        }

        return JsonResponse(response)


@login_required
@ratelimit(key='ip', rate='2/m', method=ratelimit.UNSAFE, block=True)
def flag(request, grant_id):
    comment = request.POST.get("comment", '')
    grant = Grant.objects.get(pk=grant_id)
    if comment and request.user.is_authenticated and grant:
        flag = Flag.objects.create(
            comments=comment,
            profile=request.user.profile,
            grant=grant,
            )
        new_grant_flag_admin(flag)


    return JsonResponse({
        'success': True,
    })


@login_required
@transaction.atomic
def grant_new(request):
    """Handle new grant."""

    if request.method == 'POST':

        from grants.utils import add_grant_to_active_clrs

        response = {
            'status': 400,
            'message': 'error: Bad Request. Unable to create grant'
        }

        # step 1: validate input

        user = request.user if request.user.is_authenticated else None
        if not user:
            response['message'] = 'error: user needs to be authenticated to create grant'
            return JsonResponse(response)

        profile = request.user.profile if hasattr(request.user, 'profile') else None
        if not profile:
            response['message'] = 'error: no matching profile found'
            return JsonResponse(response)

        grant_type = request.POST.get('grant_type', None)
        if not grant_type:
            response['message'] = 'error: grant_type is a mandatory parameter'
            return JsonResponse(response)

        title = request.POST.get('title', None)
        if not title:
            response['message'] = 'error: title is a mandatory parameter'
            return JsonResponse(response)

        description = request.POST.get('description', None)
        if not description:
            response['message'] = 'error: description is a mandatory parameter'
            return JsonResponse(response)

        description_rich = request.POST.get('description_rich', None)
        if not description_rich:
            description_rich = description

        has_external_funding = request.POST.get('has_external_funding', 'unknown')
        if has_external_funding == 'unknown':
            response['message'] = 'error: has_external_funding is a mandatory parameter'
            return JsonResponse(response)

        eth_payout_address = request.POST.get('eth_payout_address', request.POST.get('admin_address'))
        zcash_payout_address = request.POST.get('zcash_payout_address', '0x0')
        celo_payout_address = request.POST.get('celo_payout_address', None)
        zil_payout_address = request.POST.get('zil_payout_address', None)
        polkadot_payout_address = request.POST.get('polkadot_payout_address', None)
        kusama_payout_address = request.POST.get('kusama_payout_address', None)
        harmony_payout_address = request.POST.get('harmony_payout_address', None)
        binance_payout_address = request.POST.get('binance_payout_address', None)
        rsk_payout_address = request.POST.get('rsk_payout_address', None)

        if (
            not eth_payout_address and not zcash_payout_address and
            not celo_payout_address and not zil_payout_address and
            not polkadot_payout_address and not kusama_payout_address and
            not harmony_payout_address and not binance_payout_address and
            not rsk_payout_address
        ):
            response['message'] = 'error: payout_address is a mandatory parameter'
            return JsonResponse(response)

        if zcash_payout_address and not zcash_payout_address.startswith('t'):
            response['message'] = 'error: zcash_payout_address must be a transparent address'
            return JsonResponse(response)

        project_pk = request.POST.get('project_pk')
        if project_pk and project_pk != 'undefined':
            HackathonProject.objects.filter(pk=project_pk).update(grant_obj=grant)

        token_symbol = request.POST.get('token_symbol', 'Any Token')
        logo = request.FILES.get('logo', None)
        metdata = json.loads(request.POST.get('receipt', '{}'))
        team_members = request.POST.getlist('team_members[]')
        reference_url = request.POST.get('reference_url', '')
        github_project_url = request.POST.get('github_project_url', None)
        network = request.POST.get('network', 'mainnet')
        twitter_handle_1 = request.POST.get('handle1', '').strip('@')
        twitter_handle_2 = request.POST.get('handle2', '').strip('@')

        if twitter_handle_1 and not re.search(r'^[a-zA-Z0-9_]{1,15}$', twitter_handle_1):
            response['message'] = 'error: enter a valid project twitter handle e.g @humanfund'
            return JsonResponse(response)

        if twitter_handle_2 and not re.search(r'^[a-zA-Z0-9_]{1,15}$', twitter_handle_2):
            response['message'] = 'error: enter your twitter handle e.g @georgecostanza'
            return JsonResponse(response)

        # TODO: REMOVE
        contract_version = request.POST.get('contract_version', '2')

        grant_kwargs = {
            'title': title,
            'description': description,
            'description_rich': description_rich,
            'reference_url': reference_url,
            'github_project_url': github_project_url,
            'admin_address': eth_payout_address if eth_payout_address else '0x0',
            'zcash_payout_address': zcash_payout_address if zcash_payout_address else '0x0',
            'celo_payout_address': celo_payout_address if celo_payout_address else '0x0',
            'zil_payout_address': zil_payout_address if zil_payout_address else '0x0',
            'polkadot_payout_address': polkadot_payout_address if polkadot_payout_address else '0x0',
            'kusama_payout_address': kusama_payout_address if kusama_payout_address else '0x0',
            'harmony_payout_address': harmony_payout_address if harmony_payout_address else '0x0',
            'binance_payout_address': binance_payout_address if binance_payout_address else '0x0',
            'rsk_payout_address': rsk_payout_address if rsk_payout_address else '0x0',
            'token_symbol': token_symbol,
            'contract_version': contract_version,
            'deploy_tx_id': request.POST.get('transaction_hash', '0x0'),
            'network': network,
            'twitter_handle_1': twitter_handle_1,
            'twitter_handle_2': twitter_handle_2,
            'metadata': metdata,
            'last_update': timezone.now(),
            'admin_profile': profile,
            'logo': logo,
            'hidden': True,
            'active': False,
            'is_clr_eligible': False,
            'region': request.POST.get('region', None),
            'clr_prediction_curve': [[0.0, 0.0, 0.0] for x in range(0, 6)],
            'grant_type': GrantType.objects.get(name=grant_type),
            'has_external_funding': has_external_funding
        }

        grant = Grant.objects.create(**grant_kwargs)

        hackathon_project_id = request.GET.get('related_hackathon_project_id')
        if hackathon_project_id:
            hackathon_project = HackathonProject.objects.filter(id=hackathon_project_id).first()
            if hackathon_project and hackathon_project.profiles.filter(pk=profile.id).exists():
                hackathon_project.grant_obj  = grant
                hackathon_project.save()

        team_members = (team_members[0].split(','))
        team_members.append(profile.id)
        team_members = list(set(team_members))

        team_members = [int(i) for i in team_members if i != '']

        grant.team_members.add(*team_members)

        form_category_ids = request.POST.getlist('categories[]')
        form_category_ids = (form_category_ids[0].split(','))
        form_category_ids = list(set(form_category_ids))

        for category_id in form_category_ids:
            try:
                grant_category = GrantCategory.objects.get(pk=category_id)
                grant.categories.add(grant_category)
            except Exception as e:
                pass

        grant.save()
        grant.calc_clr_round()
        grant.save()

        messages.success(
            request,
            _('Thank you for posting this Grant. Our team reviews each grant before it goes live on the website. This process takes 1-2 business days.')
        )

        if grant.active:
            record_grant_activity_helper('new_grant', grant, profile)

        # send email to creator and admin
        process_grant_creation_email.delay(grant.pk, profile.pk)
        process_grant_creation_admin_email.delay(grant.pk)

        response = {
            'status': 200,
            'success': True,
            'message': 'grant created',
            'url': grant.url,
        }

        return JsonResponse(response)


    profile = get_profile(request)

    grant_types = []
    for g_type in GrantType.objects.filter(is_active=True):
        grant_categories = []
            # project_pk = request.POST.get('project_pk', None)
            # if project_pk:
            #     HackathonProject.objects.filter(pk=project_pk).update(grant_obj=grant)

        for g_category in g_type.categories.all():
            grant_categories.append({
                'id': g_category.pk,
                'name': g_category.category
            })

        grant_type_temp = {
            'id': g_type.pk,
            'name': g_type.name,
            'label': g_type.label,
            'categories': grant_categories
        }
        if g_type.logo:
            grant_type_temp['image_url'] = request.build_absolute_uri(g_type.logo.url)

        grant_types.append(grant_type_temp)

    project = None
    # project_id = request.GET.get('project_id', None)
    # if project_id is not None:
    #     hackathon_project = HackathonProject.objects.filter(pk=project_id).nocache().first()
    #     if request.user.profile in hackathon_project.profiles.all():
    #         project = hackathon_project

    params = {
        'active': 'new_grant',
        'title': _('New Grant'),
        'card_desc': _('Provide sustainable funding for Open Source with Gitcoin Grants'),
        'profile': profile,
        'trusted_relayer': settings.GRANTS_OWNER_ACCOUNT,
        'grant_types': grant_types,
        'project_data': project
    }
    return TemplateResponse(request, 'grants/_new.html', params)


@login_required
def grant_fund(request, grant_id, grant_slug):
    """Handle grant funding."""
    try:
        grant = Grant.objects.get(pk=grant_id, slug=grant_slug)
    except Grant.DoesNotExist:
        raise Http404

    profile = get_profile(request)

    if not grant.active:
        params = {
            'active': 'grant_error',
            'title': _('Fund - Grant Ended'),
            'grant': grant,
            'text': _('This Grant has ended.'),
            'subtext': _('Contributions can no longer be made this grant')
        }
        return TemplateResponse(request, 'grants/shared/error.html', params)

    if is_grant_team_member(grant, profile):
        params = {
            'active': 'grant_error',
            'title': _('Fund - Grant funding blocked'),
            'grant': grant,
            'text': _('This Grant cannot be funded'),
            'subtext': _('Grant team members cannot contribute to their own grant.')
        }
        return TemplateResponse(request, 'grants/shared/error.html', params)

    if grant.link_to_new_grant:
        params = {
            'active': 'grant_error',
            'title': _('Fund - Grant Migrated'),
            'grant': grant.link_to_new_grant,
            'text': f'This Grant has ended',
            'subtext': 'Contributions can no longer be made to this grant. <br> Visit the new grant to contribute.',
            'button_txt': 'View New Grant'
        }
        return TemplateResponse(request, 'grants/shared/error.html', params)

    active_subscription = Subscription.objects.select_related('grant').filter(
        grant=grant_id, active=True, error=False, contributor_profile=request.user.profile, is_postive_vote=True
    )

    if active_subscription:
        params = {
            'active': 'grant_error',
            'title': _('Subscription Exists'),
            'grant': grant,
            'text': _('You already have an active subscription for this grant.')
        }
        return TemplateResponse(request, 'grants/shared/error.html', params)

    if not grant.configured_to_receieve_funding:
        messages.info(
            request,
            _('This grant is not configured to accept funding at this time.  Please contact founders@gitcoin.co if you believe this message is in error!')
        )
        logger.error(f"Grant {grant.pk} is not properly configured for funding.  Please set grant.contract_address on this grant")
        return redirect(reverse('grants:details', args=(grant.pk, grant.slug)))

    if request.method == 'POST':
        from grants.tasks import process_grant_contribution
        process_grant_contribution.delay(grant_id, grant_slug, profile.pk, request.POST)

        return JsonResponse({
            'success': True,
        })

    raise Http404


@csrf_exempt
@require_POST
def cancel_grant_v1(request, grant_id):

    response = {
        'status': 400,
        'message': 'error: Bad Request. Unable to contribute to grant'
    }


    user = request.user if request.user.is_authenticated else None
    if not user:
        response['message'] = 'error: user needs to be authenticated to cancel grant'
        return JsonResponse(response)

    profile = request.user.profile if hasattr(request.user, 'profile') else None

    if not profile:
        response['message'] = 'error: no matching profile found'
        return JsonResponse(response)

    if not request.method == 'POST':
        response['message'] = 'error: grant cancellation is a POST operation'
        return JsonResponse(response)

    try:
        grant = Grant.objects.get(pk=grant_id)
    except Grant.DoesNotExist:
        response['message'] = 'error: grant cannot be found'
        return JsonResponse(response)

    if not is_grant_team_member(grant, profile) and not request.user.is_staff:
        response['message'] = 'error: grant cancellation can be done only by grant owner'
        return JsonResponse(response)

    if not grant.active:
        response['message'] = 'error: grant is already cancelled'
        return JsonResponse(response)

    grant.active = False
    grant.save()

    grant_cancellation(grant)
    record_grant_activity_helper('killed_grant', grant, profile)

    response = {
        'status': 200,
        'pk': grant.pk,
        'message': 'grant cancelled sucessfully'
    }
    return JsonResponse(response)

@login_required
def bulk_fund(request):
    """Called when checking out with an Ethereum cart"""
    if request.method != 'POST':
        raise Http404

    # Get list of grant IDs
    grant_ids_list = [int(pk) for pk in request.POST.get('grant_id').split(',')]

    # For each grant, we validate the data. If it fails, save it off and throw error at the end
    successes = []
    failures = []

    profile = get_profile(request)
    grants_with_payload = []

    for (index, grant_id) in enumerate(grant_ids_list):
        try:
            grant = Grant.objects.get(pk=grant_id)
        except Grant.DoesNotExist:
            # Commonly occurs when testing on Rinkeby, as the Gitcoin development fund does not exist there by default
            failures.append({
                'active': 'grant_error',
                'title': _('Fund - Grant Does Not Exist'),
                'grant':grant_id,
                'text': _('This grant does not exist'),
                'subtext': _('No grant with this ID was found'),
                'success': False
            })
            continue

        if not grant.active:
            # This means a grant has been cancelled, which happens occasionally
            failures.append({
                'active': 'grant_error',
                'title': _('Fund - Grant Ended'),
                'grant':grant_id,
                'text': _('This Grant has ended.'),
                'subtext': _('Contributions can no longer be made this grant'),
                'success': False
            })
            continue

        if grant.link_to_new_grant:
            # Occurs if users have duplicate grants and one is merged into the other
            failures.append({
                'active': 'grant_error',
                'title': _('Fund - Grant Migrated'),
                'grant':grant_id,
                'text': _('This Grant has ended'),
                'subtext': _('Contributions can no longer be made to this grant. <br> Visit the new grant to contribute.'),
                'success': False
            })
            continue

        active_subscription = Subscription.objects.select_related('grant').filter(
            grant=grant_id, active=True, error=False, contributor_profile=request.user.profile, is_postive_vote=True
        )

        try:
            payload = {
                # Values that are constant for all donations
                'checkout_type': request.POST.get('checkout_type'),
                'contributor_address': request.POST.get('contributor_address'),
                'csrfmiddlewaretoken': request.POST.get('csrfmiddlewaretoken'),
                'frequency_count': request.POST.get('frequency_count'),
                'frequency_unit': request.POST.get('frequency_unit'),
                'gas_price': request.POST.get('gas_price'),
                'gitcoin_donation_address': request.POST.get('gitcoin_donation_address'),
                'hide_wallet_address': request.POST.get('hide_wallet_address'),
                'match_direction': request.POST.get('match_direction'),
                'network': request.POST.get('network'),
                'num_periods': request.POST.get('num_periods'),
                'real_period_seconds': request.POST.get('real_period_seconds'),
                'recurring_or_not': request.POST.get('recurring_or_not'),
                'signature': request.POST.get('signature'),
                'visitorId': request.POST.get('visitorId'),
                'splitter_contract_address': request.POST.get('splitter_contract_address'),
                'subscription_hash': request.POST.get('subscription_hash'),
                'anonymize_gitcoin_grants_contributions': json.loads(request.POST.get('anonymize_gitcoin_grants_contributions', 'false')),
                # Values that vary by donation
                'admin_address': request.POST.get('admin_address').split(',')[index],
                'amount_per_period': request.POST.get('amount_per_period').split(',')[index],
                'comment': request.POST.get('comment').split('_,_')[index],
                'confirmed': request.POST.get('confirmed').split(',')[index],
                'contract_address': request.POST.get('contract_address').split(',')[index],
                'contract_version': request.POST.get('contract_version').split(',')[index],
                'denomination': request.POST.get('denomination').split(',')[index],
                'gitcoin-grant-input-amount': request.POST.get('gitcoin-grant-input-amount').split(',')[index],
                'grant_id': request.POST.get('grant_id').split(',')[index],
                'split_tx_id': request.POST.get('split_tx_id').split(',')[index],
                'sub_new_approve_tx_id': request.POST.get('sub_new_approve_tx_id').split(',')[index],
                'token_address': request.POST.get('token_address').split(',')[index],
                'token_symbol': request.POST.get('token_symbol').split(',')[index],
                'include_for_clr': json.loads(request.POST.get('include_for_clr', 'true'))
            }
            grants_with_payload.append({
                'grant_id': grant_id,
                'grant_slug': grant.slug,
                'payload': payload
            })
        except Exception as e:
            failures.append({
                'active': 'grant_error',
                'title': _('Fund - Grant Processing Failed'),
                'grant':grant_id,
                'text': _('This Grant was not processed successfully.'),
                'subtext': _(f'{str(e)}'),
                'success': False
            })
            continue

        successes.append({
            'title': _('Fund - Grant Funding Processed Successfully'),
            'grant': grant_id,
            'text': _('Funding for this grant was successfully processed and saved.'),
            'success': True
        })

    from grants.tasks import batch_process_grant_contributions
    batch_process_grant_contributions.delay(grants_with_payload, profile.pk)
    return JsonResponse({
        'success': True,
        'grant_ids': grant_ids_list,
        'successes': successes,
        'failures': failures
    })

@login_required
def manage_ethereum_cart_data(request):
    """
    For the specified user address:
      1. `action == save` will save the provided cart data as a JSON Store
      2. `action == delete` will removed saved cart data from the JSON Store
    """
    if request.method != 'POST':
        raise Http404

    user_address = request.POST.get('user_address')
    action = request.POST.get('action')

    if action == 'save':
        ethereum_cart_data = json.loads(request.POST.get('ethereum_cart_data'))
        try:
            # Look for existing entry, and if present we overwrite it. This can occur when a user starts
            # checkout, does not finish it, then comes back to checkout later
            entry = JSONStore.objects.get(key=user_address, view='ethereum_cart_data')
            entry.data = ethereum_cart_data
            entry.save()
            return JsonResponse({ 'success': True })
        except JSONStore.DoesNotExist:
            # No entry exists for this user, so create a new one
            JSONStore.objects.create(key=user_address, view='ethereum_cart_data', data=ethereum_cart_data)
            return JsonResponse({ 'success': True })

    elif action == 'delete':
        try:
            # Look for existing entry, and if present we delete it
            entry = JSONStore.objects.get(key=user_address, view='ethereum_cart_data')
            entry.delete()
            return JsonResponse({ 'success': True })
        except JSONStore.DoesNotExist:
            # No entry exists for this user, so we return false to indicate this
            return JsonResponse({ 'success': False })

    else:
        raise Exception('Invalid action specified')

@login_required
def get_ethereum_cart_data(request):
    """
    For the specified user address, returns the saved checkout data if found
    """
    if request.method != 'GET':
        raise Http404

    try:
        user_address = request.GET.get('user_address')
        result = JSONStore.objects.get(key=user_address, view='ethereum_cart_data')
        return JsonResponse({ 'success': True, 'ethereum_cart_data': result.data })
    except JSONStore.DoesNotExist:
        # If there's no entry for this user, return false to indicate this
        return JsonResponse({ 'success': False })

@login_required
def get_replaced_tx(request):
    """
    scrapes etherscan to get the replaced tx
    """
    tx_hash = request.GET.get('tx_hash')
    user_agent = 'Mozilla/5.0 (Macintosh; Intel Mac OS X 10_9_3) AppleWebKit/537.36 (KHTML, like Gecko) Chrome/35.0.1916.47 Safari/537.36'
    headers = {'User-Agent': user_agent}
    response = requests.get(f"https://etherscan.io/tx/{tx_hash}/", headers=headers)
    soup = BeautifulSoup(response.content, "html.parser")
    # look for span that contains the dropped&replaced msg
    p = soup.find("span", "u-label u-label--sm u-label--warning rounded")
    if not p:
        return JsonResponse({
            'success': True,
            'tx_hash': tx_hash
        })
    if "Replaced" in p.text:  # check if it's a replaced tx
        # get the id for the replaced tx
        q = soup.find(href=re.compile("/tx/0x"))
        return JsonResponse({
            'success': True,
            'tx_hash': q.text
        })
    else:
        return JsonResponse({
            'success': True,
            'tx_hash': tx_hash
        })


def grants_cart_view(request):
    context = {
        'title': 'Grants Cart',
        'EMAIL_ACCOUNT_VALIDATION': EMAIL_ACCOUNT_VALIDATION
    }
    if request.user.is_authenticated:
        profile = request.user.profile
        context['username'] = profile.username

        is_brightid_verified = ( 'verified' == get_brightid_status(profile.brightid_uuid) )

        context['is_fully_verified'] = (is_brightid_verified and profile.sms_verification and \
                                            profile.is_poap_verified and profile.is_twitter_verified and \
                                            profile.is_google_verified and profile.is_poh_verified)
    else:
        return redirect('/login/github/?next=' + request.get_full_path())

    response = TemplateResponse(request, 'grants/cart-vue.html', context=context)
    response['X-Frame-Options'] = 'SAMEORIGIN'
    return response


def get_category_size(grant_type, category):
    key = f"grant_category_{grant_type.get('keyword')}_{category}"
    redis = RedisService().redis
    try:
        return int(redis.get(key))
    except:
        return 0




def grants_bulk_add(request, grant_str):
    grants = {}
    redis = RedisService().redis
    key = hashlib.md5(grant_str.encode('utf')).hexdigest()
    views = redis.incr(key)

    grants_data = grant_str.split(':')[0].split(',')
    grant_ids = []

    for ele in grants_data:
        # new format will support amount and token in the URL separated by ;
        grant_data = ele.split(';')
        if len(grant_data) > 0 and grant_data[0].isnumeric():
            grant_id = grant_data[0]
            grants[grant_id] = {
                'id': int(grant_id)
            }
            grant_ids.append(grant_id)

            if len(grant_data) == 3:  # backward compatibility
                grants[grant_id]['amount'] = grant_data[1]
                grants[grant_id]['token'] = FTokens.objects.filter(id=int(grant_data[2])).first()

    by_whom = ""
    prefix = ""
    handle = ''
    try:
        handle = f"{grant_str.split(':')[1]}"
        by_whom = f"by {grant_str.split(':')[1]}"
        prefix = f"{grant_str.split(':')[2]} : "
    except:
        pass

    # search valid grants and associate with its amount and token
    grants_info = grants.values()
    grant_ids = [grant['id'] for grant in grants_info]
    for grant in Grant.objects.filter(pk__in=grant_ids):
        grants[str(grant.id)]['obj'] = grant

    grants = [grant for grant in grants_info if grant.get('obj')]

    grant_titles = ", ".join([grant['obj'].title for grant in grants])
    title = f"{prefix}{len(grants)} Grants in Shared Cart {by_whom} : Viewed {views} times"

    grant_ids = ",".join([str(ele) for ele in grant_ids])
    avatar_url = f'https://gitcoin.co/dynamic/grants_cart_thumb/{handle}/{grant_ids}'
    context = {
        'grants': grants,
        'avatar_url': avatar_url,
        'avatar_height': 875,
        'avatar_width': 1740,
        'title': title,
        'card_desc': "Click to Add All to Cart: " + grant_titles

    }
    response = TemplateResponse(request, 'grants/bulk_add_to_cart.html', context=context)
    return response


@login_required
def profile(request):
    """Show grants profile of logged in user."""
    if not request.user.is_authenticated:
        raise Http404
    handle = request.user.profile.handle
    return redirect(f'/profile/{handle}/grants')


def quickstart(request):
    """Display quickstart guide."""
    params = {
    'active': 'grants_quickstart',
    'title': _('Quickstart'),
    'avatar_url': request.build_absolute_uri(static('v2/images/twitter_cards/grants9.png')),
    }
    return TemplateResponse(request, 'grants/quickstart.html', params)


def leaderboard(request):
    """Display leaderboard."""

    return redirect ('https://gitcoin.co/leaderboard/payers?cadence=quarterly&keyword=all&product=grants')


def record_subscription_activity_helper(activity_type, subscription, profile, anonymize=False):
    """Registers a new activity concerning a grant subscription

    Args:
        activity_type (str): The type of activity, as defined in dashboard.models.Activity.
        subscription (grants.models.Subscription): The subscription in question.
        profile (dashboard.models.Profile): The current user's profile.

    """
    if anonymize:
        profile = Profile.objects.filter(handle='gitcoinbot').first()
    try:
        grant_logo = subscription.grant.logo.url
    except:
        grant_logo = None
    metadata = {
        'id': subscription.id,
        'value_in_token': str(subscription.amount_per_period),
        'value_in_usdt_now': str(round(subscription.amount_per_period_usdt,2)),
        'token_name': subscription.token_symbol,
        'title': subscription.grant.title,
        'grant_logo': grant_logo,
        'grant_url': subscription.grant.url,
        'num_tx_approved': subscription.num_tx_approved,
        'anonymize': anonymize,
        'category': 'grant',
    }
    kwargs = {
        'profile': profile,
        'subscription': subscription,
        'grant': subscription.grant,
        'activity_type': activity_type,
        'metadata': metadata,
    }
    return Activity.objects.create(**kwargs)


def record_grant_activity_helper(activity_type, grant, profile, amount=None, token=None):
    """Registers a new activity concerning a grant

    Args:
        activity_type (str): The type of activity, as defined in dashboard.models.Activity.
        grant (grants.models.Grant): The grant in question.
        profile (dashboard.models.Profile): The current user's profile.

    """
    try:
        grant_logo = grant.logo.url
    except:
        grant_logo = None
    metadata = {
        'id': grant.id,
        'value_in_token': '{0:.2f}'.format(grant.amount_received) if not amount else amount,
        'token_name': grant.token_symbol if not token else token,
        'title': grant.title,
        'grant_logo': grant_logo,
        'grant_url': grant.url,
        'category': 'grant',
    }
    kwargs = {
        'profile': profile,
        'grant': grant,
        'activity_type': activity_type,
        'metadata': metadata,
    }
    Activity.objects.create(**kwargs)


@login_required
def new_matching_partner(request):

    grant_collections = []
    for g_collection in GrantCollection.objects.filter(hidden=False):
        grant_collections.append({
            'id': g_collection.pk,
            'name': g_collection.title,
        })

    grant_types = []
    for g_type in GrantType.objects.filter(is_active=True):
        grant_types.append({
            'id': g_type.pk,
            'name': g_type.label,
        })

    grant_categories = []
    for g_category in GrantCategory.objects.all():
        grant_categories.append({
            'id': g_category.pk,
            'name': g_category.category
        })

    params = {
        'title': 'Pledge your support.',
        'card_desc': f'Thank you for your interest in supporting public goods.on Gitcoin. Complete the form below to get started.',
        'grant_types': grant_types,
        'grant_categories': grant_categories,
        'grant_collections': grant_collections
    }

    return TemplateResponse(request, 'grants/new_match.html', params)


def create_matching_pledge_v1(request):

    response = {
        'status': 400,
        'message': 'error: Bad Request. Unable to create pledge'
    }

    user = request.user if request.user.is_authenticated else None
    if not user:
        response['message'] = 'error: user needs to be authenticated to create a pledge'
        return JsonResponse(response)

    profile = request.user.profile if hasattr(request.user, 'profile') else None

    if not profile:
        response['message'] = 'error: no matching profile found'
        return JsonResponse(response)

    if not request.method == 'POST':
        response['message'] = 'error: pledge creation is a POST operation'
        return JsonResponse(response)

    grant_types = request.POST.get('grant_types[]', None)
    grant_categories = request.POST.get('grant_categories[]', None)
    grant_collections = request.POST.get('grant_collections[]', None)

    if grant_types:
        grant_types = grant_types.split(',')
    if grant_categories:
        grant_categories = grant_categories.split(',')
    if grant_collections:
        grant_collections = grant_collections.split(',')

    if not grant_types and not grant_collections:
        response['message'] = 'error:  grant_types / grant_collections is parameter'
        return JsonResponse(response)

    matching_pledge_stage = request.POST.get('matching_pledge_stage', None)
    tx_id = request.POST.get('tx_id', None)
    if matching_pledge_stage == 'ready' and not tx_id:
        response['message'] = 'error: tx_id is a mandatory parameter'
        return JsonResponse(response)

    amount = request.POST.get('amount', False)

    if tx_id:
        # TODO
        collection_filters = None
        grant_filters = None

        if grant_types:
            grant_filters = {
                'grant_type__in': grant_types
            }
            if grant_categories:
                grant_filters['categories__in'] = grant_categories

        if grant_collections:
            collection_filters = {
                'pk__in': grant_collections
            }

        clr_round = GrantCLR.objects.create(
            round_num=0,
            sub_round_slug='pledge',
            start_date=timezone.now(),
            end_date=timezone.now(),
            total_pot=amount,
            grant_filters=grant_filters if grant_filters else {},
            collection_filters=collection_filters if collection_filters else {}
        )
        clr_round.save()


    end_date = timezone.now() + timezone.timedelta(days=7*3)
    match_pledge = MatchPledge.objects.create(
        profile=profile,
        active=False,
        end_date=end_date,
        amount=amount,
        data=json.dumps(request.POST.dict()),
        clr_round_num= clr_round if tx_id else None
    )

    match_pledge.save()
    # dont' send spammy email
    # new_grant_match_pledge(match_pledge)

    response = {
        'status': 200,
        'message': 'success: match pledge created'
    }
    return JsonResponse(response)


def invoice(request, contribution_pk):
    p_contribution = Contribution.objects.prefetch_related('subscription', 'subscription__grant')
    contribution = get_object_or_404(p_contribution, pk=contribution_pk)

    # only allow invoice viewing if admin or if grant contributor
    has_view_privs = request.user.is_staff or request.user.profile == contribution.subscription.contributor_profile

    if not has_view_privs:
        raise Http404

    params = {
        'contribution': contribution,
        'subscription': contribution.subscription,
        'amount_per_period': contribution.subscription.get_converted_monthly_amount()
    }

    return TemplateResponse(request, 'grants/invoice.html', params)

def basic_grant_types():
    result = GrantType.objects.all()
    return [ (ele.name, ele.label) for ele in result ]


def basic_grant_categories(name):
    result = []
    grant_type = GrantType.objects.filter(name=name).first()

    if name and grant_type:
        grant_categories = grant_type.categories.all()
        for category in grant_categories:
            result.append(category.category)

    else:
        grant_types = GrantType.objects.all()
        grant_categories = []
        for grant_type in grant_types:
            grant_categories = grant_type.categories.all()
            for category in grant_categories:
                result.append(category.category)

    result = list(set(result))

    return [ (category,idx) for idx, category in enumerate(result) ]


@csrf_exempt
def grant_categories(request):
    grant_type = request.GET.get('type', None)
    categories = basic_grant_categories(grant_type)

    return JsonResponse({
        'categories': categories
    })


@login_required
def grant_activity(request, grant_id=None):
    action = request.POST.get('action')
    metadata = request.POST.get('metadata')
    bulk = request.POST.get('bulk') == 'true'

    if not metadata:
        return redirect('/grants/activity/')

    if not grant_id:
        grant = None
    else:
        grant = get_object_or_404(Grant, pk=grant_id)

    _ca = CartActivity.objects.create(grant=grant, profile=request.user.profile, action=action,
                                metadata=json.loads(metadata), bulk=bulk, latest=True)

    for ca in CartActivity.objects.filter(profile=request.user.profile, latest=True, pk__lt=_ca.pk):
        ca.latest = False
        ca.save()

    return JsonResponse({
        'error': False
    })

@require_GET
def grants_info(request):
    response = {
        'status': 400,
        'message': 'error: Bad Request. Unable to fetch grant clr'
    }

    pks = request.GET.get('pks', None)
    slim = request.GET.get('slim', False)

    if not pks:
        response['message'] = 'error: missing parameter pks'
        return JsonResponse(response)

    grants = []

    try:
        for grant in Grant.objects.filter(pk__in=pks.split(',')):
            if slim:
                grants.append(grant.cart_payload(request.build_absolute_uri, request.user))
            else:
                grants.append(grant.repr(request.user, request.build_absolute_uri))
    except Exception as e:
        print(e)
        response = {
            'status': 500,
            'message': 'error: something went wrong while fetching grants clr'
        }
        return JsonResponse(response)

    response = {
        'status': 200,
        'grants': grants
    }
    return JsonResponse(response)


@login_required
@csrf_exempt
def toggle_grant_favorite(request, grant_id):
    grant = get_object_or_404(Grant, pk=grant_id)
    favorite = Favorite.objects.filter(user=request.user, grant_id=grant_id)
    if favorite.exists():
        favorite.delete()

        return JsonResponse({
            'action': 'unfollow'
        })

    Favorite.objects.create(user=request.user, grant=grant)

    return JsonResponse({
        'action': 'follow'
    })


def get_grant_verification_text(grant, long=True):
    from django.utils.safestring import mark_safe

    msg = f'I am verifying my ownership of { grant.title } on Gitcoin Grants'
    if long:
        msg += f' at https://gitcoin.co{grant.get_absolute_url()}.'

    return mark_safe(msg)


@login_required
def verify_grant(request, grant_id):
    try:
        grant = Grant.objects.get(pk=grant_id)
    except Grant.DoesNotExist:
        return JsonResponse({
            'ok': False,
            'msg': 'Invalid Gant.'
        })

    if not is_grant_team_member(grant, request.user.profile):
        return JsonResponse({
            'ok': False,
            'msg': f'You need to be a member of this grants to verify it.'
        })

    if grant.twitter_verified:
        return JsonResponse({
            'ok': True,
            'msg': 'Grant was verified previously'
        })

    auth = tweepy.OAuthHandler(TWITTER_CONSUMER_KEY, TWITTER_CONSUMER_SECRET)
    auth.set_access_token(TWITTER_ACCESS_TOKEN, TWITTER_ACCESS_SECRET)
    try:
        api = tweepy.API(auth)
        last_tweet = api.user_timeline(screen_name=grant.twitter_handle_1, count=1, tweet_mode="extended",
                                       include_rts=False, exclude_replies=False)[0]
    except tweepy.TweepError:
        return JsonResponse({
            'ok': False,
            'msg': f'Sorry, we couldn\'t get the last tweet from @{grant.twitter_handle_1}'
        })
    except IndexError:
        return JsonResponse({
            'ok': False,
            'msg': 'Sorry, we couldn\'t retrieve the last tweet from your timeline'
        })

    if last_tweet.retweeted or 'RT @' in last_tweet.full_text:
        return JsonResponse({
            'ok': False,
            'msg': 'We get a retweet from your last status, at this moment we don\'t supported retweets.'
        })

    user_code = get_user_code(request.user.profile.id, grant, emoji_codes)
    text = get_grant_verification_text(grant, False)

    full_text = html.unescape(last_tweet.full_text)
    for url in last_tweet.entities['urls']:
        full_text = full_text.replace(url['url'], url['display_url'])

    has_code = user_code in full_text
    has_text = text in full_text

    if has_code and has_text:
        grant.twitter_verified = True
        grant.twitter_verified_by = request.user.profile
        grant.twitter_verified_at = timezone.now()

        grant.save()

    return JsonResponse({
        'ok': True,
        'verified': grant.twitter_verified,
        'text': last_tweet.full_text,
        'expanded_text': full_text,
        'has_code': has_code,
        'has_text': has_text,
        'account': grant.twitter_handle_1
    })


def get_collections_list(request):
    if request.user.is_authenticated:
        collections = GrantCollection.objects.filter(Q(profile=request.user.profile) | Q(curators=request.user.profile))
        return JsonResponse({
            'collections': [{
                'id': collection['id'],
                'title': collection['title'],
                'description': collection['description']
            } for collection in collections.values('id', 'title', 'description')]
        })

    return JsonResponse({
        'collections': []
    })


@login_required
@require_POST
def save_collection(request):
    title = request.POST.get('collectionTitle')
    description = request.POST.get('collectionDescription')
    grant_ids = request.POST.getlist('grants[]')
    collection_id = request.POST.get('collection')
    profile = request.user.profile
    grant_ids = [int(grant_id) for grant_id in grant_ids]

    if len(grant_ids) == 0:
        return JsonResponse({
            'ok': False,
            'msg': 'We can\'t create empty collections'

        }, status=422)

    if collection_id:
        collection = GrantCollection.objects.filter(
            Q(profile=request.user.profile) | Q(curators=request.user.profile)
        ).get(pk=collection_id)

        grant_ids = grant_ids + list(collection.grants.all().values_list('id', flat=True))
    else:
        kwargs = {
            'title': title,
            'description': description,
            'profile': profile,
        }
        collection = GrantCollection.objects.create(**kwargs)

    collection.grants.set(grant_ids)
    collection.generate_cache()

    return JsonResponse({
        'ok': True,
        'collection': {
            'id': collection.id,
            'title': title,
        }
    })


def get_collection(request, collection_id):
    collection = GrantCollection.objects.get(pk=collection_id)

    grants = [grant.cart_payload(request.build_absolute_uri) for grant in collection.grants.order_by('-clr_prediction_curve__0__1')]
    curators = [{
        'url': curator.url,
        'handle': curator.handle,
        'avatar_url': curator.avatar_url
    } for curator in collection.curators.all()]

    owner = {
        'url': collection.profile.url,
        'handle': collection.profile.handle,
        'avatar_url': collection.profile.avatar_url
    }

    return JsonResponse({
        'id': collection.id,
        'title': collection.title,
        'cover': collection.cover.url if collection.cover else '',
        'grants': grants,
        'owner': owner,
        'curators': curators + [owner]
    })


def get_grant_payload(request, grant_id):
    grant = Grant.objects.get(pk=grant_id)

    return JsonResponse({
        'grant': grant.cart_payload(request.build_absolute_uri),
    })


@csrf_exempt
@login_required
@require_POST
def remove_grant_from_collection(request, collection_id):
    grant_id = request.POST.get('grant')
    grant = Grant.objects.get(pk=grant_id)
    collection = GrantCollection.objects.filter(Q(profile=request.user.profile) | Q(curators=request.user.profile)).get(pk=collection_id)

    collection.grants.remove(grant)
    collection.generate_cache()

    grants = [grant.repr(request.user, request.build_absolute_uri) for grant in collection.grants.all()]

    return JsonResponse({
        'grants': grants,
    })


@csrf_exempt
@login_required
@require_POST
def add_grant_from_collection(request, collection_id):
    grant_id = request.POST.get('grant')
    grant = Grant.objects.get(pk=grant_id)
    collection = GrantCollection.objects.filter(Q(profile=request.user.profile) | Q(curators=request.user.profile)).get(pk=collection_id)

    collection.grants.add(grant)
    collection.generate_cache()

    grants = [grant.repr(request.user, request.build_absolute_uri) for grant in collection.grants.all()]

    return JsonResponse({
        'grants': grants,
    })

des_urls = '''
https://c.gitcoin.co/grants/585d392a242103745b40d0e763ef5c17/Screen_Shot_2020-01-08_at_16.58.17.png
https://c.gitcoin.co/grants/b6511284c11682532274e0a34342249f/bitcoinmalaysia.png
https://c.gitcoin.co/grants/e1cf1b8778f29c49dff65ed3be4928d0/CheeseLogo_250px.png
https://c.gitcoin.co/grants/3ecf3eb0214a58fc3b068fae9f45ffbe/BANKLESS_logo_text_noLV.jpg
https://c.gitcoin.co/grants/f1c27815bc10332bff4a6264ae971fca/2.jpg
https://c.gitcoin.co/grants/46305a72ce062b63a53b0ebe12becda7/Picture1.png
https://c.gitcoin.co/grants/5d05dcc46be53030475cdbdf646b8afd/Mol_LeArt_-_White.png
https://c.gitcoin.co/grants/6ae1a8d3a8752d352247615b877cd02d/contraktor.png
https://c.gitcoin.co/grants/ce84fcbf185bd593e54f5c810d060aac/triad_gw_2.jpg
https://c.gitcoin.co/grants/b8fcf1833fee32fc4be6fba254c1d912/cashu.png
'''

def get_urls(scale):
    import random
    global des_urls
    urls = des_urls.split("\n")

    return_me = []
    scale_by = scale
    # set default, for when no CLR match enabled
    for grant in Grant.objects.filter(is_clr_active=True).order_by('-clr_prediction_curve__0__1'):
        url = None
        if grant.logo:
            url = grant.logo.url
            if settings.DEBUG:
                url = urls[random.randint(0, len(urls) - 2)]
        else:
            url = f'https://gitcoin.co/static/v2/images/grants/logos/{grant.id % 3}.png'
        size = scale_by * math.sqrt(math.sqrt(grant.clr_match_estimate_this_round))
        return_me.append((url, size))
    return return_me


@staff_member_required
def collage(request):
    scale = float(request.GET.get('scale', 0.03))
    context = {
        'urls': get_urls(scale)
    }

    response = TemplateResponse(request, 'grants/collage.html', context=context)
    return response


@cache_page(60 * 60)
def cart_thumbnail(request, profile, grants):
    width = int(request.GET.get('w', 348 * 5))
    height = int(request.GET.get('h', 175 * 5))
    grant_ids = grants.split(",")
    grant_ids = [ele for ele in grant_ids if ele]
    grants = Grant.objects.filter(pk__in=grant_ids).order_by('-amount_received_in_round')[:4]
    profile = Profile.objects.get(handle=profile.lower())
    thumbnail = generate_img_thumbnail_helper(grants, profile, width, height)

    response = HttpResponse(content_type="image/png")
    thumbnail.save(response, "PNG")

    return response

@login_required
@staff_member_required
def collection_thumbnail(request, collection_id):
    width = int(request.GET.get('w', 600))
    height = int(request.GET.get('h', 400))
    collection = GrantCollection.objects.get(pk=collection_id)
    thumbnail = generate_collection_thumbnail(collection, width, height)

    response = HttpResponse(content_type="image/png")
    thumbnail.save(response, "PNG")

    return response


@csrf_exempt
@require_POST
def contribute_to_grants_v1(request):

    response = {
        'status': 400,
        'message': 'error: Bad Request. Unable to contribute to grant'
    }

    # step 1: validate input

    user = request.user if request.user.is_authenticated else None
    if not user:
        response['message'] = 'error: user needs to be authenticated to contribute to grant'
        return JsonResponse(response)

    profile = request.user.profile if hasattr(request.user, 'profile') else None

    # profile = Profile.objects.get(pk=64423)

    if not profile:
        response['message'] = 'error: no matching profile found'
        return JsonResponse(response)

    if not request.method == 'POST':
        response['message'] = 'error: contribution to a grant is a POST operation'
        return JsonResponse(response)

    request_body = json.loads(request.body.decode("utf-8"))

    contributions = request_body.get('contributions', None)
    if not contributions:
        response['message'] = 'error: contributions in a mandatory parameter'
        return JsonResponse(response)


    failed_contributions = []
    invalid_contributions = []
    success_contributions = []

    for contribution in contributions:

        grant_id = contribution.get('grant_id', None)
        if not grant_id:
            invalid_contributions.append({
                'grant_id': grant_id,
                'message': 'error: grant_id is mandatory param',
            })
            continue

        try:
            grant = Grant.objects.get(pk=grant_id)
        except Grant.DoesNotExist:
            invalid_contributions.append({
                'grant_id': grant_id,
                'message': 'error: invalid grant'
            })
            continue

        if grant.link_to_new_grant or not grant.active:
            invalid_contributions.append({
                'grant_id': grant_id,
                'message': 'error: grant is no longer active'
            })
            continue

        # if is_grant_team_member(grant, profile):
        #     invalid_contributions.append({
        #         'grant_id': grant_id,
        #         'message': 'error: team members cannot contribute to own grant'
        #     })
        #     continue

        contributor_address = contribution.get('contributor_address', '0x0')
        tx_id = contribution.get('tx_id', '0x0')

        if contributor_address == '0x0' and tx_id == '0x0':
            invalid_contributions.append({
                'grant_id': grant_id,
                'message': 'error: either contributor_address or tx_id must be supplied'
            })
            continue

        token_symbol = contribution.get('token_symbol', None)
        if not token_symbol:
            invalid_contributions.append({
                'grant_id': grant_id,
                'message': 'error: token_symbol is mandatory param'
            })
            continue

        amount_per_period = contribution.get('amount_per_period', None)
        if not amount_per_period:
            invalid_contributions.append({
                'grant_id': grant_id,
                'message': 'error: amount_per_period is mandatory param'
            })
            continue

        tenant = contribution.get('tenant', None)
        if not tenant:
            invalid_contributions.append({
                'grant_id': grant_id,
                'message': 'error: tenant is mandatory param'
            })
            continue

        if not tenant in ['ETH', 'ZCASH', 'ZIL', 'CELO', 'POLKADOT', 'HARMONY', 'KUSAMA', 'BINANCE', 'RSK']:
            invalid_contributions.append({
                'grant_id': grant_id,
                'message': 'error: tenant chain is not supported for grant'
            })
            continue

        comment = contribution.get('comment', '')
        network = grant.network
        hide_wallet_address = contribution.get('hide_wallet_address', None)

        try:

            # step 2 : create 1 time subscription
            subscription = Subscription()
            subscription.contributor_address = contributor_address
            subscription.amount_per_period = amount_per_period
            subscription.token_symbol = token_symbol
            subscription.contributor_profile = profile
            subscription.grant = grant
            subscription.comments = comment
            subscription.network = network
            subscription.tenant = tenant
            # recurring payments set to none
            subscription.active = False
            subscription.real_period_seconds = 0
            subscription.frequency = 1
            subscription.frequency_unit ='days'
            subscription.token_address = ''
            subscription.gas_price = 0
            subscription.new_approve_tx_id = ''
            subscription.split_tx_id = ''

            subscription.error = True # cancel subs so it doesnt try to bill again
            subscription.subminer_comments = "skipping subminer as subscriptions aren't supported for this flow"

            subscription.save()

            # step 3: create contribution + fire celery
            contribution = subscription.create_contribution(tx_id, is_successful_contribution=True)
            contribution.success = True
            contribution.save()
            sync_payout(contribution)
            update_grant_metadata.delay(grant.pk)


            # step 4 : other tasks
            if hide_wallet_address and not profile.hide_wallet_address:
                profile.hide_wallet_address = hide_wallet_address
                profile.save()

            success_contributions.append({
                'grant_id': grant_id,
                'message': 'grant contributions recorded'
            })

        except Exception as error:
            failed_contributions.append({
                'grant_id': grant_id,
                'message': f'grant contribution not recorded',
                'error': error
            })

    if len(failed_contributions):
        response = {
            'status': 500,
            'success_contributions': success_contributions,
            'invalid_contributions': invalid_contributions,
            'failed_contributions': failed_contributions
        }
    elif len(invalid_contributions):
        response = {
            'status': 400,
            'success_contributions': success_contributions,
            'invalid_contributions': invalid_contributions,
            'failed_contributions': failed_contributions
        }
    else:
        response = {
            'status': 204,
            'success_contributions': success_contributions,
            'message': 'grant contributions recorded'
        }
    return JsonResponse(response)

@login_required
def ingest_contributions_view(request):
    context = {
        'title': 'Add missing contributions',
        'EMAIL_ACCOUNT_VALIDATION': EMAIL_ACCOUNT_VALIDATION
    }

    response = TemplateResponse(request, 'grants/ingest-contributions.html', context=context)
    response['X-Frame-Options'] = 'SAMEORIGIN'
    return response

@login_required
def ingest_contributions(request):
    """Ingest missing contributions"""
    if request.method != 'POST':
        raise Http404

    profile = request.user.profile
    txHash = request.POST.get('txHash')
    userAddress = request.POST.get('userAddress')
    signature = request.POST.get('signature')
    message = request.POST.get('message')
    network = request.POST.get('network')
    ingestion_types = [] # after each series of ingestion, we append the ingestion_method to this array

    # Setup web3
    w3 = get_web3(network)

    def get_profile(profile):
        """
        If a staff called this endpoint, we use the username passed with the payload. Otherwise, we use the
        caller's profile
        """
        return Profile.objects.filter(handle=request.POST.get('handle')).first() if profile.is_staff else profile

    def verify_signature(signature, message, expected_address):
        """
        Used to verify that the user ingesting actually owns the address they are ingesting for. This
        may not work for contract wallets or wallets that use relayers, so those will need to be ingested by staff
        to bypass this check
        """
        if profile.is_staff:
            return # Skip signature verification for staff so staff can ingest contributions on behalf of a user
        message_hash = defunct_hash_message(text=message)
        recovered_address = w3.eth.account.recoverHash(message_hash, signature=signature)
        if recovered_address.lower() != expected_address.lower():
            raise Exception("Signature could not be verified")

    if txHash != '':
        receipt = w3.eth.getTransactionReceipt(txHash)
        from_address = receipt['from']
        verify_signature(signature, message, from_address)
    if userAddress != '':
        verify_signature(signature, message, userAddress)

    def get_token(w3, network, address):
        if (address == '0xEeeeeEeeeEeEeeEeEeEeeEEEeeeeEeeeeeeeEEeE'):
            # 0xEeee... is used to represent ETH in the BulkCheckout contract
            address = '0x0000000000000000000000000000000000000000'
        try:
            # First try checksum
            address_checksum = w3.toChecksumAddress(address)
            return FTokens.objects.filter(network=network, address=address_checksum, approved=True).first().to_dict
        except AttributeError as e:
            address_lowercase = address.lower()
            return FTokens.objects.filter(network=network, address=address_lowercase, approved=True).first().to_dict

    def save_data(profile, txid, network, created_on, symbol, value_adjusted, grant, checkout_type, from_address):
        """
        Creates contribution and subscription and saves it to database if no matching one exists
        """
        currency = symbol
        amount = value_adjusted
        usd_val = amount * convert_token_to_usdt(symbol)

        # Check that subscription with these parameters does not exist
        existing_subscriptions = Subscription.objects.filter(
            grant__pk=grant.pk, contributor_profile=profile, split_tx_id=txid, token_symbol=currency
        )
        for existing_subscription in existing_subscriptions:
            tolerance = 0.01  # 1% tolerance to account for floating point
            amount_max = amount * (1 + tolerance)
            amount_min = amount * (1 - tolerance)

            if (
                existing_subscription.amount_per_period_minus_gas_price > amount_min
                and existing_subscription.amount_per_period_minus_gas_price < amount_max
            ):
                # Subscription exists
                logger.info("Subscription exists, exiting function\n")
                return

        # No subscription found, so create subscription and contribution
        try:
            # create objects
            validator_comment = f"created by ingest grant txn script"
            subscription = Subscription()
            subscription.is_postive_vote = True
            subscription.active = False
            subscription.error = True
            subscription.contributor_address = Web3.toChecksumAddress(from_address)
            subscription.amount_per_period = amount
            subscription.real_period_seconds = 2592000
            subscription.frequency = 30
            subscription.frequency_unit = "N/A"
            subscription.token_address = "0x0"
            subscription.token_symbol = currency
            subscription.gas_price = 0
            subscription.new_approve_tx_id = "0x0"
            subscription.num_tx_approved = 1
            subscription.network = network
            subscription.contributor_profile = profile
            subscription.grant = grant
            subscription.comments = validator_comment
            subscription.amount_per_period_usdt = usd_val
            subscription.created_on = created_on
            subscription.last_contribution_date = created_on
            subscription.next_contribution_date = created_on
            subscription.split_tx_id = txid
            subscription.save()

            # Create contribution and set the contribution as successful
            contrib = subscription.successful_contribution(
                '0x0', # subscription.new_approve_tx_id,
                True, # include_for_clr
                checkout_type=checkout_type
            )
            contrib.success=True
            contrib.tx_cleared=True
            contrib.tx_override=True
            contrib.validator_comment = validator_comment
            contrib.created_on = created_on
            contrib.save()
            logger.info(f"ingested {subscription.pk} / {contrib.pk}")

            metadata = {
                "id": subscription.id,
                "value_in_token": str(subscription.amount_per_period),
                "value_in_usdt_now": str(round(subscription.amount_per_period_usdt, 2)),
                "token_name": subscription.token_symbol,
                "title": subscription.grant.title,
                "grant_url": subscription.grant.url,
                "num_tx_approved": subscription.num_tx_approved,
                "category": "grant",
            }
            kwargs = {
                "profile": profile,
                "subscription": subscription,
                "grant": subscription.grant,
                "activity_type": "new_grant_contribution",
                "metadata": metadata,
            }

            Activity.objects.create(**kwargs)
            logger.info("Saved!\n")

        except Exception as e:
            logger.exception(e)
            logger.info("\n")

    def process_bulk_checkout_tx(w3, txid, profile, network, do_write):
        # Make sure tx was successful
        receipt = w3.eth.getTransactionReceipt(txid)
        from_address = receipt['from'] # this means wallets like Argent that use relayers will have the wrong from address
        if receipt.status == 0:
            raise Exception("Transaction was not successful")

        # Parse tx logs
        bulk_checkout_contract = w3.eth.contract(address=settings.BULK_CHECKOUT_ADDRESS, abi=settings.BULK_CHECKOUT_ABI)
        parsed_logs = bulk_checkout_contract.events.DonationSent().processReceipt(receipt)

        # Return if no donation logs were found
        if len(parsed_logs) == 0:
            raise Exception("No DonationSent events found in this transaction")

        # Get transaction timestamp
        block_info = w3.eth.getBlock(receipt['blockNumber'])
        created_on = pytz.UTC.localize(datetime.datetime.fromtimestamp(block_info['timestamp']))

        # For each event in the parsed logs, create the DB objects
        for (index,event) in enumerate(parsed_logs):
            logger.info(f'\nProcessing {index + 1} of {len(parsed_logs)}...')
            # Extract contribution parameters from events
            token_address = event["args"]["token"]
            value = event["args"]["amount"]
            token = get_token(w3, network, token_address)
            decimals = token["decimals"]
            symbol = token["name"]
            value_adjusted = int(value) / 10 ** int(decimals)
            to = event["args"]["dest"]

            # Find the grant
            try:
                grant = (
                    Grant.objects.filter(admin_address__iexact=to)
                    .order_by("-positive_round_contributor_count")
                    .first()
                )
                logger.info(f"{value_adjusted}{symbol}  => {to}, {grant} ")
            except Exception as e:
                logger.exception(e)
                logger.warning(f"{value_adjusted}{symbol}  => {to}, Unknown Grant ")
                logger.warning("Skipping unknown grant\n")
                continue

            if do_write:
                save_data(profile, txid, network, created_on, symbol, value_adjusted, grant, 'eth_std', from_address)
        return

    def handle_ingestion(profile, network, identifier, do_write):
        # Determine how to process the contributions
        if len(identifier) == 42:
            # An address was provided, so we'll use the zkSync API to fetch their transactions
            ingestion_method = 'zksync_api'
        elif len(identifier) == 66:
            # A transaction hash was provided, so we look for BulkCheckout logs in the L1 transaction
            ingestion_method = 'bulk_checkout'
        else:
            raise Exception('Could not ingest: Invalid identifier')

        # Setup web3 and get user profile
        PROVIDER = f"wss://{network}.infura.io/ws/v3/{settings.INFURA_V3_PROJECT_ID}"
        w3 = Web3(Web3.WebsocketProvider(PROVIDER))

        # Handle ingestion
        if ingestion_method == 'bulk_checkout':
            # We were provided an L1 transaction hash, so process it
            txid = identifier
            process_bulk_checkout_tx(w3, txid, profile, network, True)

        elif ingestion_method == 'zksync_api':
            # Get history of transfers from this user's zkSync address using the zkSync API: https://zksync.io/api/v0.1.html#account-history
            user_address = identifier
            base_url = 'https://rinkeby-api.zksync.io/api/v0.1' if network == 'rinkeby' else 'https://api.zksync.io/api/v0.1'
            r = requests.get(f"{base_url}/account/{user_address}/history/older_than") # gets last 100 zkSync transactions
            r.raise_for_status()
            transactions = r.json()  # array of zkSync transactions

            # Paginate if required. API returns last 100 transactions by default, so paginate if response length was 100
            if len(transactions) == 100:
                max_length = 500 # only paginate until a max of most recent 500 transactions or no transaction are left
                last_tx_id = transactions[-1]["tx_id"]
                while len(transactions) < max_length:
                    r = requests.get(f"{base_url}/account/{user_address}/history/older_than?tx_id={last_tx_id}") # gets next 100 zkSync transactions
                    r.raise_for_status()
                    new_transactions = r.json()
                    if (len(new_transactions) == 0):
                        break
                    transactions.extend(new_transactions) # append to array
                    last_tx_id = transactions[-1]["tx_id"]

            for transaction in transactions:
                # Skip if this is not a transfer (can be Deposit, ChangePubKey, etc.)
                if transaction["tx"]["type"] != "Transfer":
                    continue

                # Extract contribution parameters from the JSON
                symbol = transaction["tx"]["token"]
                value = transaction["tx"]["amount"]
                token = FTokens.objects.filter(network=network, symbol=transaction["tx"]["token"], approved=True).first().to_dict
                decimals = token["decimals"]
                symbol = token["name"]
                value_adjusted = int(value) / 10 ** int(decimals)
                to = transaction["tx"]["to"]

                # Find the grant
                try:
                    grant = Grant.objects.filter(admin_address__iexact=to).order_by("-positive_round_contributor_count").first()
                    if not grant:
                        logger.warning(f"{value_adjusted}{symbol}  => {to}, Unknown Grant ")
                        logger.warning("Skipping unknown grant\n")
                        continue
                    logger.info(f"{value_adjusted}{symbol}  => {to}, {grant} ")
                except Exception as e:
                    logger.exception(e)
                    logger.warning(f"{value_adjusted}{symbol}  => {to}, Unknown Grant ")
                    logger.warning("Skipping unknown grant\n")
                    continue

                if do_write:
                    txid = transaction['hash']
                    created_on = dateutil.parser.parse(transaction['created_at'])
                    save_data(profile, txid, network, created_on, symbol, value_adjusted, grant, 'eth_zksync', user_address)

    if txHash != '':
        handle_ingestion(get_profile(profile), network, txHash, True)
        ingestion_types.append('L1')
    if userAddress != '':
        handle_ingestion(get_profile(profile), network, userAddress, True)
        ingestion_types.append('L2')

    return JsonResponse({ 'success': True, 'ingestion_types': ingestion_types })<|MERGE_RESOLUTION|>--- conflicted
+++ resolved
@@ -1385,10 +1385,6 @@
     try:
         # If the user viewing the page is team member or admin, check if grant has match funds available
         # to withdraw
-<<<<<<< HEAD
-        clr_round, round_start_date, round_end_date, round_active = get_clr_rounds_metadata()
-=======
->>>>>>> 471ac11a
 
         is_match_available_to_claim = False
         is_within_payout_period_for_most_recent_round = timezone.now() < timezone.datetime(2021, 4, 30, 12, 0).replace(tzinfo=pytz.utc)
