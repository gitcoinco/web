# -*- coding: utf-8 -*-
"""Define the Grant views.

Copyright (C) 2021 Gitcoin Core

This program is free software: you can redistribute it and/or modify
it under the terms of the GNU Affero General Public License as published
by the Free Software Foundation, either version 3 of the License, or
(at your option) any later version.

This program is distributed in the hope that it will be useful,
but WITHOUT ANY WARRANTY; without even the implied warranty of
MERCHANTABILITY or FITNESS FOR A PARTICULAR PURPOSE. See the
GNU Affero General Public License for more details.

You should have received a copy of the GNU Affero General Public License
along with this program. If not, see <http://www.gnu.org/licenses/>.

"""
import hashlib
import html
import json
import logging
import math
import re
import time
import uuid
from datetime import datetime
from io import StringIO
from urllib.parse import urlencode

from django.conf import settings
from django.contrib import messages
from django.contrib.admin.views.decorators import staff_member_required
from django.contrib.auth.decorators import login_required
from django.contrib.humanize.templatetags.humanize import intword
from django.contrib.postgres.search import SearchQuery, SearchVector
from django.core.paginator import EmptyPage, Paginator
from django.db import connection, transaction
from django.db.models import Q, Subquery
from django.http import Http404, HttpResponse, JsonResponse
from django.http.response import HttpResponseBadRequest, HttpResponseServerError
from django.shortcuts import get_object_or_404, redirect
from django.template.response import TemplateResponse
from django.templatetags.static import static
from django.urls import reverse
from django.utils import timezone
from django.utils.translation import gettext_lazy as _
from django.views.decorators.cache import cache_page
from django.views.decorators.csrf import csrf_exempt
from django.views.decorators.http import require_GET, require_POST

import boto3
import dateutil.parser
import pytz
import requests
import tweepy
from app.services import RedisService
from app.settings import (
    EMAIL_ACCOUNT_VALIDATION, TWITTER_ACCESS_SECRET, TWITTER_ACCESS_TOKEN, TWITTER_CONSUMER_KEY,
    TWITTER_CONSUMER_SECRET,
)
from app.utils import allow_all_origins, get_profile
from boto3.s3.transfer import S3Transfer
from bs4 import BeautifulSoup
from cacheops import cached_view
from dashboard.brightid_utils import get_brightid_status
from dashboard.models import Activity, HackathonProject, Profile, SearchHistory
from dashboard.tasks import increment_view_count
from dashboard.utils import get_web3
from dashboard.views import invalid_file_response
from economy.models import Token as FTokens
from economy.utils import convert_token_to_usdt
from eth_account.messages import defunct_hash_message
from grants.clr_data_src import fetch_contributions
from grants.models import (
    CartActivity, Contribution, Flag, Grant, GrantAPIKey, GrantBrandingRoutingPolicy, GrantCLR, GrantCollection,
    GrantTag, GrantType, MatchPledge, Subscription,
)
from grants.tasks import (
    process_bsci_sybil_csv, process_grant_creation_admin_email, process_grant_creation_email, process_notion_db_write,
    update_grant_metadata,
)
from grants.utils import (
    emoji_codes, generate_collection_thumbnail, generate_img_thumbnail_helper, get_clr_rounds_metadata, get_user_code,
    is_grant_team_member, sync_payout, toggle_user_sybil,
)
from kudos.models import BulkTransferCoupon, Token
from marketing.mails import grant_cancellation, new_grant_flag_admin
from marketing.models import Keyword, Stat
from perftools.models import JSONStore, StaticJsonEnv
from ratelimit.decorators import ratelimit
from retail.helpers import get_ip
from townsquare.models import Announcement, Favorite, PinnedPost
from townsquare.utils import can_pin
from web3 import HTTPProvider, Web3

logger = logging.getLogger(__name__)
w3 = Web3(HTTPProvider(settings.WEB3_HTTP_PROVIDER))


kudos_reward_pks = [12580, 12584, 12572, 125868, 12552, 12556, 12557, 125677, 12550, 12392, 12307, 12343, 12156, 12164]

grant_tenants = ['ETH', 'ZCASH', 'ZIL', 'CELO', 'POLKADOT', 'HARMONY', 'KUSAMA', 'BINANCE', 'RSK', 'ALGORAND']

def get_keywords():
    """Get all Keywords."""
    return json.dumps([str(key) for key in Keyword.objects.all().cache().values_list('keyword', flat=True)])


def api_auth_profile(request):
    profile = request.user.profile if request.user.is_authenticated else None
    GAK = None
    api_key = request.GET.get('_key')
    api_secret = request.GET.get('_secret')

    should_look_at_api_key = (api_key and api_secret) or profile
    if should_look_at_api_key:
        if not api_key:
            api_key = str(uuid.uuid4())
        if not api_secret:
            api_secret = str(uuid.uuid4())
        GAK, _ = GrantAPIKey.objects.get_or_create(
            key=api_key,
            secret=api_secret,
            defaults={
                "profile" : profile,
                }
            )
        profile = GAK.profile

    GAK = {'_key': GAK.key, '_secret': GAK.secret} if GAK else None

    return profile, GAK

def lazy_round_number(n):
    if n>1000000:
        return f"{round(n/1000000, 1)}m"
    if n>1000:
        return f"{round(n/1000, 1)}k"
    return n

# helper functions - start
def helper_grants_round_start_end_date(request, round_id):
    start = timezone.now()
    end = timezone.now()
    try:
        gclr = GrantCLR.objects.filter(round_num=round_id, customer_name='ethereum').first()
        start = gclr.start_date
        end = gclr.end_date
    except Exception as e:
        print(e)
    return start, end


def helper_grants_output(request, meta_data, addresses, GAK=None):

    # gather_stats
    add_count = len(addresses)

    response = {
        'meta': {
            'generated_at': request.build_absolute_uri(),
            'generated_on': timezone.now().strftime("%Y-%m-%d"),
            'stat':{
                'unique_addresses_found': add_count,
            },
            'meta': meta_data,
            'api_key': GAK,
        },
        'addresses': addresses
    }
    return JsonResponse(response, safe=False)
# helper functions - end

grants_data_release_date = timezone.datetime(2020, 10, 22)

hide_wallet_address_anonymized_sql = "AND contributor_profile_id NOT IN (select id from dashboard_profile where hide_wallet_address_anonymized)"


@ratelimit(key='ip', rate='2/m', method=ratelimit.UNSAFE, block=True)
def contribution_addr_from_grant_as_json(request, grant_id):

    # return all contirbutor addresses to the grant
    grant = Grant.objects.get(pk=grant_id)

    profile, GAK = api_auth_profile(request)
    if not profile:
        return redirect('/login/github/?next=' + request.get_full_path())
    if not grant.is_on_team(profile) and not request.user.is_staff:
        return JsonResponse({
            'msg': 'not_authorized, you must be a team member of this grant'
            }, safe=False)
    if timezone.now().timestamp() < grants_data_release_date.timestamp() and not request.user.is_staff:
        return JsonResponse({
            'msg': f'not_authorized, check back at {grants_data_release_date.strftime("%Y-%m-%d")}'
            }, safe=False)

    query = f"select distinct contributor_address from grants_subscription where grant_id = '{grant_id}' {hide_wallet_address_anonymized_sql}"
    earnings = query_to_results(query)
    meta_data = {
       'grant': grant_id,
    }
    return helper_grants_output(request, meta_data, earnings, GAK)


@ratelimit(key='ip', rate='2/m', method=ratelimit.UNSAFE, block=True)
def contribution_addr_from_grant_during_round_as_json(request, grant_id, round_id):

    # return all contirbutor addresses to the grant
    grant = Grant.objects.get(pk=grant_id)

    profile, GAK = api_auth_profile(request)
    if not profile:
        return redirect('/login/github/?next=' + request.get_full_path())
    if not grant.is_on_team(profile) and not request.user.is_staff:
        return JsonResponse({
            'msg': 'not_authorized, you must be a team member of this grant'
            }, safe=False)
    if timezone.now().timestamp() < grants_data_release_date.timestamp() and not request.user.is_staff:
        return JsonResponse({
            'msg': f'not_authorized, check back at {grants_data_release_date.strftime("%Y-%m-%d")}'
            }, safe=False)

    start, end = helper_grants_round_start_end_date(request, round_id)
    query = f"select distinct contributor_address from grants_subscription where created_on BETWEEN '{start}' AND '{end}' and grant_id = '{grant_id}' {hide_wallet_address_anonymized_sql}"
    earnings = query_to_results(query)

    meta_data = {
        'start': start.strftime("%Y-%m-%d"),
        'end': end.strftime("%Y-%m-%d"),
        'round': round_id,
        'grant': grant_id,
    }
    return helper_grants_output(request, meta_data, earnings, GAK)

@ratelimit(key='ip', rate='1/m', method=ratelimit.UNSAFE, block=True)
def contribution_info_from_grant_during_round_as_json(request, grant_id, round_id):

    # return all contirbutor addresses to the grant
    grant = Grant.objects.get(pk=grant_id)

    profile, GAK = api_auth_profile(request)
    if not profile:
        return redirect('/login/github/?next=' + request.get_full_path())
    if not grant.is_on_team(profile) and not request.user.is_staff:
        return JsonResponse({
            'msg': 'not_authorized, you must be a team member of this grant'
            }, safe=False)
    if timezone.now().timestamp() < grants_data_release_date.timestamp() and not request.user.is_staff:
        return JsonResponse({
            'msg': f'not_authorized, check back at {grants_data_release_date.strftime("%Y-%m-%d")}'
            }, safe=False)

    start, end = helper_grants_round_start_end_date(request, round_id)
    query = f"""
select
    md5(grants_subscription.id::varchar(255)) as id,
    dashboard_profile.handle,
    CONCAT('https://gitcoin.co/dynamic/avatar/', dashboard_profile.handle) as url,
    comments

from grants_subscription
INNER JOIN dashboard_profile on dashboard_profile.id = contributor_profile_id
where
grants_subscription.created_on BETWEEN '{start}' AND '{end}' and grant_id = {grant_id}
AND hide_wallet_address_anonymized = false
order by grants_subscription.id desc
LIMIT 10
    """
    earnings = query_to_results(query)

    meta_data = {
        'start': start.strftime("%Y-%m-%d"),
        'end': end.strftime("%Y-%m-%d"),
        'round': round_id,
        'grant': grant_id,
    }
    return helper_grants_output(request, meta_data, earnings, GAK)


@login_required
@cached_view(timeout=3600)
def contribution_addr_from_round_as_json(request, round_id):

    if timezone.now().timestamp() < grants_data_release_date.timestamp() and not request.user.is_staff:
        return JsonResponse({
            'msg': f'not_authorized, check back at {grants_data_release_date.strftime("%Y-%m-%d")}'
            }, safe=False)

    start, end = helper_grants_round_start_end_date(request, round_id)
    query = f"select distinct contributor_address from grants_subscription where created_on BETWEEN '{start}' AND '{end}'  {hide_wallet_address_anonymized_sql}"
    earnings = query_to_results(query)
    meta_data = {
        'start': start.strftime("%Y-%m-%d"),
        'end': end.strftime("%Y-%m-%d"),
        'round': round_id,
    }
    return helper_grants_output(request, meta_data, earnings)


def query_to_results(query):
    with connection.cursor() as cursor:
        cursor.execute(query)
        rows = []
        for _row in cursor.fetchall():
            rows.append(list(_row))
        return rows
    return []

@login_required
@cached_view(timeout=3600)
def contribution_addr_from_all_as_json(request):

    if timezone.now().timestamp() < grants_data_release_date.timestamp() and not request.user.is_staff:
        return JsonResponse({
            'msg': f'not_authorized, check back at {grants_data_release_date.strftime("%Y-%m-%d")}'
            }, safe=False)

    query = f'select distinct contributor_address from grants_subscription where true  {hide_wallet_address_anonymized_sql}'
    earnings = query_to_results(query)
    meta_data = {
    }
    return helper_grants_output(request, meta_data, earnings)


def grants_addr_as_json(request):
    _grants = Grant.objects.filter(
        network='mainnet', hidden=False
    )
    response = list(set(_grants.values_list('title', 'admin_address')))
    return JsonResponse(response, safe=False)


def grants(request):
    """Handle grants explorer."""

    grant_types = request.GET.get('type', 'all')
    return grants_by_grant_type(request, grant_types)


def get_collections(
    user, keyword, sort='-shuffle_rank', collection_id=None, following=None,
    idle_grants=None, featured=False, only_contributions=None, my_collections=None
):
    three_months_ago = timezone.now() - timezone.timedelta(days=90)

    _collections = GrantCollection.objects.filter(hidden=False)

    if collection_id:
        _collections = _collections.filter(pk=int(collection_id))

    if not idle_grants:
        _collections = _collections.filter(grants__last_update__gt=three_months_ago)

    if only_contributions:
        contributions = user.profile.grant_contributor.filter(subscription_contribution__success=True).values('grant_id')
        _collections = _collections.filter(grants__in=Subquery(contributions))

    if user.is_authenticated:
        if my_collections:
            _collections = _collections.filter(Q(profile=user.profile))
        if following:
            favorite_grants = Favorite.grants().filter(user=user).values('grant_id')
            _collections = _collections.filter(grants__in=Subquery(favorite_grants))

    if keyword:
        if user.profile.handle == keyword:
            _collections = _collections.filter(Q(profile=user.profile) | Q(curators=user.profile))
        else:
            _collections = _collections.keyword(keyword)

    if featured:
        _collections = _collections.filter(featured=featured)

    _collections = _collections.order_by('-featured', sort, 'pk')
    _collections = _collections.prefetch_related('grants')

    return _collections


def bulk_grants_for_cart(request):
    grant_types = request.GET.get('grant_types', None)
    sort = request.GET.get('sort_option', None)
    network = request.GET.get('network', 'mainnet')
    keyword = request.GET.get('keyword', '')
    state = request.GET.get('state', 'active')
    tenants = request.GET.get('tenants', '')
    grant_regions = request.GET.get('grant_regions', '')
    grant_tags = request.GET.get('grant_tags', '')
    idle_grants = request.GET.get('idle', '') == 'true'
    following = request.GET.get('following', '') != ''
    only_contributions = request.GET.get('only_contributions', '') == 'true'

    try:
        clr_round_pk = request.GET.get('clr_round')
        clr_round = GrantCLR.objects.get(pk=clr_round_pk)
    except GrantCLR.DoesNotExist:
        clr_round = None

    filters = {
        'request': request,
        'grant_types': grant_types,
        'sort': sort,
        'network': network,
        'keyword': keyword,
        'state': state,
        'tenants': tenants,
        'grant_regions': grant_regions,
        'grant_tags': grant_tags,
        'following': following,
        'idle_grants': idle_grants,
        'only_contributions': only_contributions,
        'clr_round': clr_round,
        'omit_my_grants': True
    }
    _grants = get_grants_by_filters(**filters)
    grants = []

    for grant in _grants:
        grants.append(grant.cart_payload(request.build_absolute_uri))

    return JsonResponse({'grants': grants})


def clr_grants(request, round_num, sub_round_slug='', customer_name=''):
    """CLR grants explorer."""

    try:
        params = {
            'round_num': round_num,
            'sub_round_slug': sub_round_slug,
            'customer_name': customer_name
        }
        clr_round = GrantCLR.objects.get(**params)

    except GrantCLR.DoesNotExist:
        return redirect('/grants')

    return grants_by_grant_clr(request, clr_round)

@login_required
def get_interrupted_contributions(request):
    all_contributions = Contribution.objects.filter(profile_for_clr=request.user.profile)
    user_contributions = []

    for contribution in all_contributions:
        validator_comment = contribution.validator_comment
        is_zksync = "zkSync" in validator_comment
        tx_not_found = "Transaction not found, unknown reason" in validator_comment
        deposit_no_transfer = "Found deposit but no transfer" in validator_comment
        if is_zksync and (tx_not_found or deposit_no_transfer):
            user_contributions.append(contribution.normalized_data)

    return JsonResponse({
        'success': True,
        'contributions': user_contributions
    })


def get_grants(request):
    grants = []
    collections = []
    paginator = None

    # 1. fetch all query params
    grant_types = request.GET.get('grant_types', None)
    limit = request.GET.get('limit', 6)
    page = request.GET.get('page', 1)
    network = request.GET.get('network', 'mainnet')
    keyword = request.GET.get('keyword', '').strip()
    state = request.GET.get('state', 'active')
    grant_tags = request.GET.get('grant_tags', '')
    idle_grants = request.GET.get('idle', '') == 'true'
    following = request.GET.get('following', None) == 'true'
    only_contributions = request.GET.get('only_contributions', '') == 'true'
    featured = request.GET.get('featured', '') == 'true'
    collection_id = request.GET.get('collection_id', '')
    round_num = request.GET.get('round_num', None)
    sub_round_slug = request.GET.get('sub_round_slug', '')
    customer_name = request.GET.get('customer_name', '')
    sort = request.GET.get('sort_option', None)
    tenants = request.GET.get('tenants', '')
    grant_regions = request.GET.get('grant_regions', '')
    my_grants = request.GET.get('me', None) == 'true'
    my_collections = request.GET.get('my_collections', None) == 'true'

    # 2. Fetch GrantCLR if round_num is present
    clr_round = None
    try:
        if round_num:
            params = {
                'round_num': round_num,
                'sub_round_slug': sub_round_slug,
                'customer_name': customer_name
            }
            clr_round = GrantCLR.objects.get(**params)
    except GrantCLR.DoesNotExist:
        pass

    # 3. Populate filters to fetch grants
    filters = {
        'request': request,
        'grant_types': grant_types,
        'sort': sort,
        'network': network,
        'keyword': keyword,
        'state': state,
        'grant_tags': grant_tags,
        'following': following,
        'idle_grants': idle_grants,
        'only_contributions': only_contributions,
        'clr_round': clr_round,
        'tenants': tenants,
        'grant_regions': grant_regions,
        'my_grants': my_grants
    }
    _grants = get_grants_by_filters(**filters)

    if collection_id and collection_id.isnumeric():
        # 4.1 Fetch grants by collection
        _collections = get_collections(
            request.user,
            keyword,
            collection_id=collection_id,
            following=following,
            idle_grants=idle_grants,
            only_contributions=only_contributions,
            featured=featured
        )

        # 4.2 Fetch grants within a collection
        collection = _collections.first()
        if collection:
            paginator = Paginator(collection.grants.all(), 5)
            grants = paginator.get_page(page)
        collections = _collections

    elif request.user.is_authenticated and my_collections:
        # 4.1 Fetch my collections
        collections = get_collections(
            user=request.user,
            keyword=None,
            idle_grants=idle_grants,
            my_collections=my_collections
        )

    else:
        # 4.1 Paginate results
        paginator = Paginator(_grants, limit)
        grants = paginator.get_page(page)

    contributions = Contribution.objects.none()
    contributions_by_grant = {}

    if only_contributions:

        if request.user.is_authenticated:
            contributions = Contribution.objects.filter(
                id__in=request.user.profile.grant_contributor.filter(subscription_contribution__success=True).values(
                    'subscription_contribution__id')).prefetch_related('subscription')

        for contribution in contributions:
            grant_id = str(contribution.subscription.grant_id)
            group = contributions_by_grant.get(grant_id, [])

            group.append({
                **contribution.normalized_data,
                'id': contribution.id,
                'grant_id': contribution.subscription.grant_id,
                'created_on': contribution.created_on.strftime("%Y-%m-%d %H:%M")
            })

            contributions_by_grant[grant_id] = group

    # Clean up before sending response
    grants_array = []
    for grant in grants:
        grant_json = grant.repr(request.user, request.build_absolute_uri)
        if not request.user.is_staff:
            del grant_json['sybil_score']
            del grant_json['weighted_risk_score']
        grants_array.append(grant_json)

    pks = list([grant.pk for grant in grants])
    if len(pks):
        increment_view_count.delay(pks, grants[0].content_type, request.user.id, 'index')

    has_next = False
    next_page_number = False
    has_previous = False
    if paginator:
        try:
            has_next = paginator.page(page).has_next()
            next_page_number = paginator.page(page).next_page_number()
            has_previous = paginator.page(page).has_previous()
        except EmptyPage:
            pass

    return JsonResponse({
        'applied_filters': {
            'grant_types': grant_types,
            'grant_tags': grant_tags,
            'grant_regions': grant_regions,
            'round_num': round_num,
            'sub_round_slug': sub_round_slug,
            'customer_name': customer_name,
            'collection_id': collection_id
        },
        'grant_types': get_grant_clr_types(clr_round, _grants, network) if clr_round and _grants else get_grant_type_cache(network),
        'grants': grants_array,
        'collections': [collection.to_json_dict(request.build_absolute_uri) for collection in collections],
        'credentials': {
            'is_staff': request.user.is_staff,
            'is_authenticated': request.user.is_authenticated
        },
        'contributions': contributions_by_grant,
        'has_next': has_next,
        'next_page_number': next_page_number,
        'has_previous': has_previous,
        'count': paginator.count if paginator else 0,
        'num_pages': paginator.num_pages if paginator else 0,
        'metadata': {
            'claim_start_date': clr_round.claim_start_date if clr_round else None,
            'claim_end_date': clr_round.claim_end_date if clr_round else None,
            'start_date': clr_round.start_date if clr_round else None,
            'end_date': clr_round.end_date if clr_round else None,
        }
    })


def get_grants_by_filters(
    request,
    grant_types,
    sort=None,
    network='mainnet',
    keyword='',
    state='active',
    grant_tags='',
    following=False,
    idle_grants=False,
    only_contributions=False,
    omit_my_grants=False,
    clr_round=None,
    tenants='',
    grant_regions='',
    my_grants=False
):

    # sort_by_clr_pledge_matching_amount = None
    profile = request.user.profile if request.user.is_authenticated else None
    three_months_ago = timezone.now() - timezone.timedelta(days=90)

    # 1. Filter grants by network and hidden = false
    _grants = Grant.objects.filter(network=network, hidden=False)

    # 2. Filter grants belonging to a CLR round
    if clr_round:
        if clr_round.collection_filters:
            grant_ids = GrantCollection.objects.filter(**clr_round.collection_filters).values_list('grants', flat=True)
            _grants = _grants.filter(pk__in=grant_ids)

        _grants = _grants.filter(**clr_round.grant_filters)

    if profile:
        if my_grants:
            # 3. Filter grants created by user
            grants_id = list(profile.grant_teams.all().values_list('pk', flat=True)) + \
                        list(profile.grant_admin.all().values_list('pk', flat=True))
            _grants = _grants.filter(id__in=grants_id)
        if omit_my_grants:
            # 4. Exclude grants created by user
            grants_id = list(profile.grant_teams.all().values_list('pk', flat=True)) + \
                        list(profile.grant_admin.all().values_list('pk', flat=True))
            _grants = _grants.exclude(id__in=grants_id)
        elif only_contributions:
            # 5. Filter grants to which the user has contributed to
            contributions = profile.grant_contributor.filter(subscription_contribution__success=True).values('grant_id')
            _grants = _grants.filter(id__in=Subquery(contributions))

    if keyword:
        # 6. Filter grants having matching title & description
        _grants = _grants.annotate(search=SearchVector('description'))
        keyword_query = Q(title__icontains=keyword)
        keyword_query |= Q(search=keyword)

        _grants = _grants.filter(keyword_query)

    if not idle_grants:
        # 7. Filter grants which are stale (last update was > 3 months )
        _grants = _grants.filter(last_update__gt=three_months_ago)

    if state == 'active':
        # 8. Filter grants which are active
        _grants = _grants.active()

    if grant_types and grant_types not in ['all', 'collections']:
        # 9. Fetch grants which have mentioned grant_types
        types= grant_types.split(',')
        type_query= Q()
        for grant_type in types:
            type_query |= Q(grant_type__name=grant_type)

        _grants = _grants.filter(type_query)

    if following and request.user.is_authenticated:
        # 10. Filter grants having matching title & description
        favorite_grants = Favorite.grants().filter(user=request.user).values('grant_id')
        _grants = _grants.filter(id__in=Subquery(favorite_grants))

    if grant_tags:
        tags = grant_tags.split(',')
        # 11. Fetch grants which have mentioned grant_tags
        tag_query= Q()
        for tag in tags:
            tag_query |= Q(tags__name=tag)

        _grants = _grants.filter(tag_query)

    if tenants:
        # 12. Fetch grants which have mentioned tenants
        tenant_query = Q()
        for tenant in tenants.split(','):
            if tenant in tenants:
                tenant = tenant.lower()
                tenant_filter = tenant + '_payout_address' if tenant != 'eth' else 'admin_address'
                tenant_query = ~Q(('%s' % tenant_filter, '0x0'))

            # _grants = _grants.exclude(Q(**{tenant_filter: '0x0'}))
        _grants = _grants.filter(tenant_query)

    if grant_regions:
        regions = grant_regions.split(',')
        # 13. Fetch grants which have mentnioned regions
        region_query= Q()
        for region in regions:
            region_query |= Q(region=region)
        _grants = _grants.filter(region_query)


    # 13. Sort filtered grants
    if sort:
        if 'match_pledge_amount_' in sort:
            order = '-' if sort[0] is '-' else ''
            sort_by_clr_pledge_matching_amount = int(sort.split('amount_')[1])
            clr_prediction_curve_schema_map = {10**x: x+1 for x in range(0, 5)}
            if sort_by_clr_pledge_matching_amount in clr_prediction_curve_schema_map.keys():
                sort_by_index = clr_prediction_curve_schema_map.get(sort_by_clr_pledge_matching_amount, 0)
                field_name = f'clr_prediction_curve__{sort_by_index}__2'
                _grants = _grants.order_by(f"{order}{field_name}")

        # elif 'random_shuffle' in sort:
        #     _grants = _grants.order_by('?')

        elif sort.replace('-', '') in [
            'amount_received_in_round', 'clr_prediction_curve__0__1', 'positive_round_contributor_count'
        ]:
            _grants = _grants.filter(is_clr_active=True).order_by(f"{sort}")

        elif sort.replace('-', '') in [
            'weighted_shuffle', 'metadata__upcoming', 'metadata__gem', 'created_on', 'amount_received', 'contribution_count', 'contributor_count', 'last_update'
        ]:
            print(f"Sort is {sort}")
            _grants = _grants.order_by(f"{sort}")

        elif request.user.is_staff and sort.replace('-', '') in [
            'weighted_risk_score', 'sybil_score'
        ]:
            _grants = _grants.order_by(f"{sort}")

    _grants = _grants.prefetch_related('categories', 'team_members', 'admin_profile', 'grant_type')

    return _grants


def get_grant_type_cache(network):
    try:
        return JSONStore.objects.get(view=f'get_grant_types_{network}').data
    except:
        return {}

def get_grant_types(network, filtered_grants=None):
    all_grants_count = 0
    grant_types = []
    if filtered_grants:
        active_grants = filtered_grants
    else:
        active_grants = Grant.objects.filter(network=network, hidden=False, active=True)

    for _grant_type in GrantType.objects.all():
        count = active_grants.filter(grant_type=_grant_type).count()

        if count > 0:
            all_grants_count += count

            grant_types.append({
                'label': _grant_type.label,
                'keyword': _grant_type.name,
                'is_active': _grant_type.is_active,
                'is_visible': _grant_type.is_visible,
                'count': count,
                'funding': int(_grant_type.active_clrs_sum),
                'funding_ui': f"${round(int(_grant_type.active_clrs_sum)/1000)}k",
            })

    grant_types = sorted(grant_types, key=lambda x: x['funding'], reverse=True)

    return grant_types


def get_grant_clr_types(clr_round, active_grants=None, network='mainnet'):

    grant_types = []
    if not clr_round:
        return []

    grant_filters = clr_round.grant_filters

    if not grant_filters:
        return grant_types

    if grant_filters.get('grant_type'):
        _grant_types =  GrantType.objects.filter(pk=grant_filters['grant_type'])
    elif grant_filters.get('grant_type__in'):
        _grant_types = GrantType.objects.filter(pk__in=grant_filters['grant_type__in'])
    else:
        return grant_types

    for _grant_type in _grant_types:
        count = active_grants.filter(grant_type=_grant_type,network=network).count() if active_grants else 0

        grant_types.append({
            'label': _grant_type.label,
            'keyword': _grant_type.name,
            'is_active': _grant_type.is_active,
            'is_visible': _grant_type.is_visible,
            'count': count,
            'funding': int(_grant_type.active_clrs_sum),
            'funding_ui': f"${round(int(_grant_type.active_clrs_sum)/1000)}k",
        })

    return grant_types


# def get_bg(grant_type):
#     bg = 4
#     bg = f"{bg}.jpg"
#     mid_back = 'bg14.png'
#     bg_size = 'contain'
#     bg_color = '#030118'
#     bottom_back = 'bg13.gif'
#     if grant_type == 'tech':
#         bottom_back = 'bg20-2.png'
#         bg = '1.jpg'
#     if grant_type == 'media':
#         bottom_back = 'bg16.gif'
#         bg = '2.jpg'
#     if grant_type == 'health':
#         bottom_back = 'health.jpg'
#         bg = 'health2.jpg'
#     if grant_type in ['about', 'activity']:
#         bg = '3.jpg'
#     if grant_type != 'matic':
#         bg = '../grants/grants_header_donors_round_7-6.png'
#     if grant_type == 'ZCash':
#         bg = '../grants/grants_header_donors_zcash_round_1_2.png'
#         bg_color = '#FFFFFF'
#     if grant_type == 'matic':
#         # bg = '../grants/matic-banner.png'
#         bg = '../grants/matic-banner.png'
#         bg_size = 'cover'
#         bg_color = '#0c1844'

#     return bg, mid_back, bottom_back, bg_size, bg_color


def get_policy_state(policy, request):
    return {
        "url_pattern": policy.url_pattern,
        "banner_image": request.build_absolute_uri(policy.banner_image.url) if policy.banner_image else '',
        "background_image": request.build_absolute_uri(policy.background_image.url) if policy.background_image else '',
        "inline_css": policy.inline_css
    }


def get_branding_info(request):

    all_policies = GrantBrandingRoutingPolicy.objects.filter().order_by('-priority')
    for policy in all_policies:
        if re.search(policy.url_pattern, request.get_full_path()):
            return get_policy_state(policy, request)

def get_all_routing_policies(request):
    all_policies = GrantBrandingRoutingPolicy.objects.filter().order_by('-priority')
    return [get_policy_state(policy, request) for policy in all_policies]


def grants_landing(request):
    network = request.GET.get('network', 'mainnet')
    active_rounds = GrantCLR.objects.filter(is_active=True, start_date__lt=timezone.now(), end_date__gt=timezone.now()).order_by('-total_pot')
    now = datetime.now()
    sponsors = MatchPledge.objects.filter(active=True, end_date__gte=now).order_by('-amount')
    live_now = 'Gitcoin grants sustain web3 projects with quadratic funding'
    round_name, round_start_date, round_end_date, show_round_banner, claim_start_date, claim_end_date, round_status, banner_round_name = get_clr_rounds_metadata()


    params = {
        'active': 'grants_landing',
        'network': network,
        'grant_bg': get_branding_info(request),
        'title': 'Grants',
        'EMAIL_ACCOUNT_VALIDATION': EMAIL_ACCOUNT_VALIDATION,
        'card_desc': f'{live_now}',
        'avatar_url': request.build_absolute_uri(static('v2/images/twitter_cards/default_grants.png')),
        'card_type': 'summary_large_image',
        'avatar_height': 675,
        'avatar_width': 1200,
        'active_rounds': active_rounds,
        'sponsors': sponsors,
        'featured': True,
        'round_start_date': round_start_date,
        'round_end_date': round_end_date,
        'claim_start_date': claim_start_date,
        'claim_end_date': claim_end_date,
        'round_name': round_name,
        'show_round_banner': show_round_banner,
        'banner_round_name': banner_round_name,
        'round_status': round_status,
        'now': now,
        'trust_bonus': round(request.user.profile.trust_bonus * 100) if request.user.is_authenticated and request.user.profile else 0
    }
    response = TemplateResponse(request, 'grants/landingpage.html', params)
    response['X-Frame-Options'] = 'SAMEORIGIN'
    return response

def grants_by_grant_type(request, grant_type):
    """Handle grants explorer."""
    print(grant_type)

    # limit = request.GET.get('limit', 6)
    # page = request.GET.get('page', 1)
    sort = request.GET.get('sort_option', 'weighted_shuffle')
    network = request.GET.get('network', 'mainnet')
    keyword = request.GET.get('keyword', '')
    # category = request.GET.get('category', '')
    following = request.GET.get('following', '') == 'true'
    idle_grants = request.GET.get('idle', '') == 'true'
    only_contributions = request.GET.get('only_contributions', '') == 'true'
    featured = request.GET.get('featured', '') == 'true'
    collection_id = request.GET.get('collection_id', '')

    # if keyword:
    #     category = ''
    profile = get_profile(request)
    # bg, mid_back, bottom_back, bg_size, bg_color = get_bg(grant_type)
    show_past_clr = False
    # all_grant_types = GrantType.objects.all()

    all_styles = {}
    # for _gtype in all_grant_types:
    #     bg, mid_back, bottom_back, bg_size, bg_color = get_bg(_gtype)
    #     all_styles[_gtype.name] = dict(bg=bg, mid_back=mid_back, bottom_back=bottom_back, bg_size=bg_size, bg_color=bg_color)
    sort_by_index = None

    grant_amount = 0
    if grant_type == 'about':
        grant_stats = Stat.objects.filter(key='grants').order_by('-pk')
        if grant_stats.exists():
            grant_amount = lazy_round_number(grant_stats.first().val)

    # partners = MatchPledge.objects.filter(active=True, pledge_type=grant_type) if grant_type else MatchPledge.objects.filter(active=True)
    # now = datetime.now()
    # current_partners = partners.filter(end_date__gte=now).order_by('-amount')
    # current_partners_fund = 0

    # for partner in current_partners:
    #     current_partners_fund += partner.amount

    grant_types = get_grant_type_cache(network)

    try:
        what = 'all_grants'
        pinned = PinnedPost.objects.get(what=what)
    except PinnedPost.DoesNotExist:
        pinned = None

    grants_following = Favorite.objects.none()
    collections = []

    if request.user.is_authenticated:
        grants_following = Favorite.objects.filter(user=request.user, activity=None).count()
        allowed_collections = GrantCollection.objects.filter(Q(profile=request.user.profile) | Q(curators=request.user.profile))
        collections = [
            {
                'id': collection.id,
                'title': collection.title
            } for collection in allowed_collections.distinct()
        ]

    active_rounds = GrantCLR.objects.filter(is_active=True, start_date__lt=timezone.now(), end_date__gt=timezone.now()).order_by('-total_pot')

    # populate active round info
    total_clr_pot = None
    if active_rounds:
        for active_round in active_rounds:
            clr_round_amount = active_round.total_pot
            total_clr_pot = total_clr_pot + clr_round_amount if total_clr_pot else clr_round_amount

    if total_clr_pot:
        if total_clr_pot > 1000 * 1000:
            int_total_clr_pot = f"{round(total_clr_pot/1000/1000, 1)}m"
        elif total_clr_pot > 1000:
            int_total_clr_pot = f"{round(total_clr_pot/1000, 0)}k"
        else:
            int_total_clr_pot = intword(total_clr_pot)
        live_now = f'❇️ LIVE NOW! Up to ${int_total_clr_pot} Matching Funding on Gitcoin Grants' if total_clr_pot > 0 else ""
        title = f'(💰${int_total_clr_pot} Match LIVE!) Grants'
    else:
        live_now = 'Gitcoin Grants helps you find funding for your projects'
        title = 'Grants'

    grant_label = None
    for _type in grant_types:
        if _type.get("keyword") == grant_type:
            grant_label = _type.get("label")

    _, round_start_date, round_end_date, _, _, _, _, _ = get_clr_rounds_metadata()

    params = {
        'active': 'grants_explorer',
        'title': title,
        'sort': sort,
        'network': network,
        'keyword': keyword,
        'type': grant_type,
        'grant_label': grant_label if grant_type else grant_type,
        'round_end': round_end_date,
        'next_round_start': round_start_date,
        'now': timezone.now(),
        # 'mid_back': mid_back,
        # 'bottom_back': bottom_back,
        'card_desc': f'{live_now}',
        'avatar_url': request.build_absolute_uri(static('v2/images/twitter_cards/default_grants.png')),
        'card_type': 'summary_large_image',
        'avatar_height': 675,
        'avatar_width': 1200,
        'what': what,
        'all_styles': all_styles,
        'all_routing_policies': get_all_routing_policies(request),
        'can_pin': can_pin(request, what),
        'pinned': pinned,
        'target': f'/activity?what=all_grants',
        # 'styles': {
        #     'bg': bg,
        #     'bg_size': bg_size,
        #     'bg_color': bg_color
        # },
        'grant_bg': get_branding_info(request),
        'announcement': Announcement.objects.filter(key='grants', valid_from__lt=timezone.now(), valid_to__gt=timezone.now()).order_by('-rank').first(),
        'keywords': get_keywords(),
        'grant_amount': grant_amount,
        'total_clr_pot': total_clr_pot,
        'sort_by_index': sort_by_index,
        'show_past_clr': show_past_clr,
        'is_staff': request.user.is_staff,
        # 'selected_category': category,
        'profile': profile,
        'grants_following': grants_following,
        'following': following,
        'idle_grants': idle_grants,
        'only_contributions': only_contributions,
        'collection_id': collection_id,
        'collections': collections,
        'featured': featured,
        'active_rounds': active_rounds,
        'trust_bonus': round(request.user.profile.trust_bonus * 100) if request.user.is_authenticated and request.user.profile else 0
    }

    # log this search, it might be useful for matching purposes down the line
    if keyword:
        try:
            SearchHistory.objects.update_or_create(
                search_type='grants',
                user=request.user,
                data=request.GET,
                ip_address=get_ip(request)
            )
        except Exception as e:
            logger.debug(e)
            pass

    if collection_id and collection_id.isdigit():
        collections = GrantCollection.objects.prefetch_related('profile').filter(pk=collection_id)
        if collections.exists():
            collection = collections.first()
            params['title'] = collection.title
            params['meta_title'] = collection.title
            params['meta_description'] = collection.description
            params['meta_owner'] = collection.profile.handle
            params['meta_owner_url'] = collection.profile.url
            params['meta_owner_avatar'] = collection.profile.avatar_url
            params['meta_grant_ids'] = json.dumps([ grant.id for grant in collection.grants.all() ])
            params['card_desc'] = collection.description
            params['avatar_url'] = request.build_absolute_uri(collection.cover.url) if collection.cover else ''


    response = TemplateResponse(request, 'grants/explorer.html', params)
    response['X-Frame-Options'] = 'SAMEORIGIN'
    return response


def get_grant_tags(request):
    """Fetch matching grants tags"""

    tag_phrase = request.GET.get('q', '')
    tags = GrantTag.objects.filter(name__icontains=tag_phrase).values_list('name', 'id')

    response = {
       'status': 200,
        'grant_tags': list(tags)
    }
    return JsonResponse(response)


def grants_type_redirect(request, grant_type):
    """Redirect old grant url with search params to /explorer keeping query params."""
    base_url = reverse('grants:grants_by_category', kwargs={"grant_type":grant_type})
    query_string =  urlencode(request.GET)
    url = '{}?{}'.format(base_url, query_string)
    return redirect(url, code=302)


def grants_by_grant_clr(request, clr_round):
    """Handle grants explorer."""
    grant_types = request.GET.get('type', None)
    limit = request.GET.get('limit', 6)
    page = request.GET.get('page', 1)
    sort = request.GET.get('sort_option', None)
    network = request.GET.get('network', 'mainnet')
    keyword = request.GET.get('keyword', '')
    grant_tags = request.GET.get('grant_tags', '')
    only_contributions = request.GET.get('only_contributions', '') == 'true'

    profile = get_profile(request)

    _grants = None
    try:
        filters = {
            'request': request,
            'grant_types': grant_types,
            'sort': sort,
            'network': network,
            'keyword': keyword,
            'state': 'active',
            'grant_tags': grant_tags,
            'idle_grants': True,
            'only_contributions': only_contributions,
            'clr_round': clr_round
        }

        _grants = get_grants_by_filters(**filters)
    except Exception as e:
        print(e)
        return redirect('/grants')


    paginator = Paginator(_grants, limit)
    grants = paginator.get_page(page)

    # record view
    pks = list([grant.pk for grant in grants])
    if len(pks):
        increment_view_count.delay(pks, grants[0].content_type, request.user.id, 'index')

    # current_partners = MatchPledge.objects.filter(clr_round_num=clr_round)
    # current_partners_fund = 0

    # for partner in current_partners:
    #     current_partners_fund += partner.amount

    grant_types = get_grant_clr_types(clr_round, network=network)

    grants_following = Favorite.objects.none()
    collections = []
    if request.user.is_authenticated and request.user.profile:
        grants_following = Favorite.objects.filter(user=request.user, activity=None).count()
        allowed_collections = GrantCollection.objects.filter(
            Q(profile=request.user.profile) | Q(curators=request.user.profile))
        collections = [
            {
                'id': collection.id,
                'title': collection.title
            } for collection in allowed_collections.distinct()
        ]


    # populate active round info
    total_clr_pot = clr_round.total_pot

    if  clr_round.is_active:
        if total_clr_pot > 1000 * 100:
            int_total_clr_pot = f"{round(total_clr_pot/1000/1000, 1)}m"
        elif total_clr_pot > 100:
            int_total_clr_pot = f"{round(total_clr_pot/1000, 1)}k"
        else:
            int_total_clr_pot = intword(total_clr_pot)
        live_now = f'❇️ LIVE NOW! Up to ${int_total_clr_pot} Matching Funding on Gitcoin Grants' if total_clr_pot > 0 else ""
        title = f'(💰${int_total_clr_pot} Match LIVE!) Grants'
    else:
        live_now = 'Gitcoin Grants helps you find funding for your projects'
        title = 'Grants'

    active_rounds = GrantCLR.objects.filter(is_active=True, start_date__lt=timezone.now(), end_date__gt=timezone.now()).order_by('-total_pot')

    _, round_start_date, round_end_date, _, _, _, _, _ = get_clr_rounds_metadata()

    params = {
        'active': 'grants_landing',
        'title': title,
        'sort': sort,
        'network': network,
        'keyword': keyword,
        'type': grant_types,
        'round_end': round_end_date,
        'next_round_start': round_start_date,
        'all_grants_count': _grants.count(),
        'now': timezone.now(),
        'grant_types': grant_types,
        'card_desc': f'{live_now}',
        'avatar_url': request.build_absolute_uri(static('v2/images/twitter_cards/default_grants.png')),
        'card_type': 'summary_large_image',
        'avatar_height': 675,
        'avatar_width': 1200,
        'grants': grants,
        'can_pin': False,# 'selected_category': category,
        'profile': profile,
        'grants_following': grants_following,
        'only_contributions': only_contributions,
        'clr_round': clr_round,
        'collections': collections,
        'grant_bg': get_branding_info(request),
        'active_rounds': active_rounds
    }

    # log this search, it might be useful for matching purposes down the line
    if keyword:
        try:
            SearchHistory.objects.update_or_create(
                search_type='grants',
                user=request.user,
                data=request.GET,
                ip_address=get_ip(request)
            )
        except Exception as e:
            logger.debug(e)
            pass

    response = TemplateResponse(request, 'grants/explorer.html', params)
    response['X-Frame-Options'] = 'SAMEORIGIN'
    return response


def get_grant_sybil_profile(grant_id=None, days_back=None, grant_type=None, index_on=None):
    grant_id_sql = f"= {grant_id}" if grant_id else "IS NOT NULL"
    days_back_sql = f"grants_subscription.created_on > now() - interval '{days_back} hours'" if days_back else "true"
    grant_type_sql = f"grant_type_id = '{grant_type.id}'" if grant_type else "true"
    order_sql = f"ORDER BY {index_on} ASC" if index_on != 'grants_contribution.originated_address' else "ORDER BY number_contriibutors DESC"
    having_sql = f"" if index_on != 'grants_contribution.originated_address' else "HAVING count(distinct grants_subscription.contributor_profile_id) >= 2"
    query = f"""
        SELECT
            DISTINCT {index_on},
            count(distinct grants_subscription.contributor_profile_id) as number_contriibutors,
            count(distinct grants_subscription.id) as number_contriibutions,
            (count(distinct grants_subscription.contributor_profile_id)::float / count(distinct grants_subscription.id)) as contributions_per_contributor,
            array_agg(distinct dashboard_profile.handle) as contributors
        from dashboard_profile
        INNER JOIN grants_subscription ON contributor_profile_id = dashboard_profile.id
        INNER JOIN grants_grant on grants_grant.id = grants_subscription.grant_id
        INNER JOIN grants_contribution on grants_contribution.subscription_id = grants_subscription.id
        where grants_subscription.grant_id {grant_id_sql} AND {days_back_sql} AND {grant_type_sql}
            GROUP BY {index_on}
            {having_sql}
            {order_sql}
        """
    # pull from DB
    with connection.cursor() as cursor:
        cursor.execute(query)
        rows = []
        for _row in cursor.fetchall():
            rows.append(list(_row))

    # mutate arrow
    sybil_avg = 0
    try:
        total_contributors = sum([ele[1] for ele in rows])
        svbil_total = sum([ele[0]*ele[1] for ele in rows if ele[0] >= 0])
        sybil_avg = svbil_total / total_contributors if total_contributors else 'N/A'
        for i in range(0, len(rows)):
            pct = rows[i][1] / total_contributors
            rows[i].append(round(pct * 100))
    except:
        pass

    return [rows, sybil_avg]


@csrf_exempt
def grant_details_api(request, grant_id):
    """Json the Grant details."""
    grant = None
    try:
        grant = Grant.objects.get(pk=grant_id)
        grant_json = grant.repr(request.user, request.build_absolute_uri)
    except Exception as e:
        print(e)
        response = {
            'status': 500,
            'message': 'error: something went wrong while fetching grants clr'
        }
        return JsonResponse(response)

    response = {
        'status': 200,
        'grants': grant_json
    }
    return JsonResponse(response)


@csrf_exempt
def grant_details(request, grant_id, grant_slug):
    """Display the Grant details page."""
    tab = request.GET.get('tab')
    profile = get_profile(request)
    add_cancel_params = False

    try:
        grant = None
        try:
            grant = Grant.objects.prefetch_related('team_members').get(
                pk=grant_id, slug=grant_slug
            )
        except Grant.DoesNotExist:
            grant = Grant.objects.prefetch_related('team_members').get(
                pk=grant_id
            )

        if not grant.visible:
            raise Http404
        increment_view_count.delay([grant.pk], grant.content_type, request.user.id, 'individual')
        subscriptions = grant.subscriptions.none()
        cancelled_subscriptions = grant.subscriptions.none()

        activity_count = grant.contribution_count
        contributors = []
        contributions = []
        sybil_profiles = []

        # Sybil score
        if tab == 'sybil_profile' and request.user.is_staff:
            items = ['dashboard_profile.sybil_score', 'dashboard_profile.sms_verification', 'grants_contribution.originated_address']
            for item in items:
                title = 'Sybil' if item == 'dashboard_profile.sybil_score' else "SMS"
                if item == 'grants_contribution.originated_address':
                    title = 'Funds origination address'
                sybil_profiles += [
                    [f'THIS {title} Summary Last 60 days', get_grant_sybil_profile(grant.pk, 60 * 24, index_on=item)],
                    [f'{grant.grant_type.name} {title} Summary Last 60 Days', get_grant_sybil_profile(None, 60 * 24, grant.grant_type, index_on=item)],
                    [f'All {title} Summary Last 60 Days', get_grant_sybil_profile(None, 60 * 24, None, index_on=item)],
                ]
        # _contributions = Contribution.objects.filter(subscription__grant=grant, subscription__is_postive_vote=True).prefetch_related('subscription', 'subscription__contributor_profile')
        # contributions = list(_contributions.order_by('-created_on'))

        # # Contributors
        # if tab == 'contributors':
        #     phantom_funds = grant.phantom_funding.all().cache(timeout=60)
        #     contributors = list(_contributions.distinct('subscription__contributor_profile')) + list(phantom_funds.distinct('profile'))
        # activity_count = len(cancelled_subscriptions) + len(contributions)
        user_subscription = None
        user_non_errored_subscription = None
        add_cancel_params = user_subscription
    except Grant.DoesNotExist:
        raise Http404

    is_admin = (grant.admin_profile.id == profile.id) if profile and grant.admin_profile else False
    if is_admin:
        add_cancel_params = True

    is_team_member = is_grant_team_member(grant, profile)

    # handle grant updates unsubscribe
    key = 'unsubscribed_profiles'
    is_unsubscribed_from_updates_from_this_grant = request.user.is_authenticated and request.user.profile.pk in grant.metadata.get(key, [])
    if request.GET.get('unsubscribe') and request.user.is_authenticated:
        ups = grant.metadata.get(key, [])
        ups.append(request.user.profile.pk)
        grant.metadata[key] = ups
        grant.save()
        messages.info(
                request,
                _('You have been unsubscribed from the updates from this grant.')
            )
        is_unsubscribed_from_updates_from_this_grant = True

    try:
        what = f'grant:{grant.pk}'
        pinned = PinnedPost.objects.get(what=what)
    except PinnedPost.DoesNotExist:
        pinned = None

    clr_round = None
    if grant.in_active_clrs.count() > 0:
        clr_round = grant.in_active_clrs.first()

    if clr_round:
        is_clr_active = True
    else:
        is_clr_active = False

    is_clr_active = True if clr_round else False
    title = grant.title + " | Grants"

    if is_clr_active:
        title = '💰 ' + title

    should_show_claim_match_button = False
    try:
        # If the user viewing the page is team member or admin, check if grant has match funds available
        # to withdraw

        is_match_available_to_claim = False
        is_within_payout_period_for_most_recent_round = timezone.now() < timezone.datetime(2021, 8, 15, 12, 0).replace(tzinfo=pytz.utc)
        is_staff = request.user.is_authenticated and request.user.is_staff

        # Check if this grant needs to complete KYC before claiming match funds
        clr_matches = grant.clr_matches.filter(round_number=settings.MATCH_PAYOUTS_ROUND_NUM)
        is_blocked_by_kyc = clr_matches.exists() and not clr_matches.first().ready_for_payout

        # calculate whether is available
        # TODO - do this asyncronously so as not to block the pageload
        amount_available = 0
        if is_within_payout_period_for_most_recent_round and not is_blocked_by_kyc and grant.admin_address != '0x0':
            if is_team_member or is_staff or is_admin:
                w3 = get_web3(grant.network)
                match_payouts_abi = settings.MATCH_PAYOUTS_ABI
                match_payouts_address = w3.toChecksumAddress(settings.MATCH_PAYOUTS_ADDRESS)
                match_payouts = w3.eth.contract(address=match_payouts_address, abi=match_payouts_abi)
                amount_available = match_payouts.functions.payouts(grant.admin_address).call()
                is_match_available_to_claim = True if amount_available > 0 else False

        # Determine if we should show the claim match button on the grant details page
        should_show_claim_match_button = grant.active and (is_team_member or is_staff or is_admin) and is_match_available_to_claim and not is_blocked_by_kyc

    except Exception as e:
        logger.exception(e)

    grant_tags = []
    for g_tag in GrantTag.objects.all():
        _grant_tag = {
            'id': g_tag.pk,
            'name': g_tag.name
        }
        grant_tags.append(_grant_tag)

    params = {
        'active': 'grant_details',
        'grant': grant,
        'sybil_profiles': sybil_profiles,
        'tab': tab,
        'title': title,
        'card_desc': grant.description,
        'avatar_url': grant.logo.url if grant.logo else None,
        'subscriptions': subscriptions,
        'cancelled_subscriptions': cancelled_subscriptions,
        'contributions': contributions,
        'user_subscription': user_subscription,
        'user_non_errored_subscription': user_non_errored_subscription,
        'is_admin': is_admin,
        'keywords': get_keywords(),
        'target': f'/activity?what={what}',
        'pinned': pinned,
        'what': what,
        'activity_count': activity_count,
        # 'contributors': contributors,
        'clr_active': is_clr_active,
        # 'round_num': grant.clr_round_num,
        'is_team_member': is_team_member,
        'is_owner': grant.admin_profile.pk == request.user.profile.pk if request.user.is_authenticated else False,
        'is_unsubscribed_from_updates_from_this_grant': is_unsubscribed_from_updates_from_this_grant,
        'options': [(f'Email Grant Funders ({grant.contributor_count})', 'bullhorn', 'Select this option to email your status update to all your funders.')] if is_team_member else [],
        'user_code': get_user_code(request.user.profile.id, grant, emoji_codes) if request.user.is_authenticated else '',
        'verification_tweet': get_grant_verification_text(grant),
        # 'tenants': grant.tenants,
        'should_show_claim_match_button': should_show_claim_match_button,
        'amount_to_claim': amount_available,
        'grant_tags': grant_tags
    }
    # Stats
    if tab == 'stats':
        import hashlib
        params['secret_id'] = hashlib.md5((settings.SECRET_KEY + str(grant.id)).encode('utf')).hexdigest()

    return TemplateResponse(request, 'grants/detail/_index.html', params)


@csrf_exempt
def grant_details_contributors(request, grant_id):
    page = int(request.GET.get('page', 1))
    network = request.GET.get('network', 'mainnet')
    limit = int(request.GET.get('limit', 30))

    try:
        grant = Grant.objects.prefetch_related('subscriptions').get(
            pk=grant_id
        )
    except Grant.DoesNotExist:
        response = {
            'message': 'error: grant cannot be found'
        }
        return JsonResponse(response)

    _contributors = set(Contribution.objects.filter(
        subscription__grant=grant,
        subscription__network=network,
        subscription__is_postive_vote=True,
        anonymous=False
    ).prefetch_related('subscription', 'profile_for_clr').values_list('profile_for_clr__handle', flat=True).order_by('-created_on'))

    contributors = list(_contributors)
    all_pages = Paginator(contributors, limit)
    this_page = all_pages.page(page)
    response = dict()
    all_contributors = []

    for contributor in this_page:
        contributor_json = {}
        contributor_json['user']=  contributor

        all_contributors.append(contributor_json)

    response['contributors'] = json.loads(json.dumps(all_contributors, default=str))
    response['has_next'] = all_pages.page(page).has_next()
    response['count'] = all_pages.count
    response['num_pages'] = all_pages.num_pages
    response['next_page_number'] = all_pages.page(page).next_page_number() if all_pages.page(page).has_next() else None

    return JsonResponse(response)


@csrf_exempt
def grant_details_contributions(request, grant_id):
    page = int(request.GET.get('page', 1))
    network = request.GET.get('network', 'mainnet')
    limit = int(request.GET.get('limit', 10))
    try:
        grant = Grant.objects.prefetch_related('subscriptions').get(
            pk=grant_id
        )
    except Grant.DoesNotExist:
        response = {
            'message': 'error: grant cannot be found'
        }
        return JsonResponse(response)

    _contributions = Contribution.objects.filter(
        subscription__grant=grant,
        subscription__network=network,
        subscription__is_postive_vote=True
    ).prefetch_related('subscription', 'subscription__contributor_profile')
    contributions = list(_contributions.order_by('-created_on'))
    # print(contributions)
    all_pages = Paginator(contributions, limit)
    this_page = all_pages.page(page)
    response = dict()

    all_contributions = []
    for contribution in this_page:
        # print(contribution.subscription)
        # print(contribution.subscription.tx_id)

        contribution_json = {
            k: getattr(contribution, k) for k in
            ['id', 'success', 'tx_cleared', 'created_on', 'anonymous', 'tx_id']}

        contribution_json['subscription'] = {
            k: getattr(contribution.subscription, k) for k in
            ['id', 'contributor_profile', 'token_symbol', 'amount_per_period', 'amount_per_period_minus_gas_price', 'amount_per_period_usdt', 'amount_per_period_to_gitcoin', 'comments']}


        # contribution_json['subscription']
        contribution_json['subscription']['hide_wallet_address'] = contribution.subscription.contributor_profile.hide_wallet_address
        if (contribution.subscription.contributor_profile.hide_wallet_address):
            contribution_json['tx_id'] = None
        if (contribution.anonymous):
            contribution_json['subscription']['contributor_profile'] = None
        all_contributions.append(contribution_json)

    response['contributions'] = json.loads(json.dumps(all_contributions, default=str))
    response['has_next'] = all_pages.page(page).has_next()
    response['count'] = all_pages.count
    response['num_pages'] = all_pages.num_pages
    response['next_page_number'] = all_pages.page(page).next_page_number() if all_pages.page(page).has_next() else None

    return JsonResponse(response)

@csrf_exempt
def grant_edit(request, grant_id):

    # profile = get_profile(request)
    profile = request.user.profile if hasattr(request.user, 'profile') else None
    grant = None

    try:
        grant = Grant.objects.prefetch_related('subscriptions','team_members').get(
            pk=grant_id
        )

    except Grant.DoesNotExist:
        raise Http404

    is_team_member = is_grant_team_member(grant, profile)
    if request.method == 'POST' and (is_team_member or request.user.is_staff):

        response = {
            'status': 400,
            'message': 'error: Bad Request. Unable to create grant'
        }

        # step 1: validate input

        user = request.user if request.user.is_authenticated else None
        if not user:
            response['message'] = 'error: user needs to be authenticated to create grant'
            return JsonResponse(response)

        if not profile:
            response['message'] = 'error: no matching profile found'
            return JsonResponse(response)

        title = request.POST.get('title', None)
        if not title:
            response['message'] = 'error: title is a mandatory parameter'
            return JsonResponse(response)

        description = request.POST.get('description', None)
        if not description:
            response['message'] = 'error: description is a mandatory parameter'
            return JsonResponse(response)

        has_external_funding = request.POST.get('has_external_funding', 'unknown')
        if has_external_funding == 'unknown':
            response['message'] = 'error: choose if grant has external funding or not'
            return JsonResponse(response)

        description_rich = request.POST.get('description_rich', None)
        if not description_rich:
            description_rich = description

        if grant.active:
            is_clr_eligible = json.loads(request.POST.get('is_clr_eligible', 'true'))
            grant.is_clr_eligible = is_clr_eligible

        eth_payout_address = request.POST.get('eth_payout_address', '0x0')
        zcash_payout_address = request.POST.get('zcash_payout_address', '0x0')
        celo_payout_address = request.POST.get('celo_payout_address', '0x0')
        zil_payout_address = request.POST.get('zil_payout_address', '0x0')
        polkadot_payout_address = request.POST.get('polkadot_payout_address', '0x0')
        harmony_payout_address = request.POST.get('harmony_payout_address', '0x0')
        kusama_payout_address = request.POST.get('kusama_payout_address', '0x0')
        binance_payout_address = request.POST.get('binance_payout_address', '0x0')
        rsk_payout_address = request.POST.get('rsk_payout_address', '0x0')
        algorand_payout_address = request.POST.get('algorand_payout_address', '0x0')

        if (
            eth_payout_address == '0x0' and
            zcash_payout_address == '0x0' and
            celo_payout_address == '0x0' and
            zil_payout_address == '0x0' and
            polkadot_payout_address == '0x0' and
            kusama_payout_address == '0x0' and
            harmony_payout_address == '0x0' and
            binance_payout_address == '0x0' and
            rsk_payout_address == '0x0' and
            algorand_payout_address == '0x0'
        ):
            response['message'] = 'error: payout_address is a mandatory parameter'
            return JsonResponse(response)

        if (
            zcash_payout_address != '0x0' and
            not zcash_payout_address.startswith('t')
        ):
            response['message'] = 'error: zcash_payout_address must be a transparent address'
            return JsonResponse(response)

        if eth_payout_address != '0x0':
            grant.admin_address = eth_payout_address

        if zcash_payout_address != '0x0':
            grant.zcash_payout_address = zcash_payout_address

        if celo_payout_address != '0x0':
            grant.celo_payout_address = celo_payout_address

        if zil_payout_address != '0x0':
            grant.zil_payout_address = zil_payout_address

        if polkadot_payout_address != '0x0':
            grant.polkadot_payout_address = polkadot_payout_address

        if kusama_payout_address != '0x0':
            grant.kusama_payout_address = kusama_payout_address

        if harmony_payout_address != '0x0':
            grant.harmony_payout_address = harmony_payout_address

        if binance_payout_address != '0x0':
            grant.binance_payout_address = binance_payout_address

        if rsk_payout_address != '0x0':
            grant.rsk_payout_address = rsk_payout_address

        if algorand_payout_address != '0x0':
            grant.algorand_payout_address = algorand_payout_address

        github_project_url = request.POST.get('github_project_url', None)
        if github_project_url:
            grant.github_project_url = github_project_url

        logo = request.FILES.get('logo', None)
        if logo:
            grant.logo = logo

        image_css = request.POST.get('image_css', None)
        if image_css:
            grant.image_css = image_css

        twitter_handle_1 = request.POST.get('handle1', '').strip('@')
        twitter_handle_2 = request.POST.get('handle2', '').strip('@')

        if twitter_handle_1 and not re.search(r'^@?[a-zA-Z0-9_]{1,15}$', twitter_handle_1):
            response['message'] = 'error: enter a valid project twitter handle e.g @humanfund'
            return JsonResponse(response)

        if twitter_handle_2 and not re.search(r'^@?[a-zA-Z0-9_]{1,15}$', twitter_handle_2):
            response['message'] = 'error: enter your twitter handle e.g @georgecostanza'
            return JsonResponse(response)

        if grant.twitter_handle_1 != twitter_handle_1:
            grant.twitter_verified = False
            grant.twitter_verified_by = None
            grant.twitter_verified_at = None
            grant.twitter_handle_1 = twitter_handle_1

        grant.twitter_handle_2 = twitter_handle_2

        reference_url = request.POST.get('reference_url', None)
        if reference_url:
            grant.reference_url = reference_url

        region = request.POST.get('region', None)
        if region:
            grant.region = region

        grant_tags = request.POST.get('grant_tags[]', None)
        if grant_tags:
            tags = [d['id'] for d in json.loads(grant_tags)]
            grant.tags.set(tags)


        team_members = request.POST.getlist('team_members[]', None)
        if team_members:
            save_team_members = []
            save_team_members = [d['id'] for d in json.loads(team_members[0])]
            save_team_members.append(grant.admin_profile.id)
            grant.team_members.set(save_team_members)

        grant.title = title
        grant.description = description
        grant.description_rich = description_rich
        grant.has_external_funding = has_external_funding
        grant.last_update = timezone.now()
        grant.hidden = False

        grant.save()

        record_grant_activity_helper('update_grant', grant, profile)

        response = {
            'status': 200,
            'success': True,
            'message': 'grant updated',
            'url': grant.url,
        }

        return JsonResponse(response)


@login_required
@ratelimit(key='ip', rate='2/m', method=ratelimit.UNSAFE, block=True)
def flag(request, grant_id):
    comment = request.POST.get("comment", '')
    grant = Grant.objects.get(pk=grant_id)
    if comment and request.user.is_authenticated and grant:
        flag = Flag.objects.create(
            comments=comment,
            profile=request.user.profile,
            grant=grant,
            )
        new_grant_flag_admin(flag)


    return JsonResponse({
        'success': True,
    })


@login_required
@transaction.atomic
def grant_new(request):
    """Handle new grant."""

    if request.method == 'POST':

        response = {
            'status': 400,
            'message': 'error: Bad Request. Unable to create grant'
        }

        # step 1: validate input

        user = request.user if request.user.is_authenticated else None
        if not user:
            response['message'] = 'error: user needs to be authenticated to create grant'
            return JsonResponse(response)

        profile = request.user.profile if hasattr(request.user, 'profile') else None
        if not profile:
            response['message'] = 'error: no matching profile found'
            return JsonResponse(response)

        grant_type = request.POST.get('grant_type', None)
        if not grant_type:
            response['message'] = 'error: grant_type is a mandatory parameter'
            return JsonResponse(response)

        title = request.POST.get('title', None)
        if not title:
            response['message'] = 'error: title is a mandatory parameter'
            return JsonResponse(response)

        description = request.POST.get('description', None)
        if not description:
            response['message'] = 'error: description is a mandatory parameter'
            return JsonResponse(response)

        description_rich = request.POST.get('description_rich', None)
        if not description_rich:
            description_rich = description

        has_external_funding = request.POST.get('has_external_funding', 'unknown')
        if has_external_funding == 'unknown':
            response['message'] = 'error: has_external_funding is a mandatory parameter'
            return JsonResponse(response)

        eth_payout_address = request.POST.get('eth_payout_address', request.POST.get('admin_address'))
        zcash_payout_address = request.POST.get('zcash_payout_address', None)
        celo_payout_address = request.POST.get('celo_payout_address', None)
        zil_payout_address = request.POST.get('zil_payout_address', None)
        polkadot_payout_address = request.POST.get('polkadot_payout_address', None)
        kusama_payout_address = request.POST.get('kusama_payout_address', None)
        harmony_payout_address = request.POST.get('harmony_payout_address', None)
        binance_payout_address = request.POST.get('binance_payout_address', None)
        rsk_payout_address = request.POST.get('rsk_payout_address', None)
        algorand_payout_address = request.POST.get('algorand_payout_address', None)

        if (
            not eth_payout_address and not zcash_payout_address and
            not celo_payout_address and not zil_payout_address and
            not polkadot_payout_address and not kusama_payout_address and
            not harmony_payout_address and not binance_payout_address and
            not rsk_payout_address and not algorand_payout_address
        ):
            response['message'] = 'error: payout_address is a mandatory parameter'
            return JsonResponse(response)

        if zcash_payout_address and not zcash_payout_address.startswith('t'):
            response['message'] = 'error: zcash_payout_address must be a transparent address'
            return JsonResponse(response)

        project_pk = request.POST.get('project_pk')
        if project_pk and project_pk != 'undefined':
            HackathonProject.objects.filter(pk=project_pk).update(grant_obj=grant)

        token_symbol = request.POST.get('token_symbol', 'Any Token')
        logo = request.FILES.get('logo', None)
        metdata = json.loads(request.POST.get('receipt', '{}'))
        team_members = request.POST.getlist('team_members[]')
        reference_url = request.POST.get('reference_url', '')
        github_project_url = request.POST.get('github_project_url', None)
        network = request.POST.get('network', 'mainnet')
        twitter_handle_1 = request.POST.get('handle1', '').strip('@')
        twitter_handle_2 = request.POST.get('handle2', '').strip('@')

        if twitter_handle_1 and not re.search(r'^[a-zA-Z0-9_]{1,15}$', twitter_handle_1):
            response['message'] = 'error: enter a valid project twitter handle e.g @humanfund'
            return JsonResponse(response)

        if twitter_handle_2 and not re.search(r'^[a-zA-Z0-9_]{1,15}$', twitter_handle_2):
            response['message'] = 'error: enter your twitter handle e.g @georgecostanza'
            return JsonResponse(response)

        # TODO: REMOVE
        contract_version = request.POST.get('contract_version', '2')

        grant_kwargs = {
            'title': title,
            'description': description,
            'description_rich': description_rich,
            'reference_url': reference_url,
            'github_project_url': github_project_url,
            'admin_address': eth_payout_address if eth_payout_address else '0x0',
            'zcash_payout_address': zcash_payout_address if zcash_payout_address else '0x0',
            'celo_payout_address': celo_payout_address if celo_payout_address else '0x0',
            'zil_payout_address': zil_payout_address if zil_payout_address else '0x0',
            'polkadot_payout_address': polkadot_payout_address if polkadot_payout_address else '0x0',
            'kusama_payout_address': kusama_payout_address if kusama_payout_address else '0x0',
            'harmony_payout_address': harmony_payout_address if harmony_payout_address else '0x0',
            'binance_payout_address': binance_payout_address if binance_payout_address else '0x0',
            'rsk_payout_address': rsk_payout_address if rsk_payout_address else '0x0',
            'algorand_payout_address': algorand_payout_address if algorand_payout_address else '0x0',
            'token_symbol': token_symbol,
            'contract_version': contract_version,
            'deploy_tx_id': request.POST.get('transaction_hash', '0x0'),
            'network': network,
            'twitter_handle_1': twitter_handle_1,
            'twitter_handle_2': twitter_handle_2,
            'metadata': metdata,
            'last_update': timezone.now(),
            'admin_profile': profile,
            'logo': logo,
            'hidden': True,
            'active': False,
            'is_clr_eligible': False,
            'region': request.POST.get('region', None),
            'clr_prediction_curve': [[0.0, 0.0, 0.0] for x in range(0, 6)],
            'grant_type': GrantType.objects.get(name=grant_type),
            'has_external_funding': has_external_funding
        }

        grant = Grant.objects.create(**grant_kwargs)

        hackathon_project_id = request.GET.get('related_hackathon_project_id')
        if hackathon_project_id:
            hackathon_project = HackathonProject.objects.filter(id=hackathon_project_id).first()
            if hackathon_project and hackathon_project.profiles.filter(pk=profile.id).exists():
                hackathon_project.grant_obj  = grant
                hackathon_project.save()

        team_members = (team_members[0].split(','))
        team_members.append(profile.id)
        team_members = list(set(team_members))

        team_members = [int(i) for i in team_members if i != '']

        grant.team_members.add(*team_members)

        tag_ids = request.POST.getlist('tags[]')
        tag_ids = (tag_ids[0].split(','))
        tag_ids = list(set(tag_ids))

        for tag_id in tag_ids:
            try:
                tag = GrantTag.objects.get(pk=tag_id)
                grant.tags.add(tag)
            except Exception as e:
                pass

        grant.save()
        grant.calc_clr_round()
        grant.save()

        messages.success(
            request,
            _('Thank you for posting this Grant. Our team reviews each grant before it goes live on the website. This process takes 1-2 business days.')
        )

        if grant.active:
            record_grant_activity_helper('new_grant', grant, profile)

        # send email to creator and admin
        process_grant_creation_email.delay(grant.pk, profile.pk)
        process_grant_creation_admin_email.delay(grant.pk)

         # record to notion for sybil-hunters
        process_notion_db_write.delay(grant.pk)

        response = {
            'status': 200,
            'success': True,
            'message': 'grant created',
            'url': grant.url,
        }

        return JsonResponse(response)


    profile = get_profile(request)

    grant_types = []
    for g_type in GrantType.objects.filter(is_active=True):
        grant_type_temp = {
            'id': g_type.pk,
            'name': g_type.name,
            'label': g_type.label,
        }
        if g_type.logo:
            grant_type_temp['image_url'] = request.build_absolute_uri(g_type.logo.url)

        grant_types.append(grant_type_temp)

    grant_tags = []
    for g_tag in GrantTag.objects.all():
        _grant_tag = {
            'id': g_tag.pk,
            'name': g_tag.name
        }
        grant_tags.append(_grant_tag)

    params = {
        'active': 'new_grant',
        'title': _('New Grant'),
        'card_desc': _('Provide sustainable funding for Open Source with Gitcoin Grants'),
        'profile': profile,
        'trusted_relayer': settings.GRANTS_OWNER_ACCOUNT,
        'grant_types': grant_types,
        'grant_tags': grant_tags
    }
    return TemplateResponse(request, 'grants/_new.html', params)


@login_required
def grant_fund(request, grant_id, grant_slug):
    """Handle grant funding."""
    try:
        grant = Grant.objects.get(pk=grant_id, slug=grant_slug)
    except Grant.DoesNotExist:
        raise Http404

    profile = get_profile(request)

    if not grant.active:
        params = {
            'active': 'grant_error',
            'title': _('Fund - Grant Ended'),
            'grant': grant,
            'text': _('This Grant has ended.'),
            'subtext': _('Contributions can no longer be made this grant')
        }
        return TemplateResponse(request, 'grants/shared/error.html', params)

    if is_grant_team_member(grant, profile):
        params = {
            'active': 'grant_error',
            'title': _('Fund - Grant funding blocked'),
            'grant': grant,
            'text': _('This Grant cannot be funded'),
            'subtext': _('Grant team members cannot contribute to their own grant.')
        }
        return TemplateResponse(request, 'grants/shared/error.html', params)

    if grant.link_to_new_grant:
        params = {
            'active': 'grant_error',
            'title': _('Fund - Grant Migrated'),
            'grant': grant.link_to_new_grant,
            'text': f'This Grant has ended',
            'subtext': 'Contributions can no longer be made to this grant. <br> Visit the new grant to contribute.',
            'button_txt': 'View New Grant'
        }
        return TemplateResponse(request, 'grants/shared/error.html', params)

    active_subscription = Subscription.objects.select_related('grant').filter(
        grant=grant_id, active=True, error=False, contributor_profile=request.user.profile, is_postive_vote=True
    )

    if active_subscription:
        params = {
            'active': 'grant_error',
            'title': _('Subscription Exists'),
            'grant': grant,
            'text': _('You already have an active subscription for this grant.')
        }
        return TemplateResponse(request, 'grants/shared/error.html', params)

    if not grant.configured_to_receieve_funding:
        messages.info(
            request,
            _('This grant is not configured to accept funding at this time.  Please contact founders@gitcoin.co if you believe this message is in error!')
        )
        logger.error(f"Grant {grant.pk} is not properly configured for funding.  Please set grant.contract_address on this grant")
        return redirect(reverse('grants:details', args=(grant.pk, grant.slug)))

    if request.method == 'POST':
        from grants.tasks import process_grant_contribution
        process_grant_contribution.delay(grant_id, grant_slug, profile.pk, request.POST)

        return JsonResponse({
            'success': True,
        })

    raise Http404


@csrf_exempt
@require_POST
def cancel_grant_v1(request, grant_id):

    response = {
        'status': 400,
        'message': 'error: Bad Request. Unable to contribute to grant'
    }


    user = request.user if request.user.is_authenticated else None
    if not user:
        response['message'] = 'error: user needs to be authenticated to cancel grant'
        return JsonResponse(response)

    profile = request.user.profile if hasattr(request.user, 'profile') else None

    if not profile:
        response['message'] = 'error: no matching profile found'
        return JsonResponse(response)

    if not request.method == 'POST':
        response['message'] = 'error: grant cancellation is a POST operation'
        return JsonResponse(response)

    try:
        grant = Grant.objects.get(pk=grant_id)
    except Grant.DoesNotExist:
        response['message'] = 'error: grant cannot be found'
        return JsonResponse(response)

    if not is_grant_team_member(grant, profile) and not request.user.is_staff:
        response['message'] = 'error: grant cancellation can be done only by grant owner'
        return JsonResponse(response)

    if not grant.active:
        response['message'] = 'error: grant is already cancelled'
        return JsonResponse(response)

    grant.active = False
    grant.save()

    grant_cancellation(grant)
    record_grant_activity_helper('killed_grant', grant, profile)

    response = {
        'status': 200,
        'pk': grant.pk,
        'message': 'grant cancelled successfully'
    }
    return JsonResponse(response)

@login_required
def bulk_fund(request):
    """Called when checking out with an Ethereum cart"""
    if request.method != 'POST':
        raise Http404

    # Get list of grant IDs
    grant_ids_list = [int(pk) for pk in request.POST.get('grant_id').split(',')]

    # For each grant, we validate the data. If it fails, save it off and throw error at the end
    successes = []
    failures = []

    profile = get_profile(request)
    grants_with_payload = []

    for (index, grant_id) in enumerate(grant_ids_list):
        try:
            grant = Grant.objects.get(pk=grant_id)
        except Grant.DoesNotExist:
            # Commonly occurs when testing on Rinkeby, as the Gitcoin development fund does not exist there by default
            failures.append({
                'active': 'grant_error',
                'title': _('Fund - Grant Does Not Exist'),
                'grant':grant_id,
                'text': _('This grant does not exist'),
                'subtext': _('No grant with this ID was found'),
                'success': False
            })
            continue

        if not grant.active:
            # This means a grant has been cancelled, which happens occasionally
            failures.append({
                'active': 'grant_error',
                'title': _('Fund - Grant Ended'),
                'grant':grant_id,
                'text': _('This Grant has ended.'),
                'subtext': _('Contributions can no longer be made this grant'),
                'success': False
            })
            continue

        if grant.link_to_new_grant:
            # Occurs if users have duplicate grants and one is merged into the other
            failures.append({
                'active': 'grant_error',
                'title': _('Fund - Grant Migrated'),
                'grant':grant_id,
                'text': _('This Grant has ended'),
                'subtext': _('Contributions can no longer be made to this grant. <br> Visit the new grant to contribute.'),
                'success': False
            })
            continue

        active_subscription = Subscription.objects.select_related('grant').filter(
            grant=grant_id, active=True, error=False, contributor_profile=request.user.profile, is_postive_vote=True
        )

        try:
            payload = {
                # Values that are constant for all donations
                'checkout_type': request.POST.get('checkout_type'),
                'contributor_address': request.POST.get('contributor_address'),
                'csrfmiddlewaretoken': request.POST.get('csrfmiddlewaretoken'),
                'frequency_count': request.POST.get('frequency_count'),
                'frequency_unit': request.POST.get('frequency_unit'),
                'gas_price': request.POST.get('gas_price'),
                'gitcoin_donation_address': request.POST.get('gitcoin_donation_address'),
                'hide_wallet_address': request.POST.get('hide_wallet_address'),
                'match_direction': request.POST.get('match_direction'),
                'network': request.POST.get('network'),
                'num_periods': request.POST.get('num_periods'),
                'real_period_seconds': request.POST.get('real_period_seconds'),
                'recurring_or_not': request.POST.get('recurring_or_not'),
                'signature': request.POST.get('signature'),
                'visitorId': request.POST.get('visitorId'),
                'splitter_contract_address': request.POST.get('splitter_contract_address'),
                'subscription_hash': request.POST.get('subscription_hash'),
                'anonymize_gitcoin_grants_contributions': json.loads(request.POST.get('anonymize_gitcoin_grants_contributions', 'false')),
                # Values that vary by donation
                'admin_address': request.POST.get('admin_address').split(',')[index],
                'amount_per_period': request.POST.get('amount_per_period').split(',')[index],
                'confirmed': request.POST.get('confirmed').split(',')[index],
                'contract_address': request.POST.get('contract_address').split(',')[index],
                'contract_version': request.POST.get('contract_version').split(',')[index],
                'denomination': request.POST.get('denomination').split(',')[index],
                'gitcoin-grant-input-amount': request.POST.get('gitcoin-grant-input-amount').split(',')[index],
                'grant_id': request.POST.get('grant_id').split(',')[index],
                'split_tx_id': request.POST.get('split_tx_id').split(',')[index],
                'sub_new_approve_tx_id': request.POST.get('sub_new_approve_tx_id').split(',')[index],
                'token_address': request.POST.get('token_address').split(',')[index],
                'token_symbol': request.POST.get('token_symbol').split(',')[index],
                'include_for_clr': json.loads(request.POST.get('include_for_clr', 'true'))
            }
            grants_with_payload.append({
                'grant_id': grant_id,
                'grant_slug': grant.slug,
                'payload': payload
            })
        except Exception as e:
            failures.append({
                'active': 'grant_error',
                'title': _('Fund - Grant Processing Failed'),
                'grant':grant_id,
                'text': _('This Grant was not processed successfully.'),
                'subtext': _(f'{str(e)}'),
                'success': False
            })
            continue

        successes.append({
            'title': _('Fund - Grant Funding Processed Successfully'),
            'grant': grant_id,
            'text': _('Funding for this grant was successfully processed and saved.'),
            'success': True
        })

    from grants.tasks import batch_process_grant_contributions
    batch_process_grant_contributions.delay(grants_with_payload, profile.pk)
    return JsonResponse({
        'success': True,
        'grant_ids': grant_ids_list,
        'successes': successes,
        'failures': failures
    })

@login_required
def manage_ethereum_cart_data(request):
    """
    For the specified user address:
      1. `action == save` will save the provided cart data as a JSON Store
      2. `action == delete` will removed saved cart data from the JSON Store
    """
    if request.method != 'POST':
        raise Http404

    user_address = request.POST.get('user_address')
    action = request.POST.get('action')

    if action == 'save':
        ethereum_cart_data = json.loads(request.POST.get('ethereum_cart_data'))
        try:
            # Look for existing entry, and if present we overwrite it. This can occur when a user starts
            # checkout, does not finish it, then comes back to checkout later
            entry = JSONStore.objects.get(key=user_address, view='ethereum_cart_data')
            entry.data = ethereum_cart_data
            entry.save()
            return JsonResponse({ 'success': True })
        except JSONStore.DoesNotExist:
            # No entry exists for this user, so create a new one
            JSONStore.objects.create(key=user_address, view='ethereum_cart_data', data=ethereum_cart_data)
            return JsonResponse({ 'success': True })

    elif action == 'delete':
        try:
            # Look for existing entry, and if present we delete it
            entry = JSONStore.objects.get(key=user_address, view='ethereum_cart_data')
            entry.delete()
            return JsonResponse({ 'success': True })
        except JSONStore.DoesNotExist:
            # No entry exists for this user, so we return false to indicate this
            return JsonResponse({ 'success': False })

    else:
        raise Exception('Invalid action specified')

@login_required
def get_ethereum_cart_data(request):
    """
    For the specified user address, returns the saved checkout data if found
    """
    if request.method != 'GET':
        raise Http404

    try:
        user_address = request.GET.get('user_address')
        result = JSONStore.objects.get(key=user_address, view='ethereum_cart_data')
        return JsonResponse({ 'success': True, 'ethereum_cart_data': result.data })
    except JSONStore.DoesNotExist:
        # If there's no entry for this user, return false to indicate this
        return JsonResponse({ 'success': False })

@login_required
def get_replaced_tx(request):
    """
    scrapes etherscan to get the replaced tx
    """
    tx_hash = request.GET.get('tx_hash')
    user_agent = 'Mozilla/5.0 (Macintosh; Intel Mac OS X 10_9_3) AppleWebKit/537.36 (KHTML, like Gecko) Chrome/35.0.1916.47 Safari/537.36'
    headers = {'User-Agent': user_agent}
    response = requests.get(f"https://etherscan.io/tx/{tx_hash}/", headers=headers)
    soup = BeautifulSoup(response.content, "html.parser")
    # look for span that contains the dropped&replaced msg
    p = soup.find("span", "u-label u-label--sm u-label--warning rounded")
    if not p:
        return JsonResponse({
            'success': True,
            'tx_hash': tx_hash
        })
    if "Replaced" in p.text:  # check if it's a replaced tx
        # get the id for the replaced tx
        q = soup.find(href=re.compile("/tx/0x"))
        return JsonResponse({
            'success': True,
            'tx_hash': q.text
        })
    else:
        return JsonResponse({
            'success': True,
            'tx_hash': tx_hash
        })


def grants_cart_view(request):
    context = {
        'title': 'Grants Cart',
        'EMAIL_ACCOUNT_VALIDATION': EMAIL_ACCOUNT_VALIDATION,
    }
    if request.user.is_authenticated:
        profile = request.user.profile
        context['username'] = profile.username
        context['trust_bonus'] = round(request.user.profile.trust_bonus * 100)

        is_brightid_verified = ( 'verified' == get_brightid_status(profile.brightid_uuid) )

        context['is_fully_verified'] = (is_brightid_verified and profile.sms_verification and \
                                            profile.is_poap_verified and profile.is_twitter_verified and \
                                            profile.is_google_verified and profile.is_poh_verified)
    else:
        return redirect('/login/github/?next=' + request.get_full_path())

    response = TemplateResponse(request, 'grants/cart-vue.html', context=context)
    response['X-Frame-Options'] = 'SAMEORIGIN'
    return response


def get_category_size(grant_type, category):
    key = f"grant_category_{grant_type.get('keyword')}_{category}"
    redis = RedisService().redis
    try:
        return int(redis.get(key))
    except:
        return 0




def grants_bulk_add(request, grant_str):
    grants = {}
    redis = RedisService().redis
    key = hashlib.md5(grant_str.encode('utf')).hexdigest()
    views = redis.incr(key)

    grants_data = grant_str.split(':')[0].split(',')
    grant_ids = []

    for ele in grants_data:
        # new format will support amount and token in the URL separated by ;
        grant_data = ele.split(';')
        if len(grant_data) > 0 and grant_data[0].isnumeric():
            grant_id = grant_data[0]
            grants[grant_id] = {
                'id': int(grant_id)
            }
            grant_ids.append(grant_id)

            if len(grant_data) == 3:  # backward compatibility
                grants[grant_id]['amount'] = grant_data[1]
                grants[grant_id]['token'] = FTokens.objects.filter(id=int(grant_data[2])).first()

    by_whom = ""
    prefix = ""
    handle = ''
    try:
        handle = f"{grant_str.split(':')[1]}"
        by_whom = f"by {grant_str.split(':')[1]}"
        prefix = f"{grant_str.split(':')[2]} : "
    except:
        pass

    # search valid grants and associate with its amount and token
    grants_info = grants.values()
    grant_ids = [grant['id'] for grant in grants_info]
    for grant in Grant.objects.filter(pk__in=grant_ids):
        grants[str(grant.id)]['obj'] = grant

    grants = [grant for grant in grants_info if grant.get('obj')]

    grant_titles = ", ".join([grant['obj'].title for grant in grants])
    title = f"{prefix}{len(grants)} Grants in Shared Cart {by_whom} : Viewed {views} times"

    grant_ids = ",".join([str(ele) for ele in grant_ids])
    avatar_url = f'https://gitcoin.co/dynamic/grants_cart_thumb/{handle}/{grant_ids}'
    context = {
        'grants': grants,
        'avatar_url': avatar_url,
        'avatar_height': 875,
        'avatar_width': 1740,
        'title': title,
        'card_desc': "Click to Add All to Cart: " + grant_titles

    }
    response = TemplateResponse(request, 'grants/bulk_add_to_cart.html', context=context)
    return response


@login_required
def profile(request):
    """Show grants profile of logged in user."""
    if not request.user.is_authenticated or not request.user.profile:
        raise Http404
    handle = request.user.profile.handle
    return redirect(f'/profile/{handle}/grants')


def quickstart(request):
    """Display quickstart guide."""
    params = {
        'active': 'grants_quickstart',
        'title': _('Quickstart'),
        'avatar_url': request.build_absolute_uri(static('v2/images/twitter_cards/default_grants.png')),
    }
    return TemplateResponse(request, 'grants/quickstart.html', params)


def leaderboard(request):
    """Display leaderboard."""

    return redirect ('https://gitcoin.co/leaderboard/payers?cadence=quarterly&keyword=all&product=grants')


def record_subscription_activity_helper(activity_type, subscription, profile, anonymize=False):
    """Registers a new activity concerning a grant subscription

    Args:
        activity_type (str): The type of activity, as defined in dashboard.models.Activity.
        subscription (grants.models.Subscription): The subscription in question.
        profile (dashboard.models.Profile): The current user's profile.

    """
    if anonymize:
        profile = Profile.objects.filter(handle='gitcoinbot').first()
    try:
        grant_logo = subscription.grant.logo.url
    except:
        grant_logo = None
    metadata = {
        'id': subscription.id,
        'value_in_token': str(subscription.amount_per_period),
        'value_in_usdt_now': str(round(subscription.amount_per_period_usdt,2)),
        'token_name': subscription.token_symbol,
        'title': subscription.grant.title,
        'grant_logo': grant_logo,
        'grant_url': subscription.grant.url,
        'num_tx_approved': subscription.num_tx_approved,
        'anonymize': anonymize,
        'category': 'grant',
    }
    kwargs = {
        'profile': profile,
        'subscription': subscription,
        'grant': subscription.grant,
        'activity_type': activity_type,
        'metadata': metadata,
    }
    return Activity.objects.create(**kwargs)


def record_grant_activity_helper(activity_type, grant, profile, amount=None, token=None):
    """Registers a new activity concerning a grant

    Args:
        activity_type (str): The type of activity, as defined in dashboard.models.Activity.
        grant (grants.models.Grant): The grant in question.
        profile (dashboard.models.Profile): The current user's profile.

    """
    try:
        grant_logo = grant.logo.url
    except:
        grant_logo = None
    metadata = {
        'id': grant.id,
        'value_in_token': '{0:.2f}'.format(grant.amount_received) if not amount else amount,
        'token_name': grant.token_symbol if not token else token,
        'title': grant.title,
        'grant_logo': grant_logo,
        'grant_url': grant.url,
        'category': 'grant',
    }
    kwargs = {
        'profile': profile,
        'grant': grant,
        'activity_type': activity_type,
        'metadata': metadata,
    }
    Activity.objects.create(**kwargs)


@login_required
def new_matching_partner(request):

    grant_collections = []
    for g_collection in GrantCollection.objects.filter(hidden=False):
        grant_collections.append({
            'id': g_collection.pk,
            'name': g_collection.title,
        })

    grant_types = []
    for g_type in GrantType.objects.filter(is_active=True):
        grant_types.append({
            'id': g_type.pk,
            'name': g_type.label,
        })

    grant_tags = []
    for tag in GrantTag.objects.all():
        grant_tags.append({
            'id': tag.pk,
            'name': tag.name
        })

    params = {
        'title': 'Pledge your support.',
        'card_desc': f'Thank you for your interest in supporting public goods.on Gitcoin. Complete the form below to get started.',
        'grant_types': grant_types,
        'grant_tags': grant_tags,
        'grant_collections': grant_collections
    }

    return TemplateResponse(request, 'grants/new_match.html', params)


def create_matching_pledge_v1(request):

    response = {
        'status': 400,
        'message': 'error: Bad Request. Unable to create pledge'
    }

    user = request.user if request.user.is_authenticated else None
    if not user:
        response['message'] = 'error: user needs to be authenticated to create a pledge'
        return JsonResponse(response)

    profile = request.user.profile if hasattr(request.user, 'profile') else None

    if not profile:
        response['message'] = 'error: no matching profile found'
        return JsonResponse(response)

    if not request.method == 'POST':
        response['message'] = 'error: pledge creation is a POST operation'
        return JsonResponse(response)

    grant_types = request.POST.get('grant_types[]', None)
    grant_tags = request.POST.get('grant_tags[]', None)
    grant_collections = request.POST.get('grant_collections[]', None)

    if grant_types:
        grant_types = grant_types.split(',')
    if grant_tags:
        grant_tags = grant_tags.split(',')
    if grant_collections:
        grant_collections = grant_collections.split(',')

    if not grant_types and not grant_collections:
        response['message'] = 'error:  grant_types / grant_collections is parameter'
        return JsonResponse(response)

    matching_pledge_stage = request.POST.get('matching_pledge_stage', None)
    tx_id = request.POST.get('tx_id', None)
    if matching_pledge_stage == 'ready' and not tx_id:
        response['message'] = 'error: tx_id is a mandatory parameter'
        return JsonResponse(response)

    amount = request.POST.get('amount', False)

    if tx_id:
        # TODO
        collection_filters = None
        grant_filters = None

        if grant_types:
            grant_filters = {
                'grant_type__in': grant_types
            }
            if grant_tags:
                grant_filters['tags__in'] = grant_tags

        if grant_collections:
            collection_filters = {
                'pk__in': grant_collections
            }

        clr_round = GrantCLR.objects.create(
            round_num=0,
            sub_round_slug='pledge',
            start_date=timezone.now(),
            end_date=timezone.now(),
            total_pot=amount,
            grant_filters=grant_filters if grant_filters else {},
            collection_filters=collection_filters if collection_filters else {}
        )
        clr_round.save()


    end_date = timezone.now() + timezone.timedelta(days=7*3)
    match_pledge = MatchPledge.objects.create(
        profile=profile,
        active=False,
        end_date=end_date,
        amount=amount,
        data=json.dumps(request.POST.dict()),
        clr_round_num= clr_round if tx_id else None
    )

    match_pledge.save()

    response = {
        'status': 200,
        'message': 'success: match pledge created'
    }
    return JsonResponse(response)


def invoice(request, contribution_pk):
    p_contribution = Contribution.objects.prefetch_related('subscription', 'subscription__grant')
    contribution = get_object_or_404(p_contribution, pk=contribution_pk)

    # only allow invoice viewing if admin or if grant contributor
    has_view_privs = request.user.is_staff or request.user.profile == contribution.subscription.contributor_profile

    if not has_view_privs:
        raise Http404

    params = {
        'contribution': contribution,
        'subscription': contribution.subscription,
        'amount_per_period': contribution.subscription.get_converted_monthly_amount()
    }

    return TemplateResponse(request, 'grants/invoice.html', params)


@login_required
def grant_activity(request, grant_id=None):
    action = request.POST.get('action')
    metadata = request.POST.get('metadata')
    bulk = request.POST.get('bulk') == 'true'

    if not metadata:
        return redirect('/grants/activity/')

    if not grant_id:
        grant = None
    else:
        grant = get_object_or_404(Grant, pk=grant_id)

    _ca = CartActivity.objects.create(grant=grant, profile=request.user.profile, action=action,
                                metadata=json.loads(metadata), bulk=bulk, latest=True)

    for ca in CartActivity.objects.filter(profile=request.user.profile, latest=True, pk__lt=_ca.pk):
        ca.latest = False
        ca.save()

    return JsonResponse({
        'error': False
    })

@require_GET
def grants_info(request):
    response = {
        'status': 400,
        'message': 'error: Bad Request. Unable to fetch grant clr'
    }

    pks = request.GET.get('pks', None)
    slim = request.GET.get('slim', False)

    if not pks:
        response['message'] = 'error: missing parameter pks'
        return JsonResponse(response)

    grants = []

    try:
        for grant in Grant.objects.filter(pk__in=pks.split(',')):
            if slim:
                grants.append(grant.cart_payload(request.build_absolute_uri, request.user))
            else:
                grants.append(grant.repr(request.user, request.build_absolute_uri))
    except Exception as e:
        print(e)
        response = {
            'status': 500,
            'message': 'error: something went wrong while fetching grants clr'
        }
        return JsonResponse(response)

    response = {
        'status': 200,
        'grants': grants
    }
    return JsonResponse(response)


@login_required
@csrf_exempt
def toggle_grant_favorite(request, grant_id):
    grant = get_object_or_404(Grant, pk=grant_id)
    favorite = Favorite.objects.filter(user=request.user, grant_id=grant_id)
    if favorite.exists():
        favorite.delete()

        return JsonResponse({
            'action': 'unfollow'
        })

    Favorite.objects.create(user=request.user, grant=grant)

    return JsonResponse({
        'action': 'follow'
    })


def get_grant_verification_text(grant, long=True):
    from django.utils.safestring import mark_safe

    msg = f'I am verifying my ownership of { grant.title } on Gitcoin Grants'
    if long:
        msg += f' at https://gitcoin.co{grant.get_absolute_url()}.'

    return mark_safe(msg)


@login_required
def verify_grant(request, grant_id):
    try:
        grant = Grant.objects.get(pk=grant_id)
    except Grant.DoesNotExist:
        return JsonResponse({
            'ok': False,
            'msg': 'Invalid Gant.'
        })

    if not is_grant_team_member(grant, request.user.profile):
        return JsonResponse({
            'ok': False,
            'msg': f'You need to be a member of this grants to verify it.'
        })

    if grant.twitter_verified:
        return JsonResponse({
            'ok': True,
            'msg': 'Grant was verified previously'
        })

    auth = tweepy.OAuthHandler(TWITTER_CONSUMER_KEY, TWITTER_CONSUMER_SECRET)
    auth.set_access_token(TWITTER_ACCESS_TOKEN, TWITTER_ACCESS_SECRET)
    try:
        api = tweepy.API(auth)
        last_tweet = api.user_timeline(screen_name=grant.twitter_handle_1, count=1, tweet_mode="extended",
                                       include_rts=False, exclude_replies=False)[0]
    except tweepy.TweepError:
        return JsonResponse({
            'ok': False,
            'msg': f'Sorry, we couldn\'t get the last tweet from @{grant.twitter_handle_1}'
        })
    except IndexError:
        return JsonResponse({
            'ok': False,
            'msg': 'Sorry, we couldn\'t retrieve the last tweet from your timeline'
        })

    if last_tweet.retweeted or 'RT @' in last_tweet.full_text:
        return JsonResponse({
            'ok': False,
            'msg': 'We get a retweet from your last status, at this moment we don\'t supported retweets.'
        })

    user_code = get_user_code(request.user.profile.id, grant, emoji_codes)
    text = get_grant_verification_text(grant, False)

    full_text = html.unescape(last_tweet.full_text)
    for url in last_tweet.entities['urls']:
        full_text = full_text.replace(url['url'], url['display_url'])

    has_code = user_code in full_text
    has_text = text in full_text

    if has_code and has_text:
        grant.twitter_verified = True
        grant.twitter_verified_by = request.user.profile
        grant.twitter_verified_at = timezone.now()

        grant.save()

    return JsonResponse({
        'ok': True,
        'verified': grant.twitter_verified,
        'text': last_tweet.full_text,
        'expanded_text': full_text,
        'has_code': has_code,
        'has_text': has_text,
        'account': grant.twitter_handle_1
    })


def get_collections_list(request):
    if request.user.is_authenticated:
        collections = GrantCollection.objects.filter(Q(profile=request.user.profile) | Q(curators=request.user.profile))
        return JsonResponse({
            'collections': [{
                'id': collection['id'],
                'title': collection['title'],
                'description': collection['description']
            } for collection in collections.values('id', 'title', 'description')]
        })

    return JsonResponse({
        'collections': []
    })


@login_required
@require_POST
def save_collection(request):
    title = request.POST.get('collectionTitle')
    description = request.POST.get('collectionDescription')
    grant_ids = request.POST.getlist('grants[]')
    collection_id = request.POST.get('collection')
    grants_complete = request.POST.get('grantsComplete')
    profile = request.user.profile
    grant_ids = [int(grant_id) for grant_id in grant_ids]

    if collection_id:
        collection = GrantCollection.objects.filter(
            Q(profile=request.user.profile) | Q(curators=request.user.profile)
        ).get(pk=collection_id)

        if collection:
            collection.title = title
            collection.description = description

            if not grants_complete:
                grant_ids = grant_ids + list(collection.grants.all().values_list('id', flat=True))
    else:
        kwargs = {
            'title': title,
            'description': description,
            'profile': profile,
        }
        collection = GrantCollection.objects.create(**kwargs)

<<<<<<< HEAD
    if len(grant_ids) > 0:
        collection.grants.set(grant_ids)
        collection.generate_cache()
=======
    if request.user.profile.id == collection.profile.id or request.user.profile.id in collection.curators.all().values_list('id', flat=True):
        collection.grants.set(grant_ids)
        collection.generate_cache()
        collection.save()

        return JsonResponse({
            'ok': True,
            'collection': {
                'id': collection.id,
                'title': title,
                'description': description,
                'grant_ids': json.dumps(grant_ids)
            }
        })

>>>>>>> 16efe7d8

    return JsonResponse({
        'ok': False,
        'msg': 'Auth error'
    }, status=500)


@login_required
@require_POST
def delete_collection(request):
    collection_id = request.POST.get('collection')
    profile = request.user.profile

    if collection_id:
        collection = GrantCollection.objects.filter(
            Q(profile=request.user.profile) | Q(curators=request.user.profile)
        ).get(pk=int(collection_id))

        if collection:
            collection.delete()

            return JsonResponse({
                'ok': True
            })

    return JsonResponse({
        'ok': False,
        'msg': 'Auth error'
    }, status=500)


def get_collection(request, collection_id):
    collection = GrantCollection.objects.get(pk=collection_id)

    grants = [grant.cart_payload(request.build_absolute_uri) for grant in collection.grants.order_by('-clr_prediction_curve__0__1')]
    curators = [{
        'url': curator.url,
        'handle': curator.handle,
        'avatar_url': curator.avatar_url
    } for curator in collection.curators.all()]

    owner = {
        'url': collection.profile.url,
        'handle': collection.profile.handle,
        'avatar_url': collection.profile.avatar_url
    }

    return JsonResponse({
        'id': collection.id,
        'title': collection.title,
        'description': collection.description,
        'cover': collection.cover.url if collection.cover else '',
        'grants': grants,
        'owner': owner,
        'curators': curators + [owner],
        'grant_ids': json.dumps([ grant.id for grant in collection.grants.all() ])
    })


def get_grant_payload(request, grant_id):
    grant = Grant.objects.get(pk=grant_id)

    return JsonResponse({
        'grant': grant.cart_payload(request.build_absolute_uri),
    })


@csrf_exempt
@login_required
@require_POST
def remove_grant_from_collection(request, collection_id):
    grant_id = request.POST.get('grant')
    grant = Grant.objects.get(pk=grant_id)
    collection = GrantCollection.objects.filter(Q(profile=request.user.profile) | Q(curators=request.user.profile)).get(pk=collection_id)

    collection.grants.remove(grant)
    collection.generate_cache()

    grants = [grant.repr(request.user, request.build_absolute_uri) for grant in collection.grants.all()]

    return JsonResponse({
        'grants': grants,
    })


@csrf_exempt
@login_required
@require_POST
def add_grant_from_collection(request, collection_id):
    grant_id = request.POST.get('grant')
    grant = Grant.objects.get(pk=grant_id)
    collection = GrantCollection.objects.filter(Q(profile=request.user.profile) | Q(curators=request.user.profile)).get(pk=collection_id)

    collection.grants.add(grant)
    collection.generate_cache()

    grants = [grant.repr(request.user, request.build_absolute_uri) for grant in collection.grants.all()]

    return JsonResponse({
        'grants': grants,
    })

des_urls = '''
https://c.gitcoin.co/grants/585d392a242103745b40d0e763ef5c17/Screen_Shot_2020-01-08_at_16.58.17.png
https://c.gitcoin.co/grants/b6511284c11682532274e0a34342249f/bitcoinmalaysia.png
https://c.gitcoin.co/grants/e1cf1b8778f29c49dff65ed3be4928d0/CheeseLogo_250px.png
https://c.gitcoin.co/grants/3ecf3eb0214a58fc3b068fae9f45ffbe/BANKLESS_logo_text_noLV.jpg
https://c.gitcoin.co/grants/f1c27815bc10332bff4a6264ae971fca/2.jpg
https://c.gitcoin.co/grants/46305a72ce062b63a53b0ebe12becda7/Picture1.png
https://c.gitcoin.co/grants/5d05dcc46be53030475cdbdf646b8afd/Mol_LeArt_-_White.png
https://c.gitcoin.co/grants/6ae1a8d3a8752d352247615b877cd02d/contraktor.png
https://c.gitcoin.co/grants/ce84fcbf185bd593e54f5c810d060aac/triad_gw_2.jpg
https://c.gitcoin.co/grants/b8fcf1833fee32fc4be6fba254c1d912/cashu.png
'''

def get_urls(scale):
    import random
    global des_urls
    urls = des_urls.split("\n")

    return_me = []
    scale_by = scale
    # set default, for when no CLR match enabled
    for grant in Grant.objects.filter(is_clr_active=True).order_by('-clr_prediction_curve__0__1'):
        url = None
        if grant.logo:
            url = grant.logo.url
            if settings.DEBUG:
                url = urls[random.randint(0, len(urls) - 2)]
        else:
            url = f'https://gitcoin.co/static/v2/images/grants/logos/{grant.id % 3}.png'
        size = scale_by * math.sqrt(math.sqrt(grant.clr_match_estimate_this_round))
        return_me.append((url, size))
    return return_me


@staff_member_required
def collage(request):
    scale = float(request.GET.get('scale', 0.03))
    context = {
        'urls': get_urls(scale)
    }

    response = TemplateResponse(request, 'grants/collage.html', context=context)
    return response


@cache_page(60 * 60)
def cart_thumbnail(request, profile, grants):
    width = int(request.GET.get('w', 348 * 5))
    height = int(request.GET.get('h', 175 * 5))
    grant_ids = grants.split(",")
    grant_ids = [ele for ele in grant_ids if ele]
    grants = Grant.objects.filter(pk__in=grant_ids).order_by('-amount_received_in_round')[:4]
    profile = Profile.objects.get(handle=profile.lower())
    thumbnail = generate_img_thumbnail_helper(grants, profile, width, height)

    response = HttpResponse(content_type="image/png")
    thumbnail.save(response, "PNG")

    return response

@login_required
@staff_member_required
def collection_thumbnail(request, collection_id):
    width = int(request.GET.get('w', 600))
    height = int(request.GET.get('h', 400))
    collection = GrantCollection.objects.get(pk=collection_id)
    thumbnail = generate_collection_thumbnail(collection, width, height)

    response = HttpResponse(content_type="image/png")
    thumbnail.save(response, "PNG")

    return response


@csrf_exempt
@require_POST
def contribute_to_grants_v1(request):

    response = {
        'status': 400,
        'message': 'error: Bad Request. Unable to contribute to grant'
    }

    # step 1: validate input

    user = request.user if request.user.is_authenticated else None
    if not user:
        response['message'] = 'error: user needs to be authenticated to contribute to grant'
        return JsonResponse(response)

    profile = request.user.profile if hasattr(request.user, 'profile') else None

    # profile = Profile.objects.get(pk=64423)

    if not profile:
        response['message'] = 'error: no matching profile found'
        return JsonResponse(response)

    if not request.method == 'POST':
        response['message'] = 'error: contribution to a grant is a POST operation'
        return JsonResponse(response)

    request_body = json.loads(request.body.decode("utf-8"))

    contributions = request_body.get('contributions', None)
    if not contributions:
        response['message'] = 'error: contributions in a mandatory parameter'
        return JsonResponse(response)


    failed_contributions = []
    invalid_contributions = []
    success_contributions = []

    for contribution in contributions:

        grant_id = contribution.get('grant_id', None)
        if not grant_id:
            invalid_contributions.append({
                'grant_id': grant_id,
                'message': 'error: grant_id is mandatory param',
            })
            continue

        try:
            grant = Grant.objects.get(pk=grant_id)
        except Grant.DoesNotExist:
            invalid_contributions.append({
                'grant_id': grant_id,
                'message': 'error: invalid grant'
            })
            continue

        if grant.link_to_new_grant or not grant.active:
            invalid_contributions.append({
                'grant_id': grant_id,
                'message': 'error: grant is no longer active'
            })
            continue

        # if is_grant_team_member(grant, profile):
        #     invalid_contributions.append({
        #         'grant_id': grant_id,
        #         'message': 'error: team members cannot contribute to own grant'
        #     })
        #     continue

        contributor_address = contribution.get('contributor_address', '0x0')
        tx_id = contribution.get('tx_id', '0x0')

        if contributor_address == '0x0' and tx_id == '0x0':
            invalid_contributions.append({
                'grant_id': grant_id,
                'message': 'error: either contributor_address or tx_id must be supplied'
            })
            continue

        token_symbol = contribution.get('token_symbol', None)
        if not token_symbol:
            invalid_contributions.append({
                'grant_id': grant_id,
                'message': 'error: token_symbol is mandatory param'
            })
            continue

        amount_per_period = contribution.get('amount_per_period', None)
        if not amount_per_period:
            invalid_contributions.append({
                'grant_id': grant_id,
                'message': 'error: amount_per_period is mandatory param'
            })
            continue

        tenant = contribution.get('tenant', None)
        if not tenant:
            invalid_contributions.append({
                'grant_id': grant_id,
                'message': 'error: tenant is mandatory param'
            })
            continue

        if not tenant in grant_tenants:
            invalid_contributions.append({
                'grant_id': grant_id,
                'message': 'error: tenant chain is not supported for grant'
            })
            continue

        comment = contribution.get('comment', '')
        network = grant.network
        hide_wallet_address = contribution.get('hide_wallet_address', None)

        try:

            # step 2 : create 1 time subscription
            subscription = Subscription()
            subscription.contributor_address = contributor_address
            subscription.amount_per_period = amount_per_period
            subscription.token_symbol = token_symbol
            subscription.contributor_profile = profile
            subscription.grant = grant
            subscription.comments = comment
            subscription.network = network
            subscription.tenant = tenant
            # recurring payments set to none
            subscription.active = False
            subscription.real_period_seconds = 0
            subscription.frequency = 1
            subscription.frequency_unit ='days'
            subscription.token_address = ''
            subscription.gas_price = 0
            subscription.new_approve_tx_id = ''
            subscription.split_tx_id = ''

            subscription.error = True # cancel subs so it doesnt try to bill again
            subscription.subminer_comments = "skipping subminer as subscriptions aren't supported for this flow"

            subscription.save()

            # step 3: create contribution + fire celery
            contribution = subscription.create_contribution(tx_id, is_successful_contribution=True)
            contribution.success = True
            contribution.save()
            sync_payout(contribution)
            update_grant_metadata.delay(grant.pk)


            # step 4 : other tasks
            if hide_wallet_address and not profile.hide_wallet_address:
                profile.hide_wallet_address = hide_wallet_address
                profile.save()

            success_contributions.append({
                'grant_id': grant_id,
                'message': 'grant contributions recorded'
            })

        except Exception as error:
            failed_contributions.append({
                'grant_id': grant_id,
                'message': f'grant contribution not recorded',
                'error': error
            })

    if len(failed_contributions):
        response = {
            'status': 500,
            'success_contributions': success_contributions,
            'invalid_contributions': invalid_contributions,
            'failed_contributions': failed_contributions
        }
    elif len(invalid_contributions):
        response = {
            'status': 400,
            'success_contributions': success_contributions,
            'invalid_contributions': invalid_contributions,
            'failed_contributions': failed_contributions
        }
    else:
        response = {
            'status': 204,
            'success_contributions': success_contributions,
            'message': 'grant contributions recorded'
        }
    return JsonResponse(response)

@login_required
def ingest_contributions_view(request):
    context = {
        'title': 'Add missing contributions',
        'EMAIL_ACCOUNT_VALIDATION': EMAIL_ACCOUNT_VALIDATION
    }

    response = TemplateResponse(request, 'grants/ingest-contributions.html', context=context)
    response['X-Frame-Options'] = 'SAMEORIGIN'
    return response

@login_required
def ingest_contributions(request):
    """Ingest missing contributions"""
    if request.method != 'POST':
        raise Http404

    profile = request.user.profile
    txHash = request.POST.get('txHash')
    userAddress = request.POST.get('userAddress')
    signature = request.POST.get('signature')
    message = request.POST.get('message')
    network = request.POST.get('network')
    ingestion_types = [] # after each series of ingestion, we append the ingestion_method to this array
    handle = request.POST.get('handle')

    if (profile.is_staff and
        ( not handle or Profile.objects.filter(handle=handle).count() == 0)
    ):
            return JsonResponse({ 'success': False, 'message': 'Profile could not be found' })

    # Setup web3
    w3 = get_web3(network)

    def get_profile(profile):
        """
        If a staff called this endpoint, we use the username passed with the payload. Otherwise, we use the
        caller's profile
        """
        return Profile.objects.filter(handle=request.POST.get('handle')).first() if profile.is_staff else profile

    def verify_signature(signature, message, expected_address):
        """
        Used to verify that the user ingesting actually owns the address they are ingesting for. This
        may not work for contract wallets or wallets that use relayers, so those will need to be ingested by staff
        to bypass this check
        """
        if profile.is_staff:
            return # Skip signature verification for staff so staff can ingest contributions on behalf of a user
        message_hash = defunct_hash_message(text=message)
        recovered_address = w3.eth.account.recoverHash(message_hash, signature=signature)
        if recovered_address.lower() != expected_address.lower():
            raise Exception("Signature could not be verified")

    try:
        if txHash != '':
            receipt = w3.eth.getTransactionReceipt(txHash)
            from_address = receipt['from']
            verify_signature(signature, message, from_address)
        if userAddress != '':
            verify_signature(signature, message, userAddress)
    except:
        return JsonResponse({ 'success': False, 'message': 'Signature could not be verified' })

    def get_token(w3, network, address):
        if (address == '0xEeeeeEeeeEeEeeEeEeEeeEEEeeeeEeeeeeeeEEeE'):
            # 0xEeee... is used to represent ETH in the BulkCheckout contract
            address = '0x0000000000000000000000000000000000000000'
        try:
            # First try checksum
            address_checksum = w3.toChecksumAddress(address)
            return FTokens.objects.filter(network=network, address=address_checksum, approved=True).first().to_dict
        except AttributeError as e:
            address_lowercase = address.lower()
            return FTokens.objects.filter(network=network, address=address_lowercase, approved=True).first().to_dict

    def save_data(profile, txid, network, created_on, symbol, value_adjusted, grant, checkout_type, from_address):
        """
        Creates contribution and subscription and saves it to database if no matching one exists
        """
        currency = symbol
        amount = value_adjusted
        usd_val = amount * convert_token_to_usdt(symbol)

        # Check that subscription with these parameters does not exist
        existing_subscriptions = Subscription.objects.filter(
            grant__pk=grant.pk, contributor_profile=profile, split_tx_id=txid, token_symbol=currency
        )
        for existing_subscription in existing_subscriptions:
            tolerance = 0.01  # 1% tolerance to account for floating point
            amount_max = amount * (1 + tolerance)
            amount_min = amount * (1 - tolerance)

            if (
                existing_subscription.amount_per_period_minus_gas_price > amount_min
                and existing_subscription.amount_per_period_minus_gas_price < amount_max
            ):
                # Subscription exists
                logger.info("Subscription exists, exiting function\n")
                return

        # No subscription found, so create subscription and contribution
        try:
            # create objects
            validator_comment = f"created by ingest grant txn script"
            subscription = Subscription()
            subscription.is_postive_vote = True
            subscription.active = False
            subscription.error = True
            subscription.contributor_address = Web3.toChecksumAddress(from_address)
            subscription.amount_per_period = amount
            subscription.real_period_seconds = 2592000
            subscription.frequency = 30
            subscription.frequency_unit = "N/A"
            subscription.token_address = "0x0"
            subscription.token_symbol = currency
            subscription.gas_price = 0
            subscription.new_approve_tx_id = "0x0"
            subscription.num_tx_approved = 1
            subscription.network = network
            subscription.contributor_profile = profile
            subscription.grant = grant
            subscription.comments = validator_comment
            subscription.amount_per_period_usdt = usd_val
            subscription.created_on = created_on
            subscription.last_contribution_date = created_on
            subscription.next_contribution_date = created_on
            subscription.split_tx_id = txid
            subscription.save()

            # Create contribution and set the contribution as successful
            contrib = subscription.successful_contribution(
                '0x0', # subscription.new_approve_tx_id,
                True, # include_for_clr
                checkout_type=checkout_type
            )
            contrib.success=True
            contrib.tx_cleared=True
            contrib.tx_override=True
            contrib.validator_comment = validator_comment
            contrib.created_on = created_on
            contrib.save()
            logger.info(f"ingested {subscription.pk} / {contrib.pk}")

            metadata = {
                "id": subscription.id,
                "value_in_token": str(subscription.amount_per_period),
                "value_in_usdt_now": str(round(subscription.amount_per_period_usdt, 2)),
                "token_name": subscription.token_symbol,
                "title": subscription.grant.title,
                "grant_url": subscription.grant.url,
                "num_tx_approved": subscription.num_tx_approved,
                "category": "grant",
            }
            kwargs = {
                "profile": profile,
                "subscription": subscription,
                "grant": subscription.grant,
                "activity_type": "new_grant_contribution",
                "metadata": metadata,
            }

            Activity.objects.create(**kwargs)
            logger.info("Saved!\n")

        except Exception as e:
            logger.exception(e)
            logger.info("\n")

    def process_bulk_checkout_tx(w3, txid, profile, network, do_write):
        # Make sure tx was successful
        receipt = w3.eth.getTransactionReceipt(txid)
        from_address = receipt['from'] # this means wallets like Argent that use relayers will have the wrong from address
        if receipt.status == 0:
            raise Exception("Transaction was not successful")

        # Parse tx logs
        bulk_checkout_contract = w3.eth.contract(address=settings.BULK_CHECKOUT_ADDRESS, abi=settings.BULK_CHECKOUT_ABI)
        parsed_logs = bulk_checkout_contract.events.DonationSent().processReceipt(receipt)

        # Return if no donation logs were found
        if len(parsed_logs) == 0:
            raise Exception("No DonationSent events weren found in this transaction")

        # Get transaction timestamp
        block_info = w3.eth.getBlock(receipt['blockNumber'])
        created_on = pytz.UTC.localize(datetime.fromtimestamp(block_info['timestamp']))

        # For each event in the parsed logs, create the DB objects
        for (index,event) in enumerate(parsed_logs):
            logger.info(f'\nProcessing {index + 1} of {len(parsed_logs)}...')
            # Extract contribution parameters from events
            token_address = event["args"]["token"]
            value = event["args"]["amount"]
            token = get_token(w3, network, token_address)
            decimals = token["decimals"]
            symbol = token["name"]
            value_adjusted = int(value) / 10 ** int(decimals)
            to = event["args"]["dest"]

            # Find the grant
            try:
                grant = (
                    Grant.objects.filter(admin_address__iexact=to)
                    .order_by("-positive_round_contributor_count")
                    .first()
                )
                logger.info(f"{value_adjusted}{symbol}  => {to}, {grant} ")
            except Exception as e:
                logger.exception(e)
                logger.warning(f"{value_adjusted}{symbol}  => {to}, Unknown Grant ")
                logger.warning("Skipping unknown grant\n")
                continue

            if do_write:
                save_data(profile, txid, network, created_on, symbol, value_adjusted, grant, 'eth_std', from_address)
        return

    def handle_ingestion(profile, network, identifier, do_write):
        # Determine how to process the contributions
        if len(identifier) == 42:
            # An address was provided, so we'll use the zkSync API to fetch their transactions
            ingestion_method = 'zksync_api'
        elif len(identifier) == 66:
            # A transaction hash was provided, so we look for BulkCheckout logs in the L1 transaction
            ingestion_method = 'bulk_checkout'
        else:
            raise Exception('Invalid identifier')

        # Setup web3 and get user profile
        PROVIDER = f"wss://{network}.infura.io/ws/v3/{settings.INFURA_V3_PROJECT_ID}"
        w3 = Web3(Web3.WebsocketProvider(PROVIDER))

        # Handle ingestion
        if ingestion_method == 'bulk_checkout':
            # We were provided an L1 transaction hash, so process it
            txid = identifier
            process_bulk_checkout_tx(w3, txid, profile, network, True)

        elif ingestion_method == 'zksync_api':
            # Get history of transfers from this user's zkSync address using the zkSync API: https://zksync.io/api/v0.1.html#account-history
            user_address = identifier
            base_url = 'https://rinkeby-api.zksync.io/api/v0.1' if network == 'rinkeby' else 'https://api.zksync.io/api/v0.1'
            r = requests.get(f"{base_url}/account/{user_address}/history/older_than") # gets last 100 zkSync transactions
            r.raise_for_status()
            transactions = r.json()  # array of zkSync transactions

            # Paginate if required. API returns last 100 transactions by default, so paginate if response length was 100
            if len(transactions) == 100:
                max_length = 500 # only paginate until a max of most recent 500 transactions or no transaction are left
                last_tx_id = transactions[-1]["tx_id"]
                while len(transactions) < max_length:
                    r = requests.get(f"{base_url}/account/{user_address}/history/older_than?tx_id={last_tx_id}") # gets next 100 zkSync transactions
                    r.raise_for_status()
                    new_transactions = r.json()
                    if (len(new_transactions) == 0):
                        break
                    transactions.extend(new_transactions) # append to array
                    last_tx_id = transactions[-1]["tx_id"]

            for transaction in transactions:
                # Skip if this is not a transfer (can be Deposit, ChangePubKey, etc.)
                if transaction["tx"]["type"] != "Transfer":
                    continue

                # Extract contribution parameters from the JSON
                symbol = transaction["tx"]["token"]
                value = transaction["tx"]["amount"]
                token = FTokens.objects.filter(network=network, symbol=transaction["tx"]["token"], approved=True).first().to_dict
                decimals = token["decimals"]
                symbol = token["name"]
                value_adjusted = int(value) / 10 ** int(decimals)
                to = transaction["tx"]["to"]

                # Find the grant
                try:
                    grant = Grant.objects.filter(admin_address__iexact=to).order_by("-positive_round_contributor_count").first()
                    if not grant:
                        logger.warning(f"{value_adjusted}{symbol}  => {to}, Unknown Grant ")
                        logger.warning("Skipping unknown grant\n")
                        continue
                    logger.info(f"{value_adjusted}{symbol}  => {to}, {grant} ")
                except Exception as e:
                    logger.exception(e)
                    logger.warning(f"{value_adjusted}{symbol}  => {to}, Unknown Grant ")
                    logger.warning("Skipping unknown grant\n")
                    continue

                if do_write:
                    txid = transaction['hash']
                    created_on = dateutil.parser.parse(transaction['created_at'])
                    save_data(profile, txid, network, created_on, symbol, value_adjusted, grant, 'eth_zksync', user_address)

    try:
        if txHash != '':
            handle_ingestion(get_profile(profile), network, txHash, True)
            ingestion_types.append('L1')
        if userAddress != '':
            handle_ingestion(get_profile(profile), network, userAddress, True)
            ingestion_types.append('L2')
    except Exception as err:
        return JsonResponse({ 'success': False, 'message': err })

    return JsonResponse({ 'success': True, 'ingestion_types': ingestion_types })



def get_clr_sybil_input(request, round_id):
    '''
        This returns a paginated JSON response to return contributions
        which are considered while calculating the QF match for a given CLR
    '''
    token = request.headers['token']
    page = request.GET.get('page', 1)

    data = StaticJsonEnv.objects.get(key='BSCI_SYBIL_TOKEN').data

    if not round_id or not token or not data['token']:
        return HttpResponseBadRequest("error: missing arguments")

    if token != data['token']:
        return HttpResponseBadRequest("error: invalid token")

    clr = GrantCLR.objects.filter(pk=round_id).first()
    if not clr:
        return HttpResponseBadRequest("error: round not found")

    try:
        limit = data['limit'] if data['limit'] else 100

        # fetch grant contributions needed for round
        all_clr_contributions = fetch_contributions(clr)
        total_count = all_clr_contributions.count()

        # extract only needed fields
        all_clr_contributions = list(all_clr_contributions.values(
            'created_on', 'profile_for_clr__handle', 'profile_for_clr_id',
            'match', 'normalized_data'
        ))

        # paginate contributions
        contributions = Paginator(all_clr_contributions, limit)
        try:
            contributions_queryset = contributions.page(page)
        except EmptyPage:
            response = {
                'metadata': {
                    'count': 0,
                    'current_page': 0,
                    'num_pages': 0,
                    'has_next': False
                },
                'contributions': []
            }
            return HttpResponse(response)

        response = {
            'metadata': {
                'count': total_count,
                'current_page': page,
                'total_pages': contributions.num_pages,
                'has_next': contributions_queryset.has_next()
            },
            'contributions': contributions_queryset.object_list
        }

    except Exception as e:
        print(e)
        return HttpResponseServerError()

    return JsonResponse(response)


@csrf_exempt
def get_trust_bonus(request):
    '''
        JSON POST/GET endpoint which returns the trust bonus score of given addresses
    '''

    addresses = request.GET.get('addresses')
    if addresses:
        addresses = addresses.split(',')
    else:
        try:
            json_body = json.loads(request.body)
            addresses = json_body.get('addresses')
            if not addresses:
                return allow_all_origins(HttpResponse(status=204))
        except:
            return allow_all_origins(HttpResponse(status=400))

    query = Q()
    for address in addresses:
        query |= Q(contributor_address=address)

    subscriptions = Subscription.objects.filter(query).prefetch_related('contributor_profile')
    response = []
    _addrs = []
    for subscription in subscriptions:
        if subscription.contributor_address not in _addrs:
            response.append({
                'address': subscription.contributor_address,
                'score': subscription.contributor_profile.trust_bonus
            })
            _addrs.append(subscription.contributor_address)

    return allow_all_origins(JsonResponse(response, safe=False))



def api_toggle_user_sybil(request):
    '''
        POST endpoint which allows to mark a list of users as sybil
        or remove them the sybil tag from them.
        This is intended to be used by BSCI to ensure they can toggle it
        every 12 hours based on their findings as opposed to having it done
        at the end.
    '''

    json_body = json.loads(request.body)

    token = request.headers['token']
    sybil_users = json_body.get('sybil_users')
    non_sybil_users = json_body.get('non_sybil_users')

    data = StaticJsonEnv.objects.get(key='BSCI_SYBIL_TOKEN').data

    if (not sybil_users and not non_sybil_users ) or not token or not data['token']:
        return HttpResponseBadRequest("error: missing arguments")

    if token != data['token']:
        return HttpResponseBadRequest("error: invalid token")

    toggle_user_sybil(sybil_users, non_sybil_users)

    return JsonResponse({'success': 'ok'}, status=200)


@csrf_exempt
@require_POST
def upload_sybil_csv(request):
    '''
        This endpoint would be used by bsci to upload the csv
        generated by the bsci team which will be uploaded to S3
        for further processing. The history of the file uploaded will
        be stored in S3 and JSONStore would be updated to get the latest
        csv to mark users as sybil/not
    '''
    uploaded_file = request.FILES.get('csv')

    # validation checks
    if not uploaded_file:
        return HttpResponseBadRequest("error: missing csv file")
    if not uploaded_file.name.endswith('.csv'):
        return HttpResponseBadRequest("error: wrong file type")

    bsciJSON = StaticJsonEnv.objects.get(key='BSCI_SYBIL_TOKEN')

    now = datetime.now()
    # year-month-day-hour-minute (sortable)
    file_name = f'{now.strftime("%Y-%m-%d-%H-%M")}.csv'

    try:
        # upload to S3
        client = boto3.client('s3', aws_access_key_id=settings.AWS_ACCESS_KEY_ID, aws_secret_access_key=settings.AWS_SECRET_ACCESS_KEY)
        client.put_object(Bucket=settings.S3_BSCI_SYBIL_BUCKET, Key=file_name, Body=uploaded_file.read())

        # store latest in JSONStore
        bsciJSON.data['csv_url'] = file_name
        bsciJSON.save()

        # process squelch data
        process_bsci_sybil_csv.delay(file_name, None)

    except Exception as e:
        return JsonResponse({'success': 'failed'}, status=500)

    return JsonResponse({'success': 'ok'}, status=200)<|MERGE_RESOLUTION|>--- conflicted
+++ resolved
@@ -2920,11 +2920,6 @@
         }
         collection = GrantCollection.objects.create(**kwargs)
 
-<<<<<<< HEAD
-    if len(grant_ids) > 0:
-        collection.grants.set(grant_ids)
-        collection.generate_cache()
-=======
     if request.user.profile.id == collection.profile.id or request.user.profile.id in collection.curators.all().values_list('id', flat=True):
         collection.grants.set(grant_ids)
         collection.generate_cache()
@@ -2940,7 +2935,6 @@
             }
         })
 
->>>>>>> 16efe7d8
 
     return JsonResponse({
         'ok': False,
