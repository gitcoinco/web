--- conflicted
+++ resolved
@@ -1489,41 +1489,6 @@
     if is_clr_active:
         title = '💰 ' + title
 
-<<<<<<< HEAD
-=======
-    should_show_claim_match_button = False
-    try:
-        # If the user viewing the page is team member or admin, check if grant has match funds available
-        # to withdraw
-
-        is_match_available_to_claim = False
-        is_within_payout_period_for_most_recent_round = timezone.now() < timezone.datetime(2022, 2, 1, 12, 0).replace(
-            tzinfo=pytz.utc)
-        is_staff = request.user.is_authenticated and request.user.is_staff
-
-        # Check if this grant needs to complete KYC before claiming match funds
-        clr_matches = grant.clr_matches.filter(round_number=settings.MATCH_PAYOUTS_ROUND_NUM)
-        is_blocked_by_kyc = clr_matches.exists() and not clr_matches.first().ready_for_payout
-
-        # calculate whether is available
-        # TODO - do this asyncronously so as not to block the pageload
-        amount_available = 0
-        if is_within_payout_period_for_most_recent_round and not is_blocked_by_kyc and grant.admin_address != '0x0':
-            if is_team_member or is_staff or is_admin:
-                w3 = get_web3(grant.network)
-                match_payouts_abi = settings.MATCH_PAYOUTS_ABI
-                match_payouts_address = w3.toChecksumAddress(settings.MATCH_PAYOUTS_ADDRESS)
-                match_payouts = w3.eth.contract(address=match_payouts_address, abi=match_payouts_abi)
-                amount_available = match_payouts.functions.payouts(grant.admin_address).call()
-                is_match_available_to_claim = True if amount_available > 0 else False
-
-        # Determine if we should show the claim match button on the grant details page
-        should_show_claim_match_button = grant.active and (
-                is_team_member or is_staff or is_admin) and is_match_available_to_claim and not is_blocked_by_kyc
-
-    except Exception as e:
-        logger.exception(e)
->>>>>>> e1d7a2de
 
     grant_tags = []
     for g_tag in GrantTag.objects.all():
@@ -3751,53 +3716,6 @@
     return JsonResponse({'success': 'ok'}, status=200)
 
 
-<<<<<<< HEAD
-@csrf_exempt
-@login_required
-@api_view(['GET', 'POST'])
-@permission_classes((permissions.IsAuthenticated,))
-def clr_matches(request):
-    profile = get_profile(request)
-
-    if not profile:
-        return Response({'message': 'Profile not found!'}, status=404)
-
-    if request.method == 'GET':
-        serializer = GrantSerializer(
-            profile.grants.prefetch_related('clr_matches').all(),
-            context={'request': request},
-            fields=['id', 'title', 'logo_url', 'details_url', 'admin_address', 'clr_matches'],
-            many=True
-        )
-
-        return Response(serializer.data)
-
-    elif request.method == 'POST':
-        pk = request.data.get('pk')
-        claim_tx = request.data.get('claim_tx')
-
-        if pk is None:
-            return Response({'message': 'pk field is required!'}, status=400)
-
-        if claim_tx is None:
-            return Response({'message': 'claim_tx field is required!'}, status=400)
-
-        clr_match = CLRMatch.objects.filter(pk=pk).first()
-
-        if not clr_match:
-            return Response({'message': 'CLR Match not found!'}, status=404)
-
-        clr_match.claim_tx = claim_tx
-        clr_match.save(update_fields=['claim_tx'])
-
-        # update other clr match entries with same grant admin address
-        CLRMatch.objects.filter(
-            grant__admin_address=clr_match.grant.admin_address,
-            grant_payout__pk=clr_match.grant_payout.pk
-        ).update(update_fields=['claim_tx'])
-
-        return Response({'message': 'Claim transaction successfully ingested!'}, status=200)
-=======
 class GrantSubmissionView(View):
     @method_decorator(transaction.atomic)
     @method_decorator(login_required)
@@ -4010,4 +3928,50 @@
             'grant_tags': grant_tags
         }
         return TemplateResponse(request, 'grants/_new.html', params)
->>>>>>> e1d7a2de
+
+
+@csrf_exempt
+@login_required
+@api_view(['GET', 'POST'])
+@permission_classes((permissions.IsAuthenticated,))
+def clr_matches(request):
+    profile = get_profile(request)
+
+    if not profile:
+        return Response({'message': 'Profile not found!'}, status=404)
+
+    if request.method == 'GET':
+        serializer = GrantSerializer(
+            profile.grants.prefetch_related('clr_matches').all(),
+            context={'request': request},
+            fields=['id', 'title', 'logo_url', 'details_url', 'admin_address', 'clr_matches'],
+            many=True
+        )
+
+        return Response(serializer.data)
+
+    elif request.method == 'POST':
+        pk = request.data.get('pk')
+        claim_tx = request.data.get('claim_tx')
+
+        if pk is None:
+            return Response({'message': 'pk field is required!'}, status=400)
+
+        if claim_tx is None:
+            return Response({'message': 'claim_tx field is required!'}, status=400)
+
+        clr_match = CLRMatch.objects.filter(pk=pk).first()
+
+        if not clr_match:
+            return Response({'message': 'CLR Match not found!'}, status=404)
+
+        clr_match.claim_tx = claim_tx
+        clr_match.save(update_fields=['claim_tx'])
+
+        # update other clr match entries with same grant admin address
+        CLRMatch.objects.filter(
+            grant__admin_address=clr_match.grant.admin_address,
+            grant_payout__pk=clr_match.grant_payout.pk
+        ).update(update_fields=['claim_tx'])
+
+        return Response({'message': 'Claim transaction successfully ingested!'}, status=200)