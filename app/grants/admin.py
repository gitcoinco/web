--- conflicted
+++ resolved
@@ -389,17 +389,12 @@
 
 
 class GrantCLRAdmin(admin.ModelAdmin):
-<<<<<<< HEAD
     list_display = ['pk', 'customer_name', 'round_num', 'sub_round_slug', 'start_date', 'end_date','is_active']
-=======
-    list_display = ['pk', 'round_num', 'start_date', 'end_date','is_active', 'link']
-
 
     def link(self, instance):
         try:
             url = f'/_administration/mesh?type=grant&year={instance.start_date.strftime("%Y")}&month={instance.start_date.strftime("%m")}&day={instance.start_date.strftime("%d")}&to_year={instance.end_date.strftime("%Y")}&to_month={instance.end_date.strftime("%m")}&to_day={instance.end_date.strftime("%d")}&submit=Go'
             html = f"<a href={url}>mesh link</a>"
->>>>>>> 22632e52
 
             return mark_safe(html)
         except:
