--- conflicted
+++ resolved
@@ -103,13 +103,8 @@
         'title',
         'active', 'visible', 'is_clr_eligible',
         'migrated_to', 'region',
-<<<<<<< HEAD
         'grant_type', 'tags', 'description', 'description_rich', 'github_project_url', 'reference_url', 'admin_address',
-        'amount_received', 'amount_received_in_round', 'monthly_amount_subscribed',
-=======
-        'grant_type', 'categories', 'description', 'description_rich', 'github_project_url', 'reference_url', 'admin_address', 
-        'amount_received', 'amount_received_in_round', 'monthly_amount_subscribed', 'defer_clr_to', 
->>>>>>> 85c2b6ec
+        'amount_received', 'amount_received_in_round', 'monthly_amount_subscribed', 'defer_clr_to',
         'deploy_tx_id', 'cancel_tx_id', 'admin_profile', 'token_symbol',
         'token_address', 'contract_address', 'contract_version', 'network', 'required_gas_price', 'logo_svg_asset',
         'logo_asset', 'created_on', 'modified_on', 'team_member_list',
