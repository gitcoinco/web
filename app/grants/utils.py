# -*- coding: utf-8 -*-
"""Define the Grant utilities.

Copyright (C) 2020 Gitcoin Core

This program is free software: you can redistribute it and/or modify
it under the terms of the GNU Affero General Public License as published
by the Free Software Foundation, either version 3 of the License, or
(at your option) any later version.

This program is distributed in the hope that it will be useful,
but WITHOUT ANY WARRANTY; without even the implied warranty of
MERCHANTABILITY or FITNESS FOR A PARTICULAR PURPOSE. See the
GNU Affero General Public License for more details.

You should have received a copy of the GNU Affero General Public License
along with this program. If not, see <http://www.gnu.org/licenses/>.

"""
import logging
import os
import re
import urllib.request
from decimal import Decimal
from random import randint, seed
from secrets import token_hex

from PIL import Image, ImageDraw, ImageOps

from app import settings
from avatar.utils import convert_img
from economy.utils import ConversionRateNotFoundError, convert_amount
from gas.utils import eth_usd_conv_rate
from grants.sync.zcash import sync_zcash_payout
from perftools.models import JSONStore

logger = logging.getLogger(__name__)

block_codes = ('▖', '▗', '▘', '▙', '▚', '▛', '▜', '▝', '▞', '▟')
emoji_codes = ('🎉', '🎈', '🎁', '🎊', '🙌', '🥂', '🎆', '🔥', '⚡', '👍')


def get_upload_filename(instance, filename):
    salt = token_hex(16)
    file_path = os.path.basename(filename)
    return f"grants/{getattr(instance, '_path', '')}/{salt}/{file_path}"


def get_leaderboard():
    return JSONStore.objects.filter(view='grants', key='leaderboard').order_by('-pk').first().data


def generate_leaderboard(max_items=100):
    from grants.models import Subscription, Contribution
    handles = Subscription.objects.all().values_list('contributor_profile__handle', flat=True)
    default_dict = {
        'rank': None,
        'no': 0,
        'sum': 0,
        'handle': None,
    }
    users_to_results = { ele : default_dict.copy() for ele in handles }

    # get all contribution attributes
    for contribution in Contribution.objects.all().select_related('subscription'):
        key = contribution.subscription.contributor_profile.handle
        users_to_results[key]['handle'] = key
        amount = contribution.subscription.get_converted_amount(False)
        if amount:
            users_to_results[key]['no'] += 1
            users_to_results[key]['sum'] += round(amount)
    # prepare response for view
    items = []
    counter = 1
    for item in sorted(users_to_results.items(), key=lambda kv: kv[1]['sum'], reverse=True):
        item = item[1]
        if item['no']:
            item['rank'] = counter
            items.append(item)
            counter += 1
    return items[:max_items]


def is_grant_team_member(grant, profile):
    """Checks to see if profile is a grant team member

    Args:
        grant (grants.models.Grant): The grant in question.
        profile (dashboard.models.Profile): The current user's profile.

    """
    if not profile:
        return False
    is_team_member = False
    if grant.admin_profile == profile:
        is_team_member = True
    else:
        for team_member in grant.team_members.all():
            if team_member.id == profile.id:
                is_team_member = True
                break
    return is_team_member

def amount_in_wei(tokenAddress, amount):
    from dashboard.tokens import addr_to_token
    token = addr_to_token(tokenAddress)
    decimals = token['decimals'] if token else 18
    return float(amount) * 10**decimals

def which_clr_round(timestamp):
    import datetime, pytz
    utc = pytz.UTC

    date_ranges = {
        1: [(2019, 2, 1), (2019, 2, 15)],   # Round 1: 2/1/2019 – 2/15/2019
        2: [(2019, 3, 5), (2019, 4, 19)],   # Round 2: 3/5/2019 - 4/19/2019
        3: [(2019, 9, 16), (2019, 9, 30)],  # Round 3: 9/16/2019 - 9/30/2019
        4: [(2020, 1, 6), (2020, 1, 21)],   # Round 4: 1/6/2020 — 1/21/2020
        5: [(2020, 3, 23), (2020, 4, 7)],   # Round 5: 3/23/2020 — 4/7/2020
        6: [(2020, 6, 15), (2020, 6, 29)],  # Round 6: 6/15/2020 — 6/29/2020
        7: [(2020, 9, 14), (2020, 9, 28)],  # Round 7: 9/14/2020 — 9/28/2020
    }

    for round, dates in date_ranges.items():
        round_start = utc.localize(datetime.datetime(*dates[0]))
        round_end = utc.localize(datetime.datetime(*dates[1]))

        if round_start < timestamp < round_end:
            return round

    return None

def get_converted_amount(amount, token_symbol):
    try:
        if token_symbol == "ETH" or token_symbol == "WETH":
            return Decimal(float(amount) * float(eth_usd_conv_rate()))
        else:
            value_token_to_eth = Decimal(convert_amount(
                amount,
                token_symbol,
                "ETH")
            )

        value_eth_to_usdt = Decimal(eth_usd_conv_rate())
        value_usdt = value_token_to_eth * value_eth_to_usdt
        return value_usdt

    except ConversionRateNotFoundError as e:
        try:
            return Decimal(convert_amount(
                amount,
                token_symbol,
                "USDT"))
        except ConversionRateNotFoundError as no_conversion_e:
            logger.info(no_conversion_e)
            return None


def get_user_code(user_id, grant, coding_set=block_codes, length=6):
    seed(user_id ** grant.id)
    coding_id = [coding_set[randint(0, 9)] for _ in range(length)]

    return ''.join(coding_id)


def add_grant_to_active_clrs(grant):
    from grants.models import Grant, GrantCLR

    active_clr_rounds = GrantCLR.objects.filter(is_active=True)
    for clr_round in active_clr_rounds:
        grants_in_clr = Grant.objects.filter(**clr_round.grant_filters)
        if grants_in_clr.filter(pk=grant.pk).count():
            grant.in_active_clrs.add(clr_round)
            grant.save()


<<<<<<< HEAD
def generate_collection_thumbnail(collection, width, heigth):
    MARGIN = int(width / 20)
    MID_MARGIN = int(width / 70)
    BG = (13, 2, 59)
    DISPLAY_GRANTS_LIMIT = 4
    PROFILE_WIDTH = PROFILE_HEIGHT = int(width / 6)
    GRANT_WIDTH = int(width / 2) - MARGIN - MID_MARGIN
    GRANT_HEIGHT = int(heigth / 2) - MARGIN - MID_MARGIN
    IMAGE_BOX = (width, heigth)
    PROFILE_BOX = (PROFILE_WIDTH, PROFILE_HEIGHT)
    GRANT_BOX = (GRANT_WIDTH, GRANT_HEIGHT)

    grants = collection.grants.all()

    logos = []
    for grant in grants:
        if grant.logo:
            if len(logos) > DISPLAY_GRANTS_LIMIT:
                break

            logos.append(grant.logo)

    thumbail = Image.new('RGBA', IMAGE_BOX, color=BG)
    avatar_url = f'{settings.BASE_URL[:-1]}{collection.profile.avatar_url}'
    fd = urllib.request.urlopen(avatar_url)

    # Make rounder profile avatar img
    mask = Image.new('L', PROFILE_BOX, 0)
    draw = ImageDraw.Draw(mask)
    draw.ellipse((0, 0) + PROFILE_BOX, fill=255)
    profile_thumbnail = Image.open(fd)
    profile_thumbnail.thumbnail(PROFILE_BOX, Image.ANTIALIAS)
    profile_circle = ImageOps.fit(profile_thumbnail, mask.size, centering=(0.5, 0.5))

    CORNERS = [
        [MARGIN, MARGIN],  # Top left grant
        [width - GRANT_WIDTH - MARGIN, MARGIN],  # Top right grant
        [MARGIN, heigth - GRANT_HEIGHT - MARGIN],  # bottom left grant
        [width - GRANT_WIDTH - MARGIN, heigth - GRANT_HEIGHT - MARGIN]  # bottom right grant
    ]

    for index in range(len(logos)):
        if re.match(r'.*\.svg', logos[index].name):
            grant_img = convert_img(logos[index].open())
            grant_thumbail = Image.open(grant_img)
        else:
            grant_thumbail = Image.open(logos[index].open())

        grant_thumbail.thumbnail(GRANT_BOX, Image.ANTIALIAS)

        grant_bg = Image.new('RGBA', GRANT_BOX, color='white')
        if grant_thumbail.mode in ('RGBA'):
            grant_bg.paste(grant_thumbail, (int(GRANT_WIDTH / 2 - grant_thumbail.size[0] / 2),
                                            int(GRANT_HEIGHT / 2 - grant_thumbail.size[1] / 2)), grant_thumbail)
        else:
            grant_bg.paste(grant_thumbail, (int(GRANT_WIDTH / 2 - grant_thumbail.size[0] / 2),
                                            int(GRANT_HEIGHT / 2 - grant_thumbail.size[1] / 2)))
        thumbail.paste(grant_bg, CORNERS[index], grant_bg)

    if profile_circle.mode in ('P', 'RGBA'):
        thumbail.paste(profile_circle, (int(width / 2 - PROFILE_WIDTH / 2), int(heigth / 2 - PROFILE_HEIGHT / 2)),
                       profile_circle)
    else:
        thumbail.paste(profile_circle, (int(width / 2 - PROFILE_WIDTH / 2), int(heigth / 2 - PROFILE_HEIGHT / 2)))

    return thumbail
=======
def sync_payout(contribution):
    if not contribution:
        return None

    subscription = contribution.subscription

    if not subscription:
        return None

    if subscription.tenant == 'ZCASH':
        sync_zcash_payout(contribution)
>>>>>>> 6a98da6d
<|MERGE_RESOLUTION|>--- conflicted
+++ resolved
@@ -174,7 +174,6 @@
             grant.save()
 
 
-<<<<<<< HEAD
 def generate_collection_thumbnail(collection, width, heigth):
     MARGIN = int(width / 20)
     MID_MARGIN = int(width / 70)
@@ -241,7 +240,8 @@
         thumbail.paste(profile_circle, (int(width / 2 - PROFILE_WIDTH / 2), int(heigth / 2 - PROFILE_HEIGHT / 2)))
 
     return thumbail
-=======
+
+
 def sync_payout(contribution):
     if not contribution:
         return None
@@ -252,5 +252,4 @@
         return None
 
     if subscription.tenant == 'ZCASH':
-        sync_zcash_payout(contribution)
->>>>>>> 6a98da6d
+        sync_zcash_payout(contribution)