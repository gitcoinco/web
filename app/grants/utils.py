--- conflicted
+++ resolved
@@ -53,11 +53,8 @@
     'ZIL': sync_zil_payout,
     'HARMONY': sync_harmony_payout,
     'POLKADOT': sync_polkadot_payout,
-<<<<<<< HEAD
-    'BINANCE': sync_binance_payout
-=======
-    'KUSAMA': sync_polkadot_payout
->>>>>>> f610c34e
+    'BINANCE': sync_binance_payout,
+    'KUSAMA': sync_polkadot_payout,
 }
 
 def get_upload_filename(instance, filename):
