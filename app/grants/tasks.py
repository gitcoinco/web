--- conflicted
+++ resolved
@@ -199,11 +199,7 @@
         new_supporter(grant, subscription)
 
         # emails to contributor
-<<<<<<< HEAD
-        thank_you_for_supporting([grant.pk], subscription.profile)
-=======
         thank_you_for_supporting([grant.pk], profile)
->>>>>>> 98ad87b6
         update_grant_metadata.delay(grant_id)
 
 
