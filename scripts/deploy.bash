--- conflicted
+++ resolved
@@ -37,11 +37,6 @@
 #deploy hooks
 echo "- install req"
 pip install -r requirements/base.txt
-<<<<<<< HEAD
-pip install -r requirements/dev.txt
-pip install -r requirements/test.txt
-=======
->>>>>>> 2a8af69e
 echo "- install crontab"
 crontab scripts/crontab
 cd app
