PATH=/usr/local/sbin:/usr/local/bin:/usr/sbin:/usr/bin:/sbin:/bin:/usr/games:/usr/local/games:/snap/bin

## SERVER ADMIN STUFF
15 3 * * * /usr/bin/certbot renew --quiet --renew-hook "/bin/systemctl reload nginx"

## BACKUPS
30 1 * * * cd gitcoin/coin; bash scripts/backup.bash >> /var/log/gitcoin/backup.log  2>&1

## GITCOIN WEB3 STUFF
##TODO: Re-enable this when Gitcoin GETH URL is synced.
1 */6 * * * cd gitcoin/coin; bash scripts/run_management_command_if_not_already_running.bash sync_recent_bounties mainnet  >> /var/log/gitcoin/sync_geth.log  2>&1
*/3 * * * * cd gitcoin/coin; bash scripts/run_management_command_if_not_already_running.bash sync_geth mainnet -5 0  >> /var/log/gitcoin/sync_geth_aggressive.log  2>&1
15 1 */4 * * cd gitcoin/coin; bash scripts/run_management_command_if_not_already_running.bash sync_all_bounties mainnet  >> /var/log/gitcoin/sync_geth_weekly.log  2>&1
* * * * * cd gitcoin/coin; bash scripts/run_management_command_if_not_already_running.bash sync_listener mainnet  >> /var/log/gitcoin/sync_listener.log  2>&1
12 */12 * * * cd gitcoin/coin; bash scripts/run_management_command_if_not_already_running.bash sync_geth rinkeby -200 0  >> /var/log/gitcoin/sync_geth_rinkeby.log  2>&1
*/5 * * * * cd gitcoin/coin; bash scripts/run_management_command_if_not_already_running.bash subminer mainnet --live  >> /var/log/gitcoin/subminer_mainnet.log  2>&1

## KUDOS
*/15 3,10,17 * * * cd gitcoin/coin; bash scripts/run_management_command_if_not_already_running.bash sync_kudos mainnet opensea --catchup >> /var/log/gitcoin/sync_kudos_catchup.log 2>&1
*/10 4,11,18 * * * cd gitcoin/coin; bash scripts/run_management_command_if_not_already_running.bash sync_kudos mainnet opensea --start 1 >> /var/log/gitcoin/sync_kudos_all.log 2>&1

## TOOLING
1 */6 * * * cd gitcoin/coin; bash scripts/run_management_command_if_not_already_running.bash get_prices  >> /var/log/gitcoin/get_prices.log  2>&1
30 1 * * * cd gitcoin/coin; bash scripts/run_management_command.bash refresh_bounties --remote  >> /var/log/gitcoin/refresh_bounties_remote.log  2>&1
30 1 * * * cd gitcoin/coin; bash scripts/run_management_command.bash expire_featured_bounties  >> /var/log/gitcoin/expire_featured_bounties.log  2>&1
*/10 * * * * cd gitcoin/coin; bash scripts/run_management_command.bash sync_gas_prices  >> /var/log/gitcoin/sync_gas_prices.log  2>&1
1 * * * * cd gitcoin/coin; bash scripts/run_management_command.bash sync_gas_guzzlers  >> /var/log/gitcoin/sync_gas_guzzlers.log  2>&1
15 1 * * 0 cd gitcoin/coin; bash scripts/run_management_command_if_not_already_running.bash sync_profiles  >> /var/log/gitcoin/sync_profiles.log  2>&1
15 * * * * cd gitcoin/coin; bash scripts/run_management_command_if_not_already_running.bash calc_profile  >> /var/log/gitcoin/calc_profile.log  2>&1
15 2 * * * cd gitcoin/coin; bash scripts/run_management_command_if_not_already_running.bash sync_es_profiles  >> /var/log/gitcoin/sync_es_profiles.log  2>&1
15 2 * * * cd gitcoin/coin; bash scripts/run_management_command.bash cleanup_dupe_profiles  >> /var/log/gitcoin/cleanup_dupe_profiles.log  2>&1
1 * * * * cd gitcoin/coin; bash scripts/run_management_command.bash cleanup_dupe_bounties  >> /var/log/gitcoin/cleanup_dupe_bounties.log  2>&1
15 2 * * * cd gitcoin/coin; bash scripts/run_management_command.bash cleanup_stray_activities  >> /var/log/gitcoin/cleanup_stray_activities.log  2>&1
15 4 * * * cd gitcoin/coin; bash scripts/run_management_command.bash cleanup_db_space  >> /var/log/gitcoin/cleanup_db_space.log  2>&1
15 6 * * * cd gitcoin/coin; bash scripts/run_management_command.bash clearsessions  >> /var/log/gitcoin/clearsessions.log  2>&1
15 7 * * * cd gitcoin/coin; bash scripts/run_management_command.bash warn_when_wallet_out_of_eth  >> /var/log/gitcoin/warn_when_wallet_out_of_eth.log  2>&1
*/8 * * * * cd gitcoin/coin; bash scripts/run_management_command.bash send_tips_for_bounty_fulfiller  >> /var/log/gitcoin/send_tips_for_bounty_fulfiller.log  2>&1
35 1 * * * cd gitcoin/coin; bash scripts/run_management_command.bash update_popularity  >> /var/log/gitcoin/update_popularity.log  2>&1
*/7 * * * * cd gitcoin/coin; bash scripts/run_management_command_if_not_already_running.bash update_tx_status  >> /var/log/gitcoin/update_tx_status.log  2>&1

## REPORTING
1 1 1 * * cd gitcoin/coin; bash scripts/run_management_command.bash activity_report $(date --date='-1 month' +%Y/%m/%d) $(date +%Y/%m/%d)  >> /var/log/gitcoin/activity_report.log  2>&1

## CLR
### NOT ACTIVE
#### 0 */4 * * * cd gitcoin/coin; bash scripts/run_management_command_if_not_already_running.bash estimate_clr  >> /var/log/gitcoin/estimate_clr.log  2>&1

## GITCOIN MARKETING
30 */12 * * * cd gitcoin/coin; bash scripts/run_management_command_if_not_already_running.bash sync_mail  >> /var/log/gitcoin/sync_mail.log  2>&1
35 14 * * 1,6 cd gitcoin/coin; bash scripts/run_management_command.bash remarket_bounties  >> /var/log/gitcoin/remarket_bounties.log  2>&1
35 11 * * 0,4 cd gitcoin/coin; bash scripts/run_management_command.bash remarket_bounties  >> /var/log/gitcoin/remarket_bounties.log  2>&1
45 10 * * * cd gitcoin/coin; bash scripts/run_management_command.bash expiration  >> /var/log/gitcoin/expiration_bounty.log  2>&1
15 10 * * * cd gitcoin/coin; bash scripts/run_management_command.bash expiration_start_work  >> /var/log/gitcoin/expiration_start_work.log  2>&1
15 1 * * * cd gitcoin/coin; bash scripts/run_management_command.bash sync_keywords  >> /var/log/gitcoin/sync_keywords.log  2>&1
40 */3 * * * cd gitcoin/coin; bash scripts/run_management_command_if_not_already_running.bash sync_slack  >> /var/log/gitcoin/sync_slack.log  2>&1
30 1 * * * cd gitcoin/coin; bash scripts/run_management_command_if_not_already_running.bash sync_github  >> /var/log/gitcoin/sync_github.log  2>&1
*/15 * * * * cd gitcoin/coin; bash scripts/run_management_command_if_not_already_running.bash get_notifications  >> /var/log/gitcoin/get_notifications.log  2>&1
15 10 * * * cd gitcoin/coin; bash scripts/run_management_command_if_not_already_running.bash bounty_feedback_email  >> /var/log/gitcoin/bounty_feedback_email.log  2>&1
15 10 * * * cd gitcoin/coin; bash scripts/run_management_command_if_not_already_running.bash funder_stale_email 30  >> /var/log/gitcoin/funder_stale_email.log  2>&1
15 11 * * * cd gitcoin/coin; bash scripts/run_management_command_if_not_already_running.bash new_bounties_email  >> /var/log/gitcoin/new_bounties_email.log  2>&1
15 10 * * * cd gitcoin/coin; bash scripts/run_management_command_if_not_already_running.bash campaign_email >> /var/log/gitcoin/campaign_email.log 2>&1
15 10 * * * cd gitcoin/coin; bash scripts/run_management_command_if_not_already_running.bash send_unread_notification_emails_roundup >> /var/log/gitcoin/send_unread_notification_emails_roundup.log 2>&1
15 12 * * * cd gitcoin/coin; bash scripts/run_management_command_if_not_already_running.bash bounty_requests_email >> /var/log/gitcoin/bounty_requests_email.log  2>&1
15 * * * * cd gitcoin/coin; bash scripts/run_management_command_if_not_already_running.bash pending_start_work_actions  >> /var/log/gitcoin/pending_start_work_actions.log  2>&1
#0 0 1 */3 * cd gitcoin/coin; bash scripts/run_management_command_if_not_already_running.bash send_quarterly_stats --live  >> /var/log/gitcoin/send_quarterly_stats.log  2>&1
00 10 * * 5 cd gitcoin/coin; bash scripts/run_management_command_if_not_already_running.bash post_leaderboard_to_slack  >> /var/log/gitcoin/post_leaderboard_to_slack.log  2>&1
0 9 * * * cd gitcoin/coin; bash scripts/run_management_command_if_not_already_running.bash no_applicants_email  >> /var/log/gitcoin/no_applicants_email.log 2>&1


## PERFTOOLS


0 * * * * cd gitcoin/coin; bash scripts/run_management_command_if_not_already_running.bash create_gas_history  >> /var/log/gitcoin/create_gas_history.log  2>&1
5 1 * * * cd gitcoin/coin; bash scripts/run_management_command_if_not_already_running.bash create_page_cache  >> /var/log/gitcoin/create_page_cache.log  2>&1


## INFRASTRUCTURE
*/15 * * * * cd gitcoin/coin; bash scripts/run_management_command.bash warm_cache  >> /var/log/gitcoin/warm_cache.log  2>&1

* * * * * date >> /var/log/gitcoin/running_procs.log; ps -aux | grep python3 >> /var/log/gitcoin/running_procs.log  2>&1
1 1 * * * rm -f /var/log/gitcoin/running_procs.log
11 10 * * * cd gitcoin/coin; bash scripts/run_management_command.bash expiration_tip  >> /var/log/gitcoin/expiration_tip.log  2>&1
1 10 * * 4 cd gitcoin/coin; bash scripts/run_management_command.bash assemble_leaderboards  >> /var/log/gitcoin/assemble_leaderboards.log  2>&1
10 * * * * cd gitcoin/coin; bash scripts/run_management_command_if_not_already_running.bash pull_stats  >> /var/log/gitcoin/pull_stats.log  2>&1
10 3 * * 0 cd gitcoin/coin; bash scripts/run_management_command.bash pull_github  >> /var/log/gitcoin/pull_github.log  2>&1
10 4 * * * cd gitcoin/coin; bash scripts/run_management_command.bash process_email_events  >> /var/log/gitcoin/process_email_events.log  2>&1
10 * * * * cd gitcoin/coin; bash scripts/run_management_command.bash post_to_craigslist 1  >> /var/log/gitcoin/post_to_craigslist.log  2>&1
10 1 * * * cd gitcoin/coin; bash scripts/run_management_command.bash output_gas_viz  >> /var/log/gitcoin/output_gas_viz.log  2>&1
*/15 * * * * cd gitcoin/coin; bash scripts/run_management_command.bash check_gh_ratelimit  >> /var/log/gitcoin/gh_ratelimit.log  2>&1
1 * * * * cd gitcoin/coin; bash scripts/run_management_command.bash process_faucet_requests  >> /var/log/gitcoin/process_faucet_requests.log  2>&1
1 1 * * * cd gitcoin/coin; bash scripts/run_management_command.bash create_pagerank  > /var/log/gitcoin/create_pagerank.log  2>&1

1 */15 * * * cd gitcoin/coin; bash scripts/run_management_command.bash grant_vitalik_shuffle  > /var/log/gitcoin/grant_vitalik_shuffle.log  2>&1


## USERS
0 1 * * * cd gitcoin/coin; bash scripts/run_management_command_if_not_already_running.bash set_user_personas  >> /var/log/gitcoin/set_user_personas.log  2>&1
<<<<<<< HEAD

## FEE ADDRESS CONVERSION
0 * * * * cd gitcoin/coin; bash scripts/run_management_command.bash feeSwapper
=======
30 0 * * * cd gitcoin/coin; bash scripts/run_management_command_if_not_already_running.bash setup_grants_clr_3 >>  /var/log/gitcoin/setup_clr_round_3.log  2>&1
>>>>>>> a8b7bd2e
<|MERGE_RESOLUTION|>--- conflicted
+++ resolved
@@ -95,10 +95,8 @@
 
 ## USERS
 0 1 * * * cd gitcoin/coin; bash scripts/run_management_command_if_not_already_running.bash set_user_personas  >> /var/log/gitcoin/set_user_personas.log  2>&1
-<<<<<<< HEAD
 
 ## FEE ADDRESS CONVERSION
 0 * * * * cd gitcoin/coin; bash scripts/run_management_command.bash feeSwapper
-=======
+
 30 0 * * * cd gitcoin/coin; bash scripts/run_management_command_if_not_already_running.bash setup_grants_clr_3 >>  /var/log/gitcoin/setup_clr_round_3.log  2>&1
->>>>>>> a8b7bd2e
