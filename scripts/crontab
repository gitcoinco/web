--- conflicted
+++ resolved
@@ -43,9 +43,5 @@
 1 10 * * 1 cd gitcoin/coin; bash scripts/run_management_command.bash assemble_leaderboards  >> /var/log/gitcoin/assemble_leaderboards.log  2>&1
 10 * * * * cd gitcoin/coin; bash scripts/run_management_command.bash pull_stats  >> /var/log/gitcoin/pull_stats.log  2>&1
 10 3 * * * cd gitcoin/coin; bash scripts/run_management_command.bash pull_github  >> /var/log/gitcoin/pull_github.log  2>&1
-<<<<<<< HEAD
-1 * * * * cd gitcoin/coin; bash scripts/run_management_command.bash post_to_craigslist 1  >> /var/log/gitcoin/post_to_craigslist.log  2>&1
 */10 * * * * cd gitcoin/coin; bash scripts/run_management_command.bash sync_ideas 1  >> /var/log/gitcoin/sync_ideas.log  2>&1
-=======
-10 * * * * cd gitcoin/coin; bash scripts/run_management_command.bash post_to_craigslist 1  >> /var/log/gitcoin/post_to_craigslist.log  2>&1
->>>>>>> 15006487
+10 * * * * cd gitcoin/coin; bash scripts/run_management_command.bash post_to_craigslist 1  >> /var/log/gitcoin/post_to_craigslist.log  2>&1