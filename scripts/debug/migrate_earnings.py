--- conflicted
+++ resolved
@@ -1,18 +1,12 @@
 from django.contrib.contenttypes.models import ContentType
-<<<<<<< HEAD
-=======
 from django.utils import timezone
->>>>>>> b475f85e
 
 from dashboard.models import *
 from grants.models import *
 from kudos.models import *
-<<<<<<< HEAD
-=======
 
 sums = {}
 write = True
->>>>>>> b475f85e
 
 for earning in Earning.objects.filter(source_type=ContentType.objects.get(app_label='townsquare', model='matchranking')):
     if write:
