import time

from django.conf import settings

from dashboard.utils import get_web3, has_tx_mined
from gas.utils import recommend_min_gas_price_to_confirm_in_time
from kudos.models import KudosTransfer
from kudos.utils import kudos_abi
from web3 import Web3
<<<<<<< HEAD
=======
from kudos.models import KudosTransfer
from django.db.models import Q
>>>>>>> bd3801df

#setup
network = 'mainnet'
w3 = get_web3(network)
kudos_contract_address = Web3.toChecksumAddress(settings.KUDOS_CONTRACT_MAINNET)
kudos_owner_address = Web3.toChecksumAddress(settings.KUDOS_OWNER_ACCOUNT)
nonce = w3.eth.getTransactionCount(kudos_owner_address)

# pk range to re-send
min_pk = 1684
max_pk = 1740
TIME_SLEEP = 1
username = 'sgcrypto1983'
gas_clear_within_mins = 1
gas_multiplier = 1.9

kts = KudosTransfer.objects.filter(pk__gte=min_pk, pk__lte=max_pk)
kts = KudosTransfer.objects.filter(username=username).filter(Q(tx_status='dropped') | Q(txid='pending_celery'))
print(kts.count())

for kt in kts:

    token_id = kt.kudos_token_cloned_from.token_id
    address = kt.receive_address
    price_finney = kt.kudos_token_cloned_from.price_finney

    contract = w3.eth.contract(Web3.toChecksumAddress(kudos_contract_address), abi=kudos_abi())
    tx = contract.functions.clone(address, token_id, 1).buildTransaction({
        'nonce': nonce,
        'gas': 500000,
        'gasPrice': int(gas_multiplier * float(recommend_min_gas_price_to_confirm_in_time(gas_clear_within_mins)) * 10**9),
        'value': int(price_finney / 1000.0 * 10**18),
    })

    signed = w3.eth.account.signTransaction(tx, settings.KUDOS_PRIVATE_KEY)

    try:
        txid = w3.eth.sendRawTransaction(signed.rawTransaction).hex()
        nonce += 1
        print(f'sent tx {nonce}')
        kt.txid = txid
        kt.tx_status = 'pending'
        kt.save()

        while not has_tx_mined(txid, network):
            time.sleep(TIME_SLEEP)


    except Exception as e:
        print(e)
        error = "Could not redeem your kudos.  Please try again soon."<|MERGE_RESOLUTION|>--- conflicted
+++ resolved
@@ -1,17 +1,13 @@
 import time
 
 from django.conf import settings
+from django.db.models import Q
 
 from dashboard.utils import get_web3, has_tx_mined
 from gas.utils import recommend_min_gas_price_to_confirm_in_time
 from kudos.models import KudosTransfer
 from kudos.utils import kudos_abi
 from web3 import Web3
-<<<<<<< HEAD
-=======
-from kudos.models import KudosTransfer
-from django.db.models import Q
->>>>>>> bd3801df
 
 #setup
 network = 'mainnet'
