--- conflicted
+++ resolved
@@ -181,7 +181,6 @@
     });
   });
 
-<<<<<<< HEAD
   describe('grants explorer filters', () => {
     it('contains the proper filter options', () => {
       cy.createActiveGrantRound();
@@ -193,7 +192,9 @@
       cy.contains('Grant Round').click();
   
       cy.get('.dropdown-menu').should('contain', 'Test Grant CLR');
-=======
+    });
+  });
+
   describe('selecting a grant', () => {
     it('opens the grant in a new browser tab', () => {
       cy.createGrantSubmission().then((response) => {
@@ -209,10 +210,8 @@
           .should('have.attr', 'rel', 'noopener noreferrer')
           .then(link => {
             cy.request(link.prop('href')).its('status').should('eq', 200);
-          });
-          
+          });  
       });
->>>>>>> 848a59f9
     });
   });
 });
